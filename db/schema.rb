# This file is auto-generated from the current state of the database. Instead
# of editing this file, please use the migrations feature of Active Record to
# incrementally modify your database, and then regenerate this schema definition.
#
# Note that this schema.rb definition is the authoritative source for your
# database schema. If you need to create the application database on another
# system, you should be using db:schema:load, not running all the migrations
# from scratch. The latter is a flawed and unsustainable approach (the more migrations
# you'll amass, the slower it'll run and the greater likelihood for issues).
#
# It's strongly recommended that you check this file into your version control system.

ActiveRecord::Schema.define(version: 20190611161641) do

  # These are extensions that must be enabled in order to support this database
  enable_extension "plpgsql"
  enable_extension "pg_trgm"

  create_table "abuse_reports", id: :serial, force: :cascade do |t|
    t.integer "reporter_id"
    t.integer "user_id"
    t.text "message"
    t.datetime "created_at"
    t.datetime "updated_at"
    t.text "message_html"
    t.integer "cached_markdown_version"
  end

  create_table "appearances", id: :serial, force: :cascade do |t|
    t.string "title", null: false
    t.text "description", null: false
    t.string "logo"
    t.integer "updated_by"
    t.string "header_logo"
    t.datetime_with_timezone "created_at", null: false
    t.datetime_with_timezone "updated_at", null: false
    t.text "description_html"
    t.integer "cached_markdown_version"
    t.text "new_project_guidelines"
    t.text "new_project_guidelines_html"
    t.text "header_message"
    t.text "header_message_html"
    t.text "footer_message"
    t.text "footer_message_html"
    t.text "message_background_color"
    t.text "message_font_color"
    t.string "favicon"
    t.boolean "email_header_and_footer_enabled", default: false, null: false
    t.integer "updated_by"
  end

  create_table "application_setting_terms", id: :serial, force: :cascade do |t|
    t.integer "cached_markdown_version"
    t.text "terms", null: false
    t.text "terms_html"
  end

  create_table "application_settings", id: :serial, force: :cascade do |t|
    t.integer "default_projects_limit"
    t.boolean "signup_enabled"
    t.boolean "gravatar_enabled"
    t.text "sign_in_text"
    t.datetime "created_at"
    t.datetime "updated_at"
    t.string "home_page_url"
    t.integer "default_branch_protection", default: 2
    t.text "help_text"
    t.text "restricted_visibility_levels"
    t.boolean "version_check_enabled", default: true
    t.integer "max_attachment_size", default: 10, null: false
    t.integer "default_project_visibility"
    t.integer "default_snippet_visibility"
    t.text "domain_whitelist"
    t.boolean "user_oauth_applications", default: true
    t.string "after_sign_out_path"
    t.integer "session_expire_delay", default: 10080, null: false
    t.text "import_sources"
    t.text "help_page_text"
    t.string "admin_notification_email"
    t.boolean "shared_runners_enabled", default: true, null: false
    t.integer "max_artifacts_size", default: 100, null: false
    t.string "runners_registration_token"
    t.integer "max_pages_size", default: 100, null: false
    t.boolean "require_two_factor_authentication", default: false
    t.integer "two_factor_grace_period", default: 48
    t.boolean "metrics_enabled", default: false
    t.string "metrics_host", default: "localhost"
    t.integer "metrics_pool_size", default: 16
    t.integer "metrics_timeout", default: 10
    t.integer "metrics_method_call_threshold", default: 10
    t.boolean "recaptcha_enabled", default: false
    t.string "recaptcha_site_key"
    t.string "recaptcha_private_key"
    t.integer "metrics_port", default: 8089
    t.boolean "akismet_enabled", default: false
    t.string "akismet_api_key"
    t.integer "metrics_sample_interval", default: 15
    t.boolean "sentry_enabled", default: false
    t.string "sentry_dsn"
    t.boolean "email_author_in_body", default: false
    t.integer "default_group_visibility"
    t.boolean "repository_checks_enabled", default: false
    t.text "shared_runners_text"
    t.integer "metrics_packet_size", default: 1
    t.text "disabled_oauth_sign_in_sources"
    t.string "health_check_access_token"
    t.boolean "send_user_confirmation_email", default: false
    t.integer "container_registry_token_expire_delay", default: 5
    t.text "after_sign_up_text"
    t.boolean "user_default_external", default: false, null: false
    t.boolean "elasticsearch_indexing", default: false, null: false
    t.boolean "elasticsearch_search", default: false, null: false
    t.string "repository_storages", default: "default"
    t.string "enabled_git_access_protocol"
    t.boolean "domain_blacklist_enabled", default: false
    t.text "domain_blacklist"
    t.boolean "usage_ping_enabled", default: true, null: false
    t.text "sign_in_text_html"
    t.text "help_page_text_html"
    t.text "shared_runners_text_html"
    t.text "after_sign_up_text_html"
    t.integer "rsa_key_restriction", default: 0, null: false
    t.integer "dsa_key_restriction", default: -1, null: false
    t.integer "ecdsa_key_restriction", default: 0, null: false
    t.integer "ed25519_key_restriction", default: 0, null: false
    t.boolean "housekeeping_enabled", default: true, null: false
    t.boolean "housekeeping_bitmaps_enabled", default: true, null: false
    t.integer "housekeeping_incremental_repack_period", default: 10, null: false
    t.integer "housekeeping_full_repack_period", default: 50, null: false
    t.integer "housekeeping_gc_period", default: 200, null: false
    t.boolean "html_emails_enabled", default: true
    t.string "plantuml_url"
    t.boolean "plantuml_enabled"
    t.integer "shared_runners_minutes", default: 0, null: false
    t.bigint "repository_size_limit", default: 0
    t.integer "terminal_max_session_time", default: 0, null: false
    t.integer "unique_ips_limit_per_user"
    t.integer "unique_ips_limit_time_window"
    t.boolean "unique_ips_limit_enabled", default: false, null: false
    t.string "default_artifacts_expire_in", default: "0", null: false
    t.string "elasticsearch_url", default: "http://localhost:9200"
    t.boolean "elasticsearch_aws", default: false, null: false
    t.string "elasticsearch_aws_region", default: "us-east-1"
    t.string "elasticsearch_aws_access_key"
    t.string "elasticsearch_aws_secret_access_key"
    t.integer "geo_status_timeout", default: 10
    t.string "uuid"
    t.decimal "polling_interval_multiplier", default: "1.0", null: false
    t.boolean "elasticsearch_experimental_indexer"
    t.integer "cached_markdown_version"
    t.boolean "clientside_sentry_enabled", default: false, null: false
    t.string "clientside_sentry_dsn"
    t.boolean "check_namespace_plan", default: false, null: false
    t.integer "mirror_max_delay", default: 300, null: false
    t.integer "mirror_max_capacity", default: 100, null: false
    t.integer "mirror_capacity_threshold", default: 50, null: false
    t.boolean "prometheus_metrics_enabled", default: true, null: false
    t.boolean "authorized_keys_enabled", default: true, null: false
    t.boolean "help_page_hide_commercial_content", default: false
    t.string "help_page_support_url"
    t.boolean "slack_app_enabled", default: false
    t.string "slack_app_id"
    t.string "slack_app_secret"
    t.string "slack_app_verification_token"
    t.integer "performance_bar_allowed_group_id"
    t.boolean "allow_group_owners_to_manage_ldap", default: true, null: false
    t.boolean "hashed_storage_enabled", default: false, null: false
    t.boolean "project_export_enabled", default: true, null: false
    t.boolean "auto_devops_enabled", default: true, null: false
    t.boolean "throttle_unauthenticated_enabled", default: false, null: false
    t.integer "throttle_unauthenticated_requests_per_period", default: 3600, null: false
    t.integer "throttle_unauthenticated_period_in_seconds", default: 3600, null: false
    t.boolean "throttle_authenticated_api_enabled", default: false, null: false
    t.integer "throttle_authenticated_api_requests_per_period", default: 7200, null: false
    t.integer "throttle_authenticated_api_period_in_seconds", default: 3600, null: false
    t.boolean "throttle_authenticated_web_enabled", default: false, null: false
    t.integer "throttle_authenticated_web_requests_per_period", default: 7200, null: false
    t.integer "throttle_authenticated_web_period_in_seconds", default: 3600, null: false
<<<<<<< HEAD
=======
    t.boolean "password_authentication_enabled_for_web"
    t.boolean "password_authentication_enabled_for_git", default: true, null: false
>>>>>>> 0ca3c672
    t.integer "gitaly_timeout_default", default: 55, null: false
    t.integer "gitaly_timeout_medium", default: 30, null: false
    t.integer "gitaly_timeout_fast", default: 10, null: false
    t.boolean "mirror_available", default: true, null: false
    t.boolean "password_authentication_enabled_for_web"
    t.boolean "password_authentication_enabled_for_git", default: true, null: false
    t.string "auto_devops_domain"
    t.boolean "external_authorization_service_enabled", default: false, null: false
    t.string "external_authorization_service_url"
    t.string "external_authorization_service_default_label"
    t.boolean "pages_domain_verification_enabled", default: true, null: false
    t.string "user_default_internal_regex"
    t.boolean "allow_local_requests_from_hooks_and_services", default: false, null: false
    t.float "external_authorization_service_timeout", default: 0.5
    t.text "external_auth_client_cert"
    t.text "encrypted_external_auth_client_key"
    t.string "encrypted_external_auth_client_key_iv"
    t.string "encrypted_external_auth_client_key_pass"
    t.string "encrypted_external_auth_client_key_pass_iv"
    t.string "email_additional_text"
    t.boolean "enforce_terms", default: false
    t.integer "file_template_project_id"
    t.boolean "pseudonymizer_enabled", default: false, null: false
    t.boolean "hide_third_party_offers", default: false, null: false
    t.boolean "snowplow_enabled", default: false, null: false
    t.string "snowplow_collector_uri"
    t.string "snowplow_site_id"
    t.string "snowplow_cookie_domain"
    t.boolean "instance_statistics_visibility_private", default: false, null: false
    t.boolean "web_ide_clientside_preview_enabled", default: false, null: false
    t.boolean "user_show_add_ssh_key_message", default: true, null: false
    t.integer "custom_project_templates_group_id"
    t.integer "usage_stats_set_by_user_id"
    t.integer "receive_max_input_size"
    t.integer "diff_max_patch_bytes", default: 102400, null: false
    t.integer "archive_builds_in_seconds"
    t.string "commit_email_hostname"
    t.boolean "protected_ci_variables", default: false, null: false
    t.string "runners_registration_token_encrypted"
    t.integer "local_markdown_version", default: 0, null: false
    t.integer "first_day_of_week", default: 0, null: false
    t.boolean "elasticsearch_limit_indexing", default: false, null: false
    t.integer "default_project_creation", default: 2, null: false
    t.string "lets_encrypt_notification_email"
    t.boolean "lets_encrypt_terms_of_service_accepted", default: false, null: false
    t.string "geo_node_allowed_ips", default: "0.0.0.0/0, ::/0"
    t.integer "elasticsearch_shards", default: 5, null: false
    t.integer "elasticsearch_replicas", default: 1, null: false
    t.text "encrypted_lets_encrypt_private_key"
    t.text "encrypted_lets_encrypt_private_key_iv"
    t.boolean "dns_rebinding_protection_enabled", default: true, null: false
    t.boolean "default_project_deletion_protection", default: false, null: false
    t.boolean "lock_memberships_to_ldap", default: false, null: false
<<<<<<< HEAD
=======
    t.text "help_text"
    t.boolean "elasticsearch_indexing", default: false, null: false
    t.boolean "elasticsearch_search", default: false, null: false
    t.integer "shared_runners_minutes", default: 0, null: false
    t.bigint "repository_size_limit", default: 0
    t.string "elasticsearch_url", default: "http://localhost:9200"
    t.boolean "elasticsearch_aws", default: false, null: false
    t.string "elasticsearch_aws_region", default: "us-east-1"
    t.string "elasticsearch_aws_access_key"
    t.string "elasticsearch_aws_secret_access_key"
    t.integer "geo_status_timeout", default: 10
    t.boolean "elasticsearch_experimental_indexer"
    t.boolean "check_namespace_plan", default: false, null: false
    t.integer "mirror_max_delay", default: 300, null: false
    t.integer "mirror_max_capacity", default: 100, null: false
    t.integer "mirror_capacity_threshold", default: 50, null: false
    t.boolean "slack_app_enabled", default: false
    t.string "slack_app_id"
    t.string "slack_app_secret"
    t.string "slack_app_verification_token"
    t.boolean "allow_group_owners_to_manage_ldap", default: true, null: false
    t.string "email_additional_text"
    t.integer "file_template_project_id"
    t.boolean "pseudonymizer_enabled", default: false, null: false
    t.boolean "snowplow_enabled", default: false, null: false
    t.string "snowplow_collector_uri"
    t.string "snowplow_site_id"
    t.string "snowplow_cookie_domain"
    t.integer "custom_project_templates_group_id"
    t.boolean "elasticsearch_limit_indexing", default: false, null: false
    t.string "geo_node_allowed_ips", default: "0.0.0.0/0, ::/0"
>>>>>>> 0ca3c672
    t.index ["custom_project_templates_group_id"], name: "index_application_settings_on_custom_project_templates_group_id", using: :btree
    t.index ["file_template_project_id"], name: "index_application_settings_on_file_template_project_id", using: :btree
    t.index ["usage_stats_set_by_user_id"], name: "index_application_settings_on_usage_stats_set_by_user_id", using: :btree
  end

  create_table "approval_merge_request_rule_sources", force: :cascade do |t|
    t.bigint "approval_merge_request_rule_id", null: false
    t.bigint "approval_project_rule_id", null: false
    t.index ["approval_merge_request_rule_id"], name: "index_approval_merge_request_rule_sources_1", unique: true, using: :btree
    t.index ["approval_project_rule_id"], name: "index_approval_merge_request_rule_sources_2", using: :btree
  end

  create_table "approval_merge_request_rules", force: :cascade do |t|
    t.datetime_with_timezone "created_at", null: false
    t.datetime_with_timezone "updated_at", null: false
    t.integer "merge_request_id", null: false
    t.integer "approvals_required", limit: 2, default: 0, null: false
    t.boolean "code_owner", default: false, null: false
    t.string "name", null: false
    t.integer "rule_type", limit: 2, default: 1, null: false
<<<<<<< HEAD
    t.integer "report_type", limit: 2
=======
>>>>>>> 0ca3c672
    t.index ["merge_request_id", "code_owner", "name"], name: "approval_rule_name_index_for_code_owners", unique: true, where: "(code_owner = true)", using: :btree
    t.index ["merge_request_id", "code_owner"], name: "index_approval_merge_request_rules_1", using: :btree
    t.index ["merge_request_id", "rule_type", "name"], name: "index_approval_rule_name_for_code_owners_rule_type", unique: true, where: "(rule_type = 2)", using: :btree
    t.index ["merge_request_id", "rule_type"], name: "index_approval_rules_code_owners_rule_type", where: "(rule_type = 2)", using: :btree
  end

  create_table "approval_merge_request_rules_approved_approvers", force: :cascade do |t|
    t.bigint "approval_merge_request_rule_id", null: false
    t.integer "user_id", null: false
    t.index ["approval_merge_request_rule_id", "user_id"], name: "index_approval_merge_request_rules_approved_approvers_1", unique: true, using: :btree
    t.index ["user_id"], name: "index_approval_merge_request_rules_approved_approvers_2", using: :btree
  end

  create_table "approval_merge_request_rules_groups", force: :cascade do |t|
    t.bigint "approval_merge_request_rule_id", null: false
    t.integer "group_id", null: false
    t.index ["approval_merge_request_rule_id", "group_id"], name: "index_approval_merge_request_rules_groups_1", unique: true, using: :btree
    t.index ["group_id"], name: "index_approval_merge_request_rules_groups_2", using: :btree
  end

  create_table "approval_merge_request_rules_users", force: :cascade do |t|
    t.bigint "approval_merge_request_rule_id", null: false
    t.integer "user_id", null: false
    t.index ["approval_merge_request_rule_id", "user_id"], name: "index_approval_merge_request_rules_users_1", unique: true, using: :btree
    t.index ["user_id"], name: "index_approval_merge_request_rules_users_2", using: :btree
  end

  create_table "approval_project_rules", force: :cascade do |t|
    t.datetime_with_timezone "created_at", null: false
    t.datetime_with_timezone "updated_at", null: false
    t.integer "project_id", null: false
    t.integer "approvals_required", limit: 2, default: 0, null: false
    t.string "name", null: false
    t.index ["project_id"], name: "index_approval_project_rules_on_project_id", using: :btree
  end

  create_table "approval_project_rules_groups", force: :cascade do |t|
    t.bigint "approval_project_rule_id", null: false
    t.integer "group_id", null: false
    t.index ["approval_project_rule_id", "group_id"], name: "index_approval_project_rules_groups_1", unique: true, using: :btree
    t.index ["group_id"], name: "index_approval_project_rules_groups_2", using: :btree
  end

  create_table "approval_project_rules_users", force: :cascade do |t|
    t.bigint "approval_project_rule_id", null: false
    t.integer "user_id", null: false
    t.index ["approval_project_rule_id", "user_id"], name: "index_approval_project_rules_users_1", unique: true, using: :btree
    t.index ["user_id"], name: "index_approval_project_rules_users_2", using: :btree
  end

  create_table "approvals", id: :serial, force: :cascade do |t|
    t.integer "merge_request_id", null: false
    t.integer "user_id", null: false
    t.datetime "created_at"
    t.datetime "updated_at"
    t.index ["merge_request_id"], name: "index_approvals_on_merge_request_id", using: :btree
    t.index ["user_id", "merge_request_id"], name: "index_approvals_on_user_id_and_merge_request_id", unique: true, using: :btree
  end

  create_table "approver_groups", id: :serial, force: :cascade do |t|
    t.integer "target_id", null: false
    t.string "target_type", null: false
    t.integer "group_id", null: false
    t.datetime "created_at"
    t.datetime "updated_at"
    t.index ["group_id"], name: "index_approver_groups_on_group_id", using: :btree
    t.index ["target_id", "target_type"], name: "index_approver_groups_on_target_id_and_target_type", using: :btree
  end

  create_table "approvers", id: :serial, force: :cascade do |t|
    t.integer "target_id", null: false
    t.string "target_type"
    t.integer "user_id", null: false
    t.datetime "created_at"
    t.datetime "updated_at"
    t.index ["target_id", "target_type"], name: "index_approvers_on_target_id_and_target_type", using: :btree
    t.index ["user_id"], name: "index_approvers_on_user_id", using: :btree
  end

  create_table "audit_events", id: :serial, force: :cascade do |t|
    t.integer "author_id", null: false
    t.string "type", null: false
    t.integer "entity_id", null: false
    t.string "entity_type", null: false
    t.text "details"
    t.datetime "created_at"
    t.datetime "updated_at"
    t.index ["entity_id", "entity_type"], name: "index_audit_events_on_entity_id_and_entity_type", using: :btree
  end

  create_table "award_emoji", id: :serial, force: :cascade do |t|
    t.string "name"
    t.integer "user_id"
    t.integer "awardable_id"
    t.string "awardable_type"
    t.datetime "created_at"
    t.datetime "updated_at"
    t.index ["awardable_type", "awardable_id"], name: "index_award_emoji_on_awardable_type_and_awardable_id", using: :btree
    t.index ["user_id", "name"], name: "index_award_emoji_on_user_id_and_name", using: :btree
  end

  create_table "badges", id: :serial, force: :cascade do |t|
    t.string "link_url", null: false
    t.string "image_url", null: false
    t.integer "project_id"
    t.integer "group_id"
    t.string "type", null: false
    t.datetime_with_timezone "created_at", null: false
    t.datetime_with_timezone "updated_at", null: false
    t.index ["group_id"], name: "index_badges_on_group_id", using: :btree
    t.index ["project_id"], name: "index_badges_on_project_id", using: :btree
  end

  create_table "board_assignees", id: :serial, force: :cascade do |t|
    t.integer "board_id", null: false
    t.integer "assignee_id", null: false
    t.index ["assignee_id"], name: "index_board_assignees_on_assignee_id", using: :btree
    t.index ["board_id", "assignee_id"], name: "index_board_assignees_on_board_id_and_assignee_id", unique: true, using: :btree
  end

  create_table "board_group_recent_visits", force: :cascade do |t|
    t.datetime_with_timezone "created_at", null: false
    t.datetime_with_timezone "updated_at", null: false
    t.integer "user_id"
    t.integer "board_id"
    t.integer "group_id"
    t.index ["board_id"], name: "index_board_group_recent_visits_on_board_id", using: :btree
    t.index ["group_id"], name: "index_board_group_recent_visits_on_group_id", using: :btree
    t.index ["user_id", "group_id", "board_id"], name: "index_board_group_recent_visits_on_user_group_and_board", unique: true, using: :btree
    t.index ["user_id"], name: "index_board_group_recent_visits_on_user_id", using: :btree
  end

  create_table "board_labels", id: :serial, force: :cascade do |t|
    t.integer "board_id", null: false
    t.integer "label_id", null: false
    t.index ["board_id", "label_id"], name: "index_board_labels_on_board_id_and_label_id", unique: true, using: :btree
    t.index ["label_id"], name: "index_board_labels_on_label_id", using: :btree
  end

  create_table "board_project_recent_visits", force: :cascade do |t|
    t.datetime_with_timezone "created_at", null: false
    t.datetime_with_timezone "updated_at", null: false
    t.integer "user_id"
    t.integer "project_id"
    t.integer "board_id"
    t.index ["board_id"], name: "index_board_project_recent_visits_on_board_id", using: :btree
    t.index ["project_id"], name: "index_board_project_recent_visits_on_project_id", using: :btree
    t.index ["user_id", "project_id", "board_id"], name: "index_board_project_recent_visits_on_user_project_and_board", unique: true, using: :btree
    t.index ["user_id"], name: "index_board_project_recent_visits_on_user_id", using: :btree
  end

  create_table "boards", id: :serial, force: :cascade do |t|
    t.integer "project_id"
    t.datetime "created_at", null: false
    t.datetime "updated_at", null: false
    t.string "name", default: "Development", null: false
    t.integer "milestone_id"
    t.integer "group_id"
<<<<<<< HEAD
    t.integer "weight"
=======
    t.integer "milestone_id"
    t.integer "weight"
    t.string "name", default: "Development", null: false
>>>>>>> 0ca3c672
    t.index ["group_id"], name: "index_boards_on_group_id", using: :btree
    t.index ["milestone_id"], name: "index_boards_on_milestone_id", using: :btree
    t.index ["project_id"], name: "index_boards_on_project_id", using: :btree
  end

  create_table "broadcast_messages", id: :serial, force: :cascade do |t|
    t.text "message", null: false
    t.datetime "starts_at", null: false
    t.datetime "ends_at", null: false
    t.datetime "created_at", null: false
    t.datetime "updated_at", null: false
    t.string "color"
    t.string "font"
    t.text "message_html", null: false
    t.integer "cached_markdown_version"
    t.index ["starts_at", "ends_at", "id"], name: "index_broadcast_messages_on_starts_at_and_ends_at_and_id", using: :btree
  end

  create_table "chat_names", id: :serial, force: :cascade do |t|
    t.integer "user_id", null: false
    t.integer "service_id", null: false
    t.string "team_id", null: false
    t.string "team_domain"
    t.string "chat_id", null: false
    t.string "chat_name"
    t.datetime "last_used_at"
    t.datetime "created_at", null: false
    t.datetime "updated_at", null: false
    t.index ["service_id", "team_id", "chat_id"], name: "index_chat_names_on_service_id_and_team_id_and_chat_id", unique: true, using: :btree
    t.index ["user_id", "service_id"], name: "index_chat_names_on_user_id_and_service_id", unique: true, using: :btree
  end

  create_table "chat_teams", id: :serial, force: :cascade do |t|
    t.integer "namespace_id", null: false
    t.string "team_id"
    t.string "name"
    t.datetime "created_at", null: false
    t.datetime "updated_at", null: false
    t.index ["namespace_id"], name: "index_chat_teams_on_namespace_id", unique: true, using: :btree
  end

  create_table "ci_build_trace_chunks", force: :cascade do |t|
    t.integer "build_id", null: false
    t.integer "chunk_index", null: false
    t.integer "data_store", null: false
    t.binary "raw_data"
    t.index ["build_id", "chunk_index"], name: "index_ci_build_trace_chunks_on_build_id_and_chunk_index", unique: true, using: :btree
  end

  create_table "ci_build_trace_section_names", id: :serial, force: :cascade do |t|
    t.integer "project_id", null: false
    t.string "name", null: false
    t.index ["project_id", "name"], name: "index_ci_build_trace_section_names_on_project_id_and_name", unique: true, using: :btree
  end

  create_table "ci_build_trace_sections", id: :serial, force: :cascade do |t|
    t.integer "project_id", null: false
    t.datetime "date_start", null: false
    t.datetime "date_end", null: false
    t.bigint "byte_start", null: false
    t.bigint "byte_end", null: false
    t.integer "build_id", null: false
    t.integer "section_name_id", null: false
    t.index ["build_id", "section_name_id"], name: "index_ci_build_trace_sections_on_build_id_and_section_name_id", unique: true, using: :btree
    t.index ["project_id"], name: "index_ci_build_trace_sections_on_project_id", using: :btree
    t.index ["section_name_id"], name: "index_ci_build_trace_sections_on_section_name_id", using: :btree
  end

  create_table "ci_builds", id: :serial, force: :cascade do |t|
    t.string "status"
    t.datetime "finished_at"
    t.text "trace"
    t.datetime "created_at"
    t.datetime "updated_at"
    t.datetime "started_at"
    t.integer "runner_id"
    t.float "coverage"
    t.integer "commit_id"
    t.text "commands"
    t.string "name"
    t.text "options"
    t.boolean "allow_failure", default: false, null: false
    t.string "stage"
    t.integer "trigger_request_id"
    t.integer "stage_idx"
    t.boolean "tag"
    t.string "ref"
    t.integer "user_id"
    t.string "type"
    t.string "target_url"
    t.string "description"
    t.text "artifacts_file"
    t.integer "project_id"
    t.text "artifacts_metadata"
    t.integer "erased_by_id"
    t.datetime "erased_at"
    t.datetime "artifacts_expire_at"
    t.string "environment"
    t.bigint "artifacts_size"
    t.string "when"
    t.text "yaml_variables"
    t.datetime "queued_at"
    t.string "token"
    t.integer "lock_version"
    t.string "coverage_regex"
    t.integer "auto_canceled_by_id"
    t.boolean "retried"
    t.integer "stage_id"
    t.integer "artifacts_file_store"
    t.integer "artifacts_metadata_store"
    t.boolean "protected"
    t.integer "failure_reason"
    t.datetime_with_timezone "scheduled_at"
    t.string "token_encrypted"
    t.integer "upstream_pipeline_id"
    t.index ["artifacts_expire_at"], name: "index_ci_builds_on_artifacts_expire_at", where: "(artifacts_file <> ''::text)", using: :btree
    t.index ["auto_canceled_by_id"], name: "index_ci_builds_on_auto_canceled_by_id", using: :btree
    t.index ["commit_id", "artifacts_expire_at", "id"], name: "index_ci_builds_on_commit_id_and_artifacts_expireatandidpartial", where: "(((type)::text = 'Ci::Build'::text) AND ((retried = false) OR (retried IS NULL)) AND ((name)::text = ANY (ARRAY[('sast'::character varying)::text, ('dependency_scanning'::character varying)::text, ('sast:container'::character varying)::text, ('container_scanning'::character varying)::text, ('dast'::character varying)::text])))", using: :btree
    t.index ["commit_id", "stage_idx", "created_at"], name: "index_ci_builds_on_commit_id_and_stage_idx_and_created_at", using: :btree
    t.index ["commit_id", "status", "type"], name: "index_ci_builds_on_commit_id_and_status_and_type", using: :btree
    t.index ["commit_id", "type", "name", "ref"], name: "index_ci_builds_on_commit_id_and_type_and_name_and_ref", using: :btree
    t.index ["commit_id", "type", "ref"], name: "index_ci_builds_on_commit_id_and_type_and_ref", using: :btree
    t.index ["name"], name: "index_ci_builds_on_name_for_security_products_values", where: "((name)::text = ANY (ARRAY[('container_scanning'::character varying)::text, ('dast'::character varying)::text, ('dependency_scanning'::character varying)::text, ('license_management'::character varying)::text, ('sast'::character varying)::text]))", using: :btree
    t.index ["project_id", "id"], name: "index_ci_builds_on_project_id_and_id", using: :btree
    t.index ["project_id", "status"], name: "index_ci_builds_project_id_and_status_for_live_jobs_partial2", where: "(((type)::text = 'Ci::Build'::text) AND ((status)::text = ANY (ARRAY[('running'::character varying)::text, ('pending'::character varying)::text, ('created'::character varying)::text])))", using: :btree
    t.index ["protected"], name: "index_ci_builds_on_protected", using: :btree
    t.index ["queued_at"], name: "index_ci_builds_on_queued_at", using: :btree
    t.index ["runner_id"], name: "index_ci_builds_on_runner_id", using: :btree
    t.index ["scheduled_at"], name: "partial_index_ci_builds_on_scheduled_at_with_scheduled_jobs", where: "((scheduled_at IS NOT NULL) AND ((type)::text = 'Ci::Build'::text) AND ((status)::text = 'scheduled'::text))", using: :btree
    t.index ["stage_id", "stage_idx"], name: "tmp_build_stage_position_index", where: "(stage_idx IS NOT NULL)", using: :btree
    t.index ["stage_id"], name: "index_ci_builds_on_stage_id", using: :btree
    t.index ["status", "type", "runner_id"], name: "index_ci_builds_on_status_and_type_and_runner_id", using: :btree
    t.index ["token"], name: "index_ci_builds_on_token", unique: true, using: :btree
    t.index ["token_encrypted"], name: "index_ci_builds_on_token_encrypted", unique: true, where: "(token_encrypted IS NOT NULL)", using: :btree
    t.index ["updated_at"], name: "index_ci_builds_on_updated_at", using: :btree
    t.index ["upstream_pipeline_id"], name: "index_ci_builds_on_upstream_pipeline_id", where: "(upstream_pipeline_id IS NOT NULL)", using: :btree
    t.index ["user_id"], name: "index_ci_builds_on_user_id", using: :btree
  end

  create_table "ci_builds_metadata", id: :serial, force: :cascade do |t|
    t.integer "build_id", null: false
    t.integer "project_id", null: false
    t.integer "timeout"
    t.integer "timeout_source", default: 1, null: false
    t.jsonb "config_options"
    t.jsonb "config_variables"
    t.index ["build_id"], name: "index_ci_builds_metadata_on_build_id", unique: true, using: :btree
    t.index ["project_id"], name: "index_ci_builds_metadata_on_project_id", using: :btree
  end

  create_table "ci_builds_runner_session", force: :cascade do |t|
    t.integer "build_id", null: false
    t.string "url", null: false
    t.string "certificate"
    t.string "authorization"
    t.index ["build_id"], name: "index_ci_builds_runner_session_on_build_id", unique: true, using: :btree
  end

  create_table "ci_group_variables", id: :serial, force: :cascade do |t|
    t.string "key", null: false
    t.text "value"
    t.text "encrypted_value"
    t.string "encrypted_value_salt"
    t.string "encrypted_value_iv"
    t.integer "group_id", null: false
    t.boolean "protected", default: false, null: false
    t.datetime_with_timezone "created_at", null: false
    t.datetime_with_timezone "updated_at", null: false
    t.boolean "masked", default: false, null: false
    t.integer "variable_type", limit: 2, default: 1, null: false
    t.index ["group_id", "key"], name: "index_ci_group_variables_on_group_id_and_key", unique: true, using: :btree
  end

  create_table "ci_job_artifacts", id: :serial, force: :cascade do |t|
    t.integer "project_id", null: false
    t.integer "job_id", null: false
    t.integer "file_type", null: false
    t.bigint "size"
    t.datetime_with_timezone "created_at", null: false
    t.datetime_with_timezone "updated_at", null: false
    t.datetime_with_timezone "expire_at"
    t.string "file"
    t.integer "file_store"
    t.binary "file_sha256"
    t.integer "file_format", limit: 2
    t.integer "file_location", limit: 2
    t.index ["expire_at", "job_id"], name: "index_ci_job_artifacts_on_expire_at_and_job_id", using: :btree
    t.index ["file_store"], name: "index_ci_job_artifacts_on_file_store", using: :btree
    t.index ["job_id", "file_type"], name: "index_ci_job_artifacts_on_job_id_and_file_type", unique: true, using: :btree
    t.index ["project_id"], name: "index_ci_job_artifacts_on_project_id", using: :btree
  end

  create_table "ci_pipeline_chat_data", force: :cascade do |t|
    t.integer "pipeline_id", null: false
    t.integer "chat_name_id", null: false
    t.text "response_url", null: false
    t.index ["chat_name_id"], name: "index_ci_pipeline_chat_data_on_chat_name_id", using: :btree
    t.index ["pipeline_id"], name: "index_ci_pipeline_chat_data_on_pipeline_id", unique: true, using: :btree
  end

  create_table "ci_pipeline_schedule_variables", id: :serial, force: :cascade do |t|
    t.string "key", null: false
    t.text "value"
    t.text "encrypted_value"
    t.string "encrypted_value_salt"
    t.string "encrypted_value_iv"
    t.integer "pipeline_schedule_id", null: false
    t.datetime_with_timezone "created_at"
    t.datetime_with_timezone "updated_at"
    t.integer "variable_type", limit: 2, default: 1, null: false
    t.index ["pipeline_schedule_id", "key"], name: "index_ci_pipeline_schedule_variables_on_schedule_id_and_key", unique: true, using: :btree
  end

  create_table "ci_pipeline_schedules", id: :serial, force: :cascade do |t|
    t.string "description"
    t.string "ref"
    t.string "cron"
    t.string "cron_timezone"
    t.datetime "next_run_at"
    t.integer "project_id"
    t.integer "owner_id"
    t.boolean "active", default: true
    t.datetime "created_at"
    t.datetime "updated_at"
    t.index ["next_run_at", "active"], name: "index_ci_pipeline_schedules_on_next_run_at_and_active", using: :btree
    t.index ["owner_id"], name: "index_ci_pipeline_schedules_on_owner_id", using: :btree
    t.index ["project_id"], name: "index_ci_pipeline_schedules_on_project_id", using: :btree
  end

  create_table "ci_pipeline_variables", id: :serial, force: :cascade do |t|
    t.string "key", null: false
    t.text "value"
    t.text "encrypted_value"
    t.string "encrypted_value_salt"
    t.string "encrypted_value_iv"
    t.integer "pipeline_id", null: false
    t.integer "variable_type", limit: 2, default: 1, null: false
    t.index ["pipeline_id", "key"], name: "index_ci_pipeline_variables_on_pipeline_id_and_key", unique: true, using: :btree
  end

  create_table "ci_pipelines", id: :serial, force: :cascade do |t|
    t.string "ref"
    t.string "sha"
    t.string "before_sha"
    t.datetime "created_at"
    t.datetime "updated_at"
    t.boolean "tag", default: false
    t.text "yaml_errors"
    t.datetime "committed_at"
    t.integer "project_id"
    t.string "status"
    t.datetime "started_at"
    t.datetime "finished_at"
    t.integer "duration"
    t.integer "user_id"
    t.integer "lock_version"
    t.integer "auto_canceled_by_id"
    t.integer "pipeline_schedule_id"
    t.integer "source"
    t.integer "config_source"
    t.boolean "protected"
    t.integer "failure_reason"
    t.integer "iid"
    t.integer "merge_request_id"
    t.binary "source_sha"
    t.binary "target_sha"
    t.index ["auto_canceled_by_id"], name: "index_ci_pipelines_on_auto_canceled_by_id", using: :btree
    t.index ["merge_request_id"], name: "index_ci_pipelines_on_merge_request_id", where: "(merge_request_id IS NOT NULL)", using: :btree
    t.index ["pipeline_schedule_id"], name: "index_ci_pipelines_on_pipeline_schedule_id", using: :btree
    t.index ["project_id", "iid"], name: "index_ci_pipelines_on_project_id_and_iid", unique: true, where: "(iid IS NOT NULL)", using: :btree
    t.index ["project_id", "ref", "id"], name: "index_ci_pipelines_on_project_idandrefandiddesc", order: { id: :desc }, using: :btree
    t.index ["project_id", "ref", "status", "id"], name: "index_ci_pipelines_on_project_id_and_ref_and_status_and_id", using: :btree
    t.index ["project_id", "sha"], name: "index_ci_pipelines_on_project_id_and_sha", using: :btree
    t.index ["project_id", "source"], name: "index_ci_pipelines_on_project_id_and_source", using: :btree
    t.index ["project_id", "status", "config_source"], name: "index_ci_pipelines_on_project_id_and_status_and_config_source", using: :btree
    t.index ["project_id"], name: "index_ci_pipelines_on_project_id", using: :btree
    t.index ["status"], name: "index_ci_pipelines_on_status", using: :btree
    t.index ["user_id"], name: "index_ci_pipelines_on_user_id", using: :btree
  end

  create_table "ci_runner_namespaces", id: :serial, force: :cascade do |t|
    t.integer "runner_id"
    t.integer "namespace_id"
    t.index ["namespace_id"], name: "index_ci_runner_namespaces_on_namespace_id", using: :btree
    t.index ["runner_id", "namespace_id"], name: "index_ci_runner_namespaces_on_runner_id_and_namespace_id", unique: true, using: :btree
  end

  create_table "ci_runner_projects", id: :serial, force: :cascade do |t|
    t.integer "runner_id", null: false
    t.datetime "created_at"
    t.datetime "updated_at"
    t.integer "project_id"
    t.index ["project_id"], name: "index_ci_runner_projects_on_project_id", using: :btree
    t.index ["runner_id"], name: "index_ci_runner_projects_on_runner_id", using: :btree
  end

  create_table "ci_runners", id: :serial, force: :cascade do |t|
    t.string "token"
    t.datetime "created_at"
    t.datetime "updated_at"
    t.string "description"
    t.datetime "contacted_at"
    t.boolean "active", default: true, null: false
    t.boolean "is_shared", default: false
    t.string "name"
    t.string "version"
    t.string "revision"
    t.string "platform"
    t.string "architecture"
    t.boolean "run_untagged", default: true, null: false
    t.boolean "locked", default: false, null: false
    t.integer "access_level", default: 0, null: false
    t.string "ip_address"
    t.integer "maximum_timeout"
    t.integer "runner_type", limit: 2, null: false
    t.string "token_encrypted"
    t.index ["contacted_at"], name: "index_ci_runners_on_contacted_at", using: :btree
    t.index ["is_shared"], name: "index_ci_runners_on_is_shared", using: :btree
    t.index ["locked"], name: "index_ci_runners_on_locked", using: :btree
    t.index ["runner_type"], name: "index_ci_runners_on_runner_type", using: :btree
    t.index ["token"], name: "index_ci_runners_on_token", using: :btree
    t.index ["token_encrypted"], name: "index_ci_runners_on_token_encrypted", using: :btree
  end

  create_table "ci_sources_pipelines", id: :serial, force: :cascade do |t|
    t.integer "project_id"
    t.integer "pipeline_id"
    t.integer "source_project_id"
    t.integer "source_job_id"
    t.integer "source_pipeline_id"
    t.index ["pipeline_id"], name: "index_ci_sources_pipelines_on_pipeline_id", using: :btree
    t.index ["project_id"], name: "index_ci_sources_pipelines_on_project_id", using: :btree
    t.index ["source_job_id"], name: "index_ci_sources_pipelines_on_source_job_id", using: :btree
    t.index ["source_pipeline_id"], name: "index_ci_sources_pipelines_on_source_pipeline_id", using: :btree
    t.index ["source_project_id"], name: "index_ci_sources_pipelines_on_source_project_id", using: :btree
  end

  create_table "ci_stages", id: :serial, force: :cascade do |t|
    t.integer "project_id"
    t.integer "pipeline_id"
    t.datetime "created_at"
    t.datetime "updated_at"
    t.string "name"
    t.integer "status"
    t.integer "lock_version"
    t.integer "position"
    t.index ["pipeline_id", "name"], name: "index_ci_stages_on_pipeline_id_and_name", unique: true, using: :btree
    t.index ["pipeline_id", "position"], name: "index_ci_stages_on_pipeline_id_and_position", using: :btree
    t.index ["pipeline_id"], name: "index_ci_stages_on_pipeline_id", using: :btree
    t.index ["project_id"], name: "index_ci_stages_on_project_id", using: :btree
  end

  create_table "ci_trigger_requests", id: :serial, force: :cascade do |t|
    t.integer "trigger_id", null: false
    t.text "variables"
    t.datetime "created_at"
    t.datetime "updated_at"
    t.integer "commit_id"
    t.index ["commit_id"], name: "index_ci_trigger_requests_on_commit_id", using: :btree
    t.index ["trigger_id"], name: "index_ci_trigger_requests_on_trigger_id", using: :btree
  end

  create_table "ci_triggers", id: :serial, force: :cascade do |t|
    t.string "token"
    t.datetime "created_at"
    t.datetime "updated_at"
    t.integer "project_id"
    t.integer "owner_id"
    t.string "description"
    t.string "ref"
    t.index ["owner_id"], name: "index_ci_triggers_on_owner_id", using: :btree
    t.index ["project_id"], name: "index_ci_triggers_on_project_id", using: :btree
  end

  create_table "ci_variables", id: :serial, force: :cascade do |t|
    t.string "key", null: false
    t.text "value"
    t.text "encrypted_value"
    t.string "encrypted_value_salt"
    t.string "encrypted_value_iv"
    t.integer "project_id", null: false
    t.boolean "protected", default: false, null: false
    t.string "environment_scope", default: "*", null: false
    t.boolean "masked", default: false, null: false
    t.integer "variable_type", limit: 2, default: 1, null: false
    t.index ["project_id", "key", "environment_scope"], name: "index_ci_variables_on_project_id_and_key_and_environment_scope", unique: true, using: :btree
  end

  create_table "cluster_groups", id: :serial, force: :cascade do |t|
    t.integer "cluster_id", null: false
    t.integer "group_id", null: false
    t.index ["cluster_id", "group_id"], name: "index_cluster_groups_on_cluster_id_and_group_id", unique: true, using: :btree
    t.index ["group_id"], name: "index_cluster_groups_on_group_id", using: :btree
  end

  create_table "cluster_platforms_kubernetes", id: :serial, force: :cascade do |t|
    t.integer "cluster_id", null: false
    t.datetime "created_at", null: false
    t.datetime "updated_at", null: false
    t.text "api_url"
    t.text "ca_cert"
    t.string "namespace"
    t.string "username"
    t.text "encrypted_password"
    t.string "encrypted_password_iv"
    t.text "encrypted_token"
    t.string "encrypted_token_iv"
    t.integer "authorization_type", limit: 2
    t.index ["cluster_id"], name: "index_cluster_platforms_kubernetes_on_cluster_id", unique: true, using: :btree
  end

  create_table "cluster_projects", id: :serial, force: :cascade do |t|
    t.integer "project_id", null: false
    t.integer "cluster_id", null: false
    t.datetime "created_at", null: false
    t.datetime "updated_at", null: false
    t.index ["cluster_id"], name: "index_cluster_projects_on_cluster_id", using: :btree
    t.index ["project_id"], name: "index_cluster_projects_on_project_id", using: :btree
  end

  create_table "cluster_providers_gcp", id: :serial, force: :cascade do |t|
    t.integer "cluster_id", null: false
    t.integer "status"
    t.integer "num_nodes", null: false
    t.datetime "created_at", null: false
    t.datetime "updated_at", null: false
    t.text "status_reason"
    t.string "gcp_project_id", null: false
    t.string "zone", null: false
    t.string "machine_type"
    t.string "operation_id"
    t.string "endpoint"
    t.text "encrypted_access_token"
    t.string "encrypted_access_token_iv"
    t.boolean "legacy_abac", default: false, null: false
    t.index ["cluster_id"], name: "index_cluster_providers_gcp_on_cluster_id", unique: true, using: :btree
  end

  create_table "clusters", id: :serial, force: :cascade do |t|
    t.integer "user_id"
    t.integer "provider_type"
    t.integer "platform_type"
    t.datetime "created_at", null: false
    t.datetime "updated_at", null: false
    t.boolean "enabled", default: true
    t.string "name", null: false
    t.string "environment_scope", default: "*", null: false
    t.integer "cluster_type", limit: 2, default: 3, null: false
    t.string "domain"
    t.boolean "managed", default: true, null: false
    t.index ["enabled"], name: "index_clusters_on_enabled", using: :btree
    t.index ["user_id"], name: "index_clusters_on_user_id", using: :btree
  end

  create_table "clusters_applications_cert_managers", id: :serial, force: :cascade do |t|
    t.integer "cluster_id", null: false
    t.integer "status", null: false
    t.string "version", null: false
    t.string "email", null: false
    t.datetime_with_timezone "created_at", null: false
    t.datetime_with_timezone "updated_at", null: false
    t.text "status_reason"
    t.index ["cluster_id"], name: "index_clusters_applications_cert_managers_on_cluster_id", unique: true, using: :btree
  end

  create_table "clusters_applications_helm", id: :serial, force: :cascade do |t|
    t.integer "cluster_id", null: false
    t.datetime "created_at", null: false
    t.datetime "updated_at", null: false
    t.integer "status", null: false
    t.string "version", null: false
    t.text "status_reason"
    t.text "encrypted_ca_key"
    t.text "encrypted_ca_key_iv"
    t.text "ca_cert"
    t.index ["cluster_id"], name: "index_clusters_applications_helm_on_cluster_id", unique: true, using: :btree
  end

  create_table "clusters_applications_ingress", id: :serial, force: :cascade do |t|
    t.integer "cluster_id", null: false
    t.datetime "created_at", null: false
    t.datetime "updated_at", null: false
    t.integer "status", null: false
    t.integer "ingress_type", null: false
    t.string "version", null: false
    t.string "cluster_ip"
    t.text "status_reason"
    t.string "external_ip"
    t.string "external_hostname"
    t.index ["cluster_id"], name: "index_clusters_applications_ingress_on_cluster_id", unique: true, using: :btree
  end

  create_table "clusters_applications_jupyter", id: :serial, force: :cascade do |t|
    t.integer "cluster_id", null: false
    t.integer "oauth_application_id"
    t.integer "status", null: false
    t.string "version", null: false
    t.string "hostname"
    t.datetime_with_timezone "created_at", null: false
    t.datetime_with_timezone "updated_at", null: false
    t.text "status_reason"
    t.index ["cluster_id"], name: "index_clusters_applications_jupyter_on_cluster_id", unique: true, using: :btree
    t.index ["oauth_application_id"], name: "index_clusters_applications_jupyter_on_oauth_application_id", using: :btree
  end

  create_table "clusters_applications_knative", id: :serial, force: :cascade do |t|
    t.integer "cluster_id", null: false
    t.datetime_with_timezone "created_at", null: false
    t.datetime_with_timezone "updated_at", null: false
    t.integer "status", null: false
    t.string "version", null: false
    t.string "hostname"
    t.text "status_reason"
    t.string "external_ip"
    t.string "external_hostname"
    t.index ["cluster_id"], name: "index_clusters_applications_knative_on_cluster_id", unique: true, using: :btree
  end

  create_table "clusters_applications_prometheus", id: :serial, force: :cascade do |t|
    t.integer "cluster_id", null: false
    t.integer "status", null: false
    t.string "version", null: false
    t.text "status_reason"
    t.datetime_with_timezone "created_at", null: false
    t.datetime_with_timezone "updated_at", null: false
<<<<<<< HEAD
    t.datetime_with_timezone "last_update_started_at"
    t.string "encrypted_alert_manager_token"
    t.string "encrypted_alert_manager_token_iv"
=======
    t.string "encrypted_alert_manager_token"
    t.string "encrypted_alert_manager_token_iv"
    t.datetime_with_timezone "last_update_started_at"
>>>>>>> 0ca3c672
    t.index ["cluster_id"], name: "index_clusters_applications_prometheus_on_cluster_id", unique: true, using: :btree
  end

  create_table "clusters_applications_runners", id: :serial, force: :cascade do |t|
    t.integer "cluster_id", null: false
    t.integer "runner_id"
    t.integer "status", null: false
    t.datetime_with_timezone "created_at", null: false
    t.datetime_with_timezone "updated_at", null: false
    t.string "version", null: false
    t.text "status_reason"
    t.boolean "privileged", default: true, null: false
    t.index ["cluster_id"], name: "index_clusters_applications_runners_on_cluster_id", unique: true, using: :btree
    t.index ["runner_id"], name: "index_clusters_applications_runners_on_runner_id", using: :btree
  end

  create_table "clusters_kubernetes_namespaces", force: :cascade do |t|
    t.integer "cluster_id", null: false
    t.integer "project_id"
    t.integer "cluster_project_id"
    t.datetime_with_timezone "created_at", null: false
    t.datetime_with_timezone "updated_at", null: false
    t.text "encrypted_service_account_token"
    t.string "encrypted_service_account_token_iv"
    t.string "namespace", null: false
    t.string "service_account_name"
    t.index ["cluster_id", "namespace"], name: "kubernetes_namespaces_cluster_and_namespace", unique: true, using: :btree
    t.index ["cluster_id"], name: "index_clusters_kubernetes_namespaces_on_cluster_id", using: :btree
    t.index ["cluster_project_id"], name: "index_clusters_kubernetes_namespaces_on_cluster_project_id", using: :btree
    t.index ["project_id"], name: "index_clusters_kubernetes_namespaces_on_project_id", using: :btree
  end

  create_table "container_repositories", id: :serial, force: :cascade do |t|
    t.integer "project_id", null: false
    t.string "name", null: false
    t.datetime "created_at", null: false
    t.datetime "updated_at", null: false
    t.index ["project_id", "name"], name: "index_container_repositories_on_project_id_and_name", unique: true, using: :btree
    t.index ["project_id"], name: "index_container_repositories_on_project_id", using: :btree
  end

  create_table "conversational_development_index_metrics", id: :serial, force: :cascade do |t|
    t.float "leader_issues", null: false
    t.float "instance_issues", null: false
    t.float "leader_notes", null: false
    t.float "instance_notes", null: false
    t.float "leader_milestones", null: false
    t.float "instance_milestones", null: false
    t.float "leader_boards", null: false
    t.float "instance_boards", null: false
    t.float "leader_merge_requests", null: false
    t.float "instance_merge_requests", null: false
    t.float "leader_ci_pipelines", null: false
    t.float "instance_ci_pipelines", null: false
    t.float "leader_environments", null: false
    t.float "instance_environments", null: false
    t.float "leader_deployments", null: false
    t.float "instance_deployments", null: false
    t.float "leader_projects_prometheus_active", null: false
    t.float "instance_projects_prometheus_active", null: false
    t.float "leader_service_desk_issues", null: false
    t.float "instance_service_desk_issues", null: false
    t.datetime "created_at", null: false
    t.datetime "updated_at", null: false
    t.float "percentage_boards", default: 0.0, null: false
    t.float "percentage_ci_pipelines", default: 0.0, null: false
    t.float "percentage_deployments", default: 0.0, null: false
    t.float "percentage_environments", default: 0.0, null: false
    t.float "percentage_issues", default: 0.0, null: false
    t.float "percentage_merge_requests", default: 0.0, null: false
    t.float "percentage_milestones", default: 0.0, null: false
    t.float "percentage_notes", default: 0.0, null: false
    t.float "percentage_projects_prometheus_active", default: 0.0, null: false
    t.float "percentage_service_desk_issues", default: 0.0, null: false
  end

  create_table "dependency_proxy_blobs", id: :serial, force: :cascade do |t|
<<<<<<< HEAD
    t.integer "group_id", null: false
    t.datetime_with_timezone "created_at", null: false
    t.datetime_with_timezone "updated_at", null: false
    t.bigint "size"
    t.integer "file_store"
    t.string "file_name", null: false
    t.text "file", null: false
=======
    t.datetime_with_timezone "created_at", null: false
    t.text "file", null: false
    t.string "file_name", null: false
    t.integer "file_store"
    t.integer "group_id", null: false
    t.bigint "size"
    t.datetime_with_timezone "updated_at", null: false
>>>>>>> 0ca3c672
    t.index ["group_id", "file_name"], name: "index_dependency_proxy_blobs_on_group_id_and_file_name", using: :btree
  end

  create_table "dependency_proxy_group_settings", id: :serial, force: :cascade do |t|
<<<<<<< HEAD
    t.integer "group_id", null: false
    t.datetime_with_timezone "created_at", null: false
    t.datetime_with_timezone "updated_at", null: false
    t.boolean "enabled", default: false, null: false
=======
    t.datetime_with_timezone "created_at", null: false
    t.boolean "enabled", default: false, null: false
    t.integer "group_id", null: false
    t.datetime_with_timezone "updated_at", null: false
>>>>>>> 0ca3c672
    t.index ["group_id"], name: "index_dependency_proxy_group_settings_on_group_id", using: :btree
  end

  create_table "deploy_keys_projects", id: :serial, force: :cascade do |t|
    t.integer "deploy_key_id", null: false
    t.integer "project_id", null: false
    t.datetime "created_at"
    t.datetime "updated_at"
    t.boolean "can_push", default: false, null: false
    t.index ["project_id"], name: "index_deploy_keys_projects_on_project_id", using: :btree
  end

  create_table "deploy_tokens", id: :serial, force: :cascade do |t|
    t.boolean "revoked", default: false
    t.boolean "read_repository", default: false, null: false
    t.boolean "read_registry", default: false, null: false
    t.datetime_with_timezone "expires_at", null: false
    t.datetime_with_timezone "created_at", null: false
    t.string "name", null: false
    t.string "token", null: false
    t.index ["token", "expires_at", "id"], name: "index_deploy_tokens_on_token_and_expires_at_and_id", where: "(revoked IS FALSE)", using: :btree
    t.index ["token"], name: "index_deploy_tokens_on_token", unique: true, using: :btree
  end

  create_table "deployments", id: :serial, force: :cascade do |t|
    t.integer "iid", null: false
    t.integer "project_id", null: false
    t.integer "environment_id", null: false
    t.string "ref", null: false
    t.boolean "tag", null: false
    t.string "sha", null: false
    t.integer "user_id"
    t.integer "deployable_id"
    t.string "deployable_type"
    t.datetime "created_at"
    t.datetime "updated_at"
    t.string "on_stop"
    t.integer "status", limit: 2, null: false
    t.datetime_with_timezone "finished_at"
    t.index ["created_at"], name: "index_deployments_on_created_at", using: :btree
    t.index ["deployable_type", "deployable_id"], name: "index_deployments_on_deployable_type_and_deployable_id", using: :btree
    t.index ["environment_id", "id"], name: "index_deployments_on_environment_id_and_id", using: :btree
    t.index ["environment_id", "iid", "project_id"], name: "index_deployments_on_environment_id_and_iid_and_project_id", using: :btree
    t.index ["environment_id", "status"], name: "index_deployments_on_environment_id_and_status", using: :btree
    t.index ["id"], name: "partial_index_deployments_for_legacy_successful_deployments", where: "((finished_at IS NULL) AND (status = 2))", using: :btree
    t.index ["project_id", "iid"], name: "index_deployments_on_project_id_and_iid", unique: true, using: :btree
    t.index ["project_id", "status", "created_at"], name: "index_deployments_on_project_id_and_status_and_created_at", using: :btree
    t.index ["project_id", "status"], name: "index_deployments_on_project_id_and_status", using: :btree
  end

  create_table "design_management_designs", force: :cascade do |t|
    t.integer "project_id", null: false
    t.integer "issue_id", null: false
    t.string "filename", null: false
    t.index ["issue_id", "filename"], name: "index_design_management_designs_on_issue_id_and_filename", unique: true, using: :btree
    t.index ["project_id"], name: "index_design_management_designs_on_project_id", using: :btree
  end

  create_table "design_management_designs_versions", id: false, force: :cascade do |t|
    t.bigint "design_id", null: false
    t.bigint "version_id", null: false
    t.index ["design_id", "version_id"], name: "design_management_designs_versions_uniqueness", unique: true, using: :btree
    t.index ["design_id"], name: "index_design_management_designs_versions_on_design_id", using: :btree
    t.index ["version_id"], name: "index_design_management_designs_versions_on_version_id", using: :btree
  end

  create_table "design_management_versions", force: :cascade do |t|
    t.binary "sha", null: false
    t.index ["sha"], name: "index_design_management_versions_on_sha", unique: true, using: :btree
  end

  create_table "draft_notes", force: :cascade do |t|
    t.integer "merge_request_id", null: false
    t.integer "author_id", null: false
    t.boolean "resolve_discussion", default: false, null: false
    t.string "discussion_id"
    t.text "note", null: false
    t.text "position"
    t.text "original_position"
    t.text "change_position"
    t.index ["author_id"], name: "index_draft_notes_on_author_id", using: :btree
    t.index ["discussion_id"], name: "index_draft_notes_on_discussion_id", using: :btree
    t.index ["merge_request_id"], name: "index_draft_notes_on_merge_request_id", using: :btree
  end

  create_table "elasticsearch_indexed_namespaces", id: false, force: :cascade do |t|
    t.datetime_with_timezone "created_at", null: false
    t.datetime_with_timezone "updated_at", null: false
    t.integer "namespace_id"
    t.index ["namespace_id"], name: "index_elasticsearch_indexed_namespaces_on_namespace_id", unique: true, using: :btree
  end

  create_table "elasticsearch_indexed_projects", id: false, force: :cascade do |t|
    t.datetime_with_timezone "created_at", null: false
    t.datetime_with_timezone "updated_at", null: false
    t.integer "project_id"
    t.index ["project_id"], name: "index_elasticsearch_indexed_projects_on_project_id", unique: true, using: :btree
  end

  create_table "emails", id: :serial, force: :cascade do |t|
    t.integer "user_id", null: false
    t.string "email", null: false
    t.datetime "created_at"
    t.datetime "updated_at"
    t.string "confirmation_token"
    t.datetime "confirmed_at"
    t.datetime "confirmation_sent_at"
    t.index ["confirmation_token"], name: "index_emails_on_confirmation_token", unique: true, using: :btree
    t.index ["email"], name: "index_emails_on_email", unique: true, using: :btree
    t.index ["user_id"], name: "index_emails_on_user_id", using: :btree
  end

  create_table "environments", id: :serial, force: :cascade do |t|
    t.integer "project_id", null: false
    t.string "name", null: false
    t.datetime "created_at"
    t.datetime "updated_at"
    t.string "external_url"
    t.string "environment_type"
    t.string "state", default: "available", null: false
    t.string "slug", null: false
    t.index ["name"], name: "index_environments_on_name_varchar_pattern_ops", using: :btree, opclasses: {"name"=>"varchar_pattern_ops"}
    t.index ["project_id", "name"], name: "index_environments_on_project_id_and_name", unique: true, using: :btree
    t.index ["project_id", "slug"], name: "index_environments_on_project_id_and_slug", unique: true, using: :btree
  end

  create_table "epic_issues", id: :serial, force: :cascade do |t|
    t.integer "epic_id", null: false
    t.integer "issue_id", null: false
    t.integer "relative_position", default: 1073741823, null: false
    t.index ["epic_id"], name: "index_epic_issues_on_epic_id", using: :btree
    t.index ["issue_id"], name: "index_epic_issues_on_issue_id", unique: true, using: :btree
  end

  create_table "epic_metrics", id: :serial, force: :cascade do |t|
    t.integer "epic_id", null: false
    t.datetime "created_at", null: false
    t.datetime "updated_at", null: false
    t.index ["epic_id"], name: "index_epic_metrics", using: :btree
  end

  create_table "epics", id: :serial, force: :cascade do |t|
    t.integer "milestone_id"
    t.integer "group_id", null: false
    t.integer "author_id", null: false
    t.integer "assignee_id"
    t.integer "iid", null: false
    t.integer "cached_markdown_version"
    t.integer "updated_by_id"
    t.integer "last_edited_by_id"
    t.integer "lock_version"
    t.date "start_date"
    t.date "end_date"
    t.datetime "last_edited_at"
    t.datetime "created_at", null: false
    t.datetime "updated_at", null: false
    t.string "title", null: false
    t.string "title_html", null: false
    t.text "description"
    t.text "description_html"
    t.integer "start_date_sourcing_milestone_id"
    t.integer "due_date_sourcing_milestone_id"
    t.date "start_date_fixed"
    t.date "due_date_fixed"
    t.boolean "start_date_is_fixed"
    t.boolean "due_date_is_fixed"
    t.integer "state", limit: 2, default: 1, null: false
    t.integer "closed_by_id"
    t.datetime "closed_at"
    t.integer "parent_id"
    t.integer "relative_position"
    t.index ["assignee_id"], name: "index_epics_on_assignee_id", using: :btree
    t.index ["author_id"], name: "index_epics_on_author_id", using: :btree
    t.index ["closed_by_id"], name: "index_epics_on_closed_by_id", using: :btree
    t.index ["end_date"], name: "index_epics_on_end_date", using: :btree
    t.index ["group_id"], name: "index_epics_on_group_id", using: :btree
    t.index ["iid"], name: "index_epics_on_iid", using: :btree
    t.index ["milestone_id"], name: "index_milestone", using: :btree
    t.index ["parent_id"], name: "index_epics_on_parent_id", using: :btree
    t.index ["start_date"], name: "index_epics_on_start_date", using: :btree
  end

  create_table "events", id: :serial, force: :cascade do |t|
    t.integer "project_id"
    t.integer "author_id", null: false
    t.integer "target_id"
    t.datetime_with_timezone "created_at", null: false
    t.datetime_with_timezone "updated_at", null: false
    t.integer "action", limit: 2, null: false
    t.string "target_type"
    t.index ["action"], name: "index_events_on_action", using: :btree
    t.index ["author_id", "project_id"], name: "index_events_on_author_id_and_project_id", using: :btree
    t.index ["project_id", "created_at"], name: "index_events_on_project_id_and_created_at", using: :btree
    t.index ["project_id", "id"], name: "index_events_on_project_id_and_id", using: :btree
    t.index ["target_type", "target_id"], name: "index_events_on_target_type_and_target_id", using: :btree
  end

  create_table "feature_gates", id: :serial, force: :cascade do |t|
    t.string "feature_key", null: false
    t.string "key", null: false
    t.string "value"
    t.datetime "created_at", null: false
    t.datetime "updated_at", null: false
    t.index ["feature_key", "key", "value"], name: "index_feature_gates_on_feature_key_and_key_and_value", unique: true, using: :btree
  end

  create_table "features", id: :serial, force: :cascade do |t|
    t.string "key", null: false
    t.datetime "created_at", null: false
    t.datetime "updated_at", null: false
    t.index ["key"], name: "index_features_on_key", unique: true, using: :btree
  end

  create_table "fork_network_members", id: :serial, force: :cascade do |t|
    t.integer "fork_network_id", null: false
    t.integer "project_id", null: false
    t.integer "forked_from_project_id"
    t.index ["fork_network_id"], name: "index_fork_network_members_on_fork_network_id", using: :btree
    t.index ["forked_from_project_id"], name: "index_fork_network_members_on_forked_from_project_id", using: :btree
    t.index ["project_id"], name: "index_fork_network_members_on_project_id", unique: true, using: :btree
  end

  create_table "fork_networks", id: :serial, force: :cascade do |t|
    t.integer "root_project_id"
    t.string "deleted_root_project_name"
    t.index ["root_project_id"], name: "index_fork_networks_on_root_project_id", unique: true, using: :btree
  end

  create_table "forked_project_links", id: :serial, force: :cascade do |t|
    t.integer "forked_to_project_id", null: false
    t.integer "forked_from_project_id", null: false
    t.datetime "created_at"
    t.datetime "updated_at"
    t.index ["forked_to_project_id"], name: "index_forked_project_links_on_forked_to_project_id", unique: true, using: :btree
  end

  create_table "geo_cache_invalidation_events", force: :cascade do |t|
    t.string "key", null: false
  end

  create_table "geo_event_log", force: :cascade do |t|
    t.datetime "created_at", null: false
    t.bigint "repository_updated_event_id"
    t.bigint "repository_deleted_event_id"
    t.bigint "repository_renamed_event_id"
    t.bigint "repositories_changed_event_id"
    t.bigint "repository_created_event_id"
    t.bigint "hashed_storage_migrated_event_id"
    t.bigint "lfs_object_deleted_event_id"
    t.bigint "hashed_storage_attachments_event_id"
    t.bigint "upload_deleted_event_id"
    t.bigint "job_artifact_deleted_event_id"
    t.bigint "reset_checksum_event_id"
    t.bigint "cache_invalidation_event_id"
    t.index ["cache_invalidation_event_id"], name: "index_geo_event_log_on_cache_invalidation_event_id", where: "(cache_invalidation_event_id IS NOT NULL)", using: :btree
    t.index ["hashed_storage_attachments_event_id"], name: "index_geo_event_log_on_hashed_storage_attachments_event_id", where: "(hashed_storage_attachments_event_id IS NOT NULL)", using: :btree
    t.index ["hashed_storage_migrated_event_id"], name: "index_geo_event_log_on_hashed_storage_migrated_event_id", where: "(hashed_storage_migrated_event_id IS NOT NULL)", using: :btree
    t.index ["job_artifact_deleted_event_id"], name: "index_geo_event_log_on_job_artifact_deleted_event_id", where: "(job_artifact_deleted_event_id IS NOT NULL)", using: :btree
    t.index ["lfs_object_deleted_event_id"], name: "index_geo_event_log_on_lfs_object_deleted_event_id", where: "(lfs_object_deleted_event_id IS NOT NULL)", using: :btree
    t.index ["repositories_changed_event_id"], name: "index_geo_event_log_on_repositories_changed_event_id", where: "(repositories_changed_event_id IS NOT NULL)", using: :btree
    t.index ["repository_created_event_id"], name: "index_geo_event_log_on_repository_created_event_id", where: "(repository_created_event_id IS NOT NULL)", using: :btree
    t.index ["repository_deleted_event_id"], name: "index_geo_event_log_on_repository_deleted_event_id", where: "(repository_deleted_event_id IS NOT NULL)", using: :btree
    t.index ["repository_renamed_event_id"], name: "index_geo_event_log_on_repository_renamed_event_id", where: "(repository_renamed_event_id IS NOT NULL)", using: :btree
    t.index ["repository_updated_event_id"], name: "index_geo_event_log_on_repository_updated_event_id", where: "(repository_updated_event_id IS NOT NULL)", using: :btree
    t.index ["reset_checksum_event_id"], name: "index_geo_event_log_on_reset_checksum_event_id", where: "(reset_checksum_event_id IS NOT NULL)", using: :btree
    t.index ["upload_deleted_event_id"], name: "index_geo_event_log_on_upload_deleted_event_id", where: "(upload_deleted_event_id IS NOT NULL)", using: :btree
  end

  create_table "geo_hashed_storage_attachments_events", force: :cascade do |t|
    t.integer "project_id", null: false
    t.text "old_attachments_path", null: false
    t.text "new_attachments_path", null: false
    t.index ["project_id"], name: "index_geo_hashed_storage_attachments_events_on_project_id", using: :btree
  end

  create_table "geo_hashed_storage_migrated_events", force: :cascade do |t|
    t.integer "project_id", null: false
    t.text "repository_storage_name", null: false
    t.text "old_disk_path", null: false
    t.text "new_disk_path", null: false
    t.text "old_wiki_disk_path", null: false
    t.text "new_wiki_disk_path", null: false
    t.integer "old_storage_version", limit: 2
    t.integer "new_storage_version", limit: 2, null: false
    t.index ["project_id"], name: "index_geo_hashed_storage_migrated_events_on_project_id", using: :btree
  end

  create_table "geo_job_artifact_deleted_events", force: :cascade do |t|
    t.integer "job_artifact_id", null: false
    t.string "file_path", null: false
    t.index ["job_artifact_id"], name: "index_geo_job_artifact_deleted_events_on_job_artifact_id", using: :btree
  end

  create_table "geo_lfs_object_deleted_events", force: :cascade do |t|
    t.integer "lfs_object_id", null: false
    t.string "oid", null: false
    t.string "file_path", null: false
    t.index ["lfs_object_id"], name: "index_geo_lfs_object_deleted_events_on_lfs_object_id", using: :btree
  end

  create_table "geo_node_namespace_links", id: :serial, force: :cascade do |t|
    t.integer "geo_node_id", null: false
    t.integer "namespace_id", null: false
    t.datetime "created_at", null: false
    t.datetime "updated_at", null: false
    t.index ["geo_node_id", "namespace_id"], name: "index_geo_node_namespace_links_on_geo_node_id_and_namespace_id", unique: true, using: :btree
    t.index ["geo_node_id"], name: "index_geo_node_namespace_links_on_geo_node_id", using: :btree
    t.index ["namespace_id"], name: "index_geo_node_namespace_links_on_namespace_id", using: :btree
  end

  create_table "geo_node_statuses", id: :serial, force: :cascade do |t|
    t.integer "geo_node_id", null: false
    t.integer "db_replication_lag_seconds"
    t.integer "repositories_synced_count"
    t.integer "repositories_failed_count"
    t.integer "lfs_objects_count"
    t.integer "lfs_objects_synced_count"
    t.integer "lfs_objects_failed_count"
    t.integer "attachments_count"
    t.integer "attachments_synced_count"
    t.integer "attachments_failed_count"
    t.integer "last_event_id"
    t.datetime "last_event_date"
    t.integer "cursor_last_event_id"
    t.datetime "cursor_last_event_date"
    t.datetime "created_at", null: false
    t.datetime "updated_at", null: false
    t.datetime "last_successful_status_check_at"
    t.string "status_message"
    t.integer "replication_slots_count"
    t.integer "replication_slots_used_count"
    t.bigint "replication_slots_max_retained_wal_bytes"
    t.integer "wikis_synced_count"
    t.integer "wikis_failed_count"
    t.integer "job_artifacts_count"
    t.integer "job_artifacts_synced_count"
    t.integer "job_artifacts_failed_count"
    t.string "version"
    t.string "revision"
    t.integer "repositories_verified_count"
    t.integer "repositories_verification_failed_count"
    t.integer "wikis_verified_count"
    t.integer "wikis_verification_failed_count"
    t.integer "lfs_objects_synced_missing_on_primary_count"
    t.integer "job_artifacts_synced_missing_on_primary_count"
    t.integer "attachments_synced_missing_on_primary_count"
    t.integer "repositories_checksummed_count"
    t.integer "repositories_checksum_failed_count"
    t.integer "repositories_checksum_mismatch_count"
    t.integer "wikis_checksummed_count"
    t.integer "wikis_checksum_failed_count"
    t.integer "wikis_checksum_mismatch_count"
    t.binary "storage_configuration_digest"
    t.integer "repositories_retrying_verification_count"
    t.integer "wikis_retrying_verification_count"
    t.integer "projects_count"
    t.index ["geo_node_id"], name: "index_geo_node_statuses_on_geo_node_id", unique: true, using: :btree
  end

  create_table "geo_nodes", id: :serial, force: :cascade do |t|
    t.boolean "primary"
    t.integer "oauth_application_id"
    t.boolean "enabled", default: true, null: false
    t.string "access_key"
    t.string "encrypted_secret_access_key"
    t.string "encrypted_secret_access_key_iv"
    t.string "clone_url_prefix"
    t.integer "files_max_capacity", default: 10, null: false
    t.integer "repos_max_capacity", default: 25, null: false
    t.string "url", null: false
    t.string "selective_sync_type"
    t.text "selective_sync_shards"
    t.integer "verification_max_capacity", default: 100, null: false
    t.integer "minimum_reverification_interval", default: 7, null: false
    t.string "internal_url"
    t.string "name", null: false
    t.index ["access_key"], name: "index_geo_nodes_on_access_key", using: :btree
    t.index ["name"], name: "index_geo_nodes_on_name", unique: true, using: :btree
    t.index ["primary"], name: "index_geo_nodes_on_primary", using: :btree
  end

  create_table "geo_repositories_changed_events", force: :cascade do |t|
    t.integer "geo_node_id", null: false
    t.index ["geo_node_id"], name: "index_geo_repositories_changed_events_on_geo_node_id", using: :btree
  end

  create_table "geo_repository_created_events", force: :cascade do |t|
    t.integer "project_id", null: false
    t.text "repository_storage_name", null: false
    t.text "repo_path", null: false
    t.text "wiki_path"
    t.text "project_name", null: false
    t.index ["project_id"], name: "index_geo_repository_created_events_on_project_id", using: :btree
  end

  create_table "geo_repository_deleted_events", force: :cascade do |t|
    t.integer "project_id", null: false
    t.text "repository_storage_name", null: false
    t.text "deleted_path", null: false
    t.text "deleted_wiki_path"
    t.text "deleted_project_name", null: false
    t.index ["project_id"], name: "index_geo_repository_deleted_events_on_project_id", using: :btree
  end

  create_table "geo_repository_renamed_events", force: :cascade do |t|
    t.integer "project_id", null: false
    t.text "repository_storage_name", null: false
    t.text "old_path_with_namespace", null: false
    t.text "new_path_with_namespace", null: false
    t.text "old_wiki_path_with_namespace", null: false
    t.text "new_wiki_path_with_namespace", null: false
    t.text "old_path", null: false
    t.text "new_path", null: false
    t.index ["project_id"], name: "index_geo_repository_renamed_events_on_project_id", using: :btree
  end

  create_table "geo_repository_updated_events", force: :cascade do |t|
    t.integer "branches_affected", null: false
    t.integer "tags_affected", null: false
    t.integer "project_id", null: false
    t.integer "source", limit: 2, null: false
    t.boolean "new_branch", default: false, null: false
    t.boolean "remove_branch", default: false, null: false
    t.text "ref"
    t.index ["project_id"], name: "index_geo_repository_updated_events_on_project_id", using: :btree
    t.index ["source"], name: "index_geo_repository_updated_events_on_source", using: :btree
  end

  create_table "geo_reset_checksum_events", force: :cascade do |t|
    t.integer "project_id", null: false
    t.index ["project_id"], name: "index_geo_reset_checksum_events_on_project_id", using: :btree
  end

  create_table "geo_upload_deleted_events", force: :cascade do |t|
    t.integer "upload_id", null: false
    t.string "file_path", null: false
    t.integer "model_id", null: false
    t.string "model_type", null: false
    t.string "uploader", null: false
    t.index ["upload_id"], name: "index_geo_upload_deleted_events_on_upload_id", using: :btree
  end

  create_table "gitlab_subscriptions", force: :cascade do |t|
    t.datetime_with_timezone "created_at", null: false
    t.datetime_with_timezone "updated_at", null: false
    t.date "start_date"
    t.date "end_date"
    t.date "trial_ends_on"
    t.integer "namespace_id"
    t.integer "hosted_plan_id"
    t.integer "max_seats_used", default: 0
    t.integer "seats", default: 0
    t.boolean "trial", default: false
    t.index ["hosted_plan_id"], name: "index_gitlab_subscriptions_on_hosted_plan_id", using: :btree
    t.index ["namespace_id"], name: "index_gitlab_subscriptions_on_namespace_id", unique: true, using: :btree
  end

  create_table "gpg_key_subkeys", id: :serial, force: :cascade do |t|
    t.integer "gpg_key_id", null: false
    t.binary "keyid"
    t.binary "fingerprint"
    t.index ["fingerprint"], name: "index_gpg_key_subkeys_on_fingerprint", unique: true, using: :btree
    t.index ["gpg_key_id"], name: "index_gpg_key_subkeys_on_gpg_key_id", using: :btree
    t.index ["keyid"], name: "index_gpg_key_subkeys_on_keyid", unique: true, using: :btree
  end

  create_table "gpg_keys", id: :serial, force: :cascade do |t|
    t.datetime_with_timezone "created_at", null: false
    t.datetime_with_timezone "updated_at", null: false
    t.integer "user_id"
    t.binary "primary_keyid"
    t.binary "fingerprint"
    t.text "key"
    t.index ["fingerprint"], name: "index_gpg_keys_on_fingerprint", unique: true, using: :btree
    t.index ["primary_keyid"], name: "index_gpg_keys_on_primary_keyid", unique: true, using: :btree
    t.index ["user_id"], name: "index_gpg_keys_on_user_id", using: :btree
  end

  create_table "gpg_signatures", id: :serial, force: :cascade do |t|
    t.datetime_with_timezone "created_at", null: false
    t.datetime_with_timezone "updated_at", null: false
    t.integer "project_id"
    t.integer "gpg_key_id"
    t.binary "commit_sha"
    t.binary "gpg_key_primary_keyid"
    t.text "gpg_key_user_name"
    t.text "gpg_key_user_email"
    t.integer "verification_status", limit: 2, default: 0, null: false
    t.integer "gpg_key_subkey_id"
    t.index ["commit_sha"], name: "index_gpg_signatures_on_commit_sha", unique: true, using: :btree
    t.index ["gpg_key_id"], name: "index_gpg_signatures_on_gpg_key_id", using: :btree
    t.index ["gpg_key_primary_keyid"], name: "index_gpg_signatures_on_gpg_key_primary_keyid", using: :btree
    t.index ["gpg_key_subkey_id"], name: "index_gpg_signatures_on_gpg_key_subkey_id", using: :btree
    t.index ["project_id"], name: "index_gpg_signatures_on_project_id", using: :btree
  end

  create_table "group_custom_attributes", id: :serial, force: :cascade do |t|
    t.datetime_with_timezone "created_at", null: false
    t.datetime_with_timezone "updated_at", null: false
    t.integer "group_id", null: false
    t.string "key", null: false
    t.string "value", null: false
    t.index ["group_id", "key"], name: "index_group_custom_attributes_on_group_id_and_key", unique: true, using: :btree
    t.index ["key", "value"], name: "index_group_custom_attributes_on_key_and_value", using: :btree
  end

  create_table "historical_data", id: :serial, force: :cascade do |t|
    t.date "date", null: false
    t.integer "active_user_count"
    t.datetime "created_at"
    t.datetime "updated_at"
  end

  create_table "identities", id: :serial, force: :cascade do |t|
    t.string "extern_uid"
    t.string "provider"
    t.integer "user_id"
    t.datetime "created_at"
    t.datetime "updated_at"
<<<<<<< HEAD
    t.string "secondary_extern_uid"
    t.integer "saml_provider_id"
=======
    t.integer "saml_provider_id"
    t.string "secondary_extern_uid"
>>>>>>> 0ca3c672
    t.index ["saml_provider_id"], name: "index_identities_on_saml_provider_id", where: "(saml_provider_id IS NOT NULL)", using: :btree
    t.index ["user_id"], name: "index_identities_on_user_id", using: :btree
  end

  create_table "import_export_uploads", id: :serial, force: :cascade do |t|
    t.datetime_with_timezone "updated_at", null: false
    t.integer "project_id"
    t.text "import_file"
    t.text "export_file"
    t.index ["project_id"], name: "index_import_export_uploads_on_project_id", using: :btree
    t.index ["updated_at"], name: "index_import_export_uploads_on_updated_at", using: :btree
  end

  create_table "index_statuses", id: :serial, force: :cascade do |t|
    t.integer "project_id", null: false
    t.datetime "indexed_at"
    t.text "note"
    t.string "last_commit"
    t.datetime "created_at", null: false
    t.datetime "updated_at", null: false
    t.index ["project_id"], name: "index_index_statuses_on_project_id", unique: true, using: :btree
  end

  create_table "insights", id: :serial, force: :cascade do |t|
    t.integer "namespace_id", null: false
    t.integer "project_id", null: false
    t.index ["namespace_id"], name: "index_insights_on_namespace_id", using: :btree
    t.index ["project_id"], name: "index_insights_on_project_id", using: :btree
  end

  create_table "internal_ids", force: :cascade do |t|
    t.integer "project_id"
    t.integer "usage", null: false
    t.integer "last_value", null: false
    t.integer "namespace_id"
    t.index ["namespace_id"], name: "index_internal_ids_on_namespace_id", using: :btree
    t.index ["project_id"], name: "index_internal_ids_on_project_id", using: :btree
    t.index ["usage", "namespace_id"], name: "index_internal_ids_on_usage_and_namespace_id", unique: true, where: "(namespace_id IS NOT NULL)", using: :btree
    t.index ["usage", "project_id"], name: "index_internal_ids_on_usage_and_project_id", unique: true, where: "(project_id IS NOT NULL)", using: :btree
  end

  create_table "ip_restrictions", force: :cascade do |t|
    t.integer "group_id", null: false
    t.string "range", null: false
    t.index ["group_id"], name: "index_ip_restrictions_on_group_id", using: :btree
  end

  create_table "issue_assignees", id: false, force: :cascade do |t|
    t.integer "user_id", null: false
    t.integer "issue_id", null: false
    t.index ["issue_id", "user_id"], name: "index_issue_assignees_on_issue_id_and_user_id", unique: true, using: :btree
    t.index ["user_id"], name: "index_issue_assignees_on_user_id", using: :btree
  end

  create_table "issue_links", id: :serial, force: :cascade do |t|
    t.integer "source_id", null: false
    t.integer "target_id", null: false
    t.datetime "created_at"
    t.datetime "updated_at"
    t.index ["source_id", "target_id"], name: "index_issue_links_on_source_id_and_target_id", unique: true, using: :btree
    t.index ["source_id"], name: "index_issue_links_on_source_id", using: :btree
    t.index ["target_id"], name: "index_issue_links_on_target_id", using: :btree
  end

  create_table "issue_metrics", id: :serial, force: :cascade do |t|
    t.integer "issue_id", null: false
    t.datetime "first_mentioned_in_commit_at"
    t.datetime "first_associated_with_milestone_at"
    t.datetime "first_added_to_board_at"
    t.datetime "created_at", null: false
    t.datetime "updated_at", null: false
    t.index ["issue_id"], name: "index_issue_metrics", using: :btree
  end

  create_table "issue_tracker_data", force: :cascade do |t|
    t.integer "service_id", null: false
    t.datetime_with_timezone "created_at", null: false
    t.datetime_with_timezone "updated_at", null: false
    t.string "encrypted_project_url"
    t.string "encrypted_project_url_iv"
    t.string "encrypted_issues_url"
    t.string "encrypted_issues_url_iv"
    t.string "encrypted_new_issue_url"
    t.string "encrypted_new_issue_url_iv"
    t.index ["service_id"], name: "index_issue_tracker_data_on_service_id", using: :btree
  end

  create_table "issues", id: :serial, force: :cascade do |t|
    t.string "title"
    t.integer "author_id"
    t.integer "project_id"
    t.datetime "created_at"
    t.datetime "updated_at"
    t.text "description"
    t.integer "milestone_id"
    t.string "state"
    t.integer "iid"
    t.integer "updated_by_id"
    t.integer "weight"
    t.boolean "confidential", default: false, null: false
    t.date "due_date"
    t.integer "moved_to_id"
    t.integer "lock_version"
    t.text "title_html"
    t.text "description_html"
    t.integer "time_estimate"
    t.integer "relative_position"
    t.string "service_desk_reply_to"
    t.integer "cached_markdown_version"
    t.datetime "last_edited_at"
    t.integer "last_edited_by_id"
    t.boolean "discussion_locked"
    t.datetime_with_timezone "closed_at"
    t.integer "closed_by_id"
    t.integer "state_id", limit: 2
    t.string "service_desk_reply_to"
    t.integer "weight"
    t.index ["author_id"], name: "index_issues_on_author_id", using: :btree
    t.index ["closed_by_id"], name: "index_issues_on_closed_by_id", using: :btree
    t.index ["confidential"], name: "index_issues_on_confidential", using: :btree
    t.index ["description"], name: "index_issues_on_description_trigram", using: :gin, opclasses: {"description"=>"gin_trgm_ops"}
    t.index ["milestone_id"], name: "index_issues_on_milestone_id", using: :btree
    t.index ["moved_to_id"], name: "index_issues_on_moved_to_id", where: "(moved_to_id IS NOT NULL)", using: :btree
    t.index ["project_id", "created_at", "id", "state"], name: "index_issues_on_project_id_and_created_at_and_id_and_state", using: :btree
    t.index ["project_id", "due_date", "id", "state"], name: "idx_issues_on_project_id_and_due_date_and_id_and_state_partial", where: "(due_date IS NOT NULL)", using: :btree
    t.index ["project_id", "iid"], name: "index_issues_on_project_id_and_iid", unique: true, using: :btree
    t.index ["project_id", "updated_at", "id", "state"], name: "index_issues_on_project_id_and_updated_at_and_id_and_state", using: :btree
    t.index ["relative_position"], name: "index_issues_on_relative_position", using: :btree
    t.index ["state"], name: "index_issues_on_state", using: :btree
    t.index ["title"], name: "index_issues_on_title_trigram", using: :gin, opclasses: {"title"=>"gin_trgm_ops"}
    t.index ["updated_at"], name: "index_issues_on_updated_at", using: :btree
    t.index ["updated_by_id"], name: "index_issues_on_updated_by_id", where: "(updated_by_id IS NOT NULL)", using: :btree
  end

  create_table "jira_connect_installations", force: :cascade do |t|
    t.string "client_key"
    t.string "encrypted_shared_secret"
    t.string "encrypted_shared_secret_iv"
    t.string "base_url"
    t.index ["client_key"], name: "index_jira_connect_installations_on_client_key", unique: true, using: :btree
  end

  create_table "jira_connect_subscriptions", force: :cascade do |t|
<<<<<<< HEAD
    t.bigint "jira_connect_installation_id", null: false
    t.integer "namespace_id", null: false
    t.datetime_with_timezone "created_at", null: false
=======
    t.datetime_with_timezone "created_at", null: false
    t.bigint "jira_connect_installation_id", null: false
    t.integer "namespace_id", null: false
>>>>>>> 0ca3c672
    t.datetime_with_timezone "updated_at", null: false
    t.index ["jira_connect_installation_id", "namespace_id"], name: "idx_jira_connect_subscriptions_on_installation_id_namespace_id", unique: true, using: :btree
    t.index ["jira_connect_installation_id"], name: "idx_jira_connect_subscriptions_on_installation_id", using: :btree
    t.index ["namespace_id"], name: "index_jira_connect_subscriptions_on_namespace_id", using: :btree
  end

  create_table "jira_tracker_data", force: :cascade do |t|
    t.integer "service_id", null: false
    t.datetime_with_timezone "created_at", null: false
    t.datetime_with_timezone "updated_at", null: false
    t.string "encrypted_url"
    t.string "encrypted_url_iv"
    t.string "encrypted_api_url"
    t.string "encrypted_api_url_iv"
    t.string "encrypted_username"
    t.string "encrypted_username_iv"
    t.string "encrypted_password"
    t.string "encrypted_password_iv"
    t.string "jira_issue_transition_id"
    t.index ["service_id"], name: "index_jira_tracker_data_on_service_id", using: :btree
  end

  create_table "keys", id: :serial, force: :cascade do |t|
    t.integer "user_id"
    t.datetime "created_at"
    t.datetime "updated_at"
    t.text "key"
    t.string "title"
    t.string "type"
    t.string "fingerprint"
    t.boolean "public", default: false, null: false
    t.datetime "last_used_at"
    t.index ["fingerprint"], name: "index_keys_on_fingerprint", unique: true, using: :btree
    t.index ["user_id"], name: "index_keys_on_user_id", using: :btree
  end

  create_table "label_links", id: :serial, force: :cascade do |t|
    t.integer "label_id"
    t.integer "target_id"
    t.string "target_type"
    t.datetime "created_at"
    t.datetime "updated_at"
    t.index ["label_id"], name: "index_label_links_on_label_id", using: :btree
    t.index ["target_id", "target_type"], name: "index_label_links_on_target_id_and_target_type", using: :btree
  end

  create_table "label_priorities", id: :serial, force: :cascade do |t|
    t.integer "project_id", null: false
    t.integer "label_id", null: false
    t.integer "priority", null: false
    t.datetime "created_at", null: false
    t.datetime "updated_at", null: false
    t.index ["label_id"], name: "index_label_priorities_on_label_id", using: :btree
    t.index ["priority"], name: "index_label_priorities_on_priority", using: :btree
    t.index ["project_id", "label_id"], name: "index_label_priorities_on_project_id_and_label_id", unique: true, using: :btree
  end

  create_table "labels", id: :serial, force: :cascade do |t|
    t.string "title"
    t.string "color"
    t.integer "project_id"
    t.datetime "created_at"
    t.datetime "updated_at"
    t.boolean "template", default: false
    t.string "description"
    t.text "description_html"
    t.string "type"
    t.integer "group_id"
    t.integer "cached_markdown_version"
    t.index ["group_id", "project_id", "title"], name: "index_labels_on_group_id_and_project_id_and_title", unique: true, using: :btree
    t.index ["project_id"], name: "index_labels_on_project_id", using: :btree
    t.index ["template"], name: "index_labels_on_template", where: "template", using: :btree
    t.index ["title"], name: "index_labels_on_title", using: :btree
    t.index ["type", "project_id"], name: "index_labels_on_type_and_project_id", using: :btree
  end

  create_table "ldap_group_links", id: :serial, force: :cascade do |t|
    t.string "cn"
    t.integer "group_access", null: false
    t.integer "group_id", null: false
    t.datetime "created_at"
    t.datetime "updated_at"
    t.string "provider"
    t.string "filter"
  end

  create_table "lfs_file_locks", id: :serial, force: :cascade do |t|
    t.integer "project_id", null: false
    t.integer "user_id", null: false
    t.datetime "created_at", null: false
    t.string "path", limit: 511
    t.index ["project_id", "path"], name: "index_lfs_file_locks_on_project_id_and_path", unique: true, using: :btree
    t.index ["user_id"], name: "index_lfs_file_locks_on_user_id", using: :btree
  end

  create_table "lfs_objects", id: :serial, force: :cascade do |t|
    t.string "oid", null: false
    t.bigint "size", null: false
    t.datetime "created_at"
    t.datetime "updated_at"
    t.string "file"
    t.integer "file_store"
    t.index ["file_store"], name: "index_lfs_objects_on_file_store", using: :btree
    t.index ["oid"], name: "index_lfs_objects_on_oid", unique: true, using: :btree
  end

  create_table "lfs_objects_projects", id: :serial, force: :cascade do |t|
    t.integer "lfs_object_id", null: false
    t.integer "project_id", null: false
    t.datetime "created_at"
    t.datetime "updated_at"
    t.integer "repository_type", limit: 2
    t.index ["lfs_object_id"], name: "index_lfs_objects_projects_on_lfs_object_id", using: :btree
    t.index ["project_id"], name: "index_lfs_objects_projects_on_project_id", using: :btree
  end

  create_table "licenses", id: :serial, force: :cascade do |t|
    t.text "data", null: false
    t.datetime "created_at"
    t.datetime "updated_at"
  end

  create_table "lists", id: :serial, force: :cascade do |t|
    t.integer "board_id", null: false
    t.integer "label_id"
    t.integer "list_type", default: 1, null: false
    t.integer "position"
    t.datetime "created_at", null: false
    t.datetime "updated_at", null: false
<<<<<<< HEAD
    t.integer "user_id"
    t.integer "milestone_id"
=======
    t.integer "milestone_id"
    t.integer "user_id"
>>>>>>> 0ca3c672
    t.index ["board_id", "label_id"], name: "index_lists_on_board_id_and_label_id", unique: true, using: :btree
    t.index ["label_id"], name: "index_lists_on_label_id", using: :btree
    t.index ["list_type"], name: "index_lists_on_list_type", using: :btree
    t.index ["milestone_id"], name: "index_lists_on_milestone_id", using: :btree
    t.index ["user_id"], name: "index_lists_on_user_id", using: :btree
  end

  create_table "members", id: :serial, force: :cascade do |t|
    t.integer "access_level", null: false
    t.integer "source_id", null: false
    t.string "source_type", null: false
    t.integer "user_id"
    t.integer "notification_level", null: false
    t.string "type"
    t.datetime "created_at"
    t.datetime "updated_at"
    t.integer "created_by_id"
    t.string "invite_email"
    t.string "invite_token"
    t.datetime "invite_accepted_at"
    t.datetime "requested_at"
    t.date "expires_at"
    t.boolean "ldap", default: false, null: false
    t.boolean "override", default: false, null: false
    t.index ["access_level"], name: "index_members_on_access_level", using: :btree
    t.index ["invite_token"], name: "index_members_on_invite_token", unique: true, using: :btree
    t.index ["requested_at"], name: "index_members_on_requested_at", using: :btree
    t.index ["source_id", "source_type"], name: "index_members_on_source_id_and_source_type", using: :btree
    t.index ["user_id"], name: "index_members_on_user_id", using: :btree
  end

  create_table "merge_request_assignees", force: :cascade do |t|
    t.integer "user_id", null: false
    t.integer "merge_request_id", null: false
    t.index ["merge_request_id", "user_id"], name: "index_merge_request_assignees_on_merge_request_id_and_user_id", unique: true, using: :btree
    t.index ["merge_request_id"], name: "index_merge_request_assignees_on_merge_request_id", using: :btree
    t.index ["user_id"], name: "index_merge_request_assignees_on_user_id", using: :btree
  end

  create_table "merge_request_blocks", force: :cascade do |t|
    t.integer "blocking_merge_request_id", null: false
    t.integer "blocked_merge_request_id", null: false
    t.datetime_with_timezone "created_at", null: false
    t.datetime_with_timezone "updated_at", null: false
    t.index ["blocked_merge_request_id"], name: "index_merge_request_blocks_on_blocked_merge_request_id", using: :btree
    t.index ["blocking_merge_request_id", "blocked_merge_request_id"], name: "index_mr_blocks_on_blocking_and_blocked_mr_ids", unique: true, using: :btree
  end

  create_table "merge_request_diff_commits", id: false, force: :cascade do |t|
    t.datetime "authored_date"
    t.datetime "committed_date"
    t.integer "merge_request_diff_id", null: false
    t.integer "relative_order", null: false
    t.binary "sha", null: false
    t.text "author_name"
    t.text "author_email"
    t.text "committer_name"
    t.text "committer_email"
    t.text "message"
    t.index ["merge_request_diff_id", "relative_order"], name: "index_merge_request_diff_commits_on_mr_diff_id_and_order", unique: true, using: :btree
    t.index ["sha"], name: "index_merge_request_diff_commits_on_sha", using: :btree
  end

  create_table "merge_request_diff_files", id: false, force: :cascade do |t|
    t.integer "merge_request_diff_id", null: false
    t.integer "relative_order", null: false
    t.boolean "new_file", null: false
    t.boolean "renamed_file", null: false
    t.boolean "deleted_file", null: false
    t.boolean "too_large", null: false
    t.string "a_mode", null: false
    t.string "b_mode", null: false
    t.text "new_path", null: false
    t.text "old_path", null: false
    t.text "diff"
    t.boolean "binary"
    t.integer "external_diff_offset"
    t.integer "external_diff_size"
    t.index ["merge_request_diff_id", "relative_order"], name: "index_merge_request_diff_files_on_mr_diff_id_and_order", unique: true, using: :btree
  end

  create_table "merge_request_diffs", id: :serial, force: :cascade do |t|
    t.string "state"
    t.integer "merge_request_id", null: false
    t.datetime "created_at"
    t.datetime "updated_at"
    t.string "base_commit_sha"
    t.string "real_size"
    t.string "head_commit_sha"
    t.string "start_commit_sha"
    t.integer "commits_count"
    t.string "external_diff"
    t.integer "external_diff_store"
    t.boolean "stored_externally"
    t.index ["merge_request_id", "id"], name: "index_merge_request_diffs_on_merge_request_id_and_id", using: :btree
    t.index ["merge_request_id", "id"], name: "index_merge_request_diffs_on_merge_request_id_and_id_partial", where: "((NOT stored_externally) OR (stored_externally IS NULL))", using: :btree
  end

  create_table "merge_request_metrics", id: :serial, force: :cascade do |t|
    t.integer "merge_request_id", null: false
    t.datetime "latest_build_started_at"
    t.datetime "latest_build_finished_at"
    t.datetime "first_deployed_to_production_at"
    t.datetime "merged_at"
    t.datetime "created_at", null: false
    t.datetime "updated_at", null: false
    t.integer "pipeline_id"
    t.integer "merged_by_id"
    t.integer "latest_closed_by_id"
    t.datetime_with_timezone "latest_closed_at"
    t.index ["first_deployed_to_production_at"], name: "index_merge_request_metrics_on_first_deployed_to_production_at", using: :btree
    t.index ["latest_closed_at"], name: "index_merge_request_metrics_on_latest_closed_at", where: "(latest_closed_at IS NOT NULL)", using: :btree
    t.index ["latest_closed_by_id"], name: "index_merge_request_metrics_on_latest_closed_by_id", using: :btree
    t.index ["merge_request_id", "merged_at"], name: "index_merge_request_metrics_on_merge_request_id_and_merged_at", where: "(merged_at IS NOT NULL)", using: :btree
    t.index ["merge_request_id"], name: "index_merge_request_metrics", using: :btree
    t.index ["merged_by_id"], name: "index_merge_request_metrics_on_merged_by_id", using: :btree
    t.index ["pipeline_id"], name: "index_merge_request_metrics_on_pipeline_id", using: :btree
  end

  create_table "merge_requests", id: :serial, force: :cascade do |t|
    t.string "target_branch", null: false
    t.string "source_branch", null: false
    t.integer "source_project_id"
    t.integer "author_id"
    t.integer "assignee_id"
    t.string "title"
    t.datetime "created_at"
    t.datetime "updated_at"
    t.integer "milestone_id"
    t.string "state", default: "opened", null: false
    t.string "merge_status", default: "unchecked", null: false
    t.integer "target_project_id", null: false
    t.integer "iid"
    t.text "description"
    t.integer "updated_by_id"
    t.text "merge_error"
    t.text "merge_params"
    t.boolean "merge_when_pipeline_succeeds", default: false, null: false
    t.integer "merge_user_id"
    t.string "merge_commit_sha"
    t.integer "approvals_before_merge"
    t.string "rebase_commit_sha"
    t.string "in_progress_merge_commit_sha"
    t.integer "lock_version"
    t.text "title_html"
    t.text "description_html"
    t.integer "time_estimate"
    t.boolean "squash", default: false, null: false
    t.integer "cached_markdown_version"
    t.datetime "last_edited_at"
    t.integer "last_edited_by_id"
    t.integer "head_pipeline_id"
    t.string "merge_jid"
    t.boolean "discussion_locked"
    t.integer "latest_merge_request_diff_id"
    t.boolean "allow_maintainer_to_push"
    t.integer "state_id", limit: 2
    t.integer "approvals_before_merge"
    t.index ["assignee_id"], name: "index_merge_requests_on_assignee_id", using: :btree
    t.index ["author_id"], name: "index_merge_requests_on_author_id", using: :btree
    t.index ["created_at"], name: "index_merge_requests_on_created_at", using: :btree
    t.index ["description"], name: "index_merge_requests_on_description_trigram", using: :gin, opclasses: {"description"=>"gin_trgm_ops"}
    t.index ["head_pipeline_id"], name: "index_merge_requests_on_head_pipeline_id", using: :btree
    t.index ["id", "merge_jid"], name: "index_merge_requests_on_id_and_merge_jid", where: "((merge_jid IS NOT NULL) AND ((state)::text = 'locked'::text))", using: :btree
    t.index ["latest_merge_request_diff_id"], name: "index_merge_requests_on_latest_merge_request_diff_id", using: :btree
    t.index ["merge_user_id"], name: "index_merge_requests_on_merge_user_id", where: "(merge_user_id IS NOT NULL)", using: :btree
    t.index ["milestone_id"], name: "index_merge_requests_on_milestone_id", using: :btree
    t.index ["source_branch"], name: "index_merge_requests_on_source_branch", using: :btree
    t.index ["source_project_id", "source_branch"], name: "index_merge_requests_on_source_project_and_branch_state_opened", where: "((state)::text = 'opened'::text)", using: :btree
    t.index ["source_project_id", "source_branch"], name: "index_merge_requests_on_source_project_id_and_source_branch", using: :btree
    t.index ["state", "merge_status"], name: "index_merge_requests_on_state_and_merge_status", where: "(((state)::text = 'opened'::text) AND ((merge_status)::text = 'can_be_merged'::text))", using: :btree
    t.index ["target_branch"], name: "index_merge_requests_on_target_branch", using: :btree
    t.index ["target_project_id", "iid"], name: "index_merge_requests_on_target_project_id_and_iid", unique: true, using: :btree
    t.index ["target_project_id", "iid"], name: "index_merge_requests_on_target_project_id_and_iid_opened", where: "((state)::text = 'opened'::text)", using: :btree
    t.index ["target_project_id", "merge_commit_sha", "id"], name: "index_merge_requests_on_tp_id_and_merge_commit_sha_and_id", using: :btree
    t.index ["title"], name: "index_merge_requests_on_title", using: :btree
    t.index ["title"], name: "index_merge_requests_on_title_trigram", using: :gin, opclasses: {"title"=>"gin_trgm_ops"}
    t.index ["updated_by_id"], name: "index_merge_requests_on_updated_by_id", where: "(updated_by_id IS NOT NULL)", using: :btree
  end

  create_table "merge_requests_closing_issues", id: :serial, force: :cascade do |t|
    t.integer "merge_request_id", null: false
    t.integer "issue_id", null: false
    t.datetime "created_at", null: false
    t.datetime "updated_at", null: false
    t.index ["issue_id"], name: "index_merge_requests_closing_issues_on_issue_id", using: :btree
    t.index ["merge_request_id"], name: "index_merge_requests_closing_issues_on_merge_request_id", using: :btree
  end

  create_table "merge_trains", force: :cascade do |t|
    t.integer "merge_request_id", null: false
    t.integer "user_id", null: false
    t.integer "pipeline_id"
    t.datetime_with_timezone "created_at", null: false
    t.datetime_with_timezone "updated_at", null: false
    t.integer "target_project_id", null: false
    t.text "target_branch", null: false
    t.index ["merge_request_id"], name: "index_merge_trains_on_merge_request_id", unique: true, using: :btree
    t.index ["pipeline_id"], name: "index_merge_trains_on_pipeline_id", using: :btree
    t.index ["target_project_id"], name: "index_merge_trains_on_target_project_id", using: :btree
    t.index ["user_id"], name: "index_merge_trains_on_user_id", using: :btree
  end

  create_table "milestones", id: :serial, force: :cascade do |t|
    t.string "title", null: false
    t.integer "project_id"
    t.text "description"
    t.date "due_date"
    t.datetime "created_at"
    t.datetime "updated_at"
    t.string "state"
    t.integer "iid"
    t.text "title_html"
    t.text "description_html"
    t.date "start_date"
    t.integer "cached_markdown_version"
    t.integer "group_id"
    t.index ["description"], name: "index_milestones_on_description_trigram", using: :gin, opclasses: {"description"=>"gin_trgm_ops"}
    t.index ["due_date"], name: "index_milestones_on_due_date", using: :btree
    t.index ["group_id"], name: "index_milestones_on_group_id", using: :btree
    t.index ["project_id", "iid"], name: "index_milestones_on_project_id_and_iid", unique: true, using: :btree
    t.index ["title"], name: "index_milestones_on_title", using: :btree
    t.index ["title"], name: "index_milestones_on_title_trigram", using: :gin, opclasses: {"title"=>"gin_trgm_ops"}
  end

  create_table "namespace_statistics", id: :serial, force: :cascade do |t|
    t.integer "namespace_id", null: false
    t.integer "shared_runners_seconds", default: 0, null: false
    t.datetime "shared_runners_seconds_last_reset"
    t.index ["namespace_id"], name: "index_namespace_statistics_on_namespace_id", unique: true, using: :btree
  end

  create_table "namespaces", id: :serial, force: :cascade do |t|
    t.string "name", null: false
    t.string "path", null: false
    t.integer "owner_id"
    t.datetime "created_at"
    t.datetime "updated_at"
    t.string "type"
    t.string "description", default: "", null: false
    t.string "avatar"
    t.boolean "membership_lock", default: false
    t.boolean "share_with_group_lock", default: false
    t.integer "visibility_level", default: 20, null: false
    t.boolean "request_access_enabled", default: false, null: false
    t.string "ldap_sync_status", default: "ready", null: false
    t.string "ldap_sync_error"
    t.datetime "ldap_sync_last_update_at"
    t.datetime "ldap_sync_last_successful_update_at"
    t.datetime "ldap_sync_last_sync_at"
    t.text "description_html"
    t.boolean "lfs_enabled"
    t.integer "parent_id"
    t.integer "shared_runners_minutes_limit"
    t.bigint "repository_size_limit"
    t.boolean "require_two_factor_authentication", default: false, null: false
    t.integer "two_factor_grace_period", default: 48, null: false
    t.integer "cached_markdown_version"
    t.integer "plan_id"
    t.integer "project_creation_level"
    t.string "runners_token"
    t.datetime_with_timezone "trial_ends_on"
    t.integer "file_template_project_id"
    t.string "saml_discovery_token"
    t.string "runners_token_encrypted"
    t.integer "custom_project_templates_group_id"
    t.boolean "auto_devops_enabled"
    t.integer "extra_shared_runners_minutes_limit"
    t.datetime_with_timezone "last_ci_minutes_notification_at"
    t.integer "custom_project_templates_group_id"
    t.integer "file_template_project_id"
    t.string "ldap_sync_error"
    t.datetime "ldap_sync_last_successful_update_at"
    t.datetime "ldap_sync_last_sync_at"
    t.datetime "ldap_sync_last_update_at"
    t.integer "plan_id"
    t.bigint "repository_size_limit"
    t.string "saml_discovery_token"
    t.integer "shared_runners_minutes_limit"
    t.datetime_with_timezone "trial_ends_on"
    t.integer "extra_shared_runners_minutes_limit"
    t.string "ldap_sync_status", default: "ready", null: false
    t.boolean "membership_lock", default: false
    t.index ["created_at"], name: "index_namespaces_on_created_at", using: :btree
    t.index ["custom_project_templates_group_id", "type"], name: "index_namespaces_on_custom_project_templates_group_id_and_type", where: "(custom_project_templates_group_id IS NOT NULL)", using: :btree
    t.index ["file_template_project_id"], name: "index_namespaces_on_file_template_project_id", using: :btree
    t.index ["ldap_sync_last_successful_update_at"], name: "index_namespaces_on_ldap_sync_last_successful_update_at", using: :btree
    t.index ["ldap_sync_last_update_at"], name: "index_namespaces_on_ldap_sync_last_update_at", using: :btree
    t.index ["name", "parent_id"], name: "index_namespaces_on_name_and_parent_id", unique: true, using: :btree
    t.index ["name"], name: "index_namespaces_on_name_trigram", using: :gin, opclasses: {"name"=>"gin_trgm_ops"}
    t.index ["owner_id"], name: "index_namespaces_on_owner_id", using: :btree
    t.index ["parent_id", "id"], name: "index_namespaces_on_parent_id_and_id", unique: true, using: :btree
    t.index ["path"], name: "index_namespaces_on_path", using: :btree
    t.index ["path"], name: "index_namespaces_on_path_trigram", using: :gin, opclasses: {"path"=>"gin_trgm_ops"}
    t.index ["plan_id"], name: "index_namespaces_on_plan_id", using: :btree
    t.index ["require_two_factor_authentication"], name: "index_namespaces_on_require_two_factor_authentication", using: :btree
    t.index ["runners_token"], name: "index_namespaces_on_runners_token", unique: true, using: :btree
    t.index ["runners_token_encrypted"], name: "index_namespaces_on_runners_token_encrypted", unique: true, using: :btree
    t.index ["shared_runners_minutes_limit", "extra_shared_runners_minutes_limit"], name: "index_namespaces_on_shared_and_extra_runners_minutes_limit", using: :btree
    t.index ["trial_ends_on"], name: "index_namespaces_on_trial_ends_on", where: "(trial_ends_on IS NOT NULL)", using: :btree
    t.index ["type"], name: "index_namespaces_on_type", using: :btree
  end

  create_table "note_diff_files", id: :serial, force: :cascade do |t|
    t.integer "diff_note_id", null: false
    t.text "diff", null: false
    t.boolean "new_file", null: false
    t.boolean "renamed_file", null: false
    t.boolean "deleted_file", null: false
    t.string "a_mode", null: false
    t.string "b_mode", null: false
    t.text "new_path", null: false
    t.text "old_path", null: false
    t.index ["diff_note_id"], name: "index_note_diff_files_on_diff_note_id", unique: true, using: :btree
  end

  create_table "notes", id: :serial, force: :cascade do |t|
    t.text "note"
    t.string "noteable_type"
    t.integer "author_id"
    t.datetime "created_at"
    t.datetime "updated_at"
    t.integer "project_id"
    t.string "attachment"
    t.string "line_code"
    t.string "commit_id"
    t.integer "noteable_id"
    t.boolean "system", default: false, null: false
    t.text "st_diff"
    t.integer "updated_by_id"
    t.string "type"
    t.text "position"
    t.text "original_position"
    t.datetime "resolved_at"
    t.integer "resolved_by_id"
    t.string "discussion_id"
    t.text "note_html"
    t.integer "cached_markdown_version"
    t.text "change_position"
    t.boolean "resolved_by_push"
    t.bigint "review_id"
    t.index ["author_id"], name: "index_notes_on_author_id", using: :btree
    t.index ["commit_id"], name: "index_notes_on_commit_id", using: :btree
    t.index ["created_at"], name: "index_notes_on_created_at", using: :btree
    t.index ["discussion_id"], name: "index_notes_on_discussion_id", using: :btree
    t.index ["line_code"], name: "index_notes_on_line_code", using: :btree
    t.index ["note"], name: "index_notes_on_note_trigram", using: :gin, opclasses: {"note"=>"gin_trgm_ops"}
    t.index ["noteable_id", "noteable_type"], name: "index_notes_on_noteable_id_and_noteable_type", using: :btree
    t.index ["noteable_type"], name: "index_notes_on_noteable_type", using: :btree
    t.index ["project_id", "noteable_type"], name: "index_notes_on_project_id_and_noteable_type", using: :btree
    t.index ["review_id"], name: "index_notes_on_review_id", using: :btree
  end

  create_table "notification_settings", id: :serial, force: :cascade do |t|
    t.integer "user_id", null: false
    t.integer "source_id"
    t.string "source_type"
    t.integer "level", default: 0, null: false
    t.datetime "created_at", null: false
    t.datetime "updated_at", null: false
    t.boolean "new_note"
    t.boolean "new_issue"
    t.boolean "reopen_issue"
    t.boolean "close_issue"
    t.boolean "reassign_issue"
    t.boolean "new_merge_request"
    t.boolean "reopen_merge_request"
    t.boolean "close_merge_request"
    t.boolean "reassign_merge_request"
    t.boolean "merge_merge_request"
    t.boolean "failed_pipeline"
    t.boolean "success_pipeline"
    t.boolean "push_to_merge_request"
    t.boolean "issue_due"
    t.boolean "new_epic"
    t.string "notification_email"
    t.boolean "new_epic"
    t.index ["source_id", "source_type"], name: "index_notification_settings_on_source_id_and_source_type", using: :btree
    t.index ["user_id", "source_id", "source_type"], name: "index_notifications_on_user_id_and_source_id_and_source_type", unique: true, using: :btree
    t.index ["user_id"], name: "index_notification_settings_on_user_id", using: :btree
  end

  create_table "oauth_access_grants", id: :serial, force: :cascade do |t|
    t.integer "resource_owner_id", null: false
    t.integer "application_id", null: false
    t.string "token", null: false
    t.integer "expires_in", null: false
    t.text "redirect_uri", null: false
    t.datetime "created_at", null: false
    t.datetime "revoked_at"
    t.string "scopes"
    t.index ["token"], name: "index_oauth_access_grants_on_token", unique: true, using: :btree
  end

  create_table "oauth_access_tokens", id: :serial, force: :cascade do |t|
    t.integer "resource_owner_id"
    t.integer "application_id"
    t.string "token", null: false
    t.string "refresh_token"
    t.integer "expires_in"
    t.datetime "revoked_at"
    t.datetime "created_at", null: false
    t.string "scopes"
    t.index ["refresh_token"], name: "index_oauth_access_tokens_on_refresh_token", unique: true, using: :btree
    t.index ["resource_owner_id"], name: "index_oauth_access_tokens_on_resource_owner_id", using: :btree
    t.index ["token"], name: "index_oauth_access_tokens_on_token", unique: true, using: :btree
  end

  create_table "oauth_applications", id: :serial, force: :cascade do |t|
    t.string "name", null: false
    t.string "uid", null: false
    t.string "secret", null: false
    t.text "redirect_uri", null: false
    t.string "scopes", default: "", null: false
    t.datetime "created_at"
    t.datetime "updated_at"
    t.integer "owner_id"
    t.string "owner_type"
    t.boolean "trusted", default: false, null: false
    t.index ["owner_id", "owner_type"], name: "index_oauth_applications_on_owner_id_and_owner_type", using: :btree
    t.index ["uid"], name: "index_oauth_applications_on_uid", unique: true, using: :btree
  end

  create_table "oauth_openid_requests", id: :serial, force: :cascade do |t|
    t.integer "access_grant_id", null: false
    t.string "nonce", null: false
    t.index ["access_grant_id"], name: "index_oauth_openid_requests_on_access_grant_id", using: :btree
  end

  create_table "operations_feature_flag_scopes", force: :cascade do |t|
    t.bigint "feature_flag_id", null: false
    t.datetime_with_timezone "created_at", null: false
    t.datetime_with_timezone "updated_at", null: false
    t.boolean "active", null: false
    t.string "environment_scope", default: "*", null: false
    t.index ["feature_flag_id", "environment_scope"], name: "index_feature_flag_scopes_on_flag_id_and_environment_scope", unique: true, using: :btree
  end

  create_table "operations_feature_flags", force: :cascade do |t|
    t.integer "project_id", null: false
    t.boolean "active", null: false
    t.datetime_with_timezone "created_at", null: false
    t.datetime_with_timezone "updated_at", null: false
    t.string "name", null: false
    t.text "description"
    t.index ["project_id", "name"], name: "index_operations_feature_flags_on_project_id_and_name", unique: true, using: :btree
  end

  create_table "operations_feature_flags_clients", force: :cascade do |t|
    t.integer "project_id", null: false
    t.string "token", null: false
    t.index ["project_id", "token"], name: "index_operations_feature_flags_clients_on_project_id_and_token", unique: true, using: :btree
  end

  create_table "packages_maven_metadata", force: :cascade do |t|
    t.bigint "package_id", null: false
    t.datetime_with_timezone "created_at", null: false
    t.datetime_with_timezone "updated_at", null: false
    t.string "app_group", null: false
    t.string "app_name", null: false
    t.string "app_version"
    t.string "path", limit: 512, null: false
    t.index ["package_id", "path"], name: "index_packages_maven_metadata_on_package_id_and_path", using: :btree
  end

  create_table "packages_package_files", force: :cascade do |t|
    t.bigint "package_id", null: false
    t.datetime_with_timezone "created_at", null: false
    t.datetime_with_timezone "updated_at", null: false
    t.bigint "size"
    t.integer "file_type"
    t.integer "file_store"
    t.binary "file_md5"
    t.binary "file_sha1"
    t.string "file_name", null: false
    t.text "file", null: false
    t.index ["package_id", "file_name"], name: "index_packages_package_files_on_package_id_and_file_name", using: :btree
  end

  create_table "packages_packages", force: :cascade do |t|
    t.integer "project_id", null: false
    t.datetime_with_timezone "created_at", null: false
    t.datetime_with_timezone "updated_at", null: false
    t.string "name", null: false
    t.string "version"
    t.integer "package_type", limit: 2, null: false
    t.index ["project_id"], name: "index_packages_packages_on_project_id", using: :btree
  end

  create_table "pages_domain_acme_orders", force: :cascade do |t|
    t.integer "pages_domain_id", null: false
    t.datetime_with_timezone "expires_at", null: false
    t.datetime_with_timezone "created_at", null: false
    t.datetime_with_timezone "updated_at", null: false
    t.string "url", null: false
    t.string "challenge_token", null: false
    t.text "challenge_file_content", null: false
    t.text "encrypted_private_key", null: false
    t.text "encrypted_private_key_iv", null: false
    t.index ["challenge_token"], name: "index_pages_domain_acme_orders_on_challenge_token", using: :btree
    t.index ["pages_domain_id"], name: "index_pages_domain_acme_orders_on_pages_domain_id", using: :btree
  end

  create_table "pages_domains", id: :serial, force: :cascade do |t|
    t.integer "project_id"
    t.text "certificate"
    t.text "encrypted_key"
    t.string "encrypted_key_iv"
    t.string "encrypted_key_salt"
    t.string "domain"
    t.datetime_with_timezone "verified_at"
    t.string "verification_code", null: false
    t.datetime_with_timezone "enabled_until"
    t.datetime_with_timezone "remove_at"
    t.boolean "auto_ssl_enabled", default: false, null: false
    t.datetime_with_timezone "certificate_valid_not_before"
    t.datetime_with_timezone "certificate_valid_not_after"
    t.index ["domain"], name: "index_pages_domains_on_domain", unique: true, using: :btree
    t.index ["project_id", "enabled_until"], name: "index_pages_domains_on_project_id_and_enabled_until", using: :btree
    t.index ["project_id"], name: "index_pages_domains_on_project_id", using: :btree
    t.index ["remove_at"], name: "index_pages_domains_on_remove_at", using: :btree
    t.index ["verified_at", "enabled_until"], name: "index_pages_domains_on_verified_at_and_enabled_until", using: :btree
    t.index ["verified_at"], name: "index_pages_domains_on_verified_at", using: :btree
  end

  create_table "path_locks", id: :serial, force: :cascade do |t|
    t.string "path", null: false
    t.integer "project_id"
    t.integer "user_id"
    t.datetime "created_at", null: false
    t.datetime "updated_at", null: false
    t.index ["path"], name: "index_path_locks_on_path", using: :btree
    t.index ["project_id"], name: "index_path_locks_on_project_id", using: :btree
    t.index ["user_id"], name: "index_path_locks_on_user_id", using: :btree
  end

  create_table "personal_access_tokens", id: :serial, force: :cascade do |t|
    t.integer "user_id", null: false
    t.string "name", null: false
    t.boolean "revoked", default: false
    t.date "expires_at"
    t.datetime "created_at", null: false
    t.datetime "updated_at", null: false
    t.string "scopes", default: "--- []\n", null: false
    t.boolean "impersonation", default: false, null: false
    t.string "token_digest"
    t.index ["token_digest"], name: "index_personal_access_tokens_on_token_digest", unique: true, using: :btree
    t.index ["user_id"], name: "index_personal_access_tokens_on_user_id", using: :btree
  end

  create_table "plans", id: :serial, force: :cascade do |t|
    t.datetime "created_at", null: false
    t.datetime "updated_at", null: false
    t.string "name"
    t.string "title"
    t.integer "active_pipelines_limit"
    t.integer "pipeline_size_limit"
    t.index ["name"], name: "index_plans_on_name", using: :btree
  end

  create_table "pool_repositories", force: :cascade do |t|
    t.integer "shard_id", null: false
    t.string "disk_path"
    t.string "state"
    t.integer "source_project_id"
    t.index ["disk_path"], name: "index_pool_repositories_on_disk_path", unique: true, using: :btree
    t.index ["shard_id"], name: "index_pool_repositories_on_shard_id", using: :btree
    t.index ["source_project_id"], name: "index_pool_repositories_on_source_project_id", unique: true, using: :btree
  end

  create_table "programming_languages", id: :serial, force: :cascade do |t|
    t.string "name", null: false
    t.string "color", null: false
    t.datetime_with_timezone "created_at", null: false
    t.index ["name"], name: "index_programming_languages_on_name", unique: true, using: :btree
  end

  create_table "project_alerting_settings", primary_key: "project_id", id: :integer, default: nil, force: :cascade do |t|
    t.string "encrypted_token", null: false
    t.string "encrypted_token_iv", null: false
  end

  create_table "project_authorizations", id: false, force: :cascade do |t|
    t.integer "user_id", null: false
    t.integer "project_id", null: false
    t.integer "access_level", null: false
    t.index ["project_id"], name: "index_project_authorizations_on_project_id", using: :btree
    t.index ["user_id", "project_id", "access_level"], name: "index_project_authorizations_on_user_id_project_id_access_level", unique: true, using: :btree
  end

  create_table "project_auto_devops", id: :serial, force: :cascade do |t|
    t.integer "project_id", null: false
    t.datetime_with_timezone "created_at", null: false
    t.datetime_with_timezone "updated_at", null: false
    t.boolean "enabled"
    t.integer "deploy_strategy", default: 0, null: false
    t.index ["project_id"], name: "index_project_auto_devops_on_project_id", unique: true, using: :btree
  end

  create_table "project_ci_cd_settings", id: :serial, force: :cascade do |t|
    t.integer "project_id", null: false
    t.boolean "group_runners_enabled", default: true, null: false
    t.boolean "merge_pipelines_enabled"
    t.boolean "merge_trains_enabled", default: false, null: false
    t.integer "default_git_depth"
    t.index ["project_id"], name: "index_project_ci_cd_settings_on_project_id", unique: true, using: :btree
  end

  create_table "project_custom_attributes", id: :serial, force: :cascade do |t|
    t.datetime_with_timezone "created_at", null: false
    t.datetime_with_timezone "updated_at", null: false
    t.integer "project_id", null: false
    t.string "key", null: false
    t.string "value", null: false
    t.index ["key", "value"], name: "index_project_custom_attributes_on_key_and_value", using: :btree
    t.index ["project_id", "key"], name: "index_project_custom_attributes_on_project_id_and_key", unique: true, using: :btree
  end

  create_table "project_daily_statistics", force: :cascade do |t|
    t.integer "project_id", null: false
    t.integer "fetch_count", null: false
    t.date "date"
    t.index ["project_id", "date"], name: "index_project_daily_statistics_on_project_id_and_date", unique: true, order: { date: :desc }, using: :btree
  end

  create_table "project_deploy_tokens", id: :serial, force: :cascade do |t|
    t.integer "project_id", null: false
    t.integer "deploy_token_id", null: false
    t.datetime_with_timezone "created_at", null: false
    t.index ["deploy_token_id"], name: "index_project_deploy_tokens_on_deploy_token_id", using: :btree
    t.index ["project_id", "deploy_token_id"], name: "index_project_deploy_tokens_on_project_id_and_deploy_token_id", unique: true, using: :btree
  end

  create_table "project_error_tracking_settings", primary_key: "project_id", id: :integer, default: nil, force: :cascade do |t|
    t.boolean "enabled", default: false, null: false
    t.string "api_url"
    t.string "encrypted_token"
    t.string "encrypted_token_iv"
    t.string "project_name"
    t.string "organization_name"
  end

  create_table "project_feature_usages", primary_key: "project_id", id: :integer, default: nil, force: :cascade do |t|
    t.datetime "jira_dvcs_cloud_last_sync_at"
    t.datetime "jira_dvcs_server_last_sync_at"
    t.index ["jira_dvcs_cloud_last_sync_at", "project_id"], name: "idx_proj_feat_usg_on_jira_dvcs_cloud_last_sync_at_and_proj_id", where: "(jira_dvcs_cloud_last_sync_at IS NOT NULL)", using: :btree
    t.index ["jira_dvcs_server_last_sync_at", "project_id"], name: "idx_proj_feat_usg_on_jira_dvcs_server_last_sync_at_and_proj_id", where: "(jira_dvcs_server_last_sync_at IS NOT NULL)", using: :btree
    t.index ["project_id"], name: "index_project_feature_usages_on_project_id", using: :btree
  end

  create_table "project_features", id: :serial, force: :cascade do |t|
    t.integer "project_id", null: false
    t.integer "merge_requests_access_level"
    t.integer "issues_access_level"
    t.integer "wiki_access_level"
    t.integer "snippets_access_level", default: 20, null: false
    t.integer "builds_access_level"
    t.datetime "created_at"
    t.datetime "updated_at"
    t.integer "repository_access_level", default: 20, null: false
    t.integer "pages_access_level", default: 20, null: false
    t.index ["project_id"], name: "index_project_features_on_project_id", unique: true, using: :btree
  end

  create_table "project_group_links", id: :serial, force: :cascade do |t|
    t.integer "project_id", null: false
    t.integer "group_id", null: false
    t.datetime "created_at"
    t.datetime "updated_at"
    t.integer "group_access", default: 30, null: false
    t.date "expires_at"
    t.index ["group_id"], name: "index_project_group_links_on_group_id", using: :btree
    t.index ["project_id"], name: "index_project_group_links_on_project_id", using: :btree
  end

  create_table "project_import_data", id: :serial, force: :cascade do |t|
    t.integer "project_id"
    t.text "data"
    t.text "encrypted_credentials"
    t.string "encrypted_credentials_iv"
    t.string "encrypted_credentials_salt"
    t.index ["project_id"], name: "index_project_import_data_on_project_id", using: :btree
  end

<<<<<<< HEAD
  create_table "project_incident_management_settings", primary_key: "project_id", id: :serial, force: :cascade do |t|
=======
  create_table "project_incident_management_settings", primary_key: "project_id", id: :integer, default: nil, force: :cascade do |t|
>>>>>>> 0ca3c672
    t.boolean "create_issue", default: false, null: false
    t.boolean "send_email", default: true, null: false
    t.text "issue_template_key"
  end

  create_table "project_metrics_settings", primary_key: "project_id", id: :integer, default: nil, force: :cascade do |t|
    t.string "external_dashboard_url", null: false
  end

  create_table "project_mirror_data", id: :serial, force: :cascade do |t|
    t.integer "project_id", null: false
    t.integer "retry_count", default: 0, null: false
    t.datetime "last_update_started_at"
    t.datetime "last_update_scheduled_at"
    t.datetime "next_execution_timestamp"
    t.string "status"
    t.string "jid"
    t.text "last_error"
<<<<<<< HEAD
    t.datetime_with_timezone "last_update_at"
    t.datetime_with_timezone "last_successful_update_at"
=======
    t.datetime_with_timezone "last_successful_update_at"
    t.datetime_with_timezone "last_update_at"
    t.datetime "last_update_scheduled_at"
    t.datetime "last_update_started_at"
    t.datetime "next_execution_timestamp"
    t.integer "retry_count", default: 0, null: false
>>>>>>> 0ca3c672
    t.index ["jid"], name: "index_project_mirror_data_on_jid", using: :btree
    t.index ["last_successful_update_at"], name: "index_project_mirror_data_on_last_successful_update_at", using: :btree
    t.index ["last_update_at", "retry_count"], name: "index_project_mirror_data_on_last_update_at_and_retry_count", using: :btree
    t.index ["next_execution_timestamp", "retry_count"], name: "index_mirror_data_on_next_execution_and_retry_count", using: :btree
    t.index ["project_id"], name: "index_project_mirror_data_on_project_id", unique: true, using: :btree
    t.index ["status"], name: "index_project_mirror_data_on_status", using: :btree
  end

  create_table "project_repositories", force: :cascade do |t|
    t.integer "shard_id", null: false
    t.string "disk_path", null: false
    t.integer "project_id", null: false
    t.index ["disk_path"], name: "index_project_repositories_on_disk_path", unique: true, using: :btree
    t.index ["project_id"], name: "index_project_repositories_on_project_id", unique: true, using: :btree
    t.index ["shard_id"], name: "index_project_repositories_on_shard_id", using: :btree
  end

  create_table "project_repository_states", id: :serial, force: :cascade do |t|
    t.integer "project_id", null: false
    t.binary "repository_verification_checksum"
    t.binary "wiki_verification_checksum"
    t.string "last_repository_verification_failure"
    t.string "last_wiki_verification_failure"
    t.datetime_with_timezone "repository_retry_at"
    t.datetime_with_timezone "wiki_retry_at"
    t.integer "repository_retry_count"
    t.integer "wiki_retry_count"
    t.datetime_with_timezone "last_repository_verification_ran_at"
    t.datetime_with_timezone "last_wiki_verification_ran_at"
    t.index ["last_repository_verification_failure"], name: "idx_repository_states_on_repository_failure_partial", where: "(last_repository_verification_failure IS NOT NULL)", using: :btree
    t.index ["last_wiki_verification_failure"], name: "idx_repository_states_on_wiki_failure_partial", where: "(last_wiki_verification_failure IS NOT NULL)", using: :btree
    t.index ["project_id", "last_repository_verification_ran_at"], name: "idx_repository_states_on_last_repository_verification_ran_at", where: "((repository_verification_checksum IS NOT NULL) AND (last_repository_verification_failure IS NULL))", using: :btree
    t.index ["project_id", "last_wiki_verification_ran_at"], name: "idx_repository_states_on_last_wiki_verification_ran_at", where: "((wiki_verification_checksum IS NOT NULL) AND (last_wiki_verification_failure IS NULL))", using: :btree
    t.index ["project_id"], name: "idx_repository_states_outdated_checksums", where: "(((repository_verification_checksum IS NULL) AND (last_repository_verification_failure IS NULL)) OR ((wiki_verification_checksum IS NULL) AND (last_wiki_verification_failure IS NULL)))", using: :btree
    t.index ["project_id"], name: "index_project_repository_states_on_project_id", unique: true, using: :btree
  end

  create_table "project_statistics", id: :serial, force: :cascade do |t|
    t.integer "project_id", null: false
    t.integer "namespace_id", null: false
    t.bigint "commit_count", default: 0, null: false
    t.bigint "storage_size", default: 0, null: false
    t.bigint "repository_size", default: 0, null: false
    t.bigint "lfs_objects_size", default: 0, null: false
    t.bigint "build_artifacts_size", default: 0, null: false
    t.bigint "shared_runners_seconds", default: 0, null: false
    t.datetime "shared_runners_seconds_last_reset"
    t.bigint "packages_size", default: 0, null: false
    t.bigint "wiki_size"
    t.bigint "shared_runners_seconds", default: 0, null: false
    t.datetime "shared_runners_seconds_last_reset"
    t.index ["namespace_id"], name: "index_project_statistics_on_namespace_id", using: :btree
    t.index ["project_id"], name: "index_project_statistics_on_project_id", unique: true, using: :btree
  end

  create_table "project_tracing_settings", force: :cascade do |t|
    t.datetime_with_timezone "created_at", null: false
    t.datetime_with_timezone "updated_at", null: false
    t.integer "project_id", null: false
    t.string "external_url", null: false
    t.index ["project_id"], name: "index_project_tracing_settings_on_project_id", unique: true, using: :btree
  end

  create_table "projects", id: :serial, force: :cascade do |t|
    t.string "name"
    t.string "path"
    t.text "description"
    t.datetime "created_at"
    t.datetime "updated_at"
    t.integer "creator_id"
    t.integer "namespace_id", null: false
    t.datetime "last_activity_at"
    t.string "import_url"
    t.integer "visibility_level", default: 0, null: false
    t.boolean "archived", default: false, null: false
    t.string "avatar"
    t.string "import_status"
    t.text "merge_requests_template"
    t.integer "star_count", default: 0, null: false
    t.boolean "merge_requests_rebase_enabled", default: false
    t.string "import_type"
    t.string "import_source"
    t.integer "approvals_before_merge", default: 0, null: false
    t.boolean "reset_approvals_on_push", default: true
    t.boolean "merge_requests_ff_only_enabled", default: false
    t.text "issues_template"
    t.boolean "mirror", default: false, null: false
    t.datetime "mirror_last_update_at"
    t.datetime "mirror_last_successful_update_at"
    t.integer "mirror_user_id"
    t.text "import_error"
    t.boolean "shared_runners_enabled", default: true, null: false
    t.string "runners_token"
    t.string "build_coverage_regex"
    t.boolean "build_allow_git_fetch", default: true, null: false
    t.integer "build_timeout", default: 3600, null: false
    t.boolean "mirror_trigger_builds", default: false, null: false
    t.boolean "pending_delete", default: false
    t.boolean "public_builds", default: true, null: false
    t.boolean "last_repository_check_failed"
    t.datetime "last_repository_check_at"
    t.boolean "container_registry_enabled"
    t.boolean "only_allow_merge_if_pipeline_succeeds", default: false, null: false
    t.boolean "has_external_issue_tracker"
    t.string "repository_storage", default: "default", null: false
    t.boolean "repository_read_only"
    t.boolean "request_access_enabled", default: false, null: false
    t.boolean "has_external_wiki"
    t.string "ci_config_path"
    t.boolean "lfs_enabled"
    t.text "description_html"
    t.boolean "only_allow_merge_if_all_discussions_are_resolved"
    t.bigint "repository_size_limit"
    t.boolean "printing_merge_request_link_enabled", default: true, null: false
    t.integer "auto_cancel_pending_pipelines", default: 1, null: false
    t.boolean "service_desk_enabled", default: true
    t.string "import_jid"
    t.integer "cached_markdown_version"
    t.text "delete_error"
    t.datetime "last_repository_updated_at"
    t.boolean "disable_overriding_approvers_per_merge_request"
    t.integer "storage_version", limit: 2
    t.boolean "resolve_outdated_diff_discussions"
<<<<<<< HEAD
    t.boolean "remote_mirror_available_overridden"
    t.boolean "only_mirror_protected_branches"
    t.boolean "pull_mirror_available_overridden"
=======
    t.boolean "repository_read_only"
    t.boolean "merge_requests_ff_only_enabled", default: false
    t.boolean "merge_requests_rebase_enabled", default: false
>>>>>>> 0ca3c672
    t.integer "jobs_cache_index"
    t.string "external_authorization_classification_label"
    t.boolean "mirror_overwrites_diverged_branches"
    t.boolean "pages_https_only", default: true
    t.string "external_webhook_token"
    t.boolean "packages_enabled"
    t.boolean "merge_requests_author_approval"
    t.bigint "pool_repository_id"
    t.string "runners_token_encrypted"
    t.string "bfg_object_map"
    t.boolean "merge_requests_require_code_owner_approval"
    t.boolean "detected_repository_languages"
<<<<<<< HEAD
    t.boolean "merge_requests_disable_committers_approval"
    t.boolean "require_password_to_approve"
=======
    t.string "external_authorization_classification_label"
    t.boolean "disable_overriding_approvers_per_merge_request"
    t.string "external_webhook_token"
    t.text "issues_template"
    t.boolean "merge_requests_author_approval"
    t.boolean "merge_requests_disable_committers_approval"
    t.boolean "merge_requests_require_code_owner_approval"
    t.text "merge_requests_template"
    t.datetime "mirror_last_successful_update_at"
    t.datetime "mirror_last_update_at"
    t.boolean "mirror_overwrites_diverged_branches"
    t.integer "mirror_user_id"
    t.boolean "only_mirror_protected_branches"
    t.boolean "packages_enabled"
    t.boolean "pull_mirror_available_overridden"
    t.bigint "repository_size_limit"
    t.boolean "require_password_to_approve"
    t.boolean "mirror", default: false, null: false
    t.boolean "mirror_trigger_builds", default: false, null: false
    t.boolean "reset_approvals_on_push", default: true
    t.boolean "service_desk_enabled", default: true
    t.integer "approvals_before_merge", default: 0, null: false
>>>>>>> 0ca3c672
    t.index ["archived", "pending_delete", "merge_requests_require_code_owner_approval"], name: "projects_requiring_code_owner_approval", where: "((pending_delete = false) AND (archived = false) AND (merge_requests_require_code_owner_approval = true))", using: :btree
    t.index ["created_at"], name: "index_projects_on_created_at", using: :btree
    t.index ["creator_id"], name: "index_projects_on_creator_id", using: :btree
    t.index ["description"], name: "index_projects_on_description_trigram", using: :gin, opclasses: {"description"=>"gin_trgm_ops"}
    t.index ["id", "repository_storage", "last_repository_updated_at"], name: "idx_projects_on_repository_storage_last_repository_updated_at", using: :btree
    t.index ["id"], name: "index_projects_on_id_partial_for_visibility", unique: true, where: "(visibility_level = ANY (ARRAY[10, 20]))", using: :btree
    t.index ["id"], name: "index_projects_on_mirror_and_mirror_trigger_builds_both_true", where: "((mirror IS TRUE) AND (mirror_trigger_builds IS TRUE))", using: :btree
    t.index ["last_activity_at"], name: "index_projects_on_last_activity_at", using: :btree
    t.index ["last_repository_check_at"], name: "index_projects_on_last_repository_check_at", where: "(last_repository_check_at IS NOT NULL)", using: :btree
    t.index ["last_repository_check_failed"], name: "index_projects_on_last_repository_check_failed", using: :btree
    t.index ["last_repository_updated_at"], name: "index_projects_on_last_repository_updated_at", using: :btree
    t.index ["mirror_last_successful_update_at"], name: "index_projects_on_mirror_last_successful_update_at", using: :btree
    t.index ["mirror_user_id"], name: "index_projects_on_mirror_user_id", using: :btree
    t.index ["name"], name: "index_projects_on_name_trigram", using: :gin, opclasses: {"name"=>"gin_trgm_ops"}
    t.index ["namespace_id"], name: "index_projects_on_namespace_id", using: :btree
    t.index ["path"], name: "index_projects_on_path", using: :btree
    t.index ["path"], name: "index_projects_on_path_trigram", using: :gin, opclasses: {"path"=>"gin_trgm_ops"}
    t.index ["pending_delete"], name: "index_projects_on_pending_delete", using: :btree
    t.index ["pool_repository_id"], name: "index_projects_on_pool_repository_id", where: "(pool_repository_id IS NOT NULL)", using: :btree
    t.index ["repository_storage", "created_at"], name: "idx_project_repository_check_partial", where: "(last_repository_check_at IS NULL)", using: :btree
    t.index ["repository_storage"], name: "index_projects_on_repository_storage", using: :btree
    t.index ["runners_token"], name: "index_projects_on_runners_token", using: :btree
    t.index ["runners_token_encrypted"], name: "index_projects_on_runners_token_encrypted", using: :btree
    t.index ["star_count"], name: "index_projects_on_star_count", using: :btree
    t.index ["visibility_level"], name: "index_projects_on_visibility_level", using: :btree
  end

  create_table "prometheus_alert_events", force: :cascade do |t|
    t.integer "project_id", null: false
    t.integer "prometheus_alert_id", null: false
    t.datetime_with_timezone "started_at", null: false
    t.datetime_with_timezone "ended_at"
    t.integer "status", limit: 2
    t.string "payload_key"
    t.index ["project_id", "status"], name: "index_prometheus_alert_events_on_project_id_and_status", using: :btree
    t.index ["prometheus_alert_id", "payload_key"], name: "index_prometheus_alert_event_scoped_payload_key", unique: true, using: :btree
  end

  create_table "prometheus_alerts", id: :serial, force: :cascade do |t|
    t.datetime_with_timezone "created_at", null: false
    t.datetime_with_timezone "updated_at", null: false
    t.float "threshold", null: false
    t.integer "operator", null: false
    t.integer "environment_id", null: false
    t.integer "project_id", null: false
    t.integer "prometheus_metric_id", null: false
    t.index ["environment_id"], name: "index_prometheus_alerts_on_environment_id", using: :btree
    t.index ["project_id", "prometheus_metric_id", "environment_id"], name: "index_prometheus_alerts_metric_environment", unique: true, using: :btree
    t.index ["prometheus_metric_id"], name: "index_prometheus_alerts_on_prometheus_metric_id", using: :btree
  end

  create_table "prometheus_metrics", id: :serial, force: :cascade do |t|
    t.integer "project_id"
    t.string "title", null: false
    t.string "query", null: false
    t.string "y_label"
    t.string "unit"
    t.string "legend"
    t.integer "group", null: false
    t.datetime_with_timezone "created_at", null: false
    t.datetime_with_timezone "updated_at", null: false
    t.boolean "common", default: false, null: false
    t.string "identifier"
    t.index ["common"], name: "index_prometheus_metrics_on_common", using: :btree
    t.index ["group"], name: "index_prometheus_metrics_on_group", using: :btree
    t.index ["identifier"], name: "index_prometheus_metrics_on_identifier", unique: true, using: :btree
    t.index ["project_id"], name: "index_prometheus_metrics_on_project_id", using: :btree
  end

  create_table "protected_branch_merge_access_levels", id: :serial, force: :cascade do |t|
    t.integer "protected_branch_id", null: false
    t.integer "access_level", default: 40
    t.datetime "created_at", null: false
    t.datetime "updated_at", null: false
<<<<<<< HEAD
    t.integer "user_id"
    t.integer "group_id"
=======
    t.integer "group_id"
    t.integer "user_id"
>>>>>>> 0ca3c672
    t.index ["group_id"], name: "index_protected_branch_merge_access_levels_on_group_id", using: :btree
    t.index ["protected_branch_id"], name: "index_protected_branch_merge_access", using: :btree
    t.index ["user_id"], name: "index_protected_branch_merge_access_levels_on_user_id", using: :btree
  end

  create_table "protected_branch_push_access_levels", id: :serial, force: :cascade do |t|
    t.integer "protected_branch_id", null: false
    t.integer "access_level", default: 40
    t.datetime "created_at", null: false
    t.datetime "updated_at", null: false
<<<<<<< HEAD
    t.integer "user_id"
    t.integer "group_id"
=======
    t.integer "group_id"
    t.integer "user_id"
>>>>>>> 0ca3c672
    t.index ["group_id"], name: "index_protected_branch_push_access_levels_on_group_id", using: :btree
    t.index ["protected_branch_id"], name: "index_protected_branch_push_access", using: :btree
    t.index ["user_id"], name: "index_protected_branch_push_access_levels_on_user_id", using: :btree
  end

  create_table "protected_branch_unprotect_access_levels", id: :serial, force: :cascade do |t|
    t.integer "protected_branch_id", null: false
    t.integer "access_level", default: 40
    t.integer "user_id"
    t.integer "group_id"
    t.index ["group_id"], name: "index_protected_branch_unprotect_access_levels_on_group_id", using: :btree
    t.index ["protected_branch_id"], name: "index_protected_branch_unprotect_access", using: :btree
    t.index ["user_id"], name: "index_protected_branch_unprotect_access_levels_on_user_id", using: :btree
  end

  create_table "protected_branches", id: :serial, force: :cascade do |t|
    t.integer "project_id", null: false
    t.string "name", null: false
    t.datetime "created_at"
    t.datetime "updated_at"
    t.index ["project_id"], name: "index_protected_branches_on_project_id", using: :btree
  end

  create_table "protected_environment_deploy_access_levels", id: :serial, force: :cascade do |t|
    t.datetime_with_timezone "created_at", null: false
    t.datetime_with_timezone "updated_at", null: false
    t.integer "access_level", default: 40
    t.integer "protected_environment_id", null: false
    t.integer "user_id"
    t.integer "group_id"
    t.index ["group_id"], name: "index_protected_environment_deploy_access_levels_on_group_id", using: :btree
    t.index ["protected_environment_id"], name: "index_protected_environment_deploy_access", using: :btree
    t.index ["user_id"], name: "index_protected_environment_deploy_access_levels_on_user_id", using: :btree
  end

  create_table "protected_environments", id: :serial, force: :cascade do |t|
    t.integer "project_id", null: false
    t.datetime_with_timezone "created_at", null: false
    t.datetime_with_timezone "updated_at", null: false
    t.string "name", null: false
    t.index ["project_id", "name"], name: "index_protected_environments_on_project_id_and_name", unique: true, using: :btree
    t.index ["project_id"], name: "index_protected_environments_on_project_id", using: :btree
  end

  create_table "protected_tag_create_access_levels", id: :serial, force: :cascade do |t|
    t.integer "protected_tag_id", null: false
    t.integer "access_level", default: 40
    t.integer "user_id"
    t.integer "group_id"
    t.datetime "created_at", null: false
    t.datetime "updated_at", null: false
    t.index ["group_id"], name: "index_protected_tag_create_access_levels_on_group_id", using: :btree
    t.index ["protected_tag_id"], name: "index_protected_tag_create_access", using: :btree
    t.index ["user_id"], name: "index_protected_tag_create_access_levels_on_user_id", using: :btree
  end

  create_table "protected_tags", id: :serial, force: :cascade do |t|
    t.integer "project_id", null: false
    t.string "name", null: false
    t.datetime "created_at", null: false
    t.datetime "updated_at", null: false
    t.index ["project_id", "name"], name: "index_protected_tags_on_project_id_and_name", unique: true, using: :btree
    t.index ["project_id"], name: "index_protected_tags_on_project_id", using: :btree
  end

  create_table "push_event_payloads", id: false, force: :cascade do |t|
    t.bigint "commit_count", null: false
    t.integer "event_id", null: false
    t.integer "action", limit: 2, null: false
    t.integer "ref_type", limit: 2, null: false
    t.binary "commit_from"
    t.binary "commit_to"
    t.text "ref"
    t.string "commit_title", limit: 70
    t.index ["event_id"], name: "index_push_event_payloads_on_event_id", unique: true, using: :btree
  end

  create_table "push_rules", id: :serial, force: :cascade do |t|
    t.string "force_push_regex"
    t.string "delete_branch_regex"
    t.string "commit_message_regex"
    t.boolean "deny_delete_tag"
    t.integer "project_id"
    t.datetime "created_at"
    t.datetime "updated_at"
    t.string "author_email_regex"
    t.boolean "member_check", default: false, null: false
    t.string "file_name_regex"
    t.boolean "is_sample", default: false
    t.integer "max_file_size", default: 0, null: false
    t.boolean "prevent_secrets", default: false, null: false
    t.string "branch_name_regex"
    t.boolean "reject_unsigned_commits"
    t.boolean "commit_committer_check"
    t.boolean "regexp_uses_re2", default: true
    t.string "commit_message_negative_regex"
    t.index ["is_sample"], name: "index_push_rules_on_is_sample", where: "is_sample", using: :btree
    t.index ["project_id"], name: "index_push_rules_on_project_id", using: :btree
  end

  create_table "redirect_routes", id: :serial, force: :cascade do |t|
    t.integer "source_id", null: false
    t.string "source_type", null: false
    t.string "path", null: false
    t.datetime "created_at", null: false
    t.datetime "updated_at", null: false
    t.index ["path"], name: "index_redirect_routes_on_path", unique: true, using: :btree
    t.index ["source_type", "source_id"], name: "index_redirect_routes_on_source_type_and_source_id", using: :btree
  end

  create_table "release_links", force: :cascade do |t|
    t.integer "release_id", null: false
    t.string "url", null: false
    t.string "name", null: false
    t.datetime_with_timezone "created_at", null: false
    t.datetime_with_timezone "updated_at", null: false
    t.index ["release_id", "name"], name: "index_release_links_on_release_id_and_name", unique: true, using: :btree
    t.index ["release_id", "url"], name: "index_release_links_on_release_id_and_url", unique: true, using: :btree
  end

  create_table "releases", id: :serial, force: :cascade do |t|
    t.string "tag"
    t.text "description"
    t.integer "project_id"
    t.datetime "created_at"
    t.datetime "updated_at"
    t.text "description_html"
    t.integer "cached_markdown_version"
    t.integer "author_id"
    t.string "name"
    t.string "sha"
    t.index ["author_id"], name: "index_releases_on_author_id", using: :btree
    t.index ["project_id", "tag"], name: "index_releases_on_project_id_and_tag", using: :btree
    t.index ["project_id"], name: "index_releases_on_project_id", using: :btree
  end

  create_table "remote_mirrors", id: :serial, force: :cascade do |t|
    t.integer "project_id"
    t.string "url"
    t.boolean "enabled", default: false
    t.string "update_status"
    t.datetime "last_update_at"
    t.datetime "last_successful_update_at"
    t.string "last_error"
    t.text "encrypted_credentials"
    t.string "encrypted_credentials_iv"
    t.string "encrypted_credentials_salt"
    t.datetime "created_at", null: false
    t.datetime "updated_at", null: false
    t.datetime "last_update_started_at"
    t.boolean "only_protected_branches", default: false, null: false
    t.string "remote_name"
    t.boolean "error_notification_sent"
    t.index ["last_successful_update_at"], name: "index_remote_mirrors_on_last_successful_update_at", using: :btree
    t.index ["project_id"], name: "index_remote_mirrors_on_project_id", using: :btree
  end

  create_table "repository_languages", id: false, force: :cascade do |t|
    t.integer "project_id", null: false
    t.integer "programming_language_id", null: false
    t.float "share", null: false
    t.index ["project_id", "programming_language_id"], name: "index_repository_languages_on_project_and_languages_id", unique: true, using: :btree
  end

  create_table "resource_label_events", force: :cascade do |t|
    t.integer "action", null: false
    t.integer "issue_id"
    t.integer "merge_request_id"
    t.integer "epic_id"
    t.integer "label_id"
    t.integer "user_id"
    t.datetime_with_timezone "created_at", null: false
    t.integer "cached_markdown_version"
    t.text "reference"
    t.text "reference_html"
<<<<<<< HEAD
=======
    t.integer "epic_id"
>>>>>>> 0ca3c672
    t.index ["epic_id"], name: "index_resource_label_events_on_epic_id", using: :btree
    t.index ["issue_id"], name: "index_resource_label_events_on_issue_id", using: :btree
    t.index ["label_id"], name: "index_resource_label_events_on_label_id", using: :btree
    t.index ["merge_request_id"], name: "index_resource_label_events_on_merge_request_id", using: :btree
    t.index ["user_id"], name: "index_resource_label_events_on_user_id", using: :btree
  end

  create_table "reviews", force: :cascade do |t|
    t.integer "author_id"
    t.integer "merge_request_id", null: false
    t.integer "project_id", null: false
    t.datetime_with_timezone "created_at", null: false
    t.index ["author_id"], name: "index_reviews_on_author_id", using: :btree
    t.index ["merge_request_id"], name: "index_reviews_on_merge_request_id", using: :btree
    t.index ["project_id"], name: "index_reviews_on_project_id", using: :btree
  end

  create_table "routes", id: :serial, force: :cascade do |t|
    t.integer "source_id", null: false
    t.string "source_type", null: false
    t.string "path", null: false
    t.datetime "created_at"
    t.datetime "updated_at"
    t.string "name"
    t.index ["path"], name: "index_routes_on_path", unique: true, using: :btree
    t.index ["path"], name: "index_routes_on_path_text_pattern_ops", using: :btree, opclasses: {"path"=>"varchar_pattern_ops"}
    t.index ["source_type", "source_id"], name: "index_routes_on_source_type_and_source_id", unique: true, using: :btree
  end

  create_table "saml_providers", id: :serial, force: :cascade do |t|
    t.integer "group_id", null: false
    t.boolean "enabled", null: false
    t.string "certificate_fingerprint", null: false
    t.string "sso_url", null: false
    t.boolean "enforced_sso", default: false, null: false
    t.boolean "enforced_group_managed_accounts", default: false, null: false
    t.index ["group_id"], name: "index_saml_providers_on_group_id", using: :btree
  end

  create_table "scim_oauth_access_tokens", id: :serial, force: :cascade do |t|
    t.datetime_with_timezone "created_at", null: false
    t.datetime_with_timezone "updated_at", null: false
    t.integer "group_id", null: false
    t.string "token_encrypted", null: false
    t.index ["group_id", "token_encrypted"], name: "index_scim_oauth_access_tokens_on_group_id_and_token_encrypted", unique: true, using: :btree
  end

  create_table "sent_notifications", id: :serial, force: :cascade do |t|
    t.integer "project_id"
    t.integer "noteable_id"
    t.string "noteable_type"
    t.integer "recipient_id"
    t.string "commit_id"
    t.string "reply_key", null: false
    t.string "line_code"
    t.string "note_type"
    t.text "position"
    t.string "in_reply_to_discussion_id"
    t.index ["reply_key"], name: "index_sent_notifications_on_reply_key", unique: true, using: :btree
  end

  create_table "services", id: :serial, force: :cascade do |t|
    t.string "type"
    t.string "title"
    t.integer "project_id"
    t.datetime "created_at"
    t.datetime "updated_at"
    t.boolean "active", default: false, null: false
    t.text "properties"
    t.boolean "template", default: false
    t.boolean "push_events", default: true
    t.boolean "issues_events", default: true
    t.boolean "merge_requests_events", default: true
    t.boolean "tag_push_events", default: true
    t.boolean "note_events", default: true, null: false
    t.string "category", default: "common", null: false
    t.boolean "default", default: false
    t.boolean "wiki_page_events", default: true
    t.boolean "pipeline_events", default: false, null: false
    t.boolean "confidential_issues_events", default: true, null: false
    t.boolean "commit_events", default: true, null: false
    t.boolean "job_events", default: false, null: false
    t.boolean "confidential_note_events", default: true
    t.boolean "deployment_events", default: false, null: false
    t.index ["project_id"], name: "index_services_on_project_id", using: :btree
    t.index ["template"], name: "index_services_on_template", using: :btree
    t.index ["type"], name: "index_services_on_type", using: :btree
  end

  create_table "shards", id: :serial, force: :cascade do |t|
    t.string "name", null: false
    t.index ["name"], name: "index_shards_on_name", unique: true, using: :btree
  end

  create_table "slack_integrations", id: :serial, force: :cascade do |t|
    t.integer "service_id", null: false
    t.string "team_id", null: false
    t.string "team_name", null: false
    t.string "alias", null: false
    t.string "user_id", null: false
    t.datetime "created_at", null: false
    t.datetime "updated_at", null: false
    t.index ["service_id"], name: "index_slack_integrations_on_service_id", using: :btree
    t.index ["team_id", "alias"], name: "index_slack_integrations_on_team_id_and_alias", unique: true, using: :btree
  end

  create_table "smartcard_identities", force: :cascade do |t|
    t.integer "user_id", null: false
    t.string "subject", null: false
    t.string "issuer", null: false
    t.index ["subject", "issuer"], name: "index_smartcard_identities_on_subject_and_issuer", unique: true, using: :btree
    t.index ["user_id"], name: "index_smartcard_identities_on_user_id", using: :btree
  end

  create_table "snippets", id: :serial, force: :cascade do |t|
    t.string "title"
    t.text "content"
    t.integer "author_id", null: false
    t.integer "project_id"
    t.datetime "created_at"
    t.datetime "updated_at"
    t.string "file_name"
    t.string "type"
    t.integer "visibility_level", default: 0, null: false
    t.text "title_html"
    t.text "content_html"
    t.integer "cached_markdown_version"
    t.text "description"
    t.text "description_html"
    t.index ["author_id"], name: "index_snippets_on_author_id", using: :btree
    t.index ["file_name"], name: "index_snippets_on_file_name_trigram", using: :gin, opclasses: {"file_name"=>"gin_trgm_ops"}
    t.index ["project_id"], name: "index_snippets_on_project_id", using: :btree
    t.index ["title"], name: "index_snippets_on_title_trigram", using: :gin, opclasses: {"title"=>"gin_trgm_ops"}
    t.index ["updated_at"], name: "index_snippets_on_updated_at", using: :btree
    t.index ["visibility_level"], name: "index_snippets_on_visibility_level", using: :btree
  end

  create_table "software_license_policies", id: :serial, force: :cascade do |t|
    t.integer "project_id", null: false
    t.integer "software_license_id", null: false
    t.integer "approval_status", default: 0, null: false
    t.index ["project_id", "software_license_id"], name: "index_software_license_policies_unique_per_project", unique: true, using: :btree
    t.index ["software_license_id"], name: "index_software_license_policies_on_software_license_id", using: :btree
  end

  create_table "software_licenses", id: :serial, force: :cascade do |t|
    t.string "name", null: false
    t.index ["name"], name: "index_software_licenses_on_name", using: :btree
  end

  create_table "spam_logs", id: :serial, force: :cascade do |t|
    t.integer "user_id"
    t.string "source_ip"
    t.string "user_agent"
    t.boolean "via_api"
    t.string "noteable_type"
    t.string "title"
    t.text "description"
    t.datetime "created_at", null: false
    t.datetime "updated_at", null: false
    t.boolean "submitted_as_ham", default: false, null: false
    t.boolean "recaptcha_verified", default: false, null: false
  end

  create_table "subscriptions", id: :serial, force: :cascade do |t|
    t.integer "user_id"
    t.integer "subscribable_id"
    t.string "subscribable_type"
    t.boolean "subscribed"
    t.datetime "created_at"
    t.datetime "updated_at"
    t.integer "project_id"
    t.index ["project_id"], name: "index_subscriptions_on_project_id", using: :btree
    t.index ["subscribable_id", "subscribable_type", "user_id", "project_id"], name: "index_subscriptions_on_subscribable_and_user_id_and_project_id", unique: true, using: :btree
  end

  create_table "suggestions", force: :cascade do |t|
    t.integer "note_id", null: false
    t.integer "relative_order", limit: 2, null: false
    t.boolean "applied", default: false, null: false
    t.string "commit_id"
    t.text "from_content", null: false
    t.text "to_content", null: false
    t.integer "lines_above", default: 0, null: false
    t.integer "lines_below", default: 0, null: false
    t.boolean "outdated", default: false, null: false
    t.index ["note_id", "relative_order"], name: "index_suggestions_on_note_id_and_relative_order", unique: true, using: :btree
  end

  create_table "system_note_metadata", id: :serial, force: :cascade do |t|
    t.integer "note_id", null: false
    t.integer "commit_count"
    t.string "action"
    t.datetime "created_at", null: false
    t.datetime "updated_at", null: false
    t.index ["note_id"], name: "index_system_note_metadata_on_note_id", unique: true, using: :btree
  end

  create_table "taggings", id: :serial, force: :cascade do |t|
    t.integer "tag_id"
    t.integer "taggable_id"
    t.string "taggable_type"
    t.integer "tagger_id"
    t.string "tagger_type"
    t.string "context"
    t.datetime "created_at"
    t.index ["tag_id", "taggable_id", "taggable_type", "context", "tagger_id", "tagger_type"], name: "taggings_idx", unique: true, using: :btree
    t.index ["tag_id"], name: "index_taggings_on_tag_id", using: :btree
    t.index ["taggable_id", "taggable_type", "context"], name: "index_taggings_on_taggable_id_and_taggable_type_and_context", using: :btree
    t.index ["taggable_id", "taggable_type"], name: "index_taggings_on_taggable_id_and_taggable_type", using: :btree
  end

  create_table "tags", id: :serial, force: :cascade do |t|
    t.string "name"
    t.integer "taggings_count", default: 0
    t.index ["name"], name: "index_tags_on_name", unique: true, using: :btree
    t.index ["name"], name: "index_tags_on_name_trigram", using: :gin, opclasses: {"name"=>"gin_trgm_ops"}
  end

  create_table "term_agreements", id: :serial, force: :cascade do |t|
    t.integer "term_id", null: false
    t.integer "user_id", null: false
    t.boolean "accepted", default: false, null: false
    t.datetime_with_timezone "created_at", null: false
    t.datetime_with_timezone "updated_at", null: false
    t.index ["term_id"], name: "index_term_agreements_on_term_id", using: :btree
    t.index ["user_id", "term_id"], name: "term_agreements_unique_index", unique: true, using: :btree
    t.index ["user_id"], name: "index_term_agreements_on_user_id", using: :btree
  end

  create_table "timelogs", id: :serial, force: :cascade do |t|
    t.integer "time_spent", null: false
    t.integer "user_id"
    t.datetime "created_at", null: false
    t.datetime "updated_at", null: false
    t.integer "issue_id"
    t.integer "merge_request_id"
    t.datetime "spent_at"
    t.index ["issue_id"], name: "index_timelogs_on_issue_id", using: :btree
    t.index ["merge_request_id"], name: "index_timelogs_on_merge_request_id", using: :btree
    t.index ["user_id"], name: "index_timelogs_on_user_id", using: :btree
  end

  create_table "todos", id: :serial, force: :cascade do |t|
    t.integer "user_id", null: false
    t.integer "project_id"
    t.integer "target_id"
    t.string "target_type", null: false
    t.integer "author_id", null: false
    t.integer "action", null: false
    t.string "state", null: false
    t.datetime "created_at"
    t.datetime "updated_at"
    t.integer "note_id"
    t.string "commit_id"
    t.integer "group_id"
    t.index ["author_id"], name: "index_todos_on_author_id", using: :btree
    t.index ["commit_id"], name: "index_todos_on_commit_id", using: :btree
    t.index ["group_id"], name: "index_todos_on_group_id", using: :btree
    t.index ["note_id"], name: "index_todos_on_note_id", using: :btree
    t.index ["project_id"], name: "index_todos_on_project_id", using: :btree
    t.index ["target_type", "target_id"], name: "index_todos_on_target_type_and_target_id", using: :btree
    t.index ["user_id", "id"], name: "index_todos_on_user_id_and_id_done", where: "((state)::text = 'done'::text)", using: :btree
    t.index ["user_id", "id"], name: "index_todos_on_user_id_and_id_pending", where: "((state)::text = 'pending'::text)", using: :btree
    t.index ["user_id"], name: "index_todos_on_user_id", using: :btree
  end

  create_table "trending_projects", id: :serial, force: :cascade do |t|
    t.integer "project_id", null: false
    t.index ["project_id"], name: "index_trending_projects_on_project_id", unique: true, using: :btree
  end

  create_table "u2f_registrations", id: :serial, force: :cascade do |t|
    t.text "certificate"
    t.string "key_handle"
    t.string "public_key"
    t.integer "counter"
    t.integer "user_id"
    t.datetime "created_at", null: false
    t.datetime "updated_at", null: false
    t.string "name"
    t.index ["key_handle"], name: "index_u2f_registrations_on_key_handle", using: :btree
    t.index ["user_id"], name: "index_u2f_registrations_on_user_id", using: :btree
  end

  create_table "uploads", id: :serial, force: :cascade do |t|
    t.bigint "size", null: false
    t.string "path", limit: 511, null: false
    t.string "checksum", limit: 64
    t.integer "model_id"
    t.string "model_type"
    t.string "uploader", null: false
    t.datetime "created_at", null: false
    t.integer "store"
    t.string "mount_point"
    t.string "secret"
    t.index ["checksum"], name: "index_uploads_on_checksum", using: :btree
    t.index ["model_id", "model_type"], name: "index_uploads_on_model_id_and_model_type", using: :btree
    t.index ["store"], name: "index_uploads_on_store", using: :btree
    t.index ["uploader", "path"], name: "index_uploads_on_uploader_and_path", using: :btree
  end

  create_table "user_agent_details", id: :serial, force: :cascade do |t|
    t.string "user_agent", null: false
    t.string "ip_address", null: false
    t.integer "subject_id", null: false
    t.string "subject_type", null: false
    t.boolean "submitted", default: false, null: false
    t.datetime "created_at", null: false
    t.datetime "updated_at", null: false
    t.index ["subject_id", "subject_type"], name: "index_user_agent_details_on_subject_id_and_subject_type", using: :btree
  end

  create_table "user_callouts", id: :serial, force: :cascade do |t|
    t.integer "feature_name", null: false
    t.integer "user_id", null: false
    t.index ["user_id", "feature_name"], name: "index_user_callouts_on_user_id_and_feature_name", unique: true, using: :btree
    t.index ["user_id"], name: "index_user_callouts_on_user_id", using: :btree
  end

  create_table "user_custom_attributes", id: :serial, force: :cascade do |t|
    t.datetime "created_at", null: false
    t.datetime "updated_at", null: false
    t.integer "user_id", null: false
    t.string "key", null: false
    t.string "value", null: false
    t.index ["key", "value"], name: "index_user_custom_attributes_on_key_and_value", using: :btree
    t.index ["user_id", "key"], name: "index_user_custom_attributes_on_user_id_and_key", unique: true, using: :btree
  end

  create_table "user_interacted_projects", id: false, force: :cascade do |t|
    t.integer "user_id", null: false
    t.integer "project_id", null: false
    t.index ["project_id", "user_id"], name: "index_user_interacted_projects_on_project_id_and_user_id", unique: true, using: :btree
    t.index ["user_id"], name: "index_user_interacted_projects_on_user_id", using: :btree
  end

  create_table "user_preferences", id: :serial, force: :cascade do |t|
    t.integer "user_id", null: false
    t.integer "issue_notes_filter", limit: 2, default: 0, null: false
    t.integer "merge_request_notes_filter", limit: 2, default: 0, null: false
    t.datetime_with_timezone "created_at", null: false
    t.datetime_with_timezone "updated_at", null: false
    t.string "epics_sort"
    t.integer "roadmap_epics_state"
    t.integer "epic_notes_filter", limit: 2, default: 0, null: false
    t.string "issues_sort"
    t.string "merge_requests_sort"
    t.string "roadmaps_sort"
    t.integer "first_day_of_week"
    t.string "timezone"
    t.boolean "time_display_relative"
    t.boolean "time_format_in_24h"
    t.integer "epic_notes_filter", limit: 2, default: 0, null: false
    t.string "epics_sort"
    t.integer "roadmap_epics_state"
    t.string "roadmaps_sort"
    t.index ["user_id"], name: "index_user_preferences_on_user_id", unique: true, using: :btree
  end

  create_table "user_statuses", primary_key: "user_id", id: :serial, force: :cascade do |t|
    t.integer "cached_markdown_version"
    t.string "emoji", default: "speech_balloon", null: false
    t.string "message", limit: 100
    t.string "message_html"
    t.index ["user_id"], name: "index_user_statuses_on_user_id", using: :btree
  end

  create_table "user_synced_attributes_metadata", id: :serial, force: :cascade do |t|
    t.boolean "name_synced", default: false
    t.boolean "email_synced", default: false
    t.boolean "location_synced", default: false
    t.integer "user_id", null: false
    t.string "provider"
    t.index ["user_id"], name: "index_user_synced_attributes_metadata_on_user_id", unique: true, using: :btree
  end

  create_table "users", id: :serial, force: :cascade do |t|
    t.string "email", default: "", null: false
    t.string "encrypted_password", default: "", null: false
    t.string "reset_password_token"
    t.datetime "reset_password_sent_at"
    t.datetime "remember_created_at"
    t.integer "sign_in_count", default: 0
    t.datetime "current_sign_in_at"
    t.datetime "last_sign_in_at"
    t.string "current_sign_in_ip"
    t.string "last_sign_in_ip"
    t.datetime "created_at"
    t.datetime "updated_at"
    t.string "name"
    t.boolean "admin", default: false, null: false
    t.integer "projects_limit", null: false
    t.string "skype", default: "", null: false
    t.string "linkedin", default: "", null: false
    t.string "twitter", default: "", null: false
    t.string "bio"
    t.integer "failed_attempts", default: 0
    t.datetime "locked_at"
    t.string "username"
    t.boolean "can_create_group", default: true, null: false
    t.boolean "can_create_team", default: true, null: false
    t.string "state"
    t.integer "color_scheme_id", default: 1, null: false
    t.datetime "password_expires_at"
    t.integer "created_by_id"
    t.datetime "last_credential_check_at"
    t.string "avatar"
    t.string "confirmation_token"
    t.datetime "confirmed_at"
    t.datetime "confirmation_sent_at"
    t.string "unconfirmed_email"
    t.boolean "hide_no_ssh_key", default: false
    t.string "website_url", default: "", null: false
    t.datetime "admin_email_unsubscribed_at"
    t.string "notification_email"
    t.boolean "hide_no_password", default: false
    t.boolean "password_automatically_set", default: false
    t.string "location"
    t.string "encrypted_otp_secret"
    t.string "encrypted_otp_secret_iv"
    t.string "encrypted_otp_secret_salt"
    t.boolean "otp_required_for_login", default: false, null: false
    t.text "otp_backup_codes"
    t.string "public_email", default: "", null: false
    t.integer "dashboard", default: 0
    t.integer "project_view", default: 0
    t.integer "consumed_timestep"
    t.integer "layout", default: 0
    t.boolean "hide_project_limit", default: false
    t.text "note"
    t.string "unlock_token"
    t.datetime "otp_grace_period_started_at"
    t.boolean "external", default: false
    t.string "incoming_email_token"
    t.string "organization"
    t.boolean "auditor", default: false, null: false
    t.boolean "require_two_factor_authentication_from_group", default: false, null: false
    t.integer "two_factor_grace_period", default: 48, null: false
    t.boolean "ghost"
    t.date "last_activity_on"
    t.boolean "notified_of_own_activity"
    t.string "preferred_language"
    t.boolean "email_opted_in"
    t.string "email_opted_in_ip"
    t.integer "email_opted_in_source_id"
    t.datetime "email_opted_in_at"
    t.integer "theme_id", limit: 2
    t.integer "accepted_term_id"
    t.string "feed_token"
    t.boolean "private_profile"
    t.integer "roadmap_layout", limit: 2
    t.boolean "include_private_contributions"
    t.string "commit_email"
<<<<<<< HEAD
    t.integer "group_view"
    t.integer "managing_group_id"
=======
    t.boolean "auditor", default: false, null: false
    t.datetime "admin_email_unsubscribed_at"
    t.boolean "email_opted_in"
    t.datetime "email_opted_in_at"
    t.string "email_opted_in_ip"
    t.integer "email_opted_in_source_id"
    t.integer "group_view"
    t.integer "managing_group_id"
    t.text "note"
    t.integer "roadmap_layout", limit: 2
>>>>>>> 0ca3c672
    t.integer "bot_type", limit: 2
    t.index ["accepted_term_id"], name: "index_users_on_accepted_term_id", using: :btree
    t.index ["admin"], name: "index_users_on_admin", using: :btree
    t.index ["bot_type"], name: "index_users_on_bot_type", using: :btree
    t.index ["confirmation_token"], name: "index_users_on_confirmation_token", unique: true, using: :btree
    t.index ["created_at"], name: "index_users_on_created_at", using: :btree
    t.index ["email"], name: "index_users_on_email", unique: true, using: :btree
    t.index ["email"], name: "index_users_on_email_trigram", using: :gin, opclasses: {"email"=>"gin_trgm_ops"}
    t.index ["feed_token"], name: "index_users_on_feed_token", using: :btree
    t.index ["ghost"], name: "index_users_on_ghost", using: :btree
    t.index ["group_view"], name: "index_users_on_group_view", using: :btree
    t.index ["incoming_email_token"], name: "index_users_on_incoming_email_token", using: :btree
    t.index ["managing_group_id"], name: "index_users_on_managing_group_id", using: :btree
    t.index ["name"], name: "index_users_on_name", using: :btree
    t.index ["name"], name: "index_users_on_name_trigram", using: :gin, opclasses: {"name"=>"gin_trgm_ops"}
    t.index ["public_email"], name: "index_users_on_public_email", where: "((public_email)::text <> ''::text)", using: :btree
    t.index ["reset_password_token"], name: "index_users_on_reset_password_token", unique: true, using: :btree
    t.index ["state"], name: "index_users_on_state", using: :btree
    t.index ["state"], name: "index_users_on_state_and_internal", where: "((ghost <> true) AND (bot_type IS NULL))", using: :btree
    t.index ["username"], name: "index_users_on_username", using: :btree
    t.index ["username"], name: "index_users_on_username_trigram", using: :gin, opclasses: {"username"=>"gin_trgm_ops"}
  end

  create_table "users_ops_dashboard_projects", force: :cascade do |t|
    t.datetime_with_timezone "created_at", null: false
    t.datetime_with_timezone "updated_at", null: false
    t.integer "user_id", null: false
    t.integer "project_id", null: false
    t.index ["project_id"], name: "index_users_ops_dashboard_projects_on_project_id", using: :btree
    t.index ["user_id", "project_id"], name: "index_users_ops_dashboard_projects_on_user_id_and_project_id", unique: true, using: :btree
  end

  create_table "users_star_projects", id: :serial, force: :cascade do |t|
    t.integer "project_id", null: false
    t.integer "user_id", null: false
    t.datetime "created_at"
    t.datetime "updated_at"
    t.index ["project_id"], name: "index_users_star_projects_on_project_id", using: :btree
    t.index ["user_id", "project_id"], name: "index_users_star_projects_on_user_id_and_project_id", unique: true, using: :btree
  end

  create_table "vulnerability_feedback", id: :serial, force: :cascade do |t|
    t.datetime_with_timezone "created_at", null: false
    t.datetime_with_timezone "updated_at", null: false
    t.integer "feedback_type", limit: 2, null: false
    t.integer "category", limit: 2, null: false
    t.integer "project_id", null: false
    t.integer "author_id", null: false
    t.integer "pipeline_id"
    t.integer "issue_id"
    t.string "project_fingerprint", limit: 40, null: false
    t.integer "merge_request_id"
    t.integer "comment_author_id"
    t.text "comment"
    t.datetime_with_timezone "comment_timestamp"
    t.index ["author_id"], name: "index_vulnerability_feedback_on_author_id", using: :btree
    t.index ["comment_author_id"], name: "index_vulnerability_feedback_on_comment_author_id", using: :btree
    t.index ["issue_id"], name: "index_vulnerability_feedback_on_issue_id", using: :btree
    t.index ["merge_request_id"], name: "index_vulnerability_feedback_on_merge_request_id", using: :btree
    t.index ["pipeline_id"], name: "index_vulnerability_feedback_on_pipeline_id", using: :btree
    t.index ["project_id", "category", "feedback_type", "project_fingerprint"], name: "vulnerability_feedback_unique_idx", unique: true, using: :btree
  end

  create_table "vulnerability_identifiers", force: :cascade do |t|
    t.datetime_with_timezone "created_at", null: false
    t.datetime_with_timezone "updated_at", null: false
    t.integer "project_id", null: false
    t.binary "fingerprint", null: false
    t.string "external_type", null: false
    t.string "external_id", null: false
    t.string "name", null: false
    t.text "url"
    t.index ["project_id", "fingerprint"], name: "index_vulnerability_identifiers_on_project_id_and_fingerprint", unique: true, using: :btree
  end

  create_table "vulnerability_occurrence_identifiers", force: :cascade do |t|
    t.datetime_with_timezone "created_at", null: false
    t.datetime_with_timezone "updated_at", null: false
    t.bigint "occurrence_id", null: false
    t.bigint "identifier_id", null: false
    t.index ["identifier_id"], name: "index_vulnerability_occurrence_identifiers_on_identifier_id", using: :btree
    t.index ["occurrence_id", "identifier_id"], name: "index_vulnerability_occurrence_identifiers_on_unique_keys", unique: true, using: :btree
  end

  create_table "vulnerability_occurrence_pipelines", force: :cascade do |t|
    t.datetime_with_timezone "created_at", null: false
    t.datetime_with_timezone "updated_at", null: false
    t.bigint "occurrence_id", null: false
    t.integer "pipeline_id", null: false
    t.index ["occurrence_id", "pipeline_id"], name: "vulnerability_occurrence_pipelines_on_unique_keys", unique: true, using: :btree
    t.index ["pipeline_id"], name: "index_vulnerability_occurrence_pipelines_on_pipeline_id", using: :btree
  end

  create_table "vulnerability_occurrences", force: :cascade do |t|
    t.datetime_with_timezone "created_at", null: false
    t.datetime_with_timezone "updated_at", null: false
    t.integer "severity", limit: 2, null: false
    t.integer "confidence", limit: 2, null: false
    t.integer "report_type", limit: 2, null: false
    t.integer "project_id", null: false
    t.bigint "scanner_id", null: false
    t.bigint "primary_identifier_id", null: false
    t.binary "project_fingerprint", null: false
    t.binary "location_fingerprint", null: false
    t.string "uuid", limit: 36, null: false
    t.string "name", null: false
    t.string "metadata_version", null: false
    t.text "raw_metadata", null: false
    t.index ["primary_identifier_id"], name: "index_vulnerability_occurrences_on_primary_identifier_id", using: :btree
    t.index ["project_id", "primary_identifier_id", "location_fingerprint", "scanner_id"], name: "index_vulnerability_occurrences_on_unique_keys", unique: true, using: :btree
    t.index ["scanner_id"], name: "index_vulnerability_occurrences_on_scanner_id", using: :btree
    t.index ["uuid"], name: "index_vulnerability_occurrences_on_uuid", unique: true, using: :btree
  end

  create_table "vulnerability_scanners", force: :cascade do |t|
    t.datetime_with_timezone "created_at", null: false
    t.datetime_with_timezone "updated_at", null: false
    t.integer "project_id", null: false
    t.string "external_id", null: false
    t.string "name", null: false
    t.index ["project_id", "external_id"], name: "index_vulnerability_scanners_on_project_id_and_external_id", unique: true, using: :btree
  end

  create_table "web_hook_logs", id: :serial, force: :cascade do |t|
    t.integer "web_hook_id", null: false
    t.string "trigger"
    t.string "url"
    t.text "request_headers"
    t.text "request_data"
    t.text "response_headers"
    t.text "response_body"
    t.string "response_status"
    t.float "execution_duration"
    t.string "internal_error_message"
    t.datetime "created_at", null: false
    t.datetime "updated_at", null: false
    t.index ["created_at", "web_hook_id"], name: "index_web_hook_logs_on_created_at_and_web_hook_id", using: :btree
    t.index ["web_hook_id"], name: "index_web_hook_logs_on_web_hook_id", using: :btree
  end

  create_table "web_hooks", id: :serial, force: :cascade do |t|
    t.integer "project_id"
    t.datetime "created_at"
    t.datetime "updated_at"
    t.string "type", default: "ProjectHook"
    t.integer "service_id"
    t.boolean "push_events", default: true, null: false
    t.boolean "issues_events", default: false, null: false
    t.boolean "merge_requests_events", default: false, null: false
    t.boolean "tag_push_events", default: false
    t.integer "group_id"
    t.boolean "note_events", default: false, null: false
    t.boolean "enable_ssl_verification", default: true
    t.boolean "wiki_page_events", default: false, null: false
    t.boolean "pipeline_events", default: false, null: false
    t.boolean "confidential_issues_events", default: false, null: false
    t.boolean "repository_update_events", default: false, null: false
    t.boolean "job_events", default: false, null: false
    t.boolean "confidential_note_events"
    t.text "push_events_branch_filter"
    t.string "encrypted_token"
    t.string "encrypted_token_iv"
    t.string "encrypted_url"
    t.string "encrypted_url_iv"
    t.integer "group_id"
    t.index ["project_id"], name: "index_web_hooks_on_project_id", using: :btree
    t.index ["type"], name: "index_web_hooks_on_type", using: :btree
  end

  add_foreign_key "application_settings", "namespaces", column: "custom_project_templates_group_id", on_delete: :nullify
  add_foreign_key "application_settings", "projects", column: "file_template_project_id", name: "fk_ec757bd087", on_delete: :nullify
  add_foreign_key "application_settings", "users", column: "usage_stats_set_by_user_id", name: "fk_964370041d", on_delete: :nullify
  add_foreign_key "approval_merge_request_rule_sources", "approval_merge_request_rules", on_delete: :cascade
  add_foreign_key "approval_merge_request_rule_sources", "approval_project_rules", on_delete: :cascade
  add_foreign_key "approval_merge_request_rules", "merge_requests", on_delete: :cascade
  add_foreign_key "approval_merge_request_rules_approved_approvers", "approval_merge_request_rules", on_delete: :cascade
  add_foreign_key "approval_merge_request_rules_approved_approvers", "users", on_delete: :cascade
  add_foreign_key "approval_merge_request_rules_groups", "approval_merge_request_rules", on_delete: :cascade
  add_foreign_key "approval_merge_request_rules_groups", "namespaces", column: "group_id", on_delete: :cascade
  add_foreign_key "approval_merge_request_rules_users", "approval_merge_request_rules", on_delete: :cascade
  add_foreign_key "approval_merge_request_rules_users", "users", on_delete: :cascade
  add_foreign_key "approval_project_rules", "projects", on_delete: :cascade
  add_foreign_key "approval_project_rules_groups", "approval_project_rules", on_delete: :cascade
  add_foreign_key "approval_project_rules_groups", "namespaces", column: "group_id", on_delete: :cascade
  add_foreign_key "approval_project_rules_users", "approval_project_rules", on_delete: :cascade
  add_foreign_key "approval_project_rules_users", "users", on_delete: :cascade
  add_foreign_key "approvals", "merge_requests", name: "fk_310d714958", on_delete: :cascade
  add_foreign_key "approver_groups", "namespaces", column: "group_id", on_delete: :cascade
  add_foreign_key "badges", "namespaces", column: "group_id", on_delete: :cascade
  add_foreign_key "badges", "projects", on_delete: :cascade
  add_foreign_key "board_assignees", "boards", on_delete: :cascade
  add_foreign_key "board_assignees", "users", column: "assignee_id", on_delete: :cascade
  add_foreign_key "board_group_recent_visits", "boards", on_delete: :cascade
  add_foreign_key "board_group_recent_visits", "namespaces", column: "group_id", on_delete: :cascade
  add_foreign_key "board_group_recent_visits", "users", on_delete: :cascade
  add_foreign_key "board_labels", "boards", on_delete: :cascade
  add_foreign_key "board_labels", "labels", on_delete: :cascade
  add_foreign_key "board_project_recent_visits", "boards", on_delete: :cascade
  add_foreign_key "board_project_recent_visits", "projects", on_delete: :cascade
  add_foreign_key "board_project_recent_visits", "users", on_delete: :cascade
  add_foreign_key "boards", "namespaces", column: "group_id", name: "fk_1e9a074a35", on_delete: :cascade
  add_foreign_key "boards", "projects", name: "fk_f15266b5f9", on_delete: :cascade
  add_foreign_key "chat_teams", "namespaces", on_delete: :cascade
  add_foreign_key "ci_build_trace_chunks", "ci_builds", column: "build_id", on_delete: :cascade
  add_foreign_key "ci_build_trace_section_names", "projects", on_delete: :cascade
  add_foreign_key "ci_build_trace_sections", "ci_build_trace_section_names", column: "section_name_id", name: "fk_264e112c66", on_delete: :cascade
  add_foreign_key "ci_build_trace_sections", "ci_builds", column: "build_id", name: "fk_4ebe41f502", on_delete: :cascade
  add_foreign_key "ci_build_trace_sections", "projects", on_delete: :cascade
  add_foreign_key "ci_builds", "ci_pipelines", column: "auto_canceled_by_id", name: "fk_a2141b1522", on_delete: :nullify
  add_foreign_key "ci_builds", "ci_pipelines", column: "commit_id", name: "fk_d3130c9a7f", on_delete: :cascade
  add_foreign_key "ci_builds", "ci_pipelines", column: "upstream_pipeline_id", name: "fk_87f4cefcda", on_delete: :cascade
  add_foreign_key "ci_builds", "ci_stages", column: "stage_id", name: "fk_3a9eaa254d", on_delete: :cascade
  add_foreign_key "ci_builds", "projects", name: "fk_befce0568a", on_delete: :cascade
  add_foreign_key "ci_builds_metadata", "ci_builds", column: "build_id", on_delete: :cascade
  add_foreign_key "ci_builds_metadata", "projects", on_delete: :cascade
  add_foreign_key "ci_builds_runner_session", "ci_builds", column: "build_id", on_delete: :cascade
  add_foreign_key "ci_group_variables", "namespaces", column: "group_id", name: "fk_33ae4d58d8", on_delete: :cascade
  add_foreign_key "ci_job_artifacts", "ci_builds", column: "job_id", on_delete: :cascade
  add_foreign_key "ci_job_artifacts", "projects", on_delete: :cascade
  add_foreign_key "ci_pipeline_chat_data", "chat_names", on_delete: :cascade
  add_foreign_key "ci_pipeline_chat_data", "ci_pipelines", column: "pipeline_id", on_delete: :cascade
  add_foreign_key "ci_pipeline_schedule_variables", "ci_pipeline_schedules", column: "pipeline_schedule_id", name: "fk_41c35fda51", on_delete: :cascade
  add_foreign_key "ci_pipeline_schedules", "projects", name: "fk_8ead60fcc4", on_delete: :cascade
  add_foreign_key "ci_pipeline_schedules", "users", column: "owner_id", name: "fk_9ea99f58d2", on_delete: :nullify
  add_foreign_key "ci_pipeline_variables", "ci_pipelines", column: "pipeline_id", name: "fk_f29c5f4380", on_delete: :cascade
  add_foreign_key "ci_pipelines", "ci_pipeline_schedules", column: "pipeline_schedule_id", name: "fk_3d34ab2e06", on_delete: :nullify
  add_foreign_key "ci_pipelines", "ci_pipelines", column: "auto_canceled_by_id", name: "fk_262d4c2d19", on_delete: :nullify
  add_foreign_key "ci_pipelines", "merge_requests", name: "fk_a23be95014", on_delete: :cascade
  add_foreign_key "ci_pipelines", "projects", name: "fk_86635dbd80", on_delete: :cascade
  add_foreign_key "ci_runner_namespaces", "ci_runners", column: "runner_id", on_delete: :cascade
  add_foreign_key "ci_runner_namespaces", "namespaces", on_delete: :cascade
  add_foreign_key "ci_runner_projects", "projects", name: "fk_4478a6f1e4", on_delete: :cascade
  add_foreign_key "ci_sources_pipelines", "ci_builds", column: "source_job_id", name: "fk_be5624bf37", on_delete: :cascade
  add_foreign_key "ci_sources_pipelines", "ci_pipelines", column: "pipeline_id", name: "fk_e1bad85861", on_delete: :cascade
  add_foreign_key "ci_sources_pipelines", "ci_pipelines", column: "source_pipeline_id", name: "fk_d4e29af7d7", on_delete: :cascade
  add_foreign_key "ci_sources_pipelines", "projects", column: "source_project_id", name: "fk_acd9737679", on_delete: :cascade
  add_foreign_key "ci_sources_pipelines", "projects", name: "fk_1e53c97c0a", on_delete: :cascade
  add_foreign_key "ci_stages", "ci_pipelines", column: "pipeline_id", name: "fk_fb57e6cc56", on_delete: :cascade
  add_foreign_key "ci_stages", "projects", name: "fk_2360681d1d", on_delete: :cascade
  add_foreign_key "ci_trigger_requests", "ci_triggers", column: "trigger_id", name: "fk_b8ec8b7245", on_delete: :cascade
  add_foreign_key "ci_triggers", "projects", name: "fk_e3e63f966e", on_delete: :cascade
  add_foreign_key "ci_triggers", "users", column: "owner_id", name: "fk_e8e10d1964", on_delete: :cascade
  add_foreign_key "ci_variables", "projects", name: "fk_ada5eb64b3", on_delete: :cascade
  add_foreign_key "cluster_groups", "clusters", on_delete: :cascade
  add_foreign_key "cluster_groups", "namespaces", column: "group_id", on_delete: :cascade
  add_foreign_key "cluster_platforms_kubernetes", "clusters", on_delete: :cascade
  add_foreign_key "cluster_projects", "clusters", on_delete: :cascade
  add_foreign_key "cluster_projects", "projects", on_delete: :cascade
  add_foreign_key "cluster_providers_gcp", "clusters", on_delete: :cascade
  add_foreign_key "clusters", "users", on_delete: :nullify
  add_foreign_key "clusters_applications_cert_managers", "clusters", on_delete: :cascade
  add_foreign_key "clusters_applications_helm", "clusters", on_delete: :cascade
  add_foreign_key "clusters_applications_ingress", "clusters", on_delete: :cascade
  add_foreign_key "clusters_applications_jupyter", "clusters", on_delete: :cascade
  add_foreign_key "clusters_applications_jupyter", "oauth_applications", on_delete: :nullify
  add_foreign_key "clusters_applications_knative", "clusters", on_delete: :cascade
  add_foreign_key "clusters_applications_prometheus", "clusters", name: "fk_557e773639", on_delete: :cascade
  add_foreign_key "clusters_applications_runners", "ci_runners", column: "runner_id", name: "fk_02de2ded36", on_delete: :nullify
  add_foreign_key "clusters_applications_runners", "clusters", on_delete: :cascade
  add_foreign_key "clusters_kubernetes_namespaces", "cluster_projects", on_delete: :nullify
  add_foreign_key "clusters_kubernetes_namespaces", "clusters", on_delete: :cascade
  add_foreign_key "clusters_kubernetes_namespaces", "projects", on_delete: :nullify
  add_foreign_key "container_repositories", "projects"
<<<<<<< HEAD
  add_foreign_key "dependency_proxy_blobs", "namespaces", column: "group_id", on_delete: :cascade
  add_foreign_key "dependency_proxy_group_settings", "namespaces", column: "group_id", on_delete: :cascade
=======
  add_foreign_key "dependency_proxy_blobs", "namespaces", column: "group_id", name: "fk_db58bbc5d7", on_delete: :cascade
  add_foreign_key "dependency_proxy_group_settings", "namespaces", column: "group_id", name: "fk_616ddd680a", on_delete: :cascade
>>>>>>> 0ca3c672
  add_foreign_key "deploy_keys_projects", "projects", name: "fk_58a901ca7e", on_delete: :cascade
  add_foreign_key "deployments", "projects", name: "fk_b9a3851b82", on_delete: :cascade
  add_foreign_key "design_management_designs", "issues", on_delete: :cascade
  add_foreign_key "design_management_designs", "projects", on_delete: :cascade
<<<<<<< HEAD
  add_foreign_key "design_management_designs_versions", "design_management_designs", column: "design_id", on_delete: :cascade
  add_foreign_key "design_management_designs_versions", "design_management_versions", column: "version_id", on_delete: :cascade
=======
  add_foreign_key "design_management_designs_versions", "design_management_designs", column: "design_id", name: "fk_03c671965c", on_delete: :cascade
  add_foreign_key "design_management_designs_versions", "design_management_versions", column: "version_id", name: "fk_f4d25ba00c", on_delete: :cascade
>>>>>>> 0ca3c672
  add_foreign_key "draft_notes", "merge_requests", on_delete: :cascade
  add_foreign_key "draft_notes", "users", column: "author_id", on_delete: :cascade
  add_foreign_key "elasticsearch_indexed_namespaces", "namespaces", on_delete: :cascade
  add_foreign_key "elasticsearch_indexed_projects", "projects", on_delete: :cascade
  add_foreign_key "environments", "projects", name: "fk_d1c8c1da6a", on_delete: :cascade
  add_foreign_key "epic_issues", "epics", on_delete: :cascade
  add_foreign_key "epic_issues", "issues", on_delete: :cascade
  add_foreign_key "epic_metrics", "epics", on_delete: :cascade
  add_foreign_key "epics", "epics", column: "parent_id", name: "fk_25b99c1be3", on_delete: :cascade
  add_foreign_key "epics", "milestones", on_delete: :nullify
  add_foreign_key "epics", "namespaces", column: "group_id", name: "fk_f081aa4489", on_delete: :cascade
  add_foreign_key "epics", "users", column: "assignee_id", name: "fk_dccd3f98fc", on_delete: :nullify
  add_foreign_key "epics", "users", column: "author_id", name: "fk_3654b61b03", on_delete: :cascade
  add_foreign_key "epics", "users", column: "closed_by_id", name: "fk_aa5798e761", on_delete: :nullify
  add_foreign_key "events", "projects", on_delete: :cascade
  add_foreign_key "events", "users", column: "author_id", name: "fk_edfd187b6f", on_delete: :cascade
  add_foreign_key "fork_network_members", "fork_networks", on_delete: :cascade
  add_foreign_key "fork_network_members", "projects", column: "forked_from_project_id", name: "fk_b01280dae4", on_delete: :nullify
  add_foreign_key "fork_network_members", "projects", on_delete: :cascade
  add_foreign_key "fork_networks", "projects", column: "root_project_id", name: "fk_e7b436b2b5", on_delete: :nullify
  add_foreign_key "forked_project_links", "projects", column: "forked_to_project_id", name: "fk_434510edb0", on_delete: :cascade
  add_foreign_key "geo_event_log", "geo_cache_invalidation_events", column: "cache_invalidation_event_id", name: "fk_42c3b54bed", on_delete: :cascade
  add_foreign_key "geo_event_log", "geo_hashed_storage_migrated_events", column: "hashed_storage_migrated_event_id", name: "fk_27548c6db3", on_delete: :cascade
  add_foreign_key "geo_event_log", "geo_job_artifact_deleted_events", column: "job_artifact_deleted_event_id", name: "fk_176d3fbb5d", on_delete: :cascade
  add_foreign_key "geo_event_log", "geo_lfs_object_deleted_events", column: "lfs_object_deleted_event_id", name: "fk_d5af95fcd9", on_delete: :cascade
  add_foreign_key "geo_event_log", "geo_repositories_changed_events", column: "repositories_changed_event_id", name: "fk_4a99ebfd60", on_delete: :cascade
  add_foreign_key "geo_event_log", "geo_repository_created_events", column: "repository_created_event_id", name: "fk_9b9afb1916", on_delete: :cascade
  add_foreign_key "geo_event_log", "geo_repository_deleted_events", column: "repository_deleted_event_id", name: "fk_c4b1c1f66e", on_delete: :cascade
  add_foreign_key "geo_event_log", "geo_repository_renamed_events", column: "repository_renamed_event_id", name: "fk_86c84214ec", on_delete: :cascade
  add_foreign_key "geo_event_log", "geo_repository_updated_events", column: "repository_updated_event_id", name: "fk_78a6492f68", on_delete: :cascade
  add_foreign_key "geo_event_log", "geo_reset_checksum_events", column: "reset_checksum_event_id", name: "fk_cff7185ad2", on_delete: :cascade
  add_foreign_key "geo_event_log", "geo_upload_deleted_events", column: "upload_deleted_event_id", name: "fk_c1f241c70d", on_delete: :cascade
  add_foreign_key "geo_hashed_storage_attachments_events", "projects", on_delete: :cascade
  add_foreign_key "geo_hashed_storage_migrated_events", "projects", on_delete: :cascade
  add_foreign_key "geo_node_namespace_links", "geo_nodes", on_delete: :cascade
  add_foreign_key "geo_node_namespace_links", "namespaces", on_delete: :cascade
  add_foreign_key "geo_node_statuses", "geo_nodes", on_delete: :cascade
  add_foreign_key "geo_repositories_changed_events", "geo_nodes", on_delete: :cascade
  add_foreign_key "geo_repository_created_events", "projects", on_delete: :cascade
  add_foreign_key "geo_repository_renamed_events", "projects", on_delete: :cascade
  add_foreign_key "geo_repository_updated_events", "projects", on_delete: :cascade
  add_foreign_key "geo_reset_checksum_events", "projects", on_delete: :cascade
  add_foreign_key "gitlab_subscriptions", "namespaces", name: "fk_e2595d00a1", on_delete: :cascade
  add_foreign_key "gitlab_subscriptions", "plans", column: "hosted_plan_id", name: "fk_bd0c4019c3", on_delete: :cascade
  add_foreign_key "gpg_key_subkeys", "gpg_keys", on_delete: :cascade
  add_foreign_key "gpg_keys", "users", on_delete: :cascade
  add_foreign_key "gpg_signatures", "gpg_key_subkeys", on_delete: :nullify
  add_foreign_key "gpg_signatures", "gpg_keys", on_delete: :nullify
  add_foreign_key "gpg_signatures", "projects", on_delete: :cascade
  add_foreign_key "group_custom_attributes", "namespaces", column: "group_id", on_delete: :cascade
  add_foreign_key "identities", "saml_providers", name: "fk_aade90f0fc", on_delete: :cascade
  add_foreign_key "import_export_uploads", "projects", on_delete: :cascade
  add_foreign_key "index_statuses", "projects", name: "fk_74b2492545", on_delete: :cascade
  add_foreign_key "insights", "namespaces", on_delete: :cascade
  add_foreign_key "insights", "projects", on_delete: :cascade
  add_foreign_key "internal_ids", "namespaces", name: "fk_162941d509", on_delete: :cascade
  add_foreign_key "internal_ids", "projects", on_delete: :cascade
  add_foreign_key "ip_restrictions", "namespaces", column: "group_id", on_delete: :cascade
  add_foreign_key "issue_assignees", "issues", name: "fk_b7d881734a", on_delete: :cascade
  add_foreign_key "issue_assignees", "users", name: "fk_5e0c8d9154", on_delete: :cascade
  add_foreign_key "issue_links", "issues", column: "source_id", name: "fk_c900194ff2", on_delete: :cascade
  add_foreign_key "issue_links", "issues", column: "target_id", name: "fk_e71bb44f1f", on_delete: :cascade
  add_foreign_key "issue_metrics", "issues", on_delete: :cascade
  add_foreign_key "issue_tracker_data", "services", on_delete: :cascade
  add_foreign_key "issues", "issues", column: "moved_to_id", name: "fk_a194299be1", on_delete: :nullify
  add_foreign_key "issues", "milestones", name: "fk_96b1dd429c", on_delete: :nullify
  add_foreign_key "issues", "projects", name: "fk_899c8f3231", on_delete: :cascade
  add_foreign_key "issues", "users", column: "author_id", name: "fk_05f1e72feb", on_delete: :nullify
  add_foreign_key "issues", "users", column: "closed_by_id", name: "fk_c63cbf6c25", on_delete: :nullify
  add_foreign_key "issues", "users", column: "updated_by_id", name: "fk_ffed080f01", on_delete: :nullify
<<<<<<< HEAD
  add_foreign_key "jira_connect_subscriptions", "jira_connect_installations", on_delete: :cascade
  add_foreign_key "jira_connect_subscriptions", "namespaces", on_delete: :cascade
=======
  add_foreign_key "jira_connect_subscriptions", "jira_connect_installations", name: "fk_f1d617343f", on_delete: :cascade
  add_foreign_key "jira_connect_subscriptions", "namespaces", name: "fk_a3c10bcf7d", on_delete: :cascade
>>>>>>> 0ca3c672
  add_foreign_key "jira_tracker_data", "services", on_delete: :cascade
  add_foreign_key "label_links", "labels", name: "fk_d97dd08678", on_delete: :cascade
  add_foreign_key "label_priorities", "labels", on_delete: :cascade
  add_foreign_key "label_priorities", "projects", on_delete: :cascade
  add_foreign_key "labels", "namespaces", column: "group_id", on_delete: :cascade
  add_foreign_key "labels", "projects", name: "fk_7de4989a69", on_delete: :cascade
  add_foreign_key "lfs_file_locks", "projects", on_delete: :cascade
  add_foreign_key "lfs_file_locks", "users", on_delete: :cascade
  add_foreign_key "lists", "boards", name: "fk_0d3f677137", on_delete: :cascade
  add_foreign_key "lists", "labels", name: "fk_7a5553d60f", on_delete: :cascade
  add_foreign_key "lists", "milestones", on_delete: :cascade
  add_foreign_key "lists", "users", name: "fk_d6cf4279f7", on_delete: :cascade
  add_foreign_key "members", "users", name: "fk_2e88fb7ce9", on_delete: :cascade
  add_foreign_key "merge_request_assignees", "merge_requests", on_delete: :cascade
  add_foreign_key "merge_request_assignees", "users", on_delete: :cascade
  add_foreign_key "merge_request_blocks", "merge_requests", column: "blocked_merge_request_id", on_delete: :cascade
  add_foreign_key "merge_request_blocks", "merge_requests", column: "blocking_merge_request_id", on_delete: :cascade
  add_foreign_key "merge_request_diff_commits", "merge_request_diffs", on_delete: :cascade
  add_foreign_key "merge_request_diff_files", "merge_request_diffs", on_delete: :cascade
  add_foreign_key "merge_request_diffs", "merge_requests", name: "fk_8483f3258f", on_delete: :cascade
  add_foreign_key "merge_request_metrics", "ci_pipelines", column: "pipeline_id", on_delete: :cascade
  add_foreign_key "merge_request_metrics", "merge_requests", on_delete: :cascade
  add_foreign_key "merge_request_metrics", "users", column: "latest_closed_by_id", name: "fk_ae440388cc", on_delete: :nullify
  add_foreign_key "merge_request_metrics", "users", column: "merged_by_id", name: "fk_7f28d925f3", on_delete: :nullify
  add_foreign_key "merge_requests", "ci_pipelines", column: "head_pipeline_id", name: "fk_fd82eae0b9", on_delete: :nullify
  add_foreign_key "merge_requests", "merge_request_diffs", column: "latest_merge_request_diff_id", name: "fk_06067f5644", on_delete: :nullify
  add_foreign_key "merge_requests", "milestones", name: "fk_6a5165a692", on_delete: :nullify
  add_foreign_key "merge_requests", "projects", column: "source_project_id", name: "fk_3308fe130c", on_delete: :nullify
  add_foreign_key "merge_requests", "projects", column: "target_project_id", name: "fk_a6963e8447", on_delete: :cascade
  add_foreign_key "merge_requests", "users", column: "assignee_id", name: "fk_6149611a04", on_delete: :nullify
  add_foreign_key "merge_requests", "users", column: "author_id", name: "fk_e719a85f8a", on_delete: :nullify
  add_foreign_key "merge_requests", "users", column: "merge_user_id", name: "fk_ad525e1f87", on_delete: :nullify
  add_foreign_key "merge_requests", "users", column: "updated_by_id", name: "fk_641731faff", on_delete: :nullify
  add_foreign_key "merge_requests_closing_issues", "issues", on_delete: :cascade
  add_foreign_key "merge_requests_closing_issues", "merge_requests", on_delete: :cascade
  add_foreign_key "merge_trains", "ci_pipelines", column: "pipeline_id", on_delete: :nullify
  add_foreign_key "merge_trains", "merge_requests", on_delete: :cascade
  add_foreign_key "merge_trains", "projects", column: "target_project_id", on_delete: :cascade
  add_foreign_key "merge_trains", "users", on_delete: :cascade
  add_foreign_key "milestones", "namespaces", column: "group_id", name: "fk_95650a40d4", on_delete: :cascade
  add_foreign_key "milestones", "projects", name: "fk_9bd0a0c791", on_delete: :cascade
  add_foreign_key "namespace_statistics", "namespaces", on_delete: :cascade
  add_foreign_key "namespaces", "namespaces", column: "custom_project_templates_group_id", name: "fk_e7a0b20a6b", on_delete: :nullify
  add_foreign_key "namespaces", "plans", name: "fk_fdd12e5b80", on_delete: :nullify
  add_foreign_key "namespaces", "projects", column: "file_template_project_id", name: "fk_319256d87a", on_delete: :nullify
  add_foreign_key "note_diff_files", "notes", column: "diff_note_id", on_delete: :cascade
  add_foreign_key "notes", "projects", name: "fk_99e097b079", on_delete: :cascade
  add_foreign_key "notes", "reviews", name: "fk_2e82291620", on_delete: :nullify
  add_foreign_key "notification_settings", "users", name: "fk_0c95e91db7", on_delete: :cascade
  add_foreign_key "oauth_openid_requests", "oauth_access_grants", column: "access_grant_id", name: "fk_oauth_openid_requests_oauth_access_grants_access_grant_id"
  add_foreign_key "operations_feature_flag_scopes", "operations_feature_flags", column: "feature_flag_id", on_delete: :cascade
  add_foreign_key "operations_feature_flags", "projects", on_delete: :cascade
  add_foreign_key "operations_feature_flags_clients", "projects", on_delete: :cascade
  add_foreign_key "packages_maven_metadata", "packages_packages", column: "package_id", name: "fk_be88aed360", on_delete: :cascade
  add_foreign_key "packages_package_files", "packages_packages", column: "package_id", name: "fk_86f0f182f8", on_delete: :cascade
  add_foreign_key "packages_packages", "projects", on_delete: :cascade
  add_foreign_key "pages_domain_acme_orders", "pages_domains", on_delete: :cascade
  add_foreign_key "pages_domains", "projects", name: "fk_ea2f6dfc6f", on_delete: :cascade
  add_foreign_key "path_locks", "projects", name: "fk_5265c98f24", on_delete: :cascade
  add_foreign_key "path_locks", "users"
  add_foreign_key "personal_access_tokens", "users"
  add_foreign_key "pool_repositories", "projects", column: "source_project_id", on_delete: :nullify
  add_foreign_key "pool_repositories", "shards", on_delete: :restrict
  add_foreign_key "project_alerting_settings", "projects", on_delete: :cascade
  add_foreign_key "project_authorizations", "projects", on_delete: :cascade
  add_foreign_key "project_authorizations", "users", on_delete: :cascade
  add_foreign_key "project_auto_devops", "projects", on_delete: :cascade
  add_foreign_key "project_ci_cd_settings", "projects", name: "fk_24c15d2f2e", on_delete: :cascade
  add_foreign_key "project_custom_attributes", "projects", on_delete: :cascade
  add_foreign_key "project_daily_statistics", "projects", on_delete: :cascade
  add_foreign_key "project_deploy_tokens", "deploy_tokens", on_delete: :cascade
  add_foreign_key "project_deploy_tokens", "projects", on_delete: :cascade
  add_foreign_key "project_error_tracking_settings", "projects", on_delete: :cascade
  add_foreign_key "project_feature_usages", "projects", on_delete: :cascade
  add_foreign_key "project_features", "projects", name: "fk_18513d9b92", on_delete: :cascade
  add_foreign_key "project_group_links", "projects", name: "fk_daa8cee94c", on_delete: :cascade
  add_foreign_key "project_import_data", "projects", name: "fk_ffb9ee3a10", on_delete: :cascade
  add_foreign_key "project_incident_management_settings", "projects", on_delete: :cascade
  add_foreign_key "project_metrics_settings", "projects", on_delete: :cascade
  add_foreign_key "project_mirror_data", "projects", name: "fk_d1aad367d7", on_delete: :cascade
  add_foreign_key "project_repositories", "projects", on_delete: :cascade
  add_foreign_key "project_repositories", "shards", on_delete: :restrict
  add_foreign_key "project_repository_states", "projects", on_delete: :cascade
  add_foreign_key "project_statistics", "projects", on_delete: :cascade
  add_foreign_key "project_tracing_settings", "projects", on_delete: :cascade
  add_foreign_key "projects", "pool_repositories", name: "fk_6e5c14658a", on_delete: :nullify
  add_foreign_key "prometheus_alert_events", "projects", on_delete: :cascade
  add_foreign_key "prometheus_alert_events", "prometheus_alerts", on_delete: :cascade
  add_foreign_key "prometheus_alerts", "environments", on_delete: :cascade
  add_foreign_key "prometheus_alerts", "projects", on_delete: :cascade
  add_foreign_key "prometheus_alerts", "prometheus_metrics", on_delete: :cascade
  add_foreign_key "prometheus_metrics", "projects", on_delete: :cascade
  add_foreign_key "protected_branch_merge_access_levels", "namespaces", column: "group_id", name: "fk_98f3d044fe", on_delete: :cascade
  add_foreign_key "protected_branch_merge_access_levels", "protected_branches", name: "fk_8a3072ccb3", on_delete: :cascade
  add_foreign_key "protected_branch_merge_access_levels", "users"
  add_foreign_key "protected_branch_push_access_levels", "namespaces", column: "group_id", name: "fk_7111b68cdb", on_delete: :cascade
  add_foreign_key "protected_branch_push_access_levels", "protected_branches", name: "fk_9ffc86a3d9", on_delete: :cascade
  add_foreign_key "protected_branch_push_access_levels", "users"
  add_foreign_key "protected_branch_unprotect_access_levels", "namespaces", column: "group_id", on_delete: :cascade
  add_foreign_key "protected_branch_unprotect_access_levels", "protected_branches", on_delete: :cascade
  add_foreign_key "protected_branch_unprotect_access_levels", "users", on_delete: :cascade
  add_foreign_key "protected_branches", "projects", name: "fk_7a9c6d93e7", on_delete: :cascade
  add_foreign_key "protected_environment_deploy_access_levels", "namespaces", column: "group_id", on_delete: :cascade
  add_foreign_key "protected_environment_deploy_access_levels", "protected_environments", on_delete: :cascade
  add_foreign_key "protected_environment_deploy_access_levels", "users", on_delete: :cascade
  add_foreign_key "protected_environments", "projects", on_delete: :cascade
  add_foreign_key "protected_tag_create_access_levels", "namespaces", column: "group_id", name: "fk_b4eb82fe3c", on_delete: :cascade
  add_foreign_key "protected_tag_create_access_levels", "protected_tags", name: "fk_f7dfda8c51", on_delete: :cascade
  add_foreign_key "protected_tag_create_access_levels", "users"
  add_foreign_key "protected_tags", "projects", name: "fk_8e4af87648", on_delete: :cascade
  add_foreign_key "push_event_payloads", "events", name: "fk_36c74129da", on_delete: :cascade
  add_foreign_key "push_rules", "projects", name: "fk_83b29894de", on_delete: :cascade
  add_foreign_key "release_links", "releases", on_delete: :cascade
  add_foreign_key "releases", "projects", name: "fk_47fe2a0596", on_delete: :cascade
  add_foreign_key "releases", "users", column: "author_id", name: "fk_8e4456f90f", on_delete: :nullify
  add_foreign_key "remote_mirrors", "projects", name: "fk_43a9aa4ca8", on_delete: :cascade
  add_foreign_key "repository_languages", "projects", on_delete: :cascade
  add_foreign_key "resource_label_events", "epics", on_delete: :cascade
  add_foreign_key "resource_label_events", "issues", on_delete: :cascade
  add_foreign_key "resource_label_events", "labels", on_delete: :nullify
  add_foreign_key "resource_label_events", "merge_requests", on_delete: :cascade
  add_foreign_key "resource_label_events", "users", on_delete: :nullify
  add_foreign_key "reviews", "merge_requests", on_delete: :cascade
  add_foreign_key "reviews", "projects", on_delete: :cascade
  add_foreign_key "reviews", "users", column: "author_id", on_delete: :nullify
  add_foreign_key "saml_providers", "namespaces", column: "group_id", on_delete: :cascade
  add_foreign_key "scim_oauth_access_tokens", "namespaces", column: "group_id", on_delete: :cascade
  add_foreign_key "services", "projects", name: "fk_71cce407f9", on_delete: :cascade
  add_foreign_key "slack_integrations", "services", on_delete: :cascade
  add_foreign_key "smartcard_identities", "users", on_delete: :cascade
  add_foreign_key "snippets", "projects", name: "fk_be41fd4bb7", on_delete: :cascade
  add_foreign_key "software_license_policies", "projects", on_delete: :cascade
  add_foreign_key "software_license_policies", "software_licenses", on_delete: :cascade
  add_foreign_key "subscriptions", "projects", on_delete: :cascade
  add_foreign_key "suggestions", "notes", on_delete: :cascade
  add_foreign_key "system_note_metadata", "notes", name: "fk_d83a918cb1", on_delete: :cascade
  add_foreign_key "term_agreements", "application_setting_terms", column: "term_id"
  add_foreign_key "term_agreements", "users", on_delete: :cascade
  add_foreign_key "timelogs", "issues", name: "fk_timelogs_issues_issue_id", on_delete: :cascade
  add_foreign_key "timelogs", "merge_requests", name: "fk_timelogs_merge_requests_merge_request_id", on_delete: :cascade
  add_foreign_key "todos", "namespaces", column: "group_id", on_delete: :cascade
  add_foreign_key "todos", "notes", name: "fk_91d1f47b13", on_delete: :cascade
  add_foreign_key "todos", "projects", name: "fk_45054f9c45", on_delete: :cascade
  add_foreign_key "todos", "users", column: "author_id", name: "fk_ccf0373936", on_delete: :cascade
  add_foreign_key "todos", "users", name: "fk_d94154aa95", on_delete: :cascade
  add_foreign_key "trending_projects", "projects", on_delete: :cascade
  add_foreign_key "u2f_registrations", "users"
  add_foreign_key "user_callouts", "users", on_delete: :cascade
  add_foreign_key "user_custom_attributes", "users", on_delete: :cascade
  add_foreign_key "user_interacted_projects", "projects", name: "fk_722ceba4f7", on_delete: :cascade
  add_foreign_key "user_interacted_projects", "users", name: "fk_0894651f08", on_delete: :cascade
  add_foreign_key "user_preferences", "users", on_delete: :cascade
  add_foreign_key "user_statuses", "users", on_delete: :cascade
  add_foreign_key "user_synced_attributes_metadata", "users", on_delete: :cascade
  add_foreign_key "users", "application_setting_terms", column: "accepted_term_id", name: "fk_789cd90b35", on_delete: :cascade
  add_foreign_key "users", "namespaces", column: "managing_group_id", name: "fk_a4b8fefe3e", on_delete: :nullify
  add_foreign_key "users_ops_dashboard_projects", "projects", on_delete: :cascade
  add_foreign_key "users_ops_dashboard_projects", "users", on_delete: :cascade
  add_foreign_key "users_star_projects", "projects", name: "fk_22cd27ddfc", on_delete: :cascade
  add_foreign_key "vulnerability_feedback", "ci_pipelines", column: "pipeline_id", on_delete: :nullify
  add_foreign_key "vulnerability_feedback", "issues", on_delete: :nullify
  add_foreign_key "vulnerability_feedback", "merge_requests", name: "fk_563ff1912e", on_delete: :nullify
  add_foreign_key "vulnerability_feedback", "projects", on_delete: :cascade
  add_foreign_key "vulnerability_feedback", "users", column: "author_id", on_delete: :cascade
  add_foreign_key "vulnerability_feedback", "users", column: "comment_author_id", name: "fk_94f7c8a81e", on_delete: :nullify
  add_foreign_key "vulnerability_identifiers", "projects", on_delete: :cascade
  add_foreign_key "vulnerability_occurrence_identifiers", "vulnerability_identifiers", column: "identifier_id", on_delete: :cascade
  add_foreign_key "vulnerability_occurrence_identifiers", "vulnerability_occurrences", column: "occurrence_id", on_delete: :cascade
  add_foreign_key "vulnerability_occurrence_pipelines", "ci_pipelines", column: "pipeline_id", on_delete: :cascade
  add_foreign_key "vulnerability_occurrence_pipelines", "vulnerability_occurrences", column: "occurrence_id", on_delete: :cascade
  add_foreign_key "vulnerability_occurrences", "projects", on_delete: :cascade
  add_foreign_key "vulnerability_occurrences", "vulnerability_identifiers", column: "primary_identifier_id", on_delete: :cascade
  add_foreign_key "vulnerability_occurrences", "vulnerability_scanners", column: "scanner_id", on_delete: :cascade
  add_foreign_key "vulnerability_scanners", "projects", on_delete: :cascade
  add_foreign_key "web_hook_logs", "web_hooks", on_delete: :cascade
  add_foreign_key "web_hooks", "projects", name: "fk_0c8ca6d9d1", on_delete: :cascade
end<|MERGE_RESOLUTION|>--- conflicted
+++ resolved
@@ -176,11 +176,6 @@
     t.boolean "throttle_authenticated_web_enabled", default: false, null: false
     t.integer "throttle_authenticated_web_requests_per_period", default: 7200, null: false
     t.integer "throttle_authenticated_web_period_in_seconds", default: 3600, null: false
-<<<<<<< HEAD
-=======
-    t.boolean "password_authentication_enabled_for_web"
-    t.boolean "password_authentication_enabled_for_git", default: true, null: false
->>>>>>> 0ca3c672
     t.integer "gitaly_timeout_default", default: 55, null: false
     t.integer "gitaly_timeout_medium", default: 30, null: false
     t.integer "gitaly_timeout_fast", default: 10, null: false
@@ -234,40 +229,6 @@
     t.boolean "dns_rebinding_protection_enabled", default: true, null: false
     t.boolean "default_project_deletion_protection", default: false, null: false
     t.boolean "lock_memberships_to_ldap", default: false, null: false
-<<<<<<< HEAD
-=======
-    t.text "help_text"
-    t.boolean "elasticsearch_indexing", default: false, null: false
-    t.boolean "elasticsearch_search", default: false, null: false
-    t.integer "shared_runners_minutes", default: 0, null: false
-    t.bigint "repository_size_limit", default: 0
-    t.string "elasticsearch_url", default: "http://localhost:9200"
-    t.boolean "elasticsearch_aws", default: false, null: false
-    t.string "elasticsearch_aws_region", default: "us-east-1"
-    t.string "elasticsearch_aws_access_key"
-    t.string "elasticsearch_aws_secret_access_key"
-    t.integer "geo_status_timeout", default: 10
-    t.boolean "elasticsearch_experimental_indexer"
-    t.boolean "check_namespace_plan", default: false, null: false
-    t.integer "mirror_max_delay", default: 300, null: false
-    t.integer "mirror_max_capacity", default: 100, null: false
-    t.integer "mirror_capacity_threshold", default: 50, null: false
-    t.boolean "slack_app_enabled", default: false
-    t.string "slack_app_id"
-    t.string "slack_app_secret"
-    t.string "slack_app_verification_token"
-    t.boolean "allow_group_owners_to_manage_ldap", default: true, null: false
-    t.string "email_additional_text"
-    t.integer "file_template_project_id"
-    t.boolean "pseudonymizer_enabled", default: false, null: false
-    t.boolean "snowplow_enabled", default: false, null: false
-    t.string "snowplow_collector_uri"
-    t.string "snowplow_site_id"
-    t.string "snowplow_cookie_domain"
-    t.integer "custom_project_templates_group_id"
-    t.boolean "elasticsearch_limit_indexing", default: false, null: false
-    t.string "geo_node_allowed_ips", default: "0.0.0.0/0, ::/0"
->>>>>>> 0ca3c672
     t.index ["custom_project_templates_group_id"], name: "index_application_settings_on_custom_project_templates_group_id", using: :btree
     t.index ["file_template_project_id"], name: "index_application_settings_on_file_template_project_id", using: :btree
     t.index ["usage_stats_set_by_user_id"], name: "index_application_settings_on_usage_stats_set_by_user_id", using: :btree
@@ -288,10 +249,7 @@
     t.boolean "code_owner", default: false, null: false
     t.string "name", null: false
     t.integer "rule_type", limit: 2, default: 1, null: false
-<<<<<<< HEAD
     t.integer "report_type", limit: 2
-=======
->>>>>>> 0ca3c672
     t.index ["merge_request_id", "code_owner", "name"], name: "approval_rule_name_index_for_code_owners", unique: true, where: "(code_owner = true)", using: :btree
     t.index ["merge_request_id", "code_owner"], name: "index_approval_merge_request_rules_1", using: :btree
     t.index ["merge_request_id", "rule_type", "name"], name: "index_approval_rule_name_for_code_owners_rule_type", unique: true, where: "(rule_type = 2)", using: :btree
@@ -450,13 +408,7 @@
     t.string "name", default: "Development", null: false
     t.integer "milestone_id"
     t.integer "group_id"
-<<<<<<< HEAD
     t.integer "weight"
-=======
-    t.integer "milestone_id"
-    t.integer "weight"
-    t.string "name", default: "Development", null: false
->>>>>>> 0ca3c672
     t.index ["group_id"], name: "index_boards_on_group_id", using: :btree
     t.index ["milestone_id"], name: "index_boards_on_milestone_id", using: :btree
     t.index ["project_id"], name: "index_boards_on_project_id", using: :btree
@@ -982,15 +934,9 @@
     t.text "status_reason"
     t.datetime_with_timezone "created_at", null: false
     t.datetime_with_timezone "updated_at", null: false
-<<<<<<< HEAD
     t.datetime_with_timezone "last_update_started_at"
     t.string "encrypted_alert_manager_token"
     t.string "encrypted_alert_manager_token_iv"
-=======
-    t.string "encrypted_alert_manager_token"
-    t.string "encrypted_alert_manager_token_iv"
-    t.datetime_with_timezone "last_update_started_at"
->>>>>>> 0ca3c672
     t.index ["cluster_id"], name: "index_clusters_applications_prometheus_on_cluster_id", unique: true, using: :btree
   end
 
@@ -1068,7 +1014,6 @@
   end
 
   create_table "dependency_proxy_blobs", id: :serial, force: :cascade do |t|
-<<<<<<< HEAD
     t.integer "group_id", null: false
     t.datetime_with_timezone "created_at", null: false
     t.datetime_with_timezone "updated_at", null: false
@@ -1076,30 +1021,14 @@
     t.integer "file_store"
     t.string "file_name", null: false
     t.text "file", null: false
-=======
-    t.datetime_with_timezone "created_at", null: false
-    t.text "file", null: false
-    t.string "file_name", null: false
-    t.integer "file_store"
+    t.index ["group_id", "file_name"], name: "index_dependency_proxy_blobs_on_group_id_and_file_name", using: :btree
+  end
+
+  create_table "dependency_proxy_group_settings", id: :serial, force: :cascade do |t|
     t.integer "group_id", null: false
-    t.bigint "size"
-    t.datetime_with_timezone "updated_at", null: false
->>>>>>> 0ca3c672
-    t.index ["group_id", "file_name"], name: "index_dependency_proxy_blobs_on_group_id_and_file_name", using: :btree
-  end
-
-  create_table "dependency_proxy_group_settings", id: :serial, force: :cascade do |t|
-<<<<<<< HEAD
-    t.integer "group_id", null: false
     t.datetime_with_timezone "created_at", null: false
     t.datetime_with_timezone "updated_at", null: false
     t.boolean "enabled", default: false, null: false
-=======
-    t.datetime_with_timezone "created_at", null: false
-    t.boolean "enabled", default: false, null: false
-    t.integer "group_id", null: false
-    t.datetime_with_timezone "updated_at", null: false
->>>>>>> 0ca3c672
     t.index ["group_id"], name: "index_dependency_proxy_group_settings_on_group_id", using: :btree
   end
 
@@ -1619,13 +1548,8 @@
     t.integer "user_id"
     t.datetime "created_at"
     t.datetime "updated_at"
-<<<<<<< HEAD
     t.string "secondary_extern_uid"
     t.integer "saml_provider_id"
-=======
-    t.integer "saml_provider_id"
-    t.string "secondary_extern_uid"
->>>>>>> 0ca3c672
     t.index ["saml_provider_id"], name: "index_identities_on_saml_provider_id", where: "(saml_provider_id IS NOT NULL)", using: :btree
     t.index ["user_id"], name: "index_identities_on_user_id", using: :btree
   end
@@ -1769,15 +1693,9 @@
   end
 
   create_table "jira_connect_subscriptions", force: :cascade do |t|
-<<<<<<< HEAD
     t.bigint "jira_connect_installation_id", null: false
     t.integer "namespace_id", null: false
     t.datetime_with_timezone "created_at", null: false
-=======
-    t.datetime_with_timezone "created_at", null: false
-    t.bigint "jira_connect_installation_id", null: false
-    t.integer "namespace_id", null: false
->>>>>>> 0ca3c672
     t.datetime_with_timezone "updated_at", null: false
     t.index ["jira_connect_installation_id", "namespace_id"], name: "idx_jira_connect_subscriptions_on_installation_id_namespace_id", unique: true, using: :btree
     t.index ["jira_connect_installation_id"], name: "idx_jira_connect_subscriptions_on_installation_id", using: :btree
@@ -1907,13 +1825,8 @@
     t.integer "position"
     t.datetime "created_at", null: false
     t.datetime "updated_at", null: false
-<<<<<<< HEAD
     t.integer "user_id"
     t.integer "milestone_id"
-=======
-    t.integer "milestone_id"
-    t.integer "user_id"
->>>>>>> 0ca3c672
     t.index ["board_id", "label_id"], name: "index_lists_on_board_id_and_label_id", unique: true, using: :btree
     t.index ["label_id"], name: "index_lists_on_label_id", using: :btree
     t.index ["list_type"], name: "index_lists_on_list_type", using: :btree
@@ -2598,11 +2511,7 @@
     t.index ["project_id"], name: "index_project_import_data_on_project_id", using: :btree
   end
 
-<<<<<<< HEAD
   create_table "project_incident_management_settings", primary_key: "project_id", id: :serial, force: :cascade do |t|
-=======
-  create_table "project_incident_management_settings", primary_key: "project_id", id: :integer, default: nil, force: :cascade do |t|
->>>>>>> 0ca3c672
     t.boolean "create_issue", default: false, null: false
     t.boolean "send_email", default: true, null: false
     t.text "issue_template_key"
@@ -2621,17 +2530,8 @@
     t.string "status"
     t.string "jid"
     t.text "last_error"
-<<<<<<< HEAD
     t.datetime_with_timezone "last_update_at"
     t.datetime_with_timezone "last_successful_update_at"
-=======
-    t.datetime_with_timezone "last_successful_update_at"
-    t.datetime_with_timezone "last_update_at"
-    t.datetime "last_update_scheduled_at"
-    t.datetime "last_update_started_at"
-    t.datetime "next_execution_timestamp"
-    t.integer "retry_count", default: 0, null: false
->>>>>>> 0ca3c672
     t.index ["jid"], name: "index_project_mirror_data_on_jid", using: :btree
     t.index ["last_successful_update_at"], name: "index_project_mirror_data_on_last_successful_update_at", using: :btree
     t.index ["last_update_at", "retry_count"], name: "index_project_mirror_data_on_last_update_at_and_retry_count", using: :btree
@@ -2755,15 +2655,9 @@
     t.boolean "disable_overriding_approvers_per_merge_request"
     t.integer "storage_version", limit: 2
     t.boolean "resolve_outdated_diff_discussions"
-<<<<<<< HEAD
     t.boolean "remote_mirror_available_overridden"
     t.boolean "only_mirror_protected_branches"
     t.boolean "pull_mirror_available_overridden"
-=======
-    t.boolean "repository_read_only"
-    t.boolean "merge_requests_ff_only_enabled", default: false
-    t.boolean "merge_requests_rebase_enabled", default: false
->>>>>>> 0ca3c672
     t.integer "jobs_cache_index"
     t.string "external_authorization_classification_label"
     t.boolean "mirror_overwrites_diverged_branches"
@@ -2776,33 +2670,8 @@
     t.string "bfg_object_map"
     t.boolean "merge_requests_require_code_owner_approval"
     t.boolean "detected_repository_languages"
-<<<<<<< HEAD
     t.boolean "merge_requests_disable_committers_approval"
     t.boolean "require_password_to_approve"
-=======
-    t.string "external_authorization_classification_label"
-    t.boolean "disable_overriding_approvers_per_merge_request"
-    t.string "external_webhook_token"
-    t.text "issues_template"
-    t.boolean "merge_requests_author_approval"
-    t.boolean "merge_requests_disable_committers_approval"
-    t.boolean "merge_requests_require_code_owner_approval"
-    t.text "merge_requests_template"
-    t.datetime "mirror_last_successful_update_at"
-    t.datetime "mirror_last_update_at"
-    t.boolean "mirror_overwrites_diverged_branches"
-    t.integer "mirror_user_id"
-    t.boolean "only_mirror_protected_branches"
-    t.boolean "packages_enabled"
-    t.boolean "pull_mirror_available_overridden"
-    t.bigint "repository_size_limit"
-    t.boolean "require_password_to_approve"
-    t.boolean "mirror", default: false, null: false
-    t.boolean "mirror_trigger_builds", default: false, null: false
-    t.boolean "reset_approvals_on_push", default: true
-    t.boolean "service_desk_enabled", default: true
-    t.integer "approvals_before_merge", default: 0, null: false
->>>>>>> 0ca3c672
     t.index ["archived", "pending_delete", "merge_requests_require_code_owner_approval"], name: "projects_requiring_code_owner_approval", where: "((pending_delete = false) AND (archived = false) AND (merge_requests_require_code_owner_approval = true))", using: :btree
     t.index ["created_at"], name: "index_projects_on_created_at", using: :btree
     t.index ["creator_id"], name: "index_projects_on_creator_id", using: :btree
@@ -2877,13 +2746,8 @@
     t.integer "access_level", default: 40
     t.datetime "created_at", null: false
     t.datetime "updated_at", null: false
-<<<<<<< HEAD
     t.integer "user_id"
     t.integer "group_id"
-=======
-    t.integer "group_id"
-    t.integer "user_id"
->>>>>>> 0ca3c672
     t.index ["group_id"], name: "index_protected_branch_merge_access_levels_on_group_id", using: :btree
     t.index ["protected_branch_id"], name: "index_protected_branch_merge_access", using: :btree
     t.index ["user_id"], name: "index_protected_branch_merge_access_levels_on_user_id", using: :btree
@@ -2894,13 +2758,8 @@
     t.integer "access_level", default: 40
     t.datetime "created_at", null: false
     t.datetime "updated_at", null: false
-<<<<<<< HEAD
     t.integer "user_id"
     t.integer "group_id"
-=======
-    t.integer "group_id"
-    t.integer "user_id"
->>>>>>> 0ca3c672
     t.index ["group_id"], name: "index_protected_branch_push_access_levels_on_group_id", using: :btree
     t.index ["protected_branch_id"], name: "index_protected_branch_push_access", using: :btree
     t.index ["user_id"], name: "index_protected_branch_push_access_levels_on_user_id", using: :btree
@@ -3076,10 +2935,6 @@
     t.integer "cached_markdown_version"
     t.text "reference"
     t.text "reference_html"
-<<<<<<< HEAD
-=======
-    t.integer "epic_id"
->>>>>>> 0ca3c672
     t.index ["epic_id"], name: "index_resource_label_events_on_epic_id", using: :btree
     t.index ["issue_id"], name: "index_resource_label_events_on_issue_id", using: :btree
     t.index ["label_id"], name: "index_resource_label_events_on_label_id", using: :btree
@@ -3534,21 +3389,8 @@
     t.integer "roadmap_layout", limit: 2
     t.boolean "include_private_contributions"
     t.string "commit_email"
-<<<<<<< HEAD
     t.integer "group_view"
     t.integer "managing_group_id"
-=======
-    t.boolean "auditor", default: false, null: false
-    t.datetime "admin_email_unsubscribed_at"
-    t.boolean "email_opted_in"
-    t.datetime "email_opted_in_at"
-    t.string "email_opted_in_ip"
-    t.integer "email_opted_in_source_id"
-    t.integer "group_view"
-    t.integer "managing_group_id"
-    t.text "note"
-    t.integer "roadmap_layout", limit: 2
->>>>>>> 0ca3c672
     t.integer "bot_type", limit: 2
     t.index ["accepted_term_id"], name: "index_users_on_accepted_term_id", using: :btree
     t.index ["admin"], name: "index_users_on_admin", using: :btree
@@ -3812,24 +3654,14 @@
   add_foreign_key "clusters_kubernetes_namespaces", "clusters", on_delete: :cascade
   add_foreign_key "clusters_kubernetes_namespaces", "projects", on_delete: :nullify
   add_foreign_key "container_repositories", "projects"
-<<<<<<< HEAD
   add_foreign_key "dependency_proxy_blobs", "namespaces", column: "group_id", on_delete: :cascade
   add_foreign_key "dependency_proxy_group_settings", "namespaces", column: "group_id", on_delete: :cascade
-=======
-  add_foreign_key "dependency_proxy_blobs", "namespaces", column: "group_id", name: "fk_db58bbc5d7", on_delete: :cascade
-  add_foreign_key "dependency_proxy_group_settings", "namespaces", column: "group_id", name: "fk_616ddd680a", on_delete: :cascade
->>>>>>> 0ca3c672
   add_foreign_key "deploy_keys_projects", "projects", name: "fk_58a901ca7e", on_delete: :cascade
   add_foreign_key "deployments", "projects", name: "fk_b9a3851b82", on_delete: :cascade
   add_foreign_key "design_management_designs", "issues", on_delete: :cascade
   add_foreign_key "design_management_designs", "projects", on_delete: :cascade
-<<<<<<< HEAD
   add_foreign_key "design_management_designs_versions", "design_management_designs", column: "design_id", on_delete: :cascade
   add_foreign_key "design_management_designs_versions", "design_management_versions", column: "version_id", on_delete: :cascade
-=======
-  add_foreign_key "design_management_designs_versions", "design_management_designs", column: "design_id", name: "fk_03c671965c", on_delete: :cascade
-  add_foreign_key "design_management_designs_versions", "design_management_versions", column: "version_id", name: "fk_f4d25ba00c", on_delete: :cascade
->>>>>>> 0ca3c672
   add_foreign_key "draft_notes", "merge_requests", on_delete: :cascade
   add_foreign_key "draft_notes", "users", column: "author_id", on_delete: :cascade
   add_foreign_key "elasticsearch_indexed_namespaces", "namespaces", on_delete: :cascade
@@ -3900,13 +3732,8 @@
   add_foreign_key "issues", "users", column: "author_id", name: "fk_05f1e72feb", on_delete: :nullify
   add_foreign_key "issues", "users", column: "closed_by_id", name: "fk_c63cbf6c25", on_delete: :nullify
   add_foreign_key "issues", "users", column: "updated_by_id", name: "fk_ffed080f01", on_delete: :nullify
-<<<<<<< HEAD
   add_foreign_key "jira_connect_subscriptions", "jira_connect_installations", on_delete: :cascade
   add_foreign_key "jira_connect_subscriptions", "namespaces", on_delete: :cascade
-=======
-  add_foreign_key "jira_connect_subscriptions", "jira_connect_installations", name: "fk_f1d617343f", on_delete: :cascade
-  add_foreign_key "jira_connect_subscriptions", "namespaces", name: "fk_a3c10bcf7d", on_delete: :cascade
->>>>>>> 0ca3c672
   add_foreign_key "jira_tracker_data", "services", on_delete: :cascade
   add_foreign_key "label_links", "labels", name: "fk_d97dd08678", on_delete: :cascade
   add_foreign_key "label_priorities", "labels", on_delete: :cascade
