# encoding: UTF-8
# This file is auto-generated from the current state of the database. Instead
# of editing this file, please use the migrations feature of Active Record to
# incrementally modify your database, and then regenerate this schema definition.
#
# Note that this schema.rb definition is the authoritative source for your
# database schema. If you need to create the application database on another
# system, you should be using db:schema:load, not running all the migrations
# from scratch. The latter is a flawed and unsustainable approach (the more migrations
# you'll amass, the slower it'll run and the greater likelihood for issues).
#
# It's strongly recommended that you check this file into your version control system.

<<<<<<< HEAD
ActiveRecord::Schema.define(version: 20170406115029) do
=======
ActiveRecord::Schema.define(version: 20170407140450) do

>>>>>>> d37f1f1c
  # These are extensions that must be enabled in order to support this database
  enable_extension "plpgsql"
  enable_extension "pg_trgm"

  create_table "abuse_reports", force: :cascade do |t|
    t.integer "reporter_id"
    t.integer "user_id"
    t.text "message"
    t.datetime "created_at"
    t.datetime "updated_at"
    t.text "message_html"
  end

  create_table "appearances", force: :cascade do |t|
    t.string "title"
    t.text "description"
    t.string "header_logo"
    t.string "logo"
    t.datetime "created_at", null: false
    t.datetime "updated_at", null: false
    t.text "description_html"
  end

  create_table "application_settings", force: :cascade do |t|
    t.integer "default_projects_limit"
    t.boolean "signup_enabled"
    t.boolean "signin_enabled"
    t.boolean "gravatar_enabled"
    t.text "sign_in_text"
    t.datetime "created_at"
    t.datetime "updated_at"
    t.string "home_page_url"
    t.integer "default_branch_protection", default: 2
    t.text "restricted_visibility_levels"
    t.boolean "version_check_enabled", default: true
    t.integer "max_attachment_size", default: 10, null: false
    t.integer "default_project_visibility"
    t.integer "default_snippet_visibility"
    t.text "domain_whitelist"
    t.boolean "user_oauth_applications", default: true
    t.string "after_sign_out_path"
    t.integer "session_expire_delay", default: 10080, null: false
    t.text "import_sources"
    t.text "help_page_text"
    t.string "admin_notification_email"
    t.boolean "shared_runners_enabled", default: true, null: false
    t.integer "max_artifacts_size", default: 100, null: false
    t.string "runners_registration_token"
    t.integer "max_pages_size", default: 100, null: false
    t.boolean "require_two_factor_authentication", default: false
    t.integer "two_factor_grace_period", default: 48
    t.boolean "metrics_enabled", default: false
    t.string "metrics_host", default: "localhost"
    t.integer "metrics_pool_size", default: 16
    t.integer "metrics_timeout", default: 10
    t.integer "metrics_method_call_threshold", default: 10
    t.boolean "recaptcha_enabled", default: false
    t.string "recaptcha_site_key"
    t.string "recaptcha_private_key"
    t.integer "metrics_port", default: 8089
    t.boolean "akismet_enabled", default: false
    t.string "akismet_api_key"
    t.integer "metrics_sample_interval", default: 15
    t.boolean "sentry_enabled", default: false
    t.string "sentry_dsn"
    t.boolean "email_author_in_body", default: false
    t.integer "default_group_visibility"
    t.boolean "repository_checks_enabled", default: false
    t.text "shared_runners_text"
    t.integer "metrics_packet_size", default: 1
    t.text "disabled_oauth_sign_in_sources"
    t.string "health_check_access_token"
    t.boolean "send_user_confirmation_email", default: false
    t.integer "container_registry_token_expire_delay", default: 5
    t.text "after_sign_up_text"
    t.boolean "user_default_external", default: false, null: false
    t.string "repository_storages", default: "default"
    t.string "enabled_git_access_protocol"
    t.boolean "domain_blacklist_enabled", default: false
    t.text "domain_blacklist"
    t.boolean "koding_enabled"
    t.string "koding_url"
    t.text "sign_in_text_html"
    t.text "help_page_text_html"
    t.text "shared_runners_text_html"
    t.text "after_sign_up_text_html"
    t.boolean "housekeeping_enabled", default: true, null: false
    t.boolean "housekeeping_bitmaps_enabled", default: true, null: false
    t.integer "housekeeping_incremental_repack_period", default: 10, null: false
    t.integer "housekeeping_full_repack_period", default: 50, null: false
    t.integer "housekeeping_gc_period", default: 200, null: false
    t.boolean "sidekiq_throttling_enabled", default: false
    t.string "sidekiq_throttling_queues"
    t.decimal "sidekiq_throttling_factor"
    t.boolean "html_emails_enabled", default: true
    t.string "plantuml_url"
    t.boolean "plantuml_enabled"
    t.integer "terminal_max_session_time", default: 0, null: false
    t.string "default_artifacts_expire_in", default: "0", null: false
    t.integer "unique_ips_limit_per_user"
    t.integer "unique_ips_limit_time_window"
    t.boolean "unique_ips_limit_enabled", default: false, null: false
    t.decimal "polling_interval_multiplier", default: 1.0, null: false
  end

  create_table "audit_events", force: :cascade do |t|
    t.integer "author_id", null: false
    t.string "type", null: false
    t.integer "entity_id", null: false
    t.string "entity_type", null: false
    t.text "details"
    t.datetime "created_at"
    t.datetime "updated_at"
  end

  add_index "audit_events", ["entity_id", "entity_type"], name: "index_audit_events_on_entity_id_and_entity_type", using: :btree

  create_table "award_emoji", force: :cascade do |t|
    t.string "name"
    t.integer "user_id"
    t.integer "awardable_id"
    t.string "awardable_type"
    t.datetime "created_at"
    t.datetime "updated_at"
  end

  add_index "award_emoji", ["awardable_type", "awardable_id"], name: "index_award_emoji_on_awardable_type_and_awardable_id", using: :btree
  add_index "award_emoji", ["user_id", "name"], name: "index_award_emoji_on_user_id_and_name", using: :btree

  create_table "boards", force: :cascade do |t|
    t.integer "project_id", null: false
    t.datetime "created_at", null: false
    t.datetime "updated_at", null: false
  end

  add_index "boards", ["project_id"], name: "index_boards_on_project_id", using: :btree

  create_table "broadcast_messages", force: :cascade do |t|
    t.text "message", null: false
    t.datetime "starts_at"
    t.datetime "ends_at"
    t.datetime "created_at"
    t.datetime "updated_at"
    t.string "color"
    t.string "font"
    t.text "message_html"
  end

  create_table "chat_names", force: :cascade do |t|
    t.integer "user_id", null: false
    t.integer "service_id", null: false
    t.string "team_id", null: false
    t.string "team_domain"
    t.string "chat_id", null: false
    t.string "chat_name"
    t.datetime "last_used_at"
    t.datetime "created_at", null: false
    t.datetime "updated_at", null: false
  end

  add_index "chat_names", ["service_id", "team_id", "chat_id"], name: "index_chat_names_on_service_id_and_team_id_and_chat_id", unique: true, using: :btree
  add_index "chat_names", ["user_id", "service_id"], name: "index_chat_names_on_user_id_and_service_id", unique: true, using: :btree

  create_table "chat_teams", force: :cascade do |t|
    t.integer "namespace_id", null: false
    t.string "team_id"
    t.string "name"
    t.datetime "created_at", null: false
    t.datetime "updated_at", null: false
  end

  add_index "chat_teams", ["namespace_id"], name: "index_chat_teams_on_namespace_id", unique: true, using: :btree

  create_table "ci_builds", force: :cascade do |t|
    t.string "status"
    t.datetime "finished_at"
    t.text "trace"
    t.datetime "created_at"
    t.datetime "updated_at"
    t.datetime "started_at"
    t.integer "runner_id"
    t.float "coverage"
    t.integer "commit_id"
    t.text "commands"
    t.string "name"
    t.text "options"
    t.boolean "allow_failure", default: false, null: false
    t.string "stage"
    t.integer "trigger_request_id"
    t.integer "stage_idx"
    t.boolean "tag"
    t.string "ref"
    t.integer "user_id"
    t.string "type"
    t.string "target_url"
    t.string "description"
    t.text "artifacts_file"
    t.integer "project_id"
    t.text "artifacts_metadata"
    t.integer "erased_by_id"
    t.datetime "erased_at"
    t.datetime "artifacts_expire_at"
    t.string "environment"
    t.integer "artifacts_size", limit: 8
    t.string "when"
    t.text "yaml_variables"
    t.datetime "queued_at"
    t.string "token"
    t.integer "lock_version"
    t.string "coverage_regex"
    t.integer "auto_canceled_by_id"
  end

  add_index "ci_builds", ["commit_id", "stage_idx", "created_at"], name: "index_ci_builds_on_commit_id_and_stage_idx_and_created_at", using: :btree
  add_index "ci_builds", ["commit_id", "status", "type"], name: "index_ci_builds_on_commit_id_and_status_and_type", using: :btree
  add_index "ci_builds", ["commit_id", "type", "name", "ref"], name: "index_ci_builds_on_commit_id_and_type_and_name_and_ref", using: :btree
  add_index "ci_builds", ["commit_id", "type", "ref"], name: "index_ci_builds_on_commit_id_and_type_and_ref", using: :btree
  add_index "ci_builds", ["project_id"], name: "index_ci_builds_on_project_id", using: :btree
  add_index "ci_builds", ["runner_id"], name: "index_ci_builds_on_runner_id", using: :btree
  add_index "ci_builds", ["status", "type", "runner_id"], name: "index_ci_builds_on_status_and_type_and_runner_id", using: :btree
  add_index "ci_builds", ["status"], name: "index_ci_builds_on_status", using: :btree
  add_index "ci_builds", ["token"], name: "index_ci_builds_on_token", unique: true, using: :btree

  create_table "ci_pipelines", force: :cascade do |t|
    t.string "ref"
    t.string "sha"
    t.string "before_sha"
    t.datetime "created_at"
    t.datetime "updated_at"
    t.boolean "tag", default: false
    t.text "yaml_errors"
    t.datetime "committed_at"
    t.integer "project_id"
    t.string "status"
    t.datetime "started_at"
    t.datetime "finished_at"
    t.integer "duration"
    t.integer "user_id"
    t.integer "lock_version"
    t.integer "auto_canceled_by_id"
  end

  add_index "ci_pipelines", ["project_id", "ref", "status"], name: "index_ci_pipelines_on_project_id_and_ref_and_status", using: :btree
  add_index "ci_pipelines", ["project_id", "sha"], name: "index_ci_pipelines_on_project_id_and_sha", using: :btree
  add_index "ci_pipelines", ["project_id"], name: "index_ci_pipelines_on_project_id", using: :btree
  add_index "ci_pipelines", ["status"], name: "index_ci_pipelines_on_status", using: :btree
  add_index "ci_pipelines", ["user_id"], name: "index_ci_pipelines_on_user_id", using: :btree

  create_table "ci_runner_projects", force: :cascade do |t|
    t.integer "runner_id", null: false
    t.datetime "created_at"
    t.datetime "updated_at"
    t.integer "project_id"
  end

  add_index "ci_runner_projects", ["project_id"], name: "index_ci_runner_projects_on_project_id", using: :btree
  add_index "ci_runner_projects", ["runner_id"], name: "index_ci_runner_projects_on_runner_id", using: :btree

  create_table "ci_runners", force: :cascade do |t|
    t.string "token"
    t.datetime "created_at"
    t.datetime "updated_at"
    t.string "description"
    t.datetime "contacted_at"
    t.boolean "active", default: true, null: false
    t.boolean "is_shared", default: false
    t.string "name"
    t.string "version"
    t.string "revision"
    t.string "platform"
    t.string "architecture"
    t.boolean "run_untagged", default: true, null: false
    t.boolean "locked", default: false, null: false
  end

  add_index "ci_runners", ["is_shared"], name: "index_ci_runners_on_is_shared", using: :btree
  add_index "ci_runners", ["locked"], name: "index_ci_runners_on_locked", using: :btree
  add_index "ci_runners", ["token"], name: "index_ci_runners_on_token", using: :btree

  create_table "ci_trigger_requests", force: :cascade do |t|
    t.integer "trigger_id", null: false
    t.text "variables"
    t.datetime "created_at"
    t.datetime "updated_at"
    t.integer "commit_id"
  end

  add_index "ci_trigger_requests", ["commit_id"], name: "index_ci_trigger_requests_on_commit_id", using: :btree

  create_table "ci_trigger_schedules", force: :cascade do |t|
    t.integer "project_id"
    t.integer "trigger_id", null: false
    t.datetime "deleted_at"
    t.datetime "created_at"
    t.datetime "updated_at"
    t.string "cron"
    t.string "cron_timezone"
    t.datetime "next_run_at"
    t.string "ref"
    t.boolean "active"
  end

  add_index "ci_trigger_schedules", ["active", "next_run_at"], name: "index_ci_trigger_schedules_on_active_and_next_run_at", using: :btree
  add_index "ci_trigger_schedules", ["next_run_at"], name: "index_ci_trigger_schedules_on_next_run_at", using: :btree
  add_index "ci_trigger_schedules", ["project_id"], name: "index_ci_trigger_schedules_on_project_id", using: :btree

  create_table "ci_triggers", force: :cascade do |t|
    t.string "token"
    t.datetime "deleted_at"
    t.datetime "created_at"
    t.datetime "updated_at"
    t.integer "project_id"
    t.integer "owner_id"
    t.string "description"
    t.string "ref"
  end

  add_index "ci_triggers", ["project_id"], name: "index_ci_triggers_on_project_id", using: :btree

  create_table "ci_variables", force: :cascade do |t|
    t.string "key"
    t.text "value"
    t.text "encrypted_value"
    t.string "encrypted_value_salt"
    t.string "encrypted_value_iv"
    t.integer "project_id"
  end

  add_index "ci_variables", ["project_id"], name: "index_ci_variables_on_project_id", using: :btree

  create_table "container_repositories", force: :cascade do |t|
    t.integer "project_id", null: false
    t.string "name", null: false
    t.datetime "created_at", null: false
    t.datetime "updated_at", null: false
  end

  add_index "container_repositories", ["project_id", "name"], name: "index_container_repositories_on_project_id_and_name", unique: true, using: :btree
  add_index "container_repositories", ["project_id"], name: "index_container_repositories_on_project_id", using: :btree

  create_table "deploy_keys_projects", force: :cascade do |t|
    t.integer "deploy_key_id", null: false
    t.integer "project_id", null: false
    t.datetime "created_at"
    t.datetime "updated_at"
  end

  add_index "deploy_keys_projects", ["project_id"], name: "index_deploy_keys_projects_on_project_id", using: :btree

  create_table "deployments", force: :cascade do |t|
    t.integer "iid", null: false
    t.integer "project_id", null: false
    t.integer "environment_id", null: false
    t.string "ref", null: false
    t.boolean "tag", null: false
    t.string "sha", null: false
    t.integer "user_id"
    t.integer "deployable_id"
    t.string "deployable_type"
    t.datetime "created_at"
    t.datetime "updated_at"
    t.string "on_stop"
  end

  add_index "deployments", ["project_id", "environment_id", "iid"], name: "index_deployments_on_project_id_and_environment_id_and_iid", using: :btree
  add_index "deployments", ["project_id", "iid"], name: "index_deployments_on_project_id_and_iid", unique: true, using: :btree

  create_table "emails", force: :cascade do |t|
    t.integer "user_id", null: false
    t.string "email", null: false
    t.datetime "created_at"
    t.datetime "updated_at"
  end

  add_index "emails", ["email"], name: "index_emails_on_email", unique: true, using: :btree
  add_index "emails", ["user_id"], name: "index_emails_on_user_id", using: :btree

  create_table "environments", force: :cascade do |t|
    t.integer "project_id"
    t.string "name", null: false
    t.datetime "created_at"
    t.datetime "updated_at"
    t.string "external_url"
    t.string "environment_type"
    t.string "state", default: "available", null: false
    t.string "slug", null: false
  end

  add_index "environments", ["project_id", "name"], name: "index_environments_on_project_id_and_name", unique: true, using: :btree
  add_index "environments", ["project_id", "slug"], name: "index_environments_on_project_id_and_slug", unique: true, using: :btree

  create_table "events", force: :cascade do |t|
    t.string "target_type"
    t.integer "target_id"
    t.string "title"
    t.text "data"
    t.integer "project_id"
    t.datetime "created_at"
    t.datetime "updated_at"
    t.integer "action"
    t.integer "author_id"
  end

  add_index "events", ["action"], name: "index_events_on_action", using: :btree
  add_index "events", ["author_id"], name: "index_events_on_author_id", using: :btree
  add_index "events", ["created_at"], name: "index_events_on_created_at", using: :btree
  add_index "events", ["project_id"], name: "index_events_on_project_id", using: :btree
  add_index "events", ["target_id"], name: "index_events_on_target_id", using: :btree
  add_index "events", ["target_type"], name: "index_events_on_target_type", using: :btree

  create_table "forked_project_links", force: :cascade do |t|
    t.integer "forked_to_project_id", null: false
    t.integer "forked_from_project_id", null: false
    t.datetime "created_at"
    t.datetime "updated_at"
  end

  add_index "forked_project_links", ["forked_to_project_id"], name: "index_forked_project_links_on_forked_to_project_id", unique: true, using: :btree

  create_table "identities", force: :cascade do |t|
    t.string "extern_uid"
    t.string "provider"
    t.integer "user_id"
    t.datetime "created_at"
    t.datetime "updated_at"
  end

  add_index "identities", ["user_id"], name: "index_identities_on_user_id", using: :btree

  create_table "issue_metrics", force: :cascade do |t|
    t.integer "issue_id", null: false
    t.datetime "first_mentioned_in_commit_at"
    t.datetime "first_associated_with_milestone_at"
    t.datetime "first_added_to_board_at"
    t.datetime "created_at", null: false
    t.datetime "updated_at", null: false
  end

  add_index "issue_metrics", ["issue_id"], name: "index_issue_metrics", using: :btree

  create_table "issues", force: :cascade do |t|
    t.string "title"
    t.integer "assignee_id"
    t.integer "author_id"
    t.integer "project_id"
    t.datetime "created_at"
    t.datetime "updated_at"
    t.integer "position", default: 0
    t.string "branch_name"
    t.text "description"
    t.integer "milestone_id"
    t.string "state"
    t.integer "iid"
    t.integer "updated_by_id"
    t.boolean "confidential", default: false
    t.datetime "deleted_at"
    t.date "due_date"
    t.integer "moved_to_id"
    t.integer "lock_version"
    t.text "title_html"
    t.text "description_html"
    t.integer "time_estimate"
    t.integer "relative_position"
    t.datetime "closed_at"
  end

  add_index "issues", ["assignee_id"], name: "index_issues_on_assignee_id", using: :btree
  add_index "issues", ["author_id"], name: "index_issues_on_author_id", using: :btree
  add_index "issues", ["confidential"], name: "index_issues_on_confidential", using: :btree
  add_index "issues", ["created_at"], name: "index_issues_on_created_at", using: :btree
  add_index "issues", ["deleted_at"], name: "index_issues_on_deleted_at", using: :btree
  add_index "issues", ["description"], name: "index_issues_on_description_trigram", using: :gin, opclasses: {"description"=>"gin_trgm_ops"}
  add_index "issues", ["due_date"], name: "index_issues_on_due_date", using: :btree
  add_index "issues", ["milestone_id"], name: "index_issues_on_milestone_id", using: :btree
  add_index "issues", ["project_id", "iid"], name: "index_issues_on_project_id_and_iid", unique: true, using: :btree
  add_index "issues", ["relative_position"], name: "index_issues_on_relative_position", using: :btree
  add_index "issues", ["state"], name: "index_issues_on_state", using: :btree
  add_index "issues", ["title"], name: "index_issues_on_title_trigram", using: :gin, opclasses: {"title"=>"gin_trgm_ops"}

  create_table "keys", force: :cascade do |t|
    t.integer "user_id"
    t.datetime "created_at"
    t.datetime "updated_at"
    t.text "key"
    t.string "title"
    t.string "type"
    t.string "fingerprint"
    t.boolean "public", default: false, null: false
    t.boolean "can_push", default: false, null: false
    t.datetime "last_used_at"
  end

  add_index "keys", ["fingerprint"], name: "index_keys_on_fingerprint", unique: true, using: :btree
  add_index "keys", ["user_id"], name: "index_keys_on_user_id", using: :btree

  create_table "label_links", force: :cascade do |t|
    t.integer "label_id"
    t.integer "target_id"
    t.string "target_type"
    t.datetime "created_at"
    t.datetime "updated_at"
  end

  add_index "label_links", ["label_id"], name: "index_label_links_on_label_id", using: :btree
  add_index "label_links", ["target_id", "target_type"], name: "index_label_links_on_target_id_and_target_type", using: :btree

  create_table "label_priorities", force: :cascade do |t|
    t.integer "project_id", null: false
    t.integer "label_id", null: false
    t.integer "priority", null: false
    t.datetime "created_at", null: false
    t.datetime "updated_at", null: false
  end

  add_index "label_priorities", ["priority"], name: "index_label_priorities_on_priority", using: :btree
  add_index "label_priorities", ["project_id", "label_id"], name: "index_label_priorities_on_project_id_and_label_id", unique: true, using: :btree

  create_table "labels", force: :cascade do |t|
    t.string "title"
    t.string "color"
    t.integer "project_id"
    t.datetime "created_at"
    t.datetime "updated_at"
    t.boolean "template", default: false
    t.string "description"
    t.text "description_html"
    t.string "type"
    t.integer "group_id"
  end

  add_index "labels", ["group_id", "project_id", "title"], name: "index_labels_on_group_id_and_project_id_and_title", unique: true, using: :btree
  add_index "labels", ["project_id"], name: "index_labels_on_project_id", using: :btree
  add_index "labels", ["title"], name: "index_labels_on_title", using: :btree
  add_index "labels", ["type", "project_id"], name: "index_labels_on_type_and_project_id", using: :btree

  create_table "lfs_objects", force: :cascade do |t|
    t.string "oid", null: false
    t.integer "size", limit: 8, null: false
    t.datetime "created_at"
    t.datetime "updated_at"
    t.string "file"
  end

  add_index "lfs_objects", ["oid"], name: "index_lfs_objects_on_oid", unique: true, using: :btree

  create_table "lfs_objects_projects", force: :cascade do |t|
    t.integer "lfs_object_id", null: false
    t.integer "project_id", null: false
    t.datetime "created_at"
    t.datetime "updated_at"
  end

  add_index "lfs_objects_projects", ["project_id"], name: "index_lfs_objects_projects_on_project_id", using: :btree

  create_table "lists", force: :cascade do |t|
    t.integer "board_id", null: false
    t.integer "label_id"
    t.integer "list_type", default: 1, null: false
    t.integer "position"
    t.datetime "created_at", null: false
    t.datetime "updated_at", null: false
  end

  add_index "lists", ["board_id", "label_id"], name: "index_lists_on_board_id_and_label_id", unique: true, using: :btree
  add_index "lists", ["label_id"], name: "index_lists_on_label_id", using: :btree

  create_table "members", force: :cascade do |t|
    t.integer "access_level", null: false
    t.integer "source_id", null: false
    t.string "source_type", null: false
    t.integer "user_id"
    t.integer "notification_level", null: false
    t.string "type"
    t.datetime "created_at"
    t.datetime "updated_at"
    t.integer "created_by_id"
    t.string "invite_email"
    t.string "invite_token"
    t.datetime "invite_accepted_at"
    t.datetime "requested_at"
    t.date "expires_at"
  end

  add_index "members", ["access_level"], name: "index_members_on_access_level", using: :btree
  add_index "members", ["invite_token"], name: "index_members_on_invite_token", unique: true, using: :btree
  add_index "members", ["requested_at"], name: "index_members_on_requested_at", using: :btree
  add_index "members", ["source_id", "source_type"], name: "index_members_on_source_id_and_source_type", using: :btree
  add_index "members", ["user_id"], name: "index_members_on_user_id", using: :btree

  create_table "merge_request_diffs", force: :cascade do |t|
    t.string "state"
    t.text "st_commits"
    t.text "st_diffs"
    t.integer "merge_request_id", null: false
    t.datetime "created_at"
    t.datetime "updated_at"
    t.string "base_commit_sha"
    t.string "real_size"
    t.string "head_commit_sha"
    t.string "start_commit_sha"
  end

  add_index "merge_request_diffs", ["merge_request_id"], name: "index_merge_request_diffs_on_merge_request_id", using: :btree

  create_table "merge_request_metrics", force: :cascade do |t|
    t.integer "merge_request_id", null: false
    t.datetime "latest_build_started_at"
    t.datetime "latest_build_finished_at"
    t.datetime "first_deployed_to_production_at"
    t.datetime "merged_at"
    t.datetime "created_at", null: false
    t.datetime "updated_at", null: false
    t.integer "pipeline_id"
  end

  add_index "merge_request_metrics", ["first_deployed_to_production_at"], name: "index_merge_request_metrics_on_first_deployed_to_production_at", using: :btree
  add_index "merge_request_metrics", ["merge_request_id"], name: "index_merge_request_metrics", using: :btree
  add_index "merge_request_metrics", ["pipeline_id"], name: "index_merge_request_metrics_on_pipeline_id", using: :btree

  create_table "merge_requests", force: :cascade do |t|
    t.string "target_branch", null: false
    t.string "source_branch", null: false
    t.integer "source_project_id", null: false
    t.integer "author_id"
    t.integer "assignee_id"
    t.string "title"
    t.datetime "created_at"
    t.datetime "updated_at"
    t.integer "milestone_id"
    t.string "state"
    t.string "merge_status"
    t.integer "target_project_id", null: false
    t.integer "iid"
    t.text "description"
    t.integer "position", default: 0
    t.datetime "locked_at"
    t.integer "updated_by_id"
    t.text "merge_error"
    t.text "merge_params"
    t.boolean "merge_when_pipeline_succeeds", default: false, null: false
    t.integer "merge_user_id"
    t.string "merge_commit_sha"
    t.datetime "deleted_at"
    t.string "in_progress_merge_commit_sha"
    t.integer "lock_version"
    t.text "title_html"
    t.text "description_html"
    t.integer "time_estimate"
  end

  add_index "merge_requests", ["assignee_id"], name: "index_merge_requests_on_assignee_id", using: :btree
  add_index "merge_requests", ["author_id"], name: "index_merge_requests_on_author_id", using: :btree
  add_index "merge_requests", ["created_at"], name: "index_merge_requests_on_created_at", using: :btree
  add_index "merge_requests", ["deleted_at"], name: "index_merge_requests_on_deleted_at", using: :btree
  add_index "merge_requests", ["description"], name: "index_merge_requests_on_description_trigram", using: :gin, opclasses: {"description"=>"gin_trgm_ops"}
  add_index "merge_requests", ["milestone_id"], name: "index_merge_requests_on_milestone_id", using: :btree
  add_index "merge_requests", ["source_branch"], name: "index_merge_requests_on_source_branch", using: :btree
  add_index "merge_requests", ["source_project_id"], name: "index_merge_requests_on_source_project_id", using: :btree
  add_index "merge_requests", ["target_branch"], name: "index_merge_requests_on_target_branch", using: :btree
  add_index "merge_requests", ["target_project_id", "iid"], name: "index_merge_requests_on_target_project_id_and_iid", unique: true, using: :btree
  add_index "merge_requests", ["title"], name: "index_merge_requests_on_title", using: :btree
  add_index "merge_requests", ["title"], name: "index_merge_requests_on_title_trigram", using: :gin, opclasses: {"title"=>"gin_trgm_ops"}

  create_table "merge_requests_closing_issues", force: :cascade do |t|
    t.integer "merge_request_id", null: false
    t.integer "issue_id", null: false
    t.datetime "created_at", null: false
    t.datetime "updated_at", null: false
  end

  add_index "merge_requests_closing_issues", ["issue_id"], name: "index_merge_requests_closing_issues_on_issue_id", using: :btree
  add_index "merge_requests_closing_issues", ["merge_request_id"], name: "index_merge_requests_closing_issues_on_merge_request_id", using: :btree

  create_table "milestones", force: :cascade do |t|
    t.string "title", null: false
    t.integer "project_id", null: false
    t.text "description"
    t.date "due_date"
    t.datetime "created_at"
    t.datetime "updated_at"
    t.string "state"
    t.integer "iid"
    t.text "title_html"
    t.text "description_html"
    t.date "start_date"
  end

  add_index "milestones", ["description"], name: "index_milestones_on_description_trigram", using: :gin, opclasses: {"description"=>"gin_trgm_ops"}
  add_index "milestones", ["due_date"], name: "index_milestones_on_due_date", using: :btree
  add_index "milestones", ["project_id", "iid"], name: "index_milestones_on_project_id_and_iid", unique: true, using: :btree
  add_index "milestones", ["title"], name: "index_milestones_on_title", using: :btree
  add_index "milestones", ["title"], name: "index_milestones_on_title_trigram", using: :gin, opclasses: {"title"=>"gin_trgm_ops"}

  create_table "namespaces", force: :cascade do |t|
    t.string "name", null: false
    t.string "path", null: false
    t.integer "owner_id"
    t.datetime "created_at"
    t.datetime "updated_at"
    t.string "type"
    t.string "description", default: "", null: false
    t.string "avatar"
    t.boolean "share_with_group_lock", default: false
    t.integer "visibility_level", default: 20, null: false
    t.boolean "request_access_enabled", default: false, null: false
    t.datetime "deleted_at"
    t.text "description_html"
    t.boolean "lfs_enabled"
    t.integer "parent_id"
    t.boolean "require_two_factor_authentication", default: false, null: false
    t.integer "two_factor_grace_period", default: 48, null: false
  end

  add_index "namespaces", ["created_at"], name: "index_namespaces_on_created_at", using: :btree
  add_index "namespaces", ["deleted_at"], name: "index_namespaces_on_deleted_at", using: :btree
  add_index "namespaces", ["name", "parent_id"], name: "index_namespaces_on_name_and_parent_id", unique: true, using: :btree
  add_index "namespaces", ["name"], name: "index_namespaces_on_name_trigram", using: :gin, opclasses: {"name"=>"gin_trgm_ops"}
  add_index "namespaces", ["owner_id"], name: "index_namespaces_on_owner_id", using: :btree
  add_index "namespaces", ["parent_id", "id"], name: "index_namespaces_on_parent_id_and_id", unique: true, using: :btree
  add_index "namespaces", ["path"], name: "index_namespaces_on_path", using: :btree
  add_index "namespaces", ["path"], name: "index_namespaces_on_path_trigram", using: :gin, opclasses: {"path"=>"gin_trgm_ops"}
  add_index "namespaces", ["require_two_factor_authentication"], name: "index_namespaces_on_require_two_factor_authentication", using: :btree
  add_index "namespaces", ["type"], name: "index_namespaces_on_type", using: :btree

  create_table "notes", force: :cascade do |t|
    t.text "note"
    t.string "noteable_type"
    t.integer "author_id"
    t.datetime "created_at"
    t.datetime "updated_at"
    t.integer "project_id"
    t.string "attachment"
    t.string "line_code"
    t.string "commit_id"
    t.integer "noteable_id"
    t.boolean "system", default: false, null: false
    t.text "st_diff"
    t.integer "updated_by_id"
    t.string "type"
    t.text "position"
    t.text "original_position"
    t.datetime "resolved_at"
    t.integer "resolved_by_id"
    t.string "discussion_id"
    t.text "note_html"
  end

  add_index "notes", ["author_id"], name: "index_notes_on_author_id", using: :btree
  add_index "notes", ["commit_id"], name: "index_notes_on_commit_id", using: :btree
  add_index "notes", ["created_at"], name: "index_notes_on_created_at", using: :btree
  add_index "notes", ["discussion_id"], name: "index_notes_on_discussion_id", using: :btree
  add_index "notes", ["line_code"], name: "index_notes_on_line_code", using: :btree
  add_index "notes", ["note"], name: "index_notes_on_note_trigram", using: :gin, opclasses: {"note"=>"gin_trgm_ops"}
  add_index "notes", ["noteable_id", "noteable_type"], name: "index_notes_on_noteable_id_and_noteable_type", using: :btree
  add_index "notes", ["noteable_type"], name: "index_notes_on_noteable_type", using: :btree
  add_index "notes", ["project_id", "noteable_type"], name: "index_notes_on_project_id_and_noteable_type", using: :btree
  add_index "notes", ["updated_at"], name: "index_notes_on_updated_at", using: :btree

  create_table "notification_settings", force: :cascade do |t|
    t.integer "user_id", null: false
    t.integer "source_id"
    t.string "source_type"
    t.integer "level", default: 0, null: false
    t.datetime "created_at", null: false
    t.datetime "updated_at", null: false
    t.text "events"
  end

  add_index "notification_settings", ["source_id", "source_type"], name: "index_notification_settings_on_source_id_and_source_type", using: :btree
  add_index "notification_settings", ["user_id", "source_id", "source_type"], name: "index_notifications_on_user_id_and_source_id_and_source_type", unique: true, using: :btree
  add_index "notification_settings", ["user_id"], name: "index_notification_settings_on_user_id", using: :btree

  create_table "oauth_access_grants", force: :cascade do |t|
    t.integer "resource_owner_id", null: false
    t.integer "application_id", null: false
    t.string "token", null: false
    t.integer "expires_in", null: false
    t.text "redirect_uri", null: false
    t.datetime "created_at", null: false
    t.datetime "revoked_at"
    t.string "scopes"
  end

  add_index "oauth_access_grants", ["token"], name: "index_oauth_access_grants_on_token", unique: true, using: :btree

  create_table "oauth_access_tokens", force: :cascade do |t|
    t.integer "resource_owner_id"
    t.integer "application_id"
    t.string "token", null: false
    t.string "refresh_token"
    t.integer "expires_in"
    t.datetime "revoked_at"
    t.datetime "created_at", null: false
    t.string "scopes"
  end

  add_index "oauth_access_tokens", ["refresh_token"], name: "index_oauth_access_tokens_on_refresh_token", unique: true, using: :btree
  add_index "oauth_access_tokens", ["resource_owner_id"], name: "index_oauth_access_tokens_on_resource_owner_id", using: :btree
  add_index "oauth_access_tokens", ["token"], name: "index_oauth_access_tokens_on_token", unique: true, using: :btree

  create_table "oauth_applications", force: :cascade do |t|
    t.string "name", null: false
    t.string "uid", null: false
    t.string "secret", null: false
    t.text "redirect_uri", null: false
    t.string "scopes", default: "", null: false
    t.datetime "created_at"
    t.datetime "updated_at"
    t.integer "owner_id"
    t.string "owner_type"
  end

  add_index "oauth_applications", ["owner_id", "owner_type"], name: "index_oauth_applications_on_owner_id_and_owner_type", using: :btree
  add_index "oauth_applications", ["uid"], name: "index_oauth_applications_on_uid", unique: true, using: :btree

  create_table "oauth_openid_requests", force: :cascade do |t|
    t.integer "access_grant_id", null: false
    t.string "nonce", null: false
  end

  create_table "pages_domains", force: :cascade do |t|
    t.integer "project_id"
    t.text "certificate"
    t.text "encrypted_key"
    t.string "encrypted_key_iv"
    t.string "encrypted_key_salt"
    t.string "domain"
  end

  add_index "pages_domains", ["domain"], name: "index_pages_domains_on_domain", unique: true, using: :btree

  create_table "personal_access_tokens", force: :cascade do |t|
    t.integer "user_id", null: false
    t.string "token", null: false
    t.string "name", null: false
    t.boolean "revoked", default: false
    t.date "expires_at"
    t.datetime "created_at", null: false
    t.datetime "updated_at", null: false
    t.string "scopes", default: "--- []\n", null: false
    t.boolean "impersonation", default: false, null: false
  end

  add_index "personal_access_tokens", ["token"], name: "index_personal_access_tokens_on_token", unique: true, using: :btree
  add_index "personal_access_tokens", ["user_id"], name: "index_personal_access_tokens_on_user_id", using: :btree

  create_table "project_authorizations", id: false, force: :cascade do |t|
    t.integer "user_id"
    t.integer "project_id"
    t.integer "access_level"
  end

  add_index "project_authorizations", ["project_id"], name: "index_project_authorizations_on_project_id", using: :btree
  add_index "project_authorizations", ["user_id", "project_id", "access_level"], name: "index_project_authorizations_on_user_id_project_id_access_level", unique: true, using: :btree

  create_table "project_features", force: :cascade do |t|
    t.integer "project_id"
    t.integer "merge_requests_access_level"
    t.integer "issues_access_level"
    t.integer "wiki_access_level"
    t.integer "snippets_access_level"
    t.integer "builds_access_level"
    t.datetime "created_at"
    t.datetime "updated_at"
    t.integer "repository_access_level", default: 20, null: false
  end

  add_index "project_features", ["project_id"], name: "index_project_features_on_project_id", using: :btree

  create_table "project_group_links", force: :cascade do |t|
    t.integer "project_id", null: false
    t.integer "group_id", null: false
    t.datetime "created_at"
    t.datetime "updated_at"
    t.integer "group_access", default: 30, null: false
    t.date "expires_at"
  end

  create_table "project_import_data", force: :cascade do |t|
    t.integer "project_id"
    t.text "data"
    t.text "encrypted_credentials"
    t.string "encrypted_credentials_iv"
    t.string "encrypted_credentials_salt"
  end

  add_index "project_import_data", ["project_id"], name: "index_project_import_data_on_project_id", using: :btree

  create_table "project_statistics", force: :cascade do |t|
    t.integer "project_id", null: false
    t.integer "namespace_id", null: false
    t.integer "commit_count", limit: 8, default: 0, null: false
    t.integer "storage_size", limit: 8, default: 0, null: false
    t.integer "repository_size", limit: 8, default: 0, null: false
    t.integer "lfs_objects_size", limit: 8, default: 0, null: false
    t.integer "build_artifacts_size", limit: 8, default: 0, null: false
  end

  add_index "project_statistics", ["namespace_id"], name: "index_project_statistics_on_namespace_id", using: :btree
  add_index "project_statistics", ["project_id"], name: "index_project_statistics_on_project_id", unique: true, using: :btree

  create_table "projects", force: :cascade do |t|
    t.string "name"
    t.string "path"
    t.text "description"
    t.datetime "created_at"
    t.datetime "updated_at"
    t.integer "creator_id"
    t.integer "namespace_id"
    t.datetime "last_activity_at"
    t.string "import_url"
    t.integer "visibility_level", default: 0, null: false
    t.boolean "archived", default: false, null: false
    t.string "avatar"
    t.string "import_status"
    t.integer "star_count", default: 0, null: false
    t.string "import_type"
    t.string "import_source"
    t.text "import_error"
    t.integer "ci_id"
    t.boolean "shared_runners_enabled", default: true, null: false
    t.string "runners_token"
    t.string "build_coverage_regex"
    t.boolean "build_allow_git_fetch", default: true, null: false
    t.integer "build_timeout", default: 3600, null: false
    t.boolean "pending_delete", default: false
    t.boolean "public_builds", default: true, null: false
    t.boolean "last_repository_check_failed"
    t.datetime "last_repository_check_at"
    t.boolean "container_registry_enabled"
    t.boolean "only_allow_merge_if_pipeline_succeeds", default: false, null: false
    t.boolean "has_external_issue_tracker"
    t.string "repository_storage", default: "default", null: false
    t.boolean "request_access_enabled", default: false, null: false
    t.boolean "has_external_wiki"
    t.boolean "lfs_enabled"
    t.text "description_html"
    t.boolean "only_allow_merge_if_all_discussions_are_resolved"
    t.integer "auto_cancel_pending_pipelines", default: 0, null: false
    t.boolean "printing_merge_request_link_enabled", default: true, null: false
    t.string "import_jid"
  end

  add_index "projects", ["ci_id"], name: "index_projects_on_ci_id", using: :btree
  add_index "projects", ["created_at"], name: "index_projects_on_created_at", using: :btree
  add_index "projects", ["creator_id"], name: "index_projects_on_creator_id", using: :btree
  add_index "projects", ["description"], name: "index_projects_on_description_trigram", using: :gin, opclasses: {"description"=>"gin_trgm_ops"}
  add_index "projects", ["last_activity_at"], name: "index_projects_on_last_activity_at", using: :btree
  add_index "projects", ["last_repository_check_failed"], name: "index_projects_on_last_repository_check_failed", using: :btree
  add_index "projects", ["name"], name: "index_projects_on_name_trigram", using: :gin, opclasses: {"name"=>"gin_trgm_ops"}
  add_index "projects", ["namespace_id"], name: "index_projects_on_namespace_id", using: :btree
  add_index "projects", ["path"], name: "index_projects_on_path", using: :btree
  add_index "projects", ["path"], name: "index_projects_on_path_trigram", using: :gin, opclasses: {"path"=>"gin_trgm_ops"}
  add_index "projects", ["pending_delete"], name: "index_projects_on_pending_delete", using: :btree
  add_index "projects", ["runners_token"], name: "index_projects_on_runners_token", using: :btree
  add_index "projects", ["star_count"], name: "index_projects_on_star_count", using: :btree
  add_index "projects", ["visibility_level"], name: "index_projects_on_visibility_level", using: :btree

  create_table "protected_branch_merge_access_levels", force: :cascade do |t|
    t.integer "protected_branch_id", null: false
    t.integer "access_level", default: 40, null: false
    t.datetime "created_at", null: false
    t.datetime "updated_at", null: false
  end

  add_index "protected_branch_merge_access_levels", ["protected_branch_id"], name: "index_protected_branch_merge_access", using: :btree

  create_table "protected_branch_push_access_levels", force: :cascade do |t|
    t.integer "protected_branch_id", null: false
    t.integer "access_level", default: 40, null: false
    t.datetime "created_at", null: false
    t.datetime "updated_at", null: false
  end

  add_index "protected_branch_push_access_levels", ["protected_branch_id"], name: "index_protected_branch_push_access", using: :btree

  create_table "protected_branches", force: :cascade do |t|
    t.integer "project_id", null: false
    t.string "name", null: false
    t.datetime "created_at"
    t.datetime "updated_at"
  end

  add_index "protected_branches", ["project_id"], name: "index_protected_branches_on_project_id", using: :btree

  create_table "protected_tag_create_access_levels", force: :cascade do |t|
    t.integer "protected_tag_id", null: false
    t.integer "access_level", default: 40
    t.integer "user_id"
    t.integer "group_id"
    t.datetime "created_at", null: false
    t.datetime "updated_at", null: false
  end

  add_index "protected_tag_create_access_levels", ["protected_tag_id"], name: "index_protected_tag_create_access", using: :btree
  add_index "protected_tag_create_access_levels", ["user_id"], name: "index_protected_tag_create_access_levels_on_user_id", using: :btree

  create_table "protected_tags", force: :cascade do |t|
    t.integer "project_id", null: false
    t.string "name", null: false
    t.datetime "created_at", null: false
    t.datetime "updated_at", null: false
  end

  add_index "protected_tags", ["project_id"], name: "index_protected_tags_on_project_id", using: :btree

  create_table "releases", force: :cascade do |t|
    t.string "tag"
    t.text "description"
    t.integer "project_id"
    t.datetime "created_at"
    t.datetime "updated_at"
    t.text "description_html"
  end

  add_index "releases", ["project_id", "tag"], name: "index_releases_on_project_id_and_tag", using: :btree
  add_index "releases", ["project_id"], name: "index_releases_on_project_id", using: :btree

  create_table "routes", force: :cascade do |t|
    t.integer "source_id", null: false
    t.string "source_type", null: false
    t.string "path", null: false
    t.datetime "created_at"
    t.datetime "updated_at"
    t.string "name"
  end

  add_index "routes", ["path"], name: "index_routes_on_path", unique: true, using: :btree
  add_index "routes", ["path"], name: "index_routes_on_path_text_pattern_ops", using: :btree, opclasses: {"path"=>"varchar_pattern_ops"}
  add_index "routes", ["source_type", "source_id"], name: "index_routes_on_source_type_and_source_id", unique: true, using: :btree

  create_table "sent_notifications", force: :cascade do |t|
    t.integer "project_id"
    t.integer "noteable_id"
    t.string "noteable_type"
    t.integer "recipient_id"
    t.string "commit_id"
    t.string "reply_key", null: false
    t.string "line_code"
    t.string "note_type"
    t.text "position"
    t.string "in_reply_to_discussion_id"
  end

  add_index "sent_notifications", ["reply_key"], name: "index_sent_notifications_on_reply_key", unique: true, using: :btree

  create_table "services", force: :cascade do |t|
    t.string "type"
    t.string "title"
    t.integer "project_id"
    t.datetime "created_at"
    t.datetime "updated_at"
    t.boolean "active", default: false, null: false
    t.text "properties"
    t.boolean "template", default: false
    t.boolean "push_events", default: true
    t.boolean "issues_events", default: true
    t.boolean "merge_requests_events", default: true
    t.boolean "tag_push_events", default: true
    t.boolean "note_events", default: true, null: false
    t.boolean "build_events", default: false, null: false
    t.string "category", default: "common", null: false
    t.boolean "default", default: false
    t.boolean "wiki_page_events", default: true
    t.boolean "pipeline_events", default: false, null: false
    t.boolean "confidential_issues_events", default: true, null: false
    t.boolean "commit_events", default: true, null: false
  end

  add_index "services", ["project_id"], name: "index_services_on_project_id", using: :btree
  add_index "services", ["template"], name: "index_services_on_template", using: :btree

  create_table "snippets", force: :cascade do |t|
    t.string "title"
    t.text "content"
    t.integer "author_id", null: false
    t.integer "project_id"
    t.datetime "created_at"
    t.datetime "updated_at"
    t.string "file_name"
    t.string "type"
    t.integer "visibility_level", default: 0, null: false
    t.text "title_html"
    t.text "content_html"
  end

  add_index "snippets", ["author_id"], name: "index_snippets_on_author_id", using: :btree
  add_index "snippets", ["file_name"], name: "index_snippets_on_file_name_trigram", using: :gin, opclasses: {"file_name"=>"gin_trgm_ops"}
  add_index "snippets", ["project_id"], name: "index_snippets_on_project_id", using: :btree
  add_index "snippets", ["title"], name: "index_snippets_on_title_trigram", using: :gin, opclasses: {"title"=>"gin_trgm_ops"}
  add_index "snippets", ["updated_at"], name: "index_snippets_on_updated_at", using: :btree
  add_index "snippets", ["visibility_level"], name: "index_snippets_on_visibility_level", using: :btree

  create_table "spam_logs", force: :cascade do |t|
    t.integer "user_id"
    t.string "source_ip"
    t.string "user_agent"
    t.boolean "via_api"
    t.string "noteable_type"
    t.string "title"
    t.text "description"
    t.datetime "created_at", null: false
    t.datetime "updated_at", null: false
    t.boolean "submitted_as_ham", default: false, null: false
    t.boolean "recaptcha_verified", default: false, null: false
  end

  create_table "subscriptions", force: :cascade do |t|
    t.integer "user_id"
    t.integer "subscribable_id"
    t.string "subscribable_type"
    t.boolean "subscribed"
    t.datetime "created_at"
    t.datetime "updated_at"
    t.integer "project_id"
  end

  add_index "subscriptions", ["subscribable_id", "subscribable_type", "user_id", "project_id"], name: "index_subscriptions_on_subscribable_and_user_id_and_project_id", unique: true, using: :btree

  create_table "system_note_metadata", force: :cascade do |t|
    t.integer "note_id", null: false
    t.integer "commit_count"
    t.string "action"
    t.datetime "created_at", null: false
    t.datetime "updated_at", null: false
  end

  create_table "taggings", force: :cascade do |t|
    t.integer "tag_id"
    t.integer "taggable_id"
    t.string "taggable_type"
    t.integer "tagger_id"
    t.string "tagger_type"
    t.string "context"
    t.datetime "created_at"
  end

  add_index "taggings", ["tag_id", "taggable_id", "taggable_type", "context", "tagger_id", "tagger_type"], name: "taggings_idx", unique: true, using: :btree
  add_index "taggings", ["taggable_id", "taggable_type", "context"], name: "index_taggings_on_taggable_id_and_taggable_type_and_context", using: :btree

  create_table "tags", force: :cascade do |t|
    t.string "name"
    t.integer "taggings_count", default: 0
  end

  add_index "tags", ["name"], name: "index_tags_on_name", unique: true, using: :btree

  create_table "timelogs", force: :cascade do |t|
    t.integer "time_spent", null: false
    t.integer "user_id"
    t.datetime "created_at", null: false
    t.datetime "updated_at", null: false
    t.integer "issue_id"
    t.integer "merge_request_id"
  end

  add_index "timelogs", ["issue_id"], name: "index_timelogs_on_issue_id", using: :btree
  add_index "timelogs", ["merge_request_id"], name: "index_timelogs_on_merge_request_id", using: :btree
  add_index "timelogs", ["user_id"], name: "index_timelogs_on_user_id", using: :btree

  create_table "todos", force: :cascade do |t|
    t.integer "user_id", null: false
    t.integer "project_id", null: false
    t.integer "target_id"
    t.string "target_type", null: false
    t.integer "author_id"
    t.integer "action", null: false
    t.string "state", null: false
    t.datetime "created_at"
    t.datetime "updated_at"
    t.integer "note_id"
    t.string "commit_id"
  end

  add_index "todos", ["author_id"], name: "index_todos_on_author_id", using: :btree
  add_index "todos", ["commit_id"], name: "index_todos_on_commit_id", using: :btree
  add_index "todos", ["note_id"], name: "index_todos_on_note_id", using: :btree
  add_index "todos", ["project_id"], name: "index_todos_on_project_id", using: :btree
  add_index "todos", ["target_type", "target_id"], name: "index_todos_on_target_type_and_target_id", using: :btree
  add_index "todos", ["user_id"], name: "index_todos_on_user_id", using: :btree

  create_table "trending_projects", force: :cascade do |t|
    t.integer "project_id", null: false
  end

  add_index "trending_projects", ["project_id"], name: "index_trending_projects_on_project_id", using: :btree

  create_table "u2f_registrations", force: :cascade do |t|
    t.text "certificate"
    t.string "key_handle"
    t.string "public_key"
    t.integer "counter"
    t.integer "user_id"
    t.datetime "created_at", null: false
    t.datetime "updated_at", null: false
    t.string "name"
  end

  add_index "u2f_registrations", ["key_handle"], name: "index_u2f_registrations_on_key_handle", using: :btree
  add_index "u2f_registrations", ["user_id"], name: "index_u2f_registrations_on_user_id", using: :btree

  create_table "uploads", force: :cascade do |t|
    t.integer "size", limit: 8, null: false
    t.string "path", null: false
    t.string "checksum", limit: 64
    t.integer "model_id"
    t.string "model_type"
    t.string "uploader", null: false
    t.datetime "created_at", null: false
  end

  add_index "uploads", ["checksum"], name: "index_uploads_on_checksum", using: :btree
  add_index "uploads", ["model_id", "model_type"], name: "index_uploads_on_model_id_and_model_type", using: :btree
  add_index "uploads", ["path"], name: "index_uploads_on_path", using: :btree

  create_table "user_agent_details", force: :cascade do |t|
    t.string "user_agent", null: false
    t.string "ip_address", null: false
    t.integer "subject_id", null: false
    t.string "subject_type", null: false
    t.boolean "submitted", default: false, null: false
    t.datetime "created_at", null: false
    t.datetime "updated_at", null: false
  end

  add_index "user_agent_details", ["subject_id", "subject_type"], name: "index_user_agent_details_on_subject_id_and_subject_type", using: :btree

  create_table "users", force: :cascade do |t|
    t.string "email", default: "", null: false
    t.string "encrypted_password", default: "", null: false
    t.string "reset_password_token"
    t.datetime "reset_password_sent_at"
    t.datetime "remember_created_at"
    t.integer "sign_in_count", default: 0
    t.datetime "current_sign_in_at"
    t.datetime "last_sign_in_at"
    t.string "current_sign_in_ip"
    t.string "last_sign_in_ip"
    t.datetime "created_at"
    t.datetime "updated_at"
    t.string "name"
    t.boolean "admin", default: false, null: false
    t.integer "projects_limit", default: 10
    t.string "skype", default: "", null: false
    t.string "linkedin", default: "", null: false
    t.string "twitter", default: "", null: false
    t.string "authentication_token"
    t.string "bio"
    t.integer "failed_attempts", default: 0
    t.datetime "locked_at"
    t.string "username"
    t.boolean "can_create_group", default: true, null: false
    t.boolean "can_create_team", default: true, null: false
    t.string "state"
    t.integer "color_scheme_id", default: 1, null: false
    t.datetime "password_expires_at"
    t.integer "created_by_id"
    t.datetime "last_credential_check_at"
    t.string "avatar"
    t.string "confirmation_token"
    t.datetime "confirmed_at"
    t.datetime "confirmation_sent_at"
    t.string "unconfirmed_email"
    t.boolean "hide_no_ssh_key", default: false
    t.string "website_url", default: "", null: false
    t.string "notification_email"
    t.boolean "hide_no_password", default: false
    t.boolean "password_automatically_set", default: false
    t.string "location"
    t.string "encrypted_otp_secret"
    t.string "encrypted_otp_secret_iv"
    t.string "encrypted_otp_secret_salt"
    t.boolean "otp_required_for_login", default: false, null: false
    t.text "otp_backup_codes"
    t.string "public_email", default: "", null: false
    t.integer "dashboard", default: 0
    t.integer "project_view", default: 0
    t.integer "consumed_timestep"
    t.integer "layout", default: 0
    t.boolean "hide_project_limit", default: false
    t.string "unlock_token"
    t.datetime "otp_grace_period_started_at"
    t.boolean "ldap_email", default: false, null: false
    t.boolean "external", default: false
    t.string "incoming_email_token"
    t.string "organization"
    t.boolean "authorized_projects_populated"
    t.boolean "ghost"
    t.boolean "notified_of_own_activity"
    t.boolean "require_two_factor_authentication_from_group", default: false, null: false
    t.integer "two_factor_grace_period", default: 48, null: false
  end

  add_index "users", ["admin"], name: "index_users_on_admin", using: :btree
  add_index "users", ["authentication_token"], name: "index_users_on_authentication_token", unique: true, using: :btree
  add_index "users", ["confirmation_token"], name: "index_users_on_confirmation_token", unique: true, using: :btree
  add_index "users", ["created_at"], name: "index_users_on_created_at", using: :btree
  add_index "users", ["email"], name: "index_users_on_email", unique: true, using: :btree
  add_index "users", ["email"], name: "index_users_on_email_trigram", using: :gin, opclasses: {"email"=>"gin_trgm_ops"}
  add_index "users", ["ghost"], name: "index_users_on_ghost", using: :btree
  add_index "users", ["incoming_email_token"], name: "index_users_on_incoming_email_token", using: :btree
  add_index "users", ["name"], name: "index_users_on_name", using: :btree
  add_index "users", ["name"], name: "index_users_on_name_trigram", using: :gin, opclasses: {"name"=>"gin_trgm_ops"}
  add_index "users", ["reset_password_token"], name: "index_users_on_reset_password_token", unique: true, using: :btree
  add_index "users", ["state"], name: "index_users_on_state", using: :btree
  add_index "users", ["username"], name: "index_users_on_username", using: :btree
  add_index "users", ["username"], name: "index_users_on_username_trigram", using: :gin, opclasses: {"username"=>"gin_trgm_ops"}

  create_table "users_star_projects", force: :cascade do |t|
    t.integer "project_id", null: false
    t.integer "user_id", null: false
    t.datetime "created_at"
    t.datetime "updated_at"
  end

  add_index "users_star_projects", ["project_id"], name: "index_users_star_projects_on_project_id", using: :btree
  add_index "users_star_projects", ["user_id", "project_id"], name: "index_users_star_projects_on_user_id_and_project_id", unique: true, using: :btree

  create_table "web_hooks", force: :cascade do |t|
    t.string "url", limit: 2000
    t.integer "project_id"
    t.datetime "created_at"
    t.datetime "updated_at"
    t.string "type", default: "ProjectHook"
    t.integer "service_id"
    t.boolean "push_events", default: true, null: false
    t.boolean "issues_events", default: false, null: false
    t.boolean "merge_requests_events", default: false, null: false
    t.boolean "tag_push_events", default: false
    t.boolean "note_events", default: false, null: false
    t.boolean "enable_ssl_verification", default: true
    t.boolean "build_events", default: false, null: false
    t.boolean "wiki_page_events", default: false, null: false
    t.string "token"
    t.boolean "pipeline_events", default: false, null: false
    t.boolean "confidential_issues_events", default: false, null: false
  end

  add_index "web_hooks", ["project_id"], name: "index_web_hooks_on_project_id", using: :btree

  add_foreign_key "boards", "projects"
  add_foreign_key "chat_teams", "namespaces", on_delete: :cascade
  add_foreign_key "ci_builds", "ci_pipelines", column: "auto_canceled_by_id", name: "fk_a2141b1522", on_delete: :nullify
  add_foreign_key "ci_pipelines", "ci_pipelines", column: "auto_canceled_by_id", name: "fk_262d4c2d19", on_delete: :nullify
  add_foreign_key "ci_trigger_schedules", "ci_triggers", column: "trigger_id", name: "fk_90a406cc94", on_delete: :cascade
  add_foreign_key "ci_triggers", "users", column: "owner_id", name: "fk_e8e10d1964", on_delete: :cascade
  add_foreign_key "container_repositories", "projects"
  add_foreign_key "issue_metrics", "issues", on_delete: :cascade
  add_foreign_key "label_priorities", "labels", on_delete: :cascade
  add_foreign_key "label_priorities", "projects", on_delete: :cascade
  add_foreign_key "labels", "namespaces", column: "group_id", on_delete: :cascade
  add_foreign_key "lists", "boards"
  add_foreign_key "lists", "labels"
  add_foreign_key "merge_request_metrics", "ci_pipelines", column: "pipeline_id", on_delete: :cascade
  add_foreign_key "merge_request_metrics", "merge_requests", on_delete: :cascade
  add_foreign_key "merge_requests_closing_issues", "issues", on_delete: :cascade
  add_foreign_key "merge_requests_closing_issues", "merge_requests", on_delete: :cascade
  add_foreign_key "oauth_openid_requests", "oauth_access_grants", column: "access_grant_id", name: "fk_oauth_openid_requests_oauth_access_grants_access_grant_id"
  add_foreign_key "personal_access_tokens", "users"
  add_foreign_key "project_authorizations", "projects", on_delete: :cascade
  add_foreign_key "project_authorizations", "users", on_delete: :cascade
  add_foreign_key "project_statistics", "projects", on_delete: :cascade
  add_foreign_key "protected_branch_merge_access_levels", "protected_branches"
  add_foreign_key "protected_branch_push_access_levels", "protected_branches"
  add_foreign_key "protected_tag_create_access_levels", "namespaces", column: "group_id"
  add_foreign_key "protected_tag_create_access_levels", "protected_tags"
  add_foreign_key "protected_tag_create_access_levels", "users"
  add_foreign_key "subscriptions", "projects", on_delete: :cascade
  add_foreign_key "system_note_metadata", "notes", name: "fk_d83a918cb1", on_delete: :cascade
  add_foreign_key "timelogs", "issues", name: "fk_timelogs_issues_issue_id", on_delete: :cascade
  add_foreign_key "timelogs", "merge_requests", name: "fk_timelogs_merge_requests_merge_request_id", on_delete: :cascade
  add_foreign_key "trending_projects", "projects", on_delete: :cascade
  add_foreign_key "u2f_registrations", "users"
end<|MERGE_RESOLUTION|>--- conflicted
+++ resolved
@@ -11,12 +11,7 @@
 #
 # It's strongly recommended that you check this file into your version control system.
 
-<<<<<<< HEAD
-ActiveRecord::Schema.define(version: 20170406115029) do
-=======
 ActiveRecord::Schema.define(version: 20170407140450) do
-
->>>>>>> d37f1f1c
   # These are extensions that must be enabled in order to support this database
   enable_extension "plpgsql"
   enable_extension "pg_trgm"
