# encoding: UTF-8
# This file is auto-generated from the current state of the database. Instead
# of editing this file, please use the migrations feature of Active Record to
# incrementally modify your database, and then regenerate this schema definition.
#
# Note that this schema.rb definition is the authoritative source for your
# database schema. If you need to create the application database on another
# system, you should be using db:schema:load, not running all the migrations
# from scratch. The latter is a flawed and unsustainable approach (the more migrations
# you'll amass, the slower it'll run and the greater likelihood for issues).
#
# It's strongly recommended that you check this file into your version control system.

ActiveRecord::Schema.define(version: 20161103171205) do

  # These are extensions that must be enabled in order to support this database
  enable_extension "plpgsql"
  enable_extension "pg_trgm"

  create_table "abuse_reports", force: :cascade do |t|
    t.integer "reporter_id"
    t.integer "user_id"
    t.text "message"
    t.datetime "created_at"
    t.datetime "updated_at"
    t.text "message_html"
  end

  create_table "appearances", force: :cascade do |t|
    t.string "title"
    t.text "description"
    t.string "logo"
    t.integer "updated_by"
    t.datetime "created_at"
    t.datetime "updated_at"
    t.string "header_logo"
    t.text "description_html"
  end

  create_table "application_settings", force: :cascade do |t|
    t.integer "default_projects_limit"
    t.boolean "signup_enabled"
    t.boolean "signin_enabled"
    t.boolean "gravatar_enabled"
    t.text "sign_in_text"
    t.datetime "created_at"
    t.datetime "updated_at"
    t.string "home_page_url"
    t.integer "default_branch_protection", default: 2
    t.text "help_text"
    t.text "restricted_visibility_levels"
    t.boolean "version_check_enabled", default: true
    t.integer "max_attachment_size", default: 10, null: false
    t.integer "default_project_visibility"
    t.integer "default_snippet_visibility"
    t.text "domain_whitelist"
    t.boolean "user_oauth_applications", default: true
    t.string "after_sign_out_path"
    t.integer "session_expire_delay", default: 10080, null: false
    t.text "import_sources"
    t.text "help_page_text"
    t.string "admin_notification_email"
    t.boolean "shared_runners_enabled", default: true, null: false
    t.integer "max_artifacts_size", default: 100, null: false
    t.string "runners_registration_token"
    t.integer "max_pages_size", default: 100, null: false
    t.boolean "require_two_factor_authentication", default: false
    t.integer "two_factor_grace_period", default: 48
    t.boolean "metrics_enabled", default: false
    t.string "metrics_host", default: "localhost"
    t.integer "metrics_pool_size", default: 16
    t.integer "metrics_timeout", default: 10
    t.integer "metrics_method_call_threshold", default: 10
    t.boolean "recaptcha_enabled", default: false
    t.string "recaptcha_site_key"
    t.string "recaptcha_private_key"
    t.integer "metrics_port", default: 8089
    t.boolean "akismet_enabled", default: false
    t.string "akismet_api_key"
    t.integer "metrics_sample_interval", default: 15
    t.boolean "sentry_enabled", default: false
    t.string "sentry_dsn"
    t.boolean "email_author_in_body", default: false
    t.integer "default_group_visibility"
    t.boolean "repository_checks_enabled", default: false
    t.text "shared_runners_text"
    t.integer "metrics_packet_size", default: 1
    t.text "disabled_oauth_sign_in_sources"
    t.string "health_check_access_token"
    t.boolean "send_user_confirmation_email", default: false
    t.integer "container_registry_token_expire_delay", default: 5
    t.text "after_sign_up_text"
    t.boolean "user_default_external", default: false, null: false
<<<<<<< HEAD
    t.boolean "elasticsearch_indexing", default: false, null: false
    t.boolean "elasticsearch_search", default: false, null: false
    t.string "elasticsearch_host", default: "localhost"
    t.string "elasticsearch_port", default: "9200"
    t.string "repository_storage", default: "default"
=======
    t.string "repository_storages", default: "default"
>>>>>>> c392b0cc
    t.string "enabled_git_access_protocol"
    t.boolean "domain_blacklist_enabled", default: false
    t.text "domain_blacklist"
    t.boolean "usage_ping_enabled", default: true, null: false
    t.boolean "koding_enabled"
    t.string "koding_url"
    t.integer "repository_size_limit", default: 0
    t.text "sign_in_text_html"
    t.text "help_page_text_html"
    t.text "shared_runners_text_html"
    t.text "after_sign_up_text_html"
  end

  create_table "approvals", force: :cascade do |t|
    t.integer "merge_request_id", null: false
    t.integer "user_id", null: false
    t.datetime "created_at"
    t.datetime "updated_at"
  end

  create_table "approver_groups", force: :cascade do |t|
    t.integer "target_id", null: false
    t.string "target_type", null: false
    t.integer "group_id", null: false
    t.datetime "created_at"
    t.datetime "updated_at"
  end

  add_index "approver_groups", ["group_id"], name: "index_approver_groups_on_group_id", using: :btree
  add_index "approver_groups", ["target_id", "target_type"], name: "index_approver_groups_on_target_id_and_target_type", using: :btree

  create_table "approvers", force: :cascade do |t|
    t.integer "target_id", null: false
    t.string "target_type"
    t.integer "user_id", null: false
    t.datetime "created_at"
    t.datetime "updated_at"
  end

  add_index "approvers", ["target_id", "target_type"], name: "index_approvers_on_target_id_and_target_type", using: :btree
  add_index "approvers", ["user_id"], name: "index_approvers_on_user_id", using: :btree

  create_table "audit_events", force: :cascade do |t|
    t.integer "author_id", null: false
    t.string "type", null: false
    t.integer "entity_id", null: false
    t.string "entity_type", null: false
    t.text "details"
    t.datetime "created_at"
    t.datetime "updated_at"
  end

  add_index "audit_events", ["entity_id", "entity_type"], name: "index_audit_events_on_entity_id_and_entity_type", using: :btree

  create_table "award_emoji", force: :cascade do |t|
    t.string "name"
    t.integer "user_id"
    t.integer "awardable_id"
    t.string "awardable_type"
    t.datetime "created_at"
    t.datetime "updated_at"
  end

  add_index "award_emoji", ["awardable_type", "awardable_id"], name: "index_award_emoji_on_awardable_type_and_awardable_id", using: :btree
  add_index "award_emoji", ["user_id", "name"], name: "index_award_emoji_on_user_id_and_name", using: :btree
  add_index "award_emoji", ["user_id"], name: "index_award_emoji_on_user_id", using: :btree

  create_table "boards", force: :cascade do |t|
    t.integer "project_id", null: false
    t.datetime "created_at", null: false
    t.datetime "updated_at", null: false
    t.string "name", default: "Development", null: false
  end

  add_index "boards", ["project_id"], name: "index_boards_on_project_id", using: :btree

  create_table "broadcast_messages", force: :cascade do |t|
    t.text "message", null: false
    t.datetime "starts_at"
    t.datetime "ends_at"
    t.datetime "created_at"
    t.datetime "updated_at"
    t.string "color"
    t.string "font"
    t.text "message_html"
  end

  create_table "ci_application_settings", force: :cascade do |t|
    t.boolean "all_broken_builds"
    t.boolean "add_pusher"
    t.datetime "created_at"
    t.datetime "updated_at"
  end

  create_table "ci_builds", force: :cascade do |t|
    t.integer "project_id"
    t.string "status"
    t.datetime "finished_at"
    t.text "trace"
    t.datetime "created_at"
    t.datetime "updated_at"
    t.datetime "started_at"
    t.integer "runner_id"
    t.float "coverage"
    t.integer "commit_id"
    t.text "commands"
    t.integer "job_id"
    t.string "name"
    t.boolean "deploy", default: false
    t.text "options"
    t.boolean "allow_failure", default: false, null: false
    t.string "stage"
    t.integer "trigger_request_id"
    t.integer "stage_idx"
    t.boolean "tag"
    t.string "ref"
    t.integer "user_id"
    t.string "type"
    t.string "target_url"
    t.string "description"
    t.text "artifacts_file"
    t.integer "gl_project_id"
    t.text "artifacts_metadata"
    t.integer "erased_by_id"
    t.datetime "erased_at"
    t.datetime "artifacts_expire_at"
    t.string "environment"
    t.integer "artifacts_size", limit: 8
    t.string "when"
    t.text "yaml_variables"
    t.datetime "queued_at"
    t.string "token"
    t.integer "lock_version"
  end

  add_index "ci_builds", ["commit_id", "stage_idx", "created_at"], name: "index_ci_builds_on_commit_id_and_stage_idx_and_created_at", using: :btree
  add_index "ci_builds", ["commit_id", "status", "type"], name: "index_ci_builds_on_commit_id_and_status_and_type", using: :btree
  add_index "ci_builds", ["commit_id", "type", "name", "ref"], name: "index_ci_builds_on_commit_id_and_type_and_name_and_ref", using: :btree
  add_index "ci_builds", ["commit_id", "type", "ref"], name: "index_ci_builds_on_commit_id_and_type_and_ref", using: :btree
  add_index "ci_builds", ["commit_id"], name: "index_ci_builds_on_commit_id", using: :btree
  add_index "ci_builds", ["gl_project_id"], name: "index_ci_builds_on_gl_project_id", using: :btree
  add_index "ci_builds", ["project_id"], name: "index_ci_builds_on_project_id", using: :btree
  add_index "ci_builds", ["runner_id"], name: "index_ci_builds_on_runner_id", using: :btree
  add_index "ci_builds", ["status"], name: "index_ci_builds_on_status", using: :btree
  add_index "ci_builds", ["token"], name: "index_ci_builds_on_token", unique: true, using: :btree

  create_table "ci_commits", force: :cascade do |t|
    t.integer "project_id"
    t.string "ref"
    t.string "sha"
    t.string "before_sha"
    t.text "push_data"
    t.datetime "created_at"
    t.datetime "updated_at"
    t.boolean "tag", default: false
    t.text "yaml_errors"
    t.datetime "committed_at"
    t.integer "gl_project_id"
    t.string "status"
    t.datetime "started_at"
    t.datetime "finished_at"
    t.integer "duration"
    t.integer "user_id"
    t.integer "lock_version"
  end

  add_index "ci_commits", ["gl_project_id", "sha"], name: "index_ci_commits_on_gl_project_id_and_sha", using: :btree
  add_index "ci_commits", ["gl_project_id", "status"], name: "index_ci_commits_on_gl_project_id_and_status", using: :btree
  add_index "ci_commits", ["gl_project_id"], name: "index_ci_commits_on_gl_project_id", using: :btree
  add_index "ci_commits", ["status"], name: "index_ci_commits_on_status", using: :btree
  add_index "ci_commits", ["user_id"], name: "index_ci_commits_on_user_id", using: :btree

  create_table "ci_events", force: :cascade do |t|
    t.integer "project_id"
    t.integer "user_id"
    t.integer "is_admin"
    t.text "description"
    t.datetime "created_at"
    t.datetime "updated_at"
  end

  create_table "ci_jobs", force: :cascade do |t|
    t.integer "project_id", null: false
    t.text "commands"
    t.boolean "active", default: true, null: false
    t.datetime "created_at"
    t.datetime "updated_at"
    t.string "name"
    t.boolean "build_branches", default: true, null: false
    t.boolean "build_tags", default: false, null: false
    t.string "job_type", default: "parallel"
    t.string "refs"
    t.datetime "deleted_at"
  end

  create_table "ci_projects", force: :cascade do |t|
    t.string "name"
    t.integer "timeout", default: 3600, null: false
    t.datetime "created_at"
    t.datetime "updated_at"
    t.string "token"
    t.string "default_ref"
    t.string "path"
    t.boolean "always_build", default: false, null: false
    t.integer "polling_interval"
    t.boolean "public", default: false, null: false
    t.string "ssh_url_to_repo"
    t.integer "gitlab_id"
    t.boolean "allow_git_fetch", default: true, null: false
    t.string "email_recipients", default: "", null: false
    t.boolean "email_add_pusher", default: true, null: false
    t.boolean "email_only_broken_builds", default: true, null: false
    t.string "skip_refs"
    t.string "coverage_regex"
    t.boolean "shared_runners_enabled", default: false
    t.text "generated_yaml_config"
  end

  create_table "ci_runner_projects", force: :cascade do |t|
    t.integer "runner_id", null: false
    t.integer "project_id"
    t.datetime "created_at"
    t.datetime "updated_at"
    t.integer "gl_project_id"
  end

  add_index "ci_runner_projects", ["gl_project_id"], name: "index_ci_runner_projects_on_gl_project_id", using: :btree
  add_index "ci_runner_projects", ["runner_id"], name: "index_ci_runner_projects_on_runner_id", using: :btree

  create_table "ci_runners", force: :cascade do |t|
    t.string "token"
    t.datetime "created_at"
    t.datetime "updated_at"
    t.string "description"
    t.datetime "contacted_at"
    t.boolean "active", default: true, null: false
    t.boolean "is_shared", default: false
    t.string "name"
    t.string "version"
    t.string "revision"
    t.string "platform"
    t.string "architecture"
    t.boolean "run_untagged", default: true, null: false
    t.boolean "locked", default: false, null: false
  end

  add_index "ci_runners", ["locked"], name: "index_ci_runners_on_locked", using: :btree
  add_index "ci_runners", ["token"], name: "index_ci_runners_on_token", using: :btree

  create_table "ci_sessions", force: :cascade do |t|
    t.string "session_id", null: false
    t.text "data"
    t.datetime "created_at"
    t.datetime "updated_at"
  end

  create_table "ci_taggings", force: :cascade do |t|
    t.integer "tag_id"
    t.integer "taggable_id"
    t.string "taggable_type"
    t.integer "tagger_id"
    t.string "tagger_type"
    t.string "context", limit: 128
    t.datetime "created_at"
  end

  add_index "ci_taggings", ["taggable_id", "taggable_type", "context"], name: "index_ci_taggings_on_taggable_id_and_taggable_type_and_context", using: :btree

  create_table "ci_tags", force: :cascade do |t|
    t.string "name"
    t.integer "taggings_count", default: 0
  end

  create_table "ci_trigger_requests", force: :cascade do |t|
    t.integer "trigger_id", null: false
    t.text "variables"
    t.datetime "created_at"
    t.datetime "updated_at"
    t.integer "commit_id"
  end

  create_table "ci_triggers", force: :cascade do |t|
    t.string "token"
    t.integer "project_id"
    t.datetime "deleted_at"
    t.datetime "created_at"
    t.datetime "updated_at"
    t.integer "gl_project_id"
  end

  add_index "ci_triggers", ["gl_project_id"], name: "index_ci_triggers_on_gl_project_id", using: :btree

  create_table "ci_variables", force: :cascade do |t|
    t.integer "project_id"
    t.string "key"
    t.text "value"
    t.text "encrypted_value"
    t.string "encrypted_value_salt"
    t.string "encrypted_value_iv"
    t.integer "gl_project_id"
  end

  add_index "ci_variables", ["gl_project_id"], name: "index_ci_variables_on_gl_project_id", using: :btree

  create_table "deploy_keys_projects", force: :cascade do |t|
    t.integer "deploy_key_id", null: false
    t.integer "project_id", null: false
    t.datetime "created_at"
    t.datetime "updated_at"
  end

  add_index "deploy_keys_projects", ["project_id"], name: "index_deploy_keys_projects_on_project_id", using: :btree

  create_table "deployments", force: :cascade do |t|
    t.integer "iid", null: false
    t.integer "project_id", null: false
    t.integer "environment_id", null: false
    t.string "ref", null: false
    t.boolean "tag", null: false
    t.string "sha", null: false
    t.integer "user_id"
    t.integer "deployable_id"
    t.string "deployable_type"
    t.datetime "created_at"
    t.datetime "updated_at"
    t.string "on_stop"
  end

  add_index "deployments", ["project_id", "environment_id", "iid"], name: "index_deployments_on_project_id_and_environment_id_and_iid", using: :btree
  add_index "deployments", ["project_id", "environment_id"], name: "index_deployments_on_project_id_and_environment_id", using: :btree
  add_index "deployments", ["project_id", "iid"], name: "index_deployments_on_project_id_and_iid", unique: true, using: :btree
  add_index "deployments", ["project_id"], name: "index_deployments_on_project_id", using: :btree

  create_table "emails", force: :cascade do |t|
    t.integer "user_id", null: false
    t.string "email", null: false
    t.datetime "created_at"
    t.datetime "updated_at"
  end

  add_index "emails", ["email"], name: "index_emails_on_email", unique: true, using: :btree
  add_index "emails", ["user_id"], name: "index_emails_on_user_id", using: :btree

  create_table "environments", force: :cascade do |t|
    t.integer "project_id"
    t.string "name", null: false
    t.datetime "created_at"
    t.datetime "updated_at"
    t.string "external_url"
    t.string "environment_type"
    t.string "state", default: "available", null: false
  end

  add_index "environments", ["project_id", "name"], name: "index_environments_on_project_id_and_name", using: :btree

  create_table "events", force: :cascade do |t|
    t.string "target_type"
    t.integer "target_id"
    t.string "title"
    t.text "data"
    t.integer "project_id"
    t.datetime "created_at"
    t.datetime "updated_at"
    t.integer "action"
    t.integer "author_id"
  end

  add_index "events", ["action"], name: "index_events_on_action", using: :btree
  add_index "events", ["author_id"], name: "index_events_on_author_id", using: :btree
  add_index "events", ["created_at"], name: "index_events_on_created_at", using: :btree
  add_index "events", ["project_id"], name: "index_events_on_project_id", using: :btree
  add_index "events", ["target_id"], name: "index_events_on_target_id", using: :btree
  add_index "events", ["target_type"], name: "index_events_on_target_type", using: :btree

  create_table "forked_project_links", force: :cascade do |t|
    t.integer "forked_to_project_id", null: false
    t.integer "forked_from_project_id", null: false
    t.datetime "created_at"
    t.datetime "updated_at"
  end

  add_index "forked_project_links", ["forked_to_project_id"], name: "index_forked_project_links_on_forked_to_project_id", unique: true, using: :btree

  create_table "geo_nodes", force: :cascade do |t|
    t.string "schema"
    t.string "host"
    t.integer "port"
    t.string "relative_url_root"
    t.boolean "primary"
    t.integer "geo_node_key_id"
    t.integer "oauth_application_id"
    t.integer "system_hook_id"
  end

  add_index "geo_nodes", ["host"], name: "index_geo_nodes_on_host", using: :btree
  add_index "geo_nodes", ["primary"], name: "index_geo_nodes_on_primary", using: :btree

  create_table "historical_data", force: :cascade do |t|
    t.date "date", null: false
    t.integer "active_user_count"
    t.datetime "created_at"
    t.datetime "updated_at"
  end

  create_table "identities", force: :cascade do |t|
    t.string "extern_uid"
    t.string "provider"
    t.integer "user_id"
    t.datetime "created_at"
    t.datetime "updated_at"
    t.string "secondary_extern_uid"
  end

  add_index "identities", ["user_id"], name: "index_identities_on_user_id", using: :btree

  create_table "index_statuses", force: :cascade do |t|
    t.integer "project_id", null: false
    t.datetime "indexed_at"
    t.text "note"
    t.string "last_commit"
    t.datetime "created_at", null: false
    t.datetime "updated_at", null: false
  end

  add_index "index_statuses", ["project_id"], name: "index_index_statuses_on_project_id", unique: true, using: :btree

  create_table "issue_metrics", force: :cascade do |t|
    t.integer "issue_id", null: false
    t.datetime "first_mentioned_in_commit_at"
    t.datetime "first_associated_with_milestone_at"
    t.datetime "first_added_to_board_at"
    t.datetime "created_at", null: false
    t.datetime "updated_at", null: false
  end

  add_index "issue_metrics", ["issue_id"], name: "index_issue_metrics", using: :btree

  create_table "issues", force: :cascade do |t|
    t.string "title"
    t.integer "assignee_id"
    t.integer "author_id"
    t.integer "project_id"
    t.datetime "created_at"
    t.datetime "updated_at"
    t.integer "position", default: 0
    t.string "branch_name"
    t.text "description"
    t.integer "milestone_id"
    t.string "state"
    t.integer "iid"
    t.integer "updated_by_id"
    t.integer "weight"
    t.boolean "confidential", default: false
    t.datetime "deleted_at"
    t.date "due_date"
    t.integer "moved_to_id"
    t.integer "lock_version"
    t.text "title_html"
    t.text "description_html"
  end

  add_index "issues", ["assignee_id"], name: "index_issues_on_assignee_id", using: :btree
  add_index "issues", ["author_id"], name: "index_issues_on_author_id", using: :btree
  add_index "issues", ["confidential"], name: "index_issues_on_confidential", using: :btree
  add_index "issues", ["created_at"], name: "index_issues_on_created_at", using: :btree
  add_index "issues", ["deleted_at"], name: "index_issues_on_deleted_at", using: :btree
  add_index "issues", ["description"], name: "index_issues_on_description_trigram", using: :gin, opclasses: {"description"=>"gin_trgm_ops"}
  add_index "issues", ["due_date"], name: "index_issues_on_due_date", using: :btree
  add_index "issues", ["milestone_id"], name: "index_issues_on_milestone_id", using: :btree
  add_index "issues", ["project_id", "iid"], name: "index_issues_on_project_id_and_iid", unique: true, using: :btree
  add_index "issues", ["state"], name: "index_issues_on_state", using: :btree
  add_index "issues", ["title"], name: "index_issues_on_title_trigram", using: :gin, opclasses: {"title"=>"gin_trgm_ops"}

  create_table "keys", force: :cascade do |t|
    t.integer "user_id"
    t.datetime "created_at"
    t.datetime "updated_at"
    t.text "key"
    t.string "title"
    t.string "type"
    t.string "fingerprint"
    t.boolean "public", default: false, null: false
  end

  add_index "keys", ["fingerprint"], name: "index_keys_on_fingerprint", unique: true, using: :btree
  add_index "keys", ["user_id"], name: "index_keys_on_user_id", using: :btree

  create_table "label_links", force: :cascade do |t|
    t.integer "label_id"
    t.integer "target_id"
    t.string "target_type"
    t.datetime "created_at"
    t.datetime "updated_at"
  end

  add_index "label_links", ["label_id"], name: "index_label_links_on_label_id", using: :btree
  add_index "label_links", ["target_id", "target_type"], name: "index_label_links_on_target_id_and_target_type", using: :btree

  create_table "label_priorities", force: :cascade do |t|
    t.integer "project_id", null: false
    t.integer "label_id", null: false
    t.integer "priority", null: false
    t.datetime "created_at", null: false
    t.datetime "updated_at", null: false
  end

  add_index "label_priorities", ["priority"], name: "index_label_priorities_on_priority", using: :btree
  add_index "label_priorities", ["project_id", "label_id"], name: "index_label_priorities_on_project_id_and_label_id", unique: true, using: :btree

  create_table "labels", force: :cascade do |t|
    t.string "title"
    t.string "color"
    t.integer "project_id"
    t.datetime "created_at"
    t.datetime "updated_at"
    t.boolean "template", default: false
    t.string "description"
    t.text "description_html"
    t.string "type"
    t.integer "group_id"
  end

  add_index "labels", ["group_id", "project_id", "title"], name: "index_labels_on_group_id_and_project_id_and_title", unique: true, using: :btree
  add_index "labels", ["group_id"], name: "index_labels_on_group_id", using: :btree

  create_table "ldap_group_links", force: :cascade do |t|
    t.string "cn", null: false
    t.integer "group_access", null: false
    t.integer "group_id", null: false
    t.datetime "created_at"
    t.datetime "updated_at"
    t.string "provider"
  end

  create_table "lfs_objects", force: :cascade do |t|
    t.string "oid", null: false
    t.integer "size", limit: 8, null: false
    t.datetime "created_at"
    t.datetime "updated_at"
    t.string "file"
  end

  add_index "lfs_objects", ["oid"], name: "index_lfs_objects_on_oid", unique: true, using: :btree

  create_table "lfs_objects_projects", force: :cascade do |t|
    t.integer "lfs_object_id", null: false
    t.integer "project_id", null: false
    t.datetime "created_at"
    t.datetime "updated_at"
  end

  add_index "lfs_objects_projects", ["project_id"], name: "index_lfs_objects_projects_on_project_id", using: :btree

  create_table "licenses", force: :cascade do |t|
    t.text "data", null: false
    t.datetime "created_at"
    t.datetime "updated_at"
  end

  create_table "lists", force: :cascade do |t|
    t.integer "board_id", null: false
    t.integer "label_id"
    t.integer "list_type", default: 1, null: false
    t.integer "position"
    t.datetime "created_at", null: false
    t.datetime "updated_at", null: false
  end

  add_index "lists", ["board_id", "label_id"], name: "index_lists_on_board_id_and_label_id", unique: true, using: :btree
  add_index "lists", ["board_id"], name: "index_lists_on_board_id", using: :btree
  add_index "lists", ["label_id"], name: "index_lists_on_label_id", using: :btree

  create_table "members", force: :cascade do |t|
    t.integer "access_level", null: false
    t.integer "source_id", null: false
    t.string "source_type", null: false
    t.integer "user_id"
    t.integer "notification_level", null: false
    t.string "type"
    t.datetime "created_at"
    t.datetime "updated_at"
    t.integer "created_by_id"
    t.string "invite_email"
    t.string "invite_token"
    t.datetime "invite_accepted_at"
    t.datetime "requested_at"
    t.date "expires_at"
    t.boolean "ldap", default: false, null: false
    t.boolean "override", default: false, null: false
  end

  add_index "members", ["access_level"], name: "index_members_on_access_level", using: :btree
  add_index "members", ["invite_token"], name: "index_members_on_invite_token", unique: true, using: :btree
  add_index "members", ["requested_at"], name: "index_members_on_requested_at", using: :btree
  add_index "members", ["source_id", "source_type"], name: "index_members_on_source_id_and_source_type", using: :btree
  add_index "members", ["user_id"], name: "index_members_on_user_id", using: :btree

  create_table "merge_request_diffs", force: :cascade do |t|
    t.string "state"
    t.text "st_commits"
    t.text "st_diffs"
    t.integer "merge_request_id", null: false
    t.datetime "created_at"
    t.datetime "updated_at"
    t.string "base_commit_sha"
    t.string "real_size"
    t.string "head_commit_sha"
    t.string "start_commit_sha"
  end

  add_index "merge_request_diffs", ["merge_request_id"], name: "index_merge_request_diffs_on_merge_request_id", using: :btree

  create_table "merge_request_metrics", force: :cascade do |t|
    t.integer "merge_request_id", null: false
    t.datetime "latest_build_started_at"
    t.datetime "latest_build_finished_at"
    t.datetime "first_deployed_to_production_at"
    t.datetime "merged_at"
    t.datetime "created_at", null: false
    t.datetime "updated_at", null: false
  end

  add_index "merge_request_metrics", ["first_deployed_to_production_at"], name: "index_merge_request_metrics_on_first_deployed_to_production_at", using: :btree
  add_index "merge_request_metrics", ["merge_request_id"], name: "index_merge_request_metrics", using: :btree

  create_table "merge_requests", force: :cascade do |t|
    t.string "target_branch", null: false
    t.string "source_branch", null: false
    t.integer "source_project_id", null: false
    t.integer "author_id"
    t.integer "assignee_id"
    t.string "title"
    t.datetime "created_at"
    t.datetime "updated_at"
    t.integer "milestone_id"
    t.string "state"
    t.string "merge_status"
    t.integer "target_project_id", null: false
    t.integer "iid"
    t.text "description"
    t.integer "position", default: 0
    t.datetime "locked_at"
    t.integer "updated_by_id"
    t.text "merge_error"
    t.text "merge_params"
    t.boolean "merge_when_build_succeeds", default: false, null: false
    t.integer "merge_user_id"
    t.string "merge_commit_sha"
    t.datetime "deleted_at"
    t.integer "approvals_before_merge"
    t.string "rebase_commit_sha"
    t.string "in_progress_merge_commit_sha"
    t.integer "lock_version"
    t.text "title_html"
    t.text "description_html"
  end

  add_index "merge_requests", ["assignee_id"], name: "index_merge_requests_on_assignee_id", using: :btree
  add_index "merge_requests", ["author_id"], name: "index_merge_requests_on_author_id", using: :btree
  add_index "merge_requests", ["created_at"], name: "index_merge_requests_on_created_at", using: :btree
  add_index "merge_requests", ["deleted_at"], name: "index_merge_requests_on_deleted_at", using: :btree
  add_index "merge_requests", ["description"], name: "index_merge_requests_on_description_trigram", using: :gin, opclasses: {"description"=>"gin_trgm_ops"}
  add_index "merge_requests", ["milestone_id"], name: "index_merge_requests_on_milestone_id", using: :btree
  add_index "merge_requests", ["source_branch"], name: "index_merge_requests_on_source_branch", using: :btree
  add_index "merge_requests", ["source_project_id"], name: "index_merge_requests_on_source_project_id", using: :btree
  add_index "merge_requests", ["target_branch"], name: "index_merge_requests_on_target_branch", using: :btree
  add_index "merge_requests", ["target_project_id", "iid"], name: "index_merge_requests_on_target_project_id_and_iid", unique: true, using: :btree
  add_index "merge_requests", ["title"], name: "index_merge_requests_on_title", using: :btree
  add_index "merge_requests", ["title"], name: "index_merge_requests_on_title_trigram", using: :gin, opclasses: {"title"=>"gin_trgm_ops"}

  create_table "merge_requests_closing_issues", force: :cascade do |t|
    t.integer "merge_request_id", null: false
    t.integer "issue_id", null: false
    t.datetime "created_at", null: false
    t.datetime "updated_at", null: false
  end

  add_index "merge_requests_closing_issues", ["issue_id"], name: "index_merge_requests_closing_issues_on_issue_id", using: :btree
  add_index "merge_requests_closing_issues", ["merge_request_id"], name: "index_merge_requests_closing_issues_on_merge_request_id", using: :btree

  create_table "milestones", force: :cascade do |t|
    t.string "title", null: false
    t.integer "project_id", null: false
    t.text "description"
    t.date "due_date"
    t.datetime "created_at"
    t.datetime "updated_at"
    t.string "state"
    t.integer "iid"
    t.text "title_html"
    t.text "description_html"
  end

  add_index "milestones", ["description"], name: "index_milestones_on_description_trigram", using: :gin, opclasses: {"description"=>"gin_trgm_ops"}
  add_index "milestones", ["due_date"], name: "index_milestones_on_due_date", using: :btree
  add_index "milestones", ["project_id", "iid"], name: "index_milestones_on_project_id_and_iid", unique: true, using: :btree
  add_index "milestones", ["project_id"], name: "index_milestones_on_project_id", using: :btree
  add_index "milestones", ["title"], name: "index_milestones_on_title", using: :btree
  add_index "milestones", ["title"], name: "index_milestones_on_title_trigram", using: :gin, opclasses: {"title"=>"gin_trgm_ops"}

  create_table "namespaces", force: :cascade do |t|
    t.string "name", null: false
    t.string "path", null: false
    t.integer "owner_id"
    t.datetime "created_at"
    t.datetime "updated_at"
    t.string "type"
    t.string "description", default: "", null: false
    t.string "avatar"
    t.boolean "membership_lock", default: false
    t.boolean "share_with_group_lock", default: false
    t.integer "visibility_level", default: 20, null: false
    t.boolean "request_access_enabled", default: true, null: false
    t.string "ldap_sync_status", default: "ready", null: false
    t.string "ldap_sync_error"
    t.datetime "ldap_sync_last_update_at"
    t.datetime "ldap_sync_last_successful_update_at"
    t.datetime "ldap_sync_last_sync_at"
    t.datetime "deleted_at"
    t.text "description_html"
    t.boolean "lfs_enabled"
    t.integer "repository_size_limit"
  end

  add_index "namespaces", ["created_at"], name: "index_namespaces_on_created_at", using: :btree
  add_index "namespaces", ["deleted_at"], name: "index_namespaces_on_deleted_at", using: :btree
  add_index "namespaces", ["ldap_sync_last_successful_update_at"], name: "index_namespaces_on_ldap_sync_last_successful_update_at", using: :btree
  add_index "namespaces", ["ldap_sync_last_update_at"], name: "index_namespaces_on_ldap_sync_last_update_at", using: :btree
  add_index "namespaces", ["name"], name: "index_namespaces_on_name", unique: true, using: :btree
  add_index "namespaces", ["name"], name: "index_namespaces_on_name_trigram", using: :gin, opclasses: {"name"=>"gin_trgm_ops"}
  add_index "namespaces", ["owner_id"], name: "index_namespaces_on_owner_id", using: :btree
  add_index "namespaces", ["path"], name: "index_namespaces_on_path", unique: true, using: :btree
  add_index "namespaces", ["path"], name: "index_namespaces_on_path_trigram", using: :gin, opclasses: {"path"=>"gin_trgm_ops"}
  add_index "namespaces", ["type"], name: "index_namespaces_on_type", using: :btree

  create_table "notes", force: :cascade do |t|
    t.text "note"
    t.string "noteable_type"
    t.integer "author_id"
    t.datetime "created_at"
    t.datetime "updated_at"
    t.integer "project_id"
    t.string "attachment"
    t.string "line_code"
    t.string "commit_id"
    t.integer "noteable_id"
    t.boolean "system", default: false, null: false
    t.text "st_diff"
    t.integer "updated_by_id"
    t.string "type"
    t.text "position"
    t.text "original_position"
    t.datetime "resolved_at"
    t.integer "resolved_by_id"
    t.string "discussion_id"
    t.string "original_discussion_id"
    t.text "note_html"
  end

  add_index "notes", ["author_id"], name: "index_notes_on_author_id", using: :btree
  add_index "notes", ["commit_id"], name: "index_notes_on_commit_id", using: :btree
  add_index "notes", ["created_at"], name: "index_notes_on_created_at", using: :btree
  add_index "notes", ["discussion_id"], name: "index_notes_on_discussion_id", using: :btree
  add_index "notes", ["line_code"], name: "index_notes_on_line_code", using: :btree
  add_index "notes", ["note"], name: "index_notes_on_note_trigram", using: :gin, opclasses: {"note"=>"gin_trgm_ops"}
  add_index "notes", ["noteable_id", "noteable_type"], name: "index_notes_on_noteable_id_and_noteable_type", using: :btree
  add_index "notes", ["noteable_type"], name: "index_notes_on_noteable_type", using: :btree
  add_index "notes", ["project_id", "noteable_type"], name: "index_notes_on_project_id_and_noteable_type", using: :btree
  add_index "notes", ["project_id"], name: "index_notes_on_project_id", using: :btree
  add_index "notes", ["updated_at"], name: "index_notes_on_updated_at", using: :btree

  create_table "notification_settings", force: :cascade do |t|
    t.integer "user_id", null: false
    t.integer "source_id"
    t.string "source_type"
    t.integer "level", default: 0, null: false
    t.datetime "created_at", null: false
    t.datetime "updated_at", null: false
    t.text "events"
  end

  add_index "notification_settings", ["source_id", "source_type"], name: "index_notification_settings_on_source_id_and_source_type", using: :btree
  add_index "notification_settings", ["user_id", "source_id", "source_type"], name: "index_notifications_on_user_id_and_source_id_and_source_type", unique: true, using: :btree
  add_index "notification_settings", ["user_id"], name: "index_notification_settings_on_user_id", using: :btree

  create_table "oauth_access_grants", force: :cascade do |t|
    t.integer "resource_owner_id", null: false
    t.integer "application_id", null: false
    t.string "token", null: false
    t.integer "expires_in", null: false
    t.text "redirect_uri", null: false
    t.datetime "created_at", null: false
    t.datetime "revoked_at"
    t.string "scopes"
  end

  add_index "oauth_access_grants", ["token"], name: "index_oauth_access_grants_on_token", unique: true, using: :btree

  create_table "oauth_access_tokens", force: :cascade do |t|
    t.integer "resource_owner_id"
    t.integer "application_id"
    t.string "token", null: false
    t.string "refresh_token"
    t.integer "expires_in"
    t.datetime "revoked_at"
    t.datetime "created_at", null: false
    t.string "scopes"
  end

  add_index "oauth_access_tokens", ["refresh_token"], name: "index_oauth_access_tokens_on_refresh_token", unique: true, using: :btree
  add_index "oauth_access_tokens", ["resource_owner_id"], name: "index_oauth_access_tokens_on_resource_owner_id", using: :btree
  add_index "oauth_access_tokens", ["token"], name: "index_oauth_access_tokens_on_token", unique: true, using: :btree

  create_table "oauth_applications", force: :cascade do |t|
    t.string "name", null: false
    t.string "uid", null: false
    t.string "secret", null: false
    t.text "redirect_uri", null: false
    t.string "scopes", default: "", null: false
    t.datetime "created_at"
    t.datetime "updated_at"
    t.integer "owner_id"
    t.string "owner_type"
  end

  add_index "oauth_applications", ["owner_id", "owner_type"], name: "index_oauth_applications_on_owner_id_and_owner_type", using: :btree
  add_index "oauth_applications", ["uid"], name: "index_oauth_applications_on_uid", unique: true, using: :btree

  create_table "pages_domains", force: :cascade do |t|
    t.integer "project_id"
    t.text "certificate"
    t.text "encrypted_key"
    t.string "encrypted_key_iv"
    t.string "encrypted_key_salt"
    t.string "domain"
  end

  add_index "pages_domains", ["domain"], name: "index_pages_domains_on_domain", unique: true, using: :btree

  create_table "path_locks", force: :cascade do |t|
    t.string "path", null: false
    t.integer "project_id"
    t.integer "user_id"
    t.datetime "created_at", null: false
    t.datetime "updated_at", null: false
  end

  add_index "path_locks", ["path"], name: "index_path_locks_on_path", using: :btree
  add_index "path_locks", ["project_id"], name: "index_path_locks_on_project_id", using: :btree
  add_index "path_locks", ["user_id"], name: "index_path_locks_on_user_id", using: :btree

  create_table "personal_access_tokens", force: :cascade do |t|
    t.integer "user_id", null: false
    t.string "token", null: false
    t.string "name", null: false
    t.boolean "revoked", default: false
    t.datetime "expires_at"
    t.datetime "created_at", null: false
    t.datetime "updated_at", null: false
  end

  add_index "personal_access_tokens", ["token"], name: "index_personal_access_tokens_on_token", unique: true, using: :btree
  add_index "personal_access_tokens", ["user_id"], name: "index_personal_access_tokens_on_user_id", using: :btree

  create_table "project_features", force: :cascade do |t|
    t.integer "project_id"
    t.integer "merge_requests_access_level"
    t.integer "issues_access_level"
    t.integer "wiki_access_level"
    t.integer "snippets_access_level"
    t.integer "builds_access_level"
    t.datetime "created_at"
    t.datetime "updated_at"
    t.integer "repository_access_level", default: 20, null: false
  end

  add_index "project_features", ["project_id"], name: "index_project_features_on_project_id", using: :btree

  create_table "project_group_links", force: :cascade do |t|
    t.integer "project_id", null: false
    t.integer "group_id", null: false
    t.datetime "created_at"
    t.datetime "updated_at"
    t.integer "group_access", default: 30, null: false
    t.date "expires_at"
  end

  create_table "project_import_data", force: :cascade do |t|
    t.integer "project_id"
    t.text "data"
    t.text "encrypted_credentials"
    t.string "encrypted_credentials_iv"
    t.string "encrypted_credentials_salt"
  end

  create_table "projects", force: :cascade do |t|
    t.string "name"
    t.string "path"
    t.text "description"
    t.datetime "created_at"
    t.datetime "updated_at"
    t.integer "creator_id"
    t.integer "namespace_id"
    t.datetime "last_activity_at"
    t.string "import_url"
    t.integer "visibility_level", default: 0, null: false
    t.boolean "archived", default: false, null: false
    t.string "avatar"
    t.string "import_status"
    t.float "repository_size", default: 0.0
    t.text "merge_requests_template"
    t.integer "star_count", default: 0, null: false
    t.boolean "merge_requests_rebase_enabled", default: false
    t.string "import_type"
    t.string "import_source"
    t.integer "approvals_before_merge", default: 0, null: false
    t.boolean "reset_approvals_on_push", default: true
    t.integer "commit_count", default: 0
    t.boolean "merge_requests_ff_only_enabled", default: false
    t.text "issues_template"
    t.boolean "mirror", default: false, null: false
    t.datetime "mirror_last_update_at"
    t.datetime "mirror_last_successful_update_at"
    t.integer "mirror_user_id"
    t.text "import_error"
    t.integer "ci_id"
    t.boolean "shared_runners_enabled", default: true, null: false
    t.string "runners_token"
    t.string "build_coverage_regex"
    t.boolean "build_allow_git_fetch", default: true, null: false
    t.integer "build_timeout", default: 3600, null: false
    t.boolean "mirror_trigger_builds", default: false, null: false
    t.boolean "pending_delete", default: false
    t.boolean "public_builds", default: true, null: false
    t.boolean "last_repository_check_failed"
    t.datetime "last_repository_check_at"
    t.boolean "container_registry_enabled"
    t.boolean "only_allow_merge_if_build_succeeds", default: false, null: false
    t.boolean "has_external_issue_tracker"
    t.string "repository_storage", default: "default", null: false
    t.boolean "request_access_enabled", default: true, null: false
    t.boolean "has_external_wiki"
    t.boolean "repository_read_only"
    t.boolean "lfs_enabled"
    t.text "description_html"
<<<<<<< HEAD
    t.integer "repository_size_limit"
=======
    t.boolean "only_allow_merge_if_all_discussions_are_resolved", default: false, null: false
>>>>>>> c392b0cc
  end

  add_index "projects", ["ci_id"], name: "index_projects_on_ci_id", using: :btree
  add_index "projects", ["created_at"], name: "index_projects_on_created_at", using: :btree
  add_index "projects", ["creator_id"], name: "index_projects_on_creator_id", using: :btree
  add_index "projects", ["description"], name: "index_projects_on_description_trigram", using: :gin, opclasses: {"description"=>"gin_trgm_ops"}
  add_index "projects", ["last_activity_at"], name: "index_projects_on_last_activity_at", using: :btree
  add_index "projects", ["last_repository_check_failed"], name: "index_projects_on_last_repository_check_failed", using: :btree
  add_index "projects", ["name"], name: "index_projects_on_name_trigram", using: :gin, opclasses: {"name"=>"gin_trgm_ops"}
  add_index "projects", ["namespace_id"], name: "index_projects_on_namespace_id", using: :btree
  add_index "projects", ["path"], name: "index_projects_on_path", using: :btree
  add_index "projects", ["path"], name: "index_projects_on_path_trigram", using: :gin, opclasses: {"path"=>"gin_trgm_ops"}
  add_index "projects", ["pending_delete"], name: "index_projects_on_pending_delete", using: :btree
  add_index "projects", ["runners_token"], name: "index_projects_on_runners_token", using: :btree
  add_index "projects", ["star_count"], name: "index_projects_on_star_count", using: :btree
  add_index "projects", ["visibility_level"], name: "index_projects_on_visibility_level", using: :btree

  create_table "protected_branch_merge_access_levels", force: :cascade do |t|
    t.integer "protected_branch_id", null: false
    t.integer "access_level", default: 40
    t.datetime "created_at", null: false
    t.datetime "updated_at", null: false
    t.integer "user_id"
    t.integer "group_id"
  end

  add_index "protected_branch_merge_access_levels", ["protected_branch_id"], name: "index_protected_branch_merge_access", using: :btree
  add_index "protected_branch_merge_access_levels", ["user_id"], name: "index_protected_branch_merge_access_levels_on_user_id", using: :btree

  create_table "protected_branch_push_access_levels", force: :cascade do |t|
    t.integer "protected_branch_id", null: false
    t.integer "access_level", default: 40
    t.datetime "created_at", null: false
    t.datetime "updated_at", null: false
    t.integer "user_id"
    t.integer "group_id"
  end

  add_index "protected_branch_push_access_levels", ["protected_branch_id"], name: "index_protected_branch_push_access", using: :btree
  add_index "protected_branch_push_access_levels", ["user_id"], name: "index_protected_branch_push_access_levels_on_user_id", using: :btree

  create_table "protected_branches", force: :cascade do |t|
    t.integer "project_id", null: false
    t.string "name", null: false
    t.datetime "created_at"
    t.datetime "updated_at"
  end

  add_index "protected_branches", ["project_id"], name: "index_protected_branches_on_project_id", using: :btree

  create_table "push_rules", force: :cascade do |t|
    t.string "force_push_regex"
    t.string "delete_branch_regex"
    t.string "commit_message_regex"
    t.boolean "deny_delete_tag"
    t.integer "project_id"
    t.datetime "created_at"
    t.datetime "updated_at"
    t.string "author_email_regex"
    t.boolean "member_check", default: false, null: false
    t.string "file_name_regex"
    t.boolean "is_sample", default: false
    t.integer "max_file_size", default: 0, null: false
    t.boolean "prevent_secrets", default: false, null: false
  end

  add_index "push_rules", ["project_id"], name: "index_push_rules_on_project_id", using: :btree

  create_table "releases", force: :cascade do |t|
    t.string "tag"
    t.text "description"
    t.integer "project_id"
    t.datetime "created_at"
    t.datetime "updated_at"
    t.text "description_html"
  end

  add_index "releases", ["project_id", "tag"], name: "index_releases_on_project_id_and_tag", using: :btree
  add_index "releases", ["project_id"], name: "index_releases_on_project_id", using: :btree

  create_table "remote_mirrors", force: :cascade do |t|
    t.integer "project_id"
    t.string "url"
    t.boolean "enabled", default: false
    t.string "update_status"
    t.datetime "last_update_at"
    t.datetime "last_successful_update_at"
    t.string "last_error"
    t.text "encrypted_credentials"
    t.string "encrypted_credentials_iv"
    t.string "encrypted_credentials_salt"
    t.datetime "created_at", null: false
    t.datetime "updated_at", null: false
  end

  add_index "remote_mirrors", ["project_id"], name: "index_remote_mirrors_on_project_id", using: :btree

  create_table "sent_notifications", force: :cascade do |t|
    t.integer "project_id"
    t.integer "noteable_id"
    t.string "noteable_type"
    t.integer "recipient_id"
    t.string "commit_id"
    t.string "reply_key", null: false
    t.string "line_code"
    t.string "note_type"
    t.text "position"
  end

  add_index "sent_notifications", ["reply_key"], name: "index_sent_notifications_on_reply_key", unique: true, using: :btree

  create_table "services", force: :cascade do |t|
    t.string "type"
    t.string "title"
    t.integer "project_id"
    t.datetime "created_at"
    t.datetime "updated_at"
    t.boolean "active", default: false, null: false
    t.text "properties"
    t.boolean "template", default: false
    t.boolean "push_events", default: true
    t.boolean "issues_events", default: true
    t.boolean "merge_requests_events", default: true
    t.boolean "tag_push_events", default: true
    t.boolean "note_events", default: true, null: false
    t.boolean "build_events", default: false, null: false
    t.string "category", default: "common", null: false
    t.boolean "default", default: false
    t.boolean "wiki_page_events", default: true
    t.boolean "pipeline_events", default: false, null: false
    t.boolean "confidential_issues_events", default: true, null: false
  end

  add_index "services", ["project_id"], name: "index_services_on_project_id", using: :btree
  add_index "services", ["template"], name: "index_services_on_template", using: :btree

  create_table "snippets", force: :cascade do |t|
    t.string "title"
    t.text "content"
    t.integer "author_id", null: false
    t.integer "project_id"
    t.datetime "created_at"
    t.datetime "updated_at"
    t.string "file_name"
    t.string "type"
    t.integer "visibility_level", default: 0, null: false
    t.text "title_html"
    t.text "content_html"
  end

  add_index "snippets", ["author_id"], name: "index_snippets_on_author_id", using: :btree
  add_index "snippets", ["file_name"], name: "index_snippets_on_file_name_trigram", using: :gin, opclasses: {"file_name"=>"gin_trgm_ops"}
  add_index "snippets", ["project_id"], name: "index_snippets_on_project_id", using: :btree
  add_index "snippets", ["title"], name: "index_snippets_on_title_trigram", using: :gin, opclasses: {"title"=>"gin_trgm_ops"}
  add_index "snippets", ["updated_at"], name: "index_snippets_on_updated_at", using: :btree
  add_index "snippets", ["visibility_level"], name: "index_snippets_on_visibility_level", using: :btree

  create_table "spam_logs", force: :cascade do |t|
    t.integer "user_id"
    t.string "source_ip"
    t.string "user_agent"
    t.boolean "via_api"
    t.string "noteable_type"
    t.string "title"
    t.text "description"
    t.datetime "created_at", null: false
    t.datetime "updated_at", null: false
    t.boolean "submitted_as_ham", default: false, null: false
  end

  create_table "subscriptions", force: :cascade do |t|
    t.integer "user_id"
    t.integer "subscribable_id"
    t.string "subscribable_type"
    t.boolean "subscribed"
    t.datetime "created_at"
    t.datetime "updated_at"
  end

  add_index "subscriptions", ["subscribable_id", "subscribable_type", "user_id"], name: "subscriptions_user_id_and_ref_fields", unique: true, using: :btree

  create_table "taggings", force: :cascade do |t|
    t.integer "tag_id"
    t.integer "taggable_id"
    t.string "taggable_type"
    t.integer "tagger_id"
    t.string "tagger_type"
    t.string "context"
    t.datetime "created_at"
  end

  add_index "taggings", ["tag_id", "taggable_id", "taggable_type", "context", "tagger_id", "tagger_type"], name: "taggings_idx", unique: true, using: :btree
  add_index "taggings", ["taggable_id", "taggable_type", "context"], name: "index_taggings_on_taggable_id_and_taggable_type_and_context", using: :btree

  create_table "tags", force: :cascade do |t|
    t.string "name"
    t.integer "taggings_count", default: 0
  end

  add_index "tags", ["name"], name: "index_tags_on_name", unique: true, using: :btree

  create_table "todos", force: :cascade do |t|
    t.integer "user_id", null: false
    t.integer "project_id", null: false
    t.integer "target_id"
    t.string "target_type", null: false
    t.integer "author_id"
    t.integer "action", null: false
    t.string "state", null: false
    t.datetime "created_at"
    t.datetime "updated_at"
    t.integer "note_id"
    t.string "commit_id"
  end

  add_index "todos", ["author_id"], name: "index_todos_on_author_id", using: :btree
  add_index "todos", ["commit_id"], name: "index_todos_on_commit_id", using: :btree
  add_index "todos", ["note_id"], name: "index_todos_on_note_id", using: :btree
  add_index "todos", ["project_id"], name: "index_todos_on_project_id", using: :btree
  add_index "todos", ["target_type", "target_id"], name: "index_todos_on_target_type_and_target_id", using: :btree
  add_index "todos", ["user_id"], name: "index_todos_on_user_id", using: :btree

  create_table "trending_projects", force: :cascade do |t|
    t.integer "project_id", null: false
  end

  add_index "trending_projects", ["project_id"], name: "index_trending_projects_on_project_id", using: :btree

  create_table "u2f_registrations", force: :cascade do |t|
    t.text "certificate"
    t.string "key_handle"
    t.string "public_key"
    t.integer "counter"
    t.integer "user_id"
    t.datetime "created_at", null: false
    t.datetime "updated_at", null: false
    t.string "name"
  end

  add_index "u2f_registrations", ["key_handle"], name: "index_u2f_registrations_on_key_handle", using: :btree
  add_index "u2f_registrations", ["user_id"], name: "index_u2f_registrations_on_user_id", using: :btree

  create_table "user_activities", force: :cascade do |t|
    t.integer "user_id"
    t.datetime "last_activity_at", null: false
  end

  add_index "user_activities", ["user_id"], name: "index_user_activities_on_user_id", unique: true, using: :btree

  create_table "user_agent_details", force: :cascade do |t|
    t.string "user_agent", null: false
    t.string "ip_address", null: false
    t.integer "subject_id", null: false
    t.string "subject_type", null: false
    t.boolean "submitted", default: false, null: false
    t.datetime "created_at", null: false
    t.datetime "updated_at", null: false
  end

  create_table "users", force: :cascade do |t|
    t.string "email", default: "", null: false
    t.string "encrypted_password", default: "", null: false
    t.string "reset_password_token"
    t.datetime "reset_password_sent_at"
    t.datetime "remember_created_at"
    t.integer "sign_in_count", default: 0
    t.datetime "current_sign_in_at"
    t.datetime "last_sign_in_at"
    t.string "current_sign_in_ip"
    t.string "last_sign_in_ip"
    t.datetime "created_at"
    t.datetime "updated_at"
    t.string "name"
    t.boolean "admin", default: false, null: false
    t.integer "projects_limit", default: 10
    t.string "skype", default: "", null: false
    t.string "linkedin", default: "", null: false
    t.string "twitter", default: "", null: false
    t.string "authentication_token"
    t.integer "theme_id", default: 1, null: false
    t.string "bio"
    t.integer "failed_attempts", default: 0
    t.datetime "locked_at"
    t.string "username"
    t.boolean "can_create_group", default: true, null: false
    t.boolean "can_create_team", default: true, null: false
    t.string "state"
    t.integer "color_scheme_id", default: 1, null: false
    t.datetime "password_expires_at"
    t.integer "created_by_id"
    t.datetime "last_credential_check_at"
    t.string "avatar"
    t.string "confirmation_token"
    t.datetime "confirmed_at"
    t.datetime "confirmation_sent_at"
    t.string "unconfirmed_email"
    t.boolean "hide_no_ssh_key", default: false
    t.string "website_url", default: "", null: false
    t.datetime "admin_email_unsubscribed_at"
    t.string "notification_email"
    t.boolean "hide_no_password", default: false
    t.boolean "password_automatically_set", default: false
    t.string "location"
    t.string "encrypted_otp_secret"
    t.string "encrypted_otp_secret_iv"
    t.string "encrypted_otp_secret_salt"
    t.boolean "otp_required_for_login", default: false, null: false
    t.text "otp_backup_codes"
    t.string "public_email", default: "", null: false
    t.integer "dashboard", default: 0
    t.integer "project_view", default: 0
    t.integer "consumed_timestep"
    t.integer "layout", default: 0
    t.boolean "hide_project_limit", default: false
    t.text "note"
    t.string "unlock_token"
    t.datetime "otp_grace_period_started_at"
    t.boolean "ldap_email", default: false, null: false
    t.boolean "external", default: false
    t.string "organization"
  end

  add_index "users", ["admin"], name: "index_users_on_admin", using: :btree
  add_index "users", ["authentication_token"], name: "index_users_on_authentication_token", unique: true, using: :btree
  add_index "users", ["confirmation_token"], name: "index_users_on_confirmation_token", unique: true, using: :btree
  add_index "users", ["created_at"], name: "index_users_on_created_at", using: :btree
  add_index "users", ["current_sign_in_at"], name: "index_users_on_current_sign_in_at", using: :btree
  add_index "users", ["email"], name: "index_users_on_email", unique: true, using: :btree
  add_index "users", ["email"], name: "index_users_on_email_trigram", using: :gin, opclasses: {"email"=>"gin_trgm_ops"}
  add_index "users", ["name"], name: "index_users_on_name", using: :btree
  add_index "users", ["name"], name: "index_users_on_name_trigram", using: :gin, opclasses: {"name"=>"gin_trgm_ops"}
  add_index "users", ["reset_password_token"], name: "index_users_on_reset_password_token", unique: true, using: :btree
  add_index "users", ["state"], name: "index_users_on_state", using: :btree
  add_index "users", ["username"], name: "index_users_on_username", using: :btree
  add_index "users", ["username"], name: "index_users_on_username_trigram", using: :gin, opclasses: {"username"=>"gin_trgm_ops"}

  create_table "users_star_projects", force: :cascade do |t|
    t.integer "project_id", null: false
    t.integer "user_id", null: false
    t.datetime "created_at"
    t.datetime "updated_at"
  end

  add_index "users_star_projects", ["project_id"], name: "index_users_star_projects_on_project_id", using: :btree
  add_index "users_star_projects", ["user_id", "project_id"], name: "index_users_star_projects_on_user_id_and_project_id", unique: true, using: :btree
  add_index "users_star_projects", ["user_id"], name: "index_users_star_projects_on_user_id", using: :btree

  create_table "web_hooks", force: :cascade do |t|
    t.string "url", limit: 2000
    t.integer "project_id"
    t.datetime "created_at"
    t.datetime "updated_at"
    t.string "type", default: "ProjectHook"
    t.integer "service_id"
    t.boolean "push_events", default: true, null: false
    t.boolean "issues_events", default: false, null: false
    t.boolean "merge_requests_events", default: false, null: false
    t.boolean "tag_push_events", default: false
    t.integer "group_id"
    t.boolean "note_events", default: false, null: false
    t.boolean "enable_ssl_verification", default: true
    t.boolean "build_events", default: false, null: false
    t.string "token"
    t.boolean "wiki_page_events", default: false, null: false
    t.boolean "pipeline_events", default: false, null: false
    t.boolean "confidential_issues_events", default: false, null: false
  end

  add_index "web_hooks", ["project_id"], name: "index_web_hooks_on_project_id", using: :btree

  add_foreign_key "approver_groups", "namespaces", column: "group_id", on_delete: :cascade
  add_foreign_key "boards", "projects"
  add_foreign_key "issue_metrics", "issues", on_delete: :cascade
  add_foreign_key "label_priorities", "labels", on_delete: :cascade
  add_foreign_key "label_priorities", "projects", on_delete: :cascade
  add_foreign_key "labels", "namespaces", column: "group_id", on_delete: :cascade
  add_foreign_key "lists", "boards"
  add_foreign_key "lists", "labels"
  add_foreign_key "merge_request_metrics", "merge_requests", on_delete: :cascade
  add_foreign_key "merge_requests_closing_issues", "issues", on_delete: :cascade
  add_foreign_key "merge_requests_closing_issues", "merge_requests", on_delete: :cascade
  add_foreign_key "path_locks", "projects"
  add_foreign_key "path_locks", "users"
  add_foreign_key "personal_access_tokens", "users"
  add_foreign_key "protected_branch_merge_access_levels", "namespaces", column: "group_id"
  add_foreign_key "protected_branch_merge_access_levels", "protected_branches"
  add_foreign_key "protected_branch_merge_access_levels", "users"
  add_foreign_key "protected_branch_push_access_levels", "namespaces", column: "group_id"
  add_foreign_key "protected_branch_push_access_levels", "protected_branches"
  add_foreign_key "protected_branch_push_access_levels", "users"
  add_foreign_key "remote_mirrors", "projects"
  add_foreign_key "trending_projects", "projects", on_delete: :cascade
  add_foreign_key "u2f_registrations", "users"
  add_foreign_key "user_activities", "users", on_delete: :cascade
end<|MERGE_RESOLUTION|>--- conflicted
+++ resolved
@@ -91,15 +91,11 @@
     t.integer "container_registry_token_expire_delay", default: 5
     t.text "after_sign_up_text"
     t.boolean "user_default_external", default: false, null: false
-<<<<<<< HEAD
     t.boolean "elasticsearch_indexing", default: false, null: false
     t.boolean "elasticsearch_search", default: false, null: false
     t.string "elasticsearch_host", default: "localhost"
     t.string "elasticsearch_port", default: "9200"
-    t.string "repository_storage", default: "default"
-=======
     t.string "repository_storages", default: "default"
->>>>>>> c392b0cc
     t.string "enabled_git_access_protocol"
     t.boolean "domain_blacklist_enabled", default: false
     t.text "domain_blacklist"
@@ -1045,11 +1041,8 @@
     t.boolean "repository_read_only"
     t.boolean "lfs_enabled"
     t.text "description_html"
-<<<<<<< HEAD
     t.integer "repository_size_limit"
-=======
     t.boolean "only_allow_merge_if_all_discussions_are_resolved", default: false, null: false
->>>>>>> c392b0cc
   end
 
   add_index "projects", ["ci_id"], name: "index_projects_on_ci_id", using: :btree
