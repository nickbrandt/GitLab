# This file is auto-generated from the current state of the database. Instead
# of editing this file, please use the migrations feature of Active Record to
# incrementally modify your database, and then regenerate this schema definition.
#
# Note that this schema.rb definition is the authoritative source for your
# database schema. If you need to create the application database on another
# system, you should be using db:schema:load, not running all the migrations
# from scratch. The latter is a flawed and unsustainable approach (the more migrations
# you'll amass, the slower it'll run and the greater likelihood for issues).
#
# It's strongly recommended that you check this file into your version control system.

ActiveRecord::Schema.define(version: 20190103140724) do

  # These are extensions that must be enabled in order to support this database
  enable_extension "plpgsql"
  enable_extension "pg_trgm"

  create_table "abuse_reports", force: :cascade do |t|
    t.integer "reporter_id"
    t.integer "user_id"
    t.text "message"
    t.datetime "created_at"
    t.datetime "updated_at"
    t.text "message_html"
    t.integer "cached_markdown_version"
  end

  create_table "appearances", force: :cascade do |t|
    t.string "title", null: false
    t.text "description", null: false
    t.string "logo"
    t.integer "updated_by"
    t.string "header_logo"
    t.datetime_with_timezone "created_at", null: false
    t.datetime_with_timezone "updated_at", null: false
    t.text "description_html"
    t.integer "cached_markdown_version"
    t.text "new_project_guidelines"
    t.text "new_project_guidelines_html"
    t.text "header_message"
    t.text "header_message_html"
    t.text "footer_message"
    t.text "footer_message_html"
    t.text "message_background_color"
    t.text "message_font_color"
    t.string "favicon"
  end

  create_table "application_setting_terms", force: :cascade do |t|
    t.integer "cached_markdown_version"
    t.text "terms", null: false
    t.text "terms_html"
  end

  create_table "application_settings", force: :cascade do |t|
    t.integer "default_projects_limit"
    t.boolean "signup_enabled"
    t.boolean "gravatar_enabled"
    t.text "sign_in_text"
    t.datetime "created_at"
    t.datetime "updated_at"
    t.string "home_page_url"
    t.integer "default_branch_protection", default: 2
    t.text "help_text"
    t.text "restricted_visibility_levels"
    t.boolean "version_check_enabled", default: true
    t.integer "max_attachment_size", default: 10, null: false
    t.integer "default_project_visibility"
    t.integer "default_snippet_visibility"
    t.text "domain_whitelist"
    t.boolean "user_oauth_applications", default: true
    t.string "after_sign_out_path"
    t.integer "session_expire_delay", default: 10080, null: false
    t.text "import_sources"
    t.text "help_page_text"
    t.string "admin_notification_email"
    t.boolean "shared_runners_enabled", default: true, null: false
    t.integer "max_artifacts_size", default: 100, null: false
    t.string "runners_registration_token"
    t.integer "max_pages_size", default: 100, null: false
    t.boolean "require_two_factor_authentication", default: false
    t.integer "two_factor_grace_period", default: 48
    t.boolean "metrics_enabled", default: false
    t.string "metrics_host", default: "localhost"
    t.integer "metrics_pool_size", default: 16
    t.integer "metrics_timeout", default: 10
    t.integer "metrics_method_call_threshold", default: 10
    t.boolean "recaptcha_enabled", default: false
    t.string "recaptcha_site_key"
    t.string "recaptcha_private_key"
    t.integer "metrics_port", default: 8089
    t.boolean "akismet_enabled", default: false
    t.string "akismet_api_key"
    t.integer "metrics_sample_interval", default: 15
    t.boolean "sentry_enabled", default: false
    t.string "sentry_dsn"
    t.boolean "email_author_in_body", default: false
    t.integer "default_group_visibility"
    t.boolean "repository_checks_enabled", default: false
    t.text "shared_runners_text"
    t.integer "metrics_packet_size", default: 1
    t.text "disabled_oauth_sign_in_sources"
    t.string "health_check_access_token"
    t.boolean "send_user_confirmation_email", default: false
    t.integer "container_registry_token_expire_delay", default: 5
    t.text "after_sign_up_text"
    t.boolean "user_default_external", default: false, null: false
    t.boolean "elasticsearch_indexing", default: false, null: false
    t.boolean "elasticsearch_search", default: false, null: false
    t.string "repository_storages", default: "default"
    t.string "enabled_git_access_protocol"
    t.boolean "domain_blacklist_enabled", default: false
    t.text "domain_blacklist"
    t.boolean "usage_ping_enabled", default: true, null: false
    t.text "sign_in_text_html"
    t.text "help_page_text_html"
    t.text "shared_runners_text_html"
    t.text "after_sign_up_text_html"
    t.integer "rsa_key_restriction", default: 0, null: false
    t.integer "dsa_key_restriction", default: -1, null: false
    t.integer "ecdsa_key_restriction", default: 0, null: false
    t.integer "ed25519_key_restriction", default: 0, null: false
    t.boolean "housekeeping_enabled", default: true, null: false
    t.boolean "housekeeping_bitmaps_enabled", default: true, null: false
    t.integer "housekeeping_incremental_repack_period", default: 10, null: false
    t.integer "housekeeping_full_repack_period", default: 50, null: false
    t.integer "housekeeping_gc_period", default: 200, null: false
    t.boolean "html_emails_enabled", default: true
    t.string "plantuml_url"
    t.boolean "plantuml_enabled"
    t.integer "shared_runners_minutes", default: 0, null: false
    t.bigint "repository_size_limit", default: 0
    t.integer "terminal_max_session_time", default: 0, null: false
    t.integer "unique_ips_limit_per_user"
    t.integer "unique_ips_limit_time_window"
    t.boolean "unique_ips_limit_enabled", default: false, null: false
    t.string "default_artifacts_expire_in", default: "0", null: false
    t.string "elasticsearch_url", default: "http://localhost:9200"
    t.boolean "elasticsearch_aws", default: false, null: false
    t.string "elasticsearch_aws_region", default: "us-east-1"
    t.string "elasticsearch_aws_access_key"
    t.string "elasticsearch_aws_secret_access_key"
    t.integer "geo_status_timeout", default: 10
    t.string "uuid"
    t.decimal "polling_interval_multiplier", default: "1.0", null: false
    t.boolean "elasticsearch_experimental_indexer"
    t.integer "cached_markdown_version"
    t.boolean "clientside_sentry_enabled", default: false, null: false
    t.string "clientside_sentry_dsn"
    t.boolean "check_namespace_plan", default: false, null: false
    t.integer "mirror_max_delay", default: 300, null: false
    t.integer "mirror_max_capacity", default: 100, null: false
    t.integer "mirror_capacity_threshold", default: 50, null: false
    t.boolean "prometheus_metrics_enabled", default: true, null: false
    t.boolean "authorized_keys_enabled", default: true, null: false
    t.boolean "help_page_hide_commercial_content", default: false
    t.string "help_page_support_url"
    t.boolean "slack_app_enabled", default: false
    t.string "slack_app_id"
    t.string "slack_app_secret"
    t.string "slack_app_verification_token"
    t.integer "performance_bar_allowed_group_id"
    t.boolean "allow_group_owners_to_manage_ldap", default: true, null: false
    t.boolean "hashed_storage_enabled", default: false, null: false
    t.boolean "project_export_enabled", default: true, null: false
    t.boolean "auto_devops_enabled", default: true, null: false
    t.boolean "throttle_unauthenticated_enabled", default: false, null: false
    t.integer "throttle_unauthenticated_requests_per_period", default: 3600, null: false
    t.integer "throttle_unauthenticated_period_in_seconds", default: 3600, null: false
    t.boolean "throttle_authenticated_api_enabled", default: false, null: false
    t.integer "throttle_authenticated_api_requests_per_period", default: 7200, null: false
    t.integer "throttle_authenticated_api_period_in_seconds", default: 3600, null: false
    t.boolean "throttle_authenticated_web_enabled", default: false, null: false
    t.integer "throttle_authenticated_web_requests_per_period", default: 7200, null: false
    t.integer "throttle_authenticated_web_period_in_seconds", default: 3600, null: false
    t.integer "gitaly_timeout_default", default: 55, null: false
    t.integer "gitaly_timeout_medium", default: 30, null: false
    t.integer "gitaly_timeout_fast", default: 10, null: false
    t.boolean "mirror_available", default: true, null: false
    t.integer "default_project_creation", default: 2, null: false
    t.boolean "password_authentication_enabled_for_web"
    t.boolean "password_authentication_enabled_for_git", default: true, null: false
    t.string "auto_devops_domain"
    t.boolean "external_authorization_service_enabled", default: false, null: false
    t.string "external_authorization_service_url"
    t.string "external_authorization_service_default_label"
    t.boolean "pages_domain_verification_enabled", default: true, null: false
    t.string "user_default_internal_regex"
    t.boolean "allow_local_requests_from_hooks_and_services", default: false, null: false
    t.float "external_authorization_service_timeout", default: 0.5
    t.text "external_auth_client_cert"
    t.text "encrypted_external_auth_client_key"
    t.string "encrypted_external_auth_client_key_iv"
    t.string "encrypted_external_auth_client_key_pass"
    t.string "encrypted_external_auth_client_key_pass_iv"
    t.string "email_additional_text"
    t.boolean "enforce_terms", default: false
    t.integer "file_template_project_id"
    t.boolean "pseudonymizer_enabled", default: false, null: false
    t.boolean "hide_third_party_offers", default: false, null: false
    t.boolean "snowplow_enabled", default: false, null: false
    t.string "snowplow_collector_uri"
    t.string "snowplow_site_id"
    t.string "snowplow_cookie_domain"
    t.boolean "instance_statistics_visibility_private", default: false, null: false
    t.boolean "web_ide_clientside_preview_enabled", default: false, null: false
    t.boolean "user_show_add_ssh_key_message", default: true, null: false
    t.integer "custom_project_templates_group_id"
    t.integer "usage_stats_set_by_user_id"
    t.integer "receive_max_input_size"
    t.integer "diff_max_patch_bytes", default: 102400, null: false
    t.integer "archive_builds_in_seconds"
    t.string "commit_email_hostname"
    t.boolean "protected_ci_variables", default: false, null: false
    t.string "runners_registration_token_encrypted"
    t.index ["custom_project_templates_group_id"], name: "index_application_settings_on_custom_project_templates_group_id", using: :btree
    t.index ["file_template_project_id"], name: "index_application_settings_on_file_template_project_id", using: :btree
    t.index ["usage_stats_set_by_user_id"], name: "index_application_settings_on_usage_stats_set_by_user_id", using: :btree
  end

<<<<<<< HEAD
=======
  create_table "approval_merge_request_rule_sources", id: :bigserial, force: :cascade do |t|
    t.bigint "approval_merge_request_rule_id", null: false
    t.bigint "approval_project_rule_id", null: false
    t.index ["approval_merge_request_rule_id"], name: "index_approval_merge_request_rule_sources_1", unique: true, using: :btree
    t.index ["approval_project_rule_id"], name: "index_approval_merge_request_rule_sources_2", using: :btree
  end

  create_table "approval_merge_request_rules", id: :bigserial, force: :cascade do |t|
    t.datetime_with_timezone "created_at", null: false
    t.datetime_with_timezone "updated_at", null: false
    t.integer "merge_request_id", null: false
    t.integer "approvals_required", limit: 2, default: 0, null: false
    t.boolean "code_owner", default: false, null: false
    t.string "name", null: false
    t.index ["merge_request_id", "code_owner"], name: "index_approval_merge_request_rules_1", using: :btree
  end

  create_table "approval_merge_request_rules_approved_approvers", id: :bigserial, force: :cascade do |t|
    t.bigint "approval_merge_request_rule_id", null: false
    t.integer "user_id", null: false
    t.index ["approval_merge_request_rule_id", "user_id"], name: "index_approval_merge_request_rules_approved_approvers_1", unique: true, using: :btree
    t.index ["user_id"], name: "index_approval_merge_request_rules_approved_approvers_2", using: :btree
  end

  create_table "approval_merge_request_rules_groups", id: :bigserial, force: :cascade do |t|
    t.bigint "approval_merge_request_rule_id", null: false
    t.integer "group_id", null: false
    t.index ["approval_merge_request_rule_id", "group_id"], name: "index_approval_merge_request_rules_groups_1", unique: true, using: :btree
    t.index ["group_id"], name: "index_approval_merge_request_rules_groups_2", using: :btree
  end

  create_table "approval_merge_request_rules_users", id: :bigserial, force: :cascade do |t|
    t.bigint "approval_merge_request_rule_id", null: false
    t.integer "user_id", null: false
    t.index ["approval_merge_request_rule_id", "user_id"], name: "index_approval_merge_request_rules_users_1", unique: true, using: :btree
    t.index ["user_id"], name: "index_approval_merge_request_rules_users_2", using: :btree
  end

  create_table "approval_project_rules", id: :bigserial, force: :cascade do |t|
    t.datetime_with_timezone "created_at", null: false
    t.datetime_with_timezone "updated_at", null: false
    t.integer "project_id", null: false
    t.integer "approvals_required", limit: 2, default: 0, null: false
    t.string "name", null: false
    t.index ["project_id"], name: "index_approval_project_rules_on_project_id", using: :btree
  end

  create_table "approval_project_rules_groups", id: :bigserial, force: :cascade do |t|
    t.bigint "approval_project_rule_id", null: false
    t.integer "group_id", null: false
    t.index ["approval_project_rule_id", "group_id"], name: "index_approval_project_rules_groups_1", unique: true, using: :btree
    t.index ["group_id"], name: "index_approval_project_rules_groups_2", using: :btree
  end

  create_table "approval_project_rules_users", id: :bigserial, force: :cascade do |t|
    t.bigint "approval_project_rule_id", null: false
    t.integer "user_id", null: false
    t.index ["approval_project_rule_id", "user_id"], name: "index_approval_project_rules_users_1", unique: true, using: :btree
    t.index ["user_id"], name: "index_approval_project_rules_users_2", using: :btree
  end

>>>>>>> a29ae2bb
  create_table "approvals", force: :cascade do |t|
    t.integer "merge_request_id", null: false
    t.integer "user_id", null: false
    t.datetime "created_at"
    t.datetime "updated_at"
    t.index ["merge_request_id"], name: "index_approvals_on_merge_request_id", using: :btree
  end

  create_table "approver_groups", force: :cascade do |t|
    t.integer "target_id", null: false
    t.string "target_type", null: false
    t.integer "group_id", null: false
    t.datetime "created_at"
    t.datetime "updated_at"
    t.index ["group_id"], name: "index_approver_groups_on_group_id", using: :btree
    t.index ["target_id", "target_type"], name: "index_approver_groups_on_target_id_and_target_type", using: :btree
  end

  create_table "approvers", force: :cascade do |t|
    t.integer "target_id", null: false
    t.string "target_type"
    t.integer "user_id", null: false
    t.datetime "created_at"
    t.datetime "updated_at"
    t.index ["target_id", "target_type"], name: "index_approvers_on_target_id_and_target_type", using: :btree
    t.index ["user_id"], name: "index_approvers_on_user_id", using: :btree
  end

  create_table "audit_events", force: :cascade do |t|
    t.integer "author_id", null: false
    t.string "type", null: false
    t.integer "entity_id", null: false
    t.string "entity_type", null: false
    t.text "details"
    t.datetime "created_at"
    t.datetime "updated_at"
    t.index ["entity_id", "entity_type"], name: "index_audit_events_on_entity_id_and_entity_type", using: :btree
  end

  create_table "award_emoji", force: :cascade do |t|
    t.string "name"
    t.integer "user_id"
    t.integer "awardable_id"
    t.string "awardable_type"
    t.datetime "created_at"
    t.datetime "updated_at"
    t.index ["awardable_type", "awardable_id"], name: "index_award_emoji_on_awardable_type_and_awardable_id", using: :btree
    t.index ["user_id", "name"], name: "index_award_emoji_on_user_id_and_name", using: :btree
  end

  create_table "badges", force: :cascade do |t|
    t.string "link_url", null: false
    t.string "image_url", null: false
    t.integer "project_id"
    t.integer "group_id"
    t.string "type", null: false
    t.datetime_with_timezone "created_at", null: false
    t.datetime_with_timezone "updated_at", null: false
    t.index ["group_id"], name: "index_badges_on_group_id", using: :btree
    t.index ["project_id"], name: "index_badges_on_project_id", using: :btree
  end

  create_table "board_assignees", force: :cascade do |t|
    t.integer "board_id", null: false
    t.integer "assignee_id", null: false
    t.index ["assignee_id"], name: "index_board_assignees_on_assignee_id", using: :btree
    t.index ["board_id", "assignee_id"], name: "index_board_assignees_on_board_id_and_assignee_id", unique: true, using: :btree
  end

  create_table "board_group_recent_visits", id: :bigserial, force: :cascade do |t|
    t.datetime_with_timezone "created_at", null: false
    t.datetime_with_timezone "updated_at", null: false
    t.integer "user_id"
    t.integer "board_id"
    t.integer "group_id"
    t.index ["board_id"], name: "index_board_group_recent_visits_on_board_id", using: :btree
    t.index ["group_id"], name: "index_board_group_recent_visits_on_group_id", using: :btree
    t.index ["user_id", "group_id", "board_id"], name: "index_board_group_recent_visits_on_user_group_and_board", unique: true, using: :btree
    t.index ["user_id"], name: "index_board_group_recent_visits_on_user_id", using: :btree
  end

  create_table "board_labels", force: :cascade do |t|
    t.integer "board_id", null: false
    t.integer "label_id", null: false
    t.index ["board_id", "label_id"], name: "index_board_labels_on_board_id_and_label_id", unique: true, using: :btree
    t.index ["label_id"], name: "index_board_labels_on_label_id", using: :btree
  end

  create_table "board_project_recent_visits", id: :bigserial, force: :cascade do |t|
    t.datetime_with_timezone "created_at", null: false
    t.datetime_with_timezone "updated_at", null: false
    t.integer "user_id"
    t.integer "project_id"
    t.integer "board_id"
    t.index ["board_id"], name: "index_board_project_recent_visits_on_board_id", using: :btree
    t.index ["project_id"], name: "index_board_project_recent_visits_on_project_id", using: :btree
    t.index ["user_id", "project_id", "board_id"], name: "index_board_project_recent_visits_on_user_project_and_board", unique: true, using: :btree
    t.index ["user_id"], name: "index_board_project_recent_visits_on_user_id", using: :btree
  end

  create_table "boards", force: :cascade do |t|
    t.integer "project_id"
    t.datetime "created_at", null: false
    t.datetime "updated_at", null: false
    t.string "name", default: "Development", null: false
    t.integer "milestone_id"
    t.integer "group_id"
    t.integer "weight"
    t.index ["group_id"], name: "index_boards_on_group_id", using: :btree
    t.index ["milestone_id"], name: "index_boards_on_milestone_id", using: :btree
    t.index ["project_id"], name: "index_boards_on_project_id", using: :btree
  end

  create_table "broadcast_messages", force: :cascade do |t|
    t.text "message", null: false
    t.datetime "starts_at", null: false
    t.datetime "ends_at", null: false
    t.datetime "created_at", null: false
    t.datetime "updated_at", null: false
    t.string "color"
    t.string "font"
    t.text "message_html", null: false
    t.integer "cached_markdown_version"
    t.index ["starts_at", "ends_at", "id"], name: "index_broadcast_messages_on_starts_at_and_ends_at_and_id", using: :btree
  end

  create_table "chat_names", force: :cascade do |t|
    t.integer "user_id", null: false
    t.integer "service_id", null: false
    t.string "team_id", null: false
    t.string "team_domain"
    t.string "chat_id", null: false
    t.string "chat_name"
    t.datetime "last_used_at"
    t.datetime "created_at", null: false
    t.datetime "updated_at", null: false
    t.index ["service_id", "team_id", "chat_id"], name: "index_chat_names_on_service_id_and_team_id_and_chat_id", unique: true, using: :btree
    t.index ["user_id", "service_id"], name: "index_chat_names_on_user_id_and_service_id", unique: true, using: :btree
  end

  create_table "chat_teams", force: :cascade do |t|
    t.integer "namespace_id", null: false
    t.string "team_id"
    t.string "name"
    t.datetime "created_at", null: false
    t.datetime "updated_at", null: false
    t.index ["namespace_id"], name: "index_chat_teams_on_namespace_id", unique: true, using: :btree
  end

  create_table "ci_build_trace_chunks", id: :bigserial, force: :cascade do |t|
    t.integer "build_id", null: false
    t.integer "chunk_index", null: false
    t.integer "data_store", null: false
    t.binary "raw_data"
    t.index ["build_id", "chunk_index"], name: "index_ci_build_trace_chunks_on_build_id_and_chunk_index", unique: true, using: :btree
  end

  create_table "ci_build_trace_section_names", force: :cascade do |t|
    t.integer "project_id", null: false
    t.string "name", null: false
    t.index ["project_id", "name"], name: "index_ci_build_trace_section_names_on_project_id_and_name", unique: true, using: :btree
  end

  create_table "ci_build_trace_sections", force: :cascade do |t|
    t.integer "project_id", null: false
    t.datetime "date_start", null: false
    t.datetime "date_end", null: false
    t.bigint "byte_start", null: false
    t.bigint "byte_end", null: false
    t.integer "build_id", null: false
    t.integer "section_name_id", null: false
    t.index ["build_id", "section_name_id"], name: "index_ci_build_trace_sections_on_build_id_and_section_name_id", unique: true, using: :btree
    t.index ["project_id"], name: "index_ci_build_trace_sections_on_project_id", using: :btree
    t.index ["section_name_id"], name: "index_ci_build_trace_sections_on_section_name_id", using: :btree
  end

  create_table "ci_builds", force: :cascade do |t|
    t.string "status"
    t.datetime "finished_at"
    t.text "trace"
    t.datetime "created_at"
    t.datetime "updated_at"
    t.datetime "started_at"
    t.integer "runner_id"
    t.float "coverage"
    t.integer "commit_id"
    t.text "commands"
    t.string "name"
    t.text "options"
    t.boolean "allow_failure", default: false, null: false
    t.string "stage"
    t.integer "trigger_request_id"
    t.integer "stage_idx"
    t.boolean "tag"
    t.string "ref"
    t.integer "user_id"
    t.string "type"
    t.string "target_url"
    t.string "description"
    t.text "artifacts_file"
    t.integer "project_id"
    t.text "artifacts_metadata"
    t.integer "erased_by_id"
    t.datetime "erased_at"
    t.datetime "artifacts_expire_at"
    t.string "environment"
    t.bigint "artifacts_size"
    t.string "when"
    t.text "yaml_variables"
    t.datetime "queued_at"
    t.string "token"
    t.integer "lock_version"
    t.string "coverage_regex"
    t.integer "auto_canceled_by_id"
    t.boolean "retried"
    t.integer "stage_id"
    t.integer "artifacts_file_store"
    t.integer "artifacts_metadata_store"
    t.boolean "protected"
    t.integer "failure_reason"
    t.datetime_with_timezone "scheduled_at"
    t.string "token_encrypted"
    t.index ["artifacts_expire_at"], name: "index_ci_builds_on_artifacts_expire_at", where: "(artifacts_file <> ''::text)", using: :btree
    t.index ["auto_canceled_by_id"], name: "index_ci_builds_on_auto_canceled_by_id", using: :btree
    t.index ["commit_id", "artifacts_expire_at", "id"], name: "index_ci_builds_on_commit_id_and_artifacts_expireatandidpartial", where: "(((type)::text = 'Ci::Build'::text) AND ((retried = false) OR (retried IS NULL)) AND ((name)::text = ANY (ARRAY[('sast'::character varying)::text, ('dependency_scanning'::character varying)::text, ('sast:container'::character varying)::text, ('container_scanning'::character varying)::text, ('dast'::character varying)::text])))", using: :btree
    t.index ["commit_id", "stage_idx", "created_at"], name: "index_ci_builds_on_commit_id_and_stage_idx_and_created_at", using: :btree
    t.index ["commit_id", "status", "type"], name: "index_ci_builds_on_commit_id_and_status_and_type", using: :btree
    t.index ["commit_id", "type", "name", "ref"], name: "index_ci_builds_on_commit_id_and_type_and_name_and_ref", using: :btree
    t.index ["commit_id", "type", "ref"], name: "index_ci_builds_on_commit_id_and_type_and_ref", using: :btree
    t.index ["id"], name: "partial_index_ci_builds_on_id_with_legacy_artifacts", where: "(artifacts_file <> ''::text)", using: :btree
    t.index ["name"], name: "index_ci_builds_on_name_for_security_products_values", where: "((name)::text = ANY (ARRAY[('container_scanning'::character varying)::text, ('dast'::character varying)::text, ('dependency_scanning'::character varying)::text, ('license_management'::character varying)::text, ('sast'::character varying)::text]))", using: :btree
    t.index ["project_id", "id"], name: "index_ci_builds_on_project_id_and_id", using: :btree
    t.index ["project_id", "status"], name: "index_ci_builds_project_id_and_status_for_live_jobs_partial2", where: "(((type)::text = 'Ci::Build'::text) AND ((status)::text = ANY (ARRAY[('running'::character varying)::text, ('pending'::character varying)::text, ('created'::character varying)::text])))", using: :btree
    t.index ["protected"], name: "index_ci_builds_on_protected", using: :btree
    t.index ["runner_id"], name: "index_ci_builds_on_runner_id", using: :btree
    t.index ["scheduled_at"], name: "partial_index_ci_builds_on_scheduled_at_with_scheduled_jobs", where: "((scheduled_at IS NOT NULL) AND ((type)::text = 'Ci::Build'::text) AND ((status)::text = 'scheduled'::text))", using: :btree
    t.index ["stage_id", "stage_idx"], name: "tmp_build_stage_position_index", where: "(stage_idx IS NOT NULL)", using: :btree
    t.index ["stage_id"], name: "index_ci_builds_on_stage_id", using: :btree
    t.index ["status", "type", "runner_id"], name: "index_ci_builds_on_status_and_type_and_runner_id", using: :btree
    t.index ["token"], name: "index_ci_builds_on_token", unique: true, using: :btree
    t.index ["token_encrypted"], name: "index_ci_builds_on_token_encrypted", unique: true, where: "(token_encrypted IS NOT NULL)", using: :btree
    t.index ["updated_at"], name: "index_ci_builds_on_updated_at", using: :btree
    t.index ["user_id"], name: "index_ci_builds_on_user_id", using: :btree
  end

  create_table "ci_builds_metadata", force: :cascade do |t|
    t.integer "build_id", null: false
    t.integer "project_id", null: false
    t.integer "timeout"
    t.integer "timeout_source", default: 1, null: false
    t.jsonb "config_options"
    t.jsonb "config_variables"
    t.index ["build_id"], name: "index_ci_builds_metadata_on_build_id", unique: true, using: :btree
    t.index ["project_id"], name: "index_ci_builds_metadata_on_project_id", using: :btree
  end

  create_table "ci_builds_runner_session", id: :bigserial, force: :cascade do |t|
    t.integer "build_id", null: false
    t.string "url", null: false
    t.string "certificate"
    t.string "authorization"
    t.index ["build_id"], name: "index_ci_builds_runner_session_on_build_id", unique: true, using: :btree
  end

  create_table "ci_group_variables", force: :cascade do |t|
    t.string "key", null: false
    t.text "value"
    t.text "encrypted_value"
    t.string "encrypted_value_salt"
    t.string "encrypted_value_iv"
    t.integer "group_id", null: false
    t.boolean "protected", default: false, null: false
    t.datetime_with_timezone "created_at", null: false
    t.datetime_with_timezone "updated_at", null: false
    t.index ["group_id", "key"], name: "index_ci_group_variables_on_group_id_and_key", unique: true, using: :btree
  end

  create_table "ci_job_artifacts", force: :cascade do |t|
    t.integer "project_id", null: false
    t.integer "job_id", null: false
    t.integer "file_type", null: false
    t.bigint "size"
    t.datetime_with_timezone "created_at", null: false
    t.datetime_with_timezone "updated_at", null: false
    t.datetime_with_timezone "expire_at"
    t.string "file"
    t.integer "file_store"
    t.binary "file_sha256"
    t.integer "file_format", limit: 2
    t.integer "file_location", limit: 2
    t.index ["expire_at", "job_id"], name: "index_ci_job_artifacts_on_expire_at_and_job_id", using: :btree
    t.index ["file_store"], name: "index_ci_job_artifacts_on_file_store", using: :btree
    t.index ["job_id", "file_type"], name: "index_ci_job_artifacts_on_job_id_and_file_type", unique: true, using: :btree
    t.index ["project_id"], name: "index_ci_job_artifacts_on_project_id", using: :btree
  end

  create_table "ci_pipeline_chat_data", id: :bigserial, force: :cascade do |t|
    t.integer "pipeline_id", null: false
    t.integer "chat_name_id", null: false
    t.text "response_url", null: false
    t.index ["chat_name_id"], name: "index_ci_pipeline_chat_data_on_chat_name_id", using: :btree
    t.index ["pipeline_id"], name: "index_ci_pipeline_chat_data_on_pipeline_id", unique: true, using: :btree
  end

  create_table "ci_pipeline_schedule_variables", force: :cascade do |t|
    t.string "key", null: false
    t.text "value"
    t.text "encrypted_value"
    t.string "encrypted_value_salt"
    t.string "encrypted_value_iv"
    t.integer "pipeline_schedule_id", null: false
    t.datetime_with_timezone "created_at"
    t.datetime_with_timezone "updated_at"
    t.index ["pipeline_schedule_id", "key"], name: "index_ci_pipeline_schedule_variables_on_schedule_id_and_key", unique: true, using: :btree
  end

  create_table "ci_pipeline_schedules", force: :cascade do |t|
    t.string "description"
    t.string "ref"
    t.string "cron"
    t.string "cron_timezone"
    t.datetime "next_run_at"
    t.integer "project_id"
    t.integer "owner_id"
    t.boolean "active", default: true
    t.datetime "created_at"
    t.datetime "updated_at"
    t.index ["next_run_at", "active"], name: "index_ci_pipeline_schedules_on_next_run_at_and_active", using: :btree
    t.index ["owner_id"], name: "index_ci_pipeline_schedules_on_owner_id", using: :btree
    t.index ["project_id"], name: "index_ci_pipeline_schedules_on_project_id", using: :btree
  end

  create_table "ci_pipeline_variables", force: :cascade do |t|
    t.string "key", null: false
    t.text "value"
    t.text "encrypted_value"
    t.string "encrypted_value_salt"
    t.string "encrypted_value_iv"
    t.integer "pipeline_id", null: false
    t.index ["pipeline_id", "key"], name: "index_ci_pipeline_variables_on_pipeline_id_and_key", unique: true, using: :btree
  end

  create_table "ci_pipelines", force: :cascade do |t|
    t.string "ref"
    t.string "sha"
    t.string "before_sha"
    t.datetime "created_at"
    t.datetime "updated_at"
    t.boolean "tag", default: false
    t.text "yaml_errors"
    t.datetime "committed_at"
    t.integer "project_id"
    t.string "status"
    t.datetime "started_at"
    t.datetime "finished_at"
    t.integer "duration"
    t.integer "user_id"
    t.integer "lock_version"
    t.integer "auto_canceled_by_id"
    t.integer "pipeline_schedule_id"
    t.integer "source"
    t.integer "config_source"
    t.boolean "protected"
    t.integer "failure_reason"
    t.integer "iid"
    t.integer "merge_request_id"
    t.index ["auto_canceled_by_id"], name: "index_ci_pipelines_on_auto_canceled_by_id", using: :btree
    t.index ["merge_request_id"], name: "index_ci_pipelines_on_merge_request_id", where: "(merge_request_id IS NOT NULL)", using: :btree
    t.index ["pipeline_schedule_id"], name: "index_ci_pipelines_on_pipeline_schedule_id", using: :btree
    t.index ["project_id", "iid"], name: "index_ci_pipelines_on_project_id_and_iid", unique: true, where: "(iid IS NOT NULL)", using: :btree
    t.index ["project_id", "ref", "id"], name: "index_ci_pipelines_on_project_idandrefandiddesc", order: { id: :desc }, using: :btree
    t.index ["project_id", "ref", "status", "id"], name: "index_ci_pipelines_on_project_id_and_ref_and_status_and_id", using: :btree
    t.index ["project_id", "sha"], name: "index_ci_pipelines_on_project_id_and_sha", using: :btree
    t.index ["project_id", "source"], name: "index_ci_pipelines_on_project_id_and_source", using: :btree
    t.index ["project_id", "status", "config_source"], name: "index_ci_pipelines_on_project_id_and_status_and_config_source", using: :btree
    t.index ["project_id"], name: "index_ci_pipelines_on_project_id", using: :btree
    t.index ["status"], name: "index_ci_pipelines_on_status", using: :btree
    t.index ["user_id"], name: "index_ci_pipelines_on_user_id", using: :btree
  end

  create_table "ci_runner_namespaces", force: :cascade do |t|
    t.integer "runner_id"
    t.integer "namespace_id"
    t.index ["namespace_id"], name: "index_ci_runner_namespaces_on_namespace_id", using: :btree
    t.index ["runner_id", "namespace_id"], name: "index_ci_runner_namespaces_on_runner_id_and_namespace_id", unique: true, using: :btree
  end

  create_table "ci_runner_projects", force: :cascade do |t|
    t.integer "runner_id", null: false
    t.datetime "created_at"
    t.datetime "updated_at"
    t.integer "project_id"
    t.index ["project_id"], name: "index_ci_runner_projects_on_project_id", using: :btree
    t.index ["runner_id"], name: "index_ci_runner_projects_on_runner_id", using: :btree
  end

  create_table "ci_runners", force: :cascade do |t|
    t.string "token"
    t.datetime "created_at"
    t.datetime "updated_at"
    t.string "description"
    t.datetime "contacted_at"
    t.boolean "active", default: true, null: false
    t.boolean "is_shared", default: false
    t.string "name"
    t.string "version"
    t.string "revision"
    t.string "platform"
    t.string "architecture"
    t.boolean "run_untagged", default: true, null: false
    t.boolean "locked", default: false, null: false
    t.integer "access_level", default: 0, null: false
    t.string "ip_address"
    t.integer "maximum_timeout"
    t.integer "runner_type", limit: 2, null: false
    t.string "token_encrypted"
    t.index ["contacted_at"], name: "index_ci_runners_on_contacted_at", using: :btree
    t.index ["is_shared"], name: "index_ci_runners_on_is_shared", using: :btree
    t.index ["locked"], name: "index_ci_runners_on_locked", using: :btree
    t.index ["runner_type"], name: "index_ci_runners_on_runner_type", using: :btree
    t.index ["token"], name: "index_ci_runners_on_token", using: :btree
  end

  create_table "ci_sources_pipelines", force: :cascade do |t|
    t.integer "project_id"
    t.integer "pipeline_id"
    t.integer "source_project_id"
    t.integer "source_job_id"
    t.integer "source_pipeline_id"
    t.index ["pipeline_id"], name: "index_ci_sources_pipelines_on_pipeline_id", using: :btree
    t.index ["project_id"], name: "index_ci_sources_pipelines_on_project_id", using: :btree
    t.index ["source_job_id"], name: "index_ci_sources_pipelines_on_source_job_id", using: :btree
    t.index ["source_pipeline_id"], name: "index_ci_sources_pipelines_on_source_pipeline_id", using: :btree
    t.index ["source_project_id"], name: "index_ci_sources_pipelines_on_source_project_id", using: :btree
  end

  create_table "ci_stages", force: :cascade do |t|
    t.integer "project_id"
    t.integer "pipeline_id"
    t.datetime "created_at"
    t.datetime "updated_at"
    t.string "name"
    t.integer "status"
    t.integer "lock_version"
    t.integer "position"
    t.index ["pipeline_id", "name"], name: "index_ci_stages_on_pipeline_id_and_name", unique: true, using: :btree
    t.index ["pipeline_id", "position"], name: "index_ci_stages_on_pipeline_id_and_position", using: :btree
    t.index ["pipeline_id"], name: "index_ci_stages_on_pipeline_id", using: :btree
    t.index ["project_id"], name: "index_ci_stages_on_project_id", using: :btree
  end

  create_table "ci_trigger_requests", force: :cascade do |t|
    t.integer "trigger_id", null: false
    t.text "variables"
    t.datetime "created_at"
    t.datetime "updated_at"
    t.integer "commit_id"
    t.index ["commit_id"], name: "index_ci_trigger_requests_on_commit_id", using: :btree
    t.index ["trigger_id"], name: "index_ci_trigger_requests_on_trigger_id", using: :btree
  end

  create_table "ci_triggers", force: :cascade do |t|
    t.string "token"
    t.datetime "created_at"
    t.datetime "updated_at"
    t.integer "project_id"
    t.integer "owner_id"
    t.string "description"
    t.string "ref"
    t.index ["owner_id"], name: "index_ci_triggers_on_owner_id", using: :btree
    t.index ["project_id"], name: "index_ci_triggers_on_project_id", using: :btree
  end

  create_table "ci_variables", force: :cascade do |t|
    t.string "key", null: false
    t.text "value"
    t.text "encrypted_value"
    t.string "encrypted_value_salt"
    t.string "encrypted_value_iv"
    t.integer "project_id", null: false
    t.boolean "protected", default: false, null: false
    t.string "environment_scope", default: "*", null: false
    t.index ["project_id", "key", "environment_scope"], name: "index_ci_variables_on_project_id_and_key_and_environment_scope", unique: true, using: :btree
  end

  create_table "cluster_groups", force: :cascade do |t|
    t.integer "cluster_id", null: false
    t.integer "group_id", null: false
    t.index ["cluster_id", "group_id"], name: "index_cluster_groups_on_cluster_id_and_group_id", unique: true, using: :btree
    t.index ["group_id"], name: "index_cluster_groups_on_group_id", using: :btree
  end

  create_table "cluster_platforms_kubernetes", force: :cascade do |t|
    t.integer "cluster_id", null: false
    t.datetime "created_at", null: false
    t.datetime "updated_at", null: false
    t.text "api_url"
    t.text "ca_cert"
    t.string "namespace"
    t.string "username"
    t.text "encrypted_password"
    t.string "encrypted_password_iv"
    t.text "encrypted_token"
    t.string "encrypted_token_iv"
    t.integer "authorization_type", limit: 2
    t.index ["cluster_id"], name: "index_cluster_platforms_kubernetes_on_cluster_id", unique: true, using: :btree
  end

  create_table "cluster_projects", force: :cascade do |t|
    t.integer "project_id", null: false
    t.integer "cluster_id", null: false
    t.datetime "created_at", null: false
    t.datetime "updated_at", null: false
    t.index ["cluster_id"], name: "index_cluster_projects_on_cluster_id", using: :btree
    t.index ["project_id"], name: "index_cluster_projects_on_project_id", using: :btree
  end

  create_table "cluster_providers_gcp", force: :cascade do |t|
    t.integer "cluster_id", null: false
    t.integer "status"
    t.integer "num_nodes", null: false
    t.datetime "created_at", null: false
    t.datetime "updated_at", null: false
    t.text "status_reason"
    t.string "gcp_project_id", null: false
    t.string "zone", null: false
    t.string "machine_type"
    t.string "operation_id"
    t.string "endpoint"
    t.text "encrypted_access_token"
    t.string "encrypted_access_token_iv"
    t.boolean "legacy_abac", default: false, null: false
    t.index ["cluster_id"], name: "index_cluster_providers_gcp_on_cluster_id", unique: true, using: :btree
  end

  create_table "clusters", force: :cascade do |t|
    t.integer "user_id"
    t.integer "provider_type"
    t.integer "platform_type"
    t.datetime "created_at", null: false
    t.datetime "updated_at", null: false
    t.boolean "enabled", default: true
    t.string "name", null: false
    t.string "environment_scope", default: "*", null: false
    t.integer "cluster_type", limit: 2, default: 3, null: false
    t.index ["enabled"], name: "index_clusters_on_enabled", using: :btree
    t.index ["user_id"], name: "index_clusters_on_user_id", using: :btree
  end

  create_table "clusters_applications_cert_managers", force: :cascade do |t|
    t.integer "cluster_id", null: false
    t.integer "status", null: false
    t.string "version", null: false
    t.string "email", null: false
    t.datetime_with_timezone "created_at", null: false
    t.datetime_with_timezone "updated_at", null: false
    t.text "status_reason"
    t.index ["cluster_id"], name: "index_clusters_applications_cert_managers_on_cluster_id", unique: true, using: :btree
  end

  create_table "clusters_applications_helm", force: :cascade do |t|
    t.integer "cluster_id", null: false
    t.datetime "created_at", null: false
    t.datetime "updated_at", null: false
    t.integer "status", null: false
    t.string "version", null: false
    t.text "status_reason"
    t.text "encrypted_ca_key"
    t.text "encrypted_ca_key_iv"
    t.text "ca_cert"
    t.index ["cluster_id"], name: "index_clusters_applications_helm_on_cluster_id", unique: true, using: :btree
  end

  create_table "clusters_applications_ingress", force: :cascade do |t|
    t.integer "cluster_id", null: false
    t.datetime "created_at", null: false
    t.datetime "updated_at", null: false
    t.integer "status", null: false
    t.integer "ingress_type", null: false
    t.string "version", null: false
    t.string "cluster_ip"
    t.text "status_reason"
    t.string "external_ip"
    t.index ["cluster_id"], name: "index_clusters_applications_ingress_on_cluster_id", unique: true, using: :btree
  end

  create_table "clusters_applications_jupyter", force: :cascade do |t|
    t.integer "cluster_id", null: false
    t.integer "oauth_application_id"
    t.integer "status", null: false
    t.string "version", null: false
    t.string "hostname"
    t.datetime_with_timezone "created_at", null: false
    t.datetime_with_timezone "updated_at", null: false
    t.text "status_reason"
    t.index ["cluster_id"], name: "index_clusters_applications_jupyter_on_cluster_id", unique: true, using: :btree
    t.index ["oauth_application_id"], name: "index_clusters_applications_jupyter_on_oauth_application_id", using: :btree
  end

  create_table "clusters_applications_knative", force: :cascade do |t|
    t.integer "cluster_id", null: false
    t.datetime_with_timezone "created_at", null: false
    t.datetime_with_timezone "updated_at", null: false
    t.integer "status", null: false
    t.string "version", null: false
    t.string "hostname"
    t.text "status_reason"
    t.string "external_ip"
    t.index ["cluster_id"], name: "index_clusters_applications_knative_on_cluster_id", unique: true, using: :btree
  end

  create_table "clusters_applications_prometheus", force: :cascade do |t|
    t.integer "cluster_id", null: false
    t.integer "status", null: false
    t.string "version", null: false
    t.text "status_reason"
    t.datetime_with_timezone "created_at", null: false
    t.datetime_with_timezone "updated_at", null: false
    t.datetime_with_timezone "last_update_started_at"
    t.string "encrypted_alert_manager_token"
    t.string "encrypted_alert_manager_token_iv"
    t.index ["cluster_id"], name: "index_clusters_applications_prometheus_on_cluster_id", unique: true, using: :btree
  end

  create_table "clusters_applications_runners", force: :cascade do |t|
    t.integer "cluster_id", null: false
    t.integer "runner_id"
    t.integer "status", null: false
    t.datetime_with_timezone "created_at", null: false
    t.datetime_with_timezone "updated_at", null: false
    t.string "version", null: false
    t.text "status_reason"
    t.boolean "privileged", default: true, null: false
    t.index ["cluster_id"], name: "index_clusters_applications_runners_on_cluster_id", unique: true, using: :btree
    t.index ["runner_id"], name: "index_clusters_applications_runners_on_runner_id", using: :btree
  end

  create_table "clusters_kubernetes_namespaces", id: :bigserial, force: :cascade do |t|
    t.integer "cluster_id", null: false
    t.integer "project_id"
    t.integer "cluster_project_id"
    t.datetime_with_timezone "created_at", null: false
    t.datetime_with_timezone "updated_at", null: false
    t.text "encrypted_service_account_token"
    t.string "encrypted_service_account_token_iv"
    t.string "namespace", null: false
    t.string "service_account_name"
    t.index ["cluster_id", "namespace"], name: "kubernetes_namespaces_cluster_and_namespace", unique: true, using: :btree
    t.index ["cluster_id"], name: "index_clusters_kubernetes_namespaces_on_cluster_id", using: :btree
    t.index ["cluster_project_id"], name: "index_clusters_kubernetes_namespaces_on_cluster_project_id", using: :btree
    t.index ["project_id"], name: "index_clusters_kubernetes_namespaces_on_project_id", using: :btree
  end

  create_table "container_repositories", force: :cascade do |t|
    t.integer "project_id", null: false
    t.string "name", null: false
    t.datetime "created_at", null: false
    t.datetime "updated_at", null: false
    t.index ["project_id", "name"], name: "index_container_repositories_on_project_id_and_name", unique: true, using: :btree
    t.index ["project_id"], name: "index_container_repositories_on_project_id", using: :btree
  end

  create_table "conversational_development_index_metrics", force: :cascade do |t|
    t.float "leader_issues", null: false
    t.float "instance_issues", null: false
    t.float "leader_notes", null: false
    t.float "instance_notes", null: false
    t.float "leader_milestones", null: false
    t.float "instance_milestones", null: false
    t.float "leader_boards", null: false
    t.float "instance_boards", null: false
    t.float "leader_merge_requests", null: false
    t.float "instance_merge_requests", null: false
    t.float "leader_ci_pipelines", null: false
    t.float "instance_ci_pipelines", null: false
    t.float "leader_environments", null: false
    t.float "instance_environments", null: false
    t.float "leader_deployments", null: false
    t.float "instance_deployments", null: false
    t.float "leader_projects_prometheus_active", null: false
    t.float "instance_projects_prometheus_active", null: false
    t.float "leader_service_desk_issues", null: false
    t.float "instance_service_desk_issues", null: false
    t.datetime "created_at", null: false
    t.datetime "updated_at", null: false
    t.float "percentage_boards", default: 0.0, null: false
    t.float "percentage_ci_pipelines", default: 0.0, null: false
    t.float "percentage_deployments", default: 0.0, null: false
    t.float "percentage_environments", default: 0.0, null: false
    t.float "percentage_issues", default: 0.0, null: false
    t.float "percentage_merge_requests", default: 0.0, null: false
    t.float "percentage_milestones", default: 0.0, null: false
    t.float "percentage_notes", default: 0.0, null: false
    t.float "percentage_projects_prometheus_active", default: 0.0, null: false
    t.float "percentage_service_desk_issues", default: 0.0, null: false
  end

  create_table "deploy_keys_projects", force: :cascade do |t|
    t.integer "deploy_key_id", null: false
    t.integer "project_id", null: false
    t.datetime "created_at"
    t.datetime "updated_at"
    t.boolean "can_push", default: false, null: false
    t.index ["project_id"], name: "index_deploy_keys_projects_on_project_id", using: :btree
  end

  create_table "deploy_tokens", force: :cascade do |t|
    t.boolean "revoked", default: false
    t.boolean "read_repository", default: false, null: false
    t.boolean "read_registry", default: false, null: false
    t.datetime_with_timezone "expires_at", null: false
    t.datetime_with_timezone "created_at", null: false
    t.string "name", null: false
    t.string "token", null: false
    t.index ["token", "expires_at", "id"], name: "index_deploy_tokens_on_token_and_expires_at_and_id", where: "(revoked IS FALSE)", using: :btree
    t.index ["token"], name: "index_deploy_tokens_on_token", unique: true, using: :btree
  end

  create_table "deployments", force: :cascade do |t|
    t.integer "iid", null: false
    t.integer "project_id", null: false
    t.integer "environment_id", null: false
    t.string "ref", null: false
    t.boolean "tag", null: false
    t.string "sha", null: false
    t.integer "user_id"
    t.integer "deployable_id"
    t.string "deployable_type"
    t.datetime "created_at"
    t.datetime "updated_at"
    t.string "on_stop"
    t.integer "status", limit: 2, null: false
    t.datetime_with_timezone "finished_at"
    t.index ["created_at"], name: "index_deployments_on_created_at", using: :btree
    t.index ["deployable_type", "deployable_id"], name: "index_deployments_on_deployable_type_and_deployable_id", using: :btree
    t.index ["environment_id", "id"], name: "index_deployments_on_environment_id_and_id", using: :btree
    t.index ["environment_id", "iid", "project_id"], name: "index_deployments_on_environment_id_and_iid_and_project_id", using: :btree
    t.index ["environment_id", "status"], name: "index_deployments_on_environment_id_and_status", using: :btree
    t.index ["id"], name: "partial_index_deployments_for_legacy_successful_deployments", where: "((finished_at IS NULL) AND (status = 2))", using: :btree
    t.index ["project_id", "iid"], name: "index_deployments_on_project_id_and_iid", unique: true, using: :btree
    t.index ["project_id", "status", "created_at"], name: "index_deployments_on_project_id_and_status_and_created_at", using: :btree
    t.index ["project_id", "status"], name: "index_deployments_on_project_id_and_status", using: :btree
  end

  create_table "draft_notes", id: :bigserial, force: :cascade do |t|
    t.integer "merge_request_id", null: false
    t.integer "author_id", null: false
    t.boolean "resolve_discussion", default: false, null: false
    t.string "discussion_id"
    t.text "note", null: false
    t.text "position"
    t.text "original_position"
    t.text "change_position"
    t.index ["author_id"], name: "index_draft_notes_on_author_id", using: :btree
    t.index ["discussion_id"], name: "index_draft_notes_on_discussion_id", using: :btree
    t.index ["merge_request_id"], name: "index_draft_notes_on_merge_request_id", using: :btree
  end

  create_table "emails", force: :cascade do |t|
    t.integer "user_id", null: false
    t.string "email", null: false
    t.datetime "created_at"
    t.datetime "updated_at"
    t.string "confirmation_token"
    t.datetime "confirmed_at"
    t.datetime "confirmation_sent_at"
    t.index ["confirmation_token"], name: "index_emails_on_confirmation_token", unique: true, using: :btree
    t.index ["email"], name: "index_emails_on_email", unique: true, using: :btree
    t.index ["user_id"], name: "index_emails_on_user_id", using: :btree
  end

  create_table "environments", force: :cascade do |t|
    t.integer "project_id", null: false
    t.string "name", null: false
    t.datetime "created_at"
    t.datetime "updated_at"
    t.string "external_url"
    t.string "environment_type"
    t.string "state", default: "available", null: false
    t.string "slug", null: false
    t.index ["name"], name: "index_environments_on_name_varchar_pattern_ops", using: :btree, opclasses: {"name"=>"varchar_pattern_ops"}
    t.index ["project_id", "name"], name: "index_environments_on_project_id_and_name", unique: true, using: :btree
    t.index ["project_id", "slug"], name: "index_environments_on_project_id_and_slug", unique: true, using: :btree
  end

  create_table "epic_issues", force: :cascade do |t|
    t.integer "epic_id", null: false
    t.integer "issue_id", null: false
    t.integer "relative_position", default: 1073741823, null: false
    t.index ["epic_id"], name: "index_epic_issues_on_epic_id", using: :btree
    t.index ["issue_id"], name: "index_epic_issues_on_issue_id", unique: true, using: :btree
  end

  create_table "epic_metrics", force: :cascade do |t|
    t.integer "epic_id", null: false
    t.datetime "created_at", null: false
    t.datetime "updated_at", null: false
    t.index ["epic_id"], name: "index_epic_metrics", using: :btree
  end

  create_table "epics", force: :cascade do |t|
    t.integer "milestone_id"
    t.integer "group_id", null: false
    t.integer "author_id", null: false
    t.integer "assignee_id"
    t.integer "iid", null: false
    t.integer "cached_markdown_version"
    t.integer "updated_by_id"
    t.integer "last_edited_by_id"
    t.integer "lock_version"
    t.date "start_date"
    t.date "end_date"
    t.datetime "last_edited_at"
    t.datetime "created_at", null: false
    t.datetime "updated_at", null: false
    t.string "title", null: false
    t.string "title_html", null: false
    t.text "description"
    t.text "description_html"
    t.integer "start_date_sourcing_milestone_id"
    t.integer "due_date_sourcing_milestone_id"
    t.date "start_date_fixed"
    t.date "due_date_fixed"
    t.boolean "start_date_is_fixed"
    t.boolean "due_date_is_fixed"
    t.integer "state", limit: 2, default: 1, null: false
    t.integer "closed_by_id"
    t.datetime "closed_at"
    t.integer "parent_id"
    t.index ["assignee_id"], name: "index_epics_on_assignee_id", using: :btree
    t.index ["author_id"], name: "index_epics_on_author_id", using: :btree
    t.index ["closed_by_id"], name: "index_epics_on_closed_by_id", using: :btree
    t.index ["end_date"], name: "index_epics_on_end_date", using: :btree
    t.index ["group_id"], name: "index_epics_on_group_id", using: :btree
    t.index ["iid"], name: "index_epics_on_iid", using: :btree
    t.index ["milestone_id"], name: "index_milestone", using: :btree
    t.index ["parent_id"], name: "index_epics_on_parent_id", using: :btree
    t.index ["start_date"], name: "index_epics_on_start_date", using: :btree
  end

  create_table "events", force: :cascade do |t|
    t.integer "project_id"
    t.integer "author_id", null: false
    t.integer "target_id"
    t.datetime_with_timezone "created_at", null: false
    t.datetime_with_timezone "updated_at", null: false
    t.integer "action", limit: 2, null: false
    t.string "target_type"
    t.index ["action"], name: "index_events_on_action", using: :btree
    t.index ["author_id", "project_id"], name: "index_events_on_author_id_and_project_id", using: :btree
    t.index ["project_id", "created_at"], name: "index_events_on_project_id_and_created_at", using: :btree
    t.index ["project_id", "id"], name: "index_events_on_project_id_and_id", using: :btree
    t.index ["target_type", "target_id"], name: "index_events_on_target_type_and_target_id", using: :btree
  end

  create_table "feature_gates", force: :cascade do |t|
    t.string "feature_key", null: false
    t.string "key", null: false
    t.string "value"
    t.datetime "created_at", null: false
    t.datetime "updated_at", null: false
    t.index ["feature_key", "key", "value"], name: "index_feature_gates_on_feature_key_and_key_and_value", unique: true, using: :btree
  end

  create_table "features", force: :cascade do |t|
    t.string "key", null: false
    t.datetime "created_at", null: false
    t.datetime "updated_at", null: false
    t.index ["key"], name: "index_features_on_key", unique: true, using: :btree
  end

  create_table "fork_network_members", force: :cascade do |t|
    t.integer "fork_network_id", null: false
    t.integer "project_id", null: false
    t.integer "forked_from_project_id"
    t.index ["fork_network_id"], name: "index_fork_network_members_on_fork_network_id", using: :btree
    t.index ["forked_from_project_id"], name: "index_fork_network_members_on_forked_from_project_id", using: :btree
    t.index ["project_id"], name: "index_fork_network_members_on_project_id", unique: true, using: :btree
  end

  create_table "fork_networks", force: :cascade do |t|
    t.integer "root_project_id"
    t.string "deleted_root_project_name"
    t.index ["root_project_id"], name: "index_fork_networks_on_root_project_id", unique: true, using: :btree
  end

  create_table "forked_project_links", force: :cascade do |t|
    t.integer "forked_to_project_id", null: false
    t.integer "forked_from_project_id", null: false
    t.datetime "created_at"
    t.datetime "updated_at"
    t.index ["forked_to_project_id"], name: "index_forked_project_links_on_forked_to_project_id", unique: true, using: :btree
  end

  create_table "geo_cache_invalidation_events", id: :bigserial, force: :cascade do |t|
    t.string "key", null: false
  end

  create_table "geo_event_log", id: :bigserial, force: :cascade do |t|
    t.datetime "created_at", null: false
    t.bigint "repository_updated_event_id"
    t.bigint "repository_deleted_event_id"
    t.bigint "repository_renamed_event_id"
    t.bigint "repositories_changed_event_id"
    t.bigint "repository_created_event_id"
    t.bigint "hashed_storage_migrated_event_id"
    t.bigint "lfs_object_deleted_event_id"
    t.bigint "hashed_storage_attachments_event_id"
    t.bigint "upload_deleted_event_id"
    t.bigint "job_artifact_deleted_event_id"
    t.bigint "reset_checksum_event_id"
    t.bigint "cache_invalidation_event_id"
    t.index ["cache_invalidation_event_id"], name: "index_geo_event_log_on_cache_invalidation_event_id", where: "(cache_invalidation_event_id IS NOT NULL)", using: :btree
    t.index ["hashed_storage_attachments_event_id"], name: "index_geo_event_log_on_hashed_storage_attachments_event_id", where: "(hashed_storage_attachments_event_id IS NOT NULL)", using: :btree
    t.index ["hashed_storage_migrated_event_id"], name: "index_geo_event_log_on_hashed_storage_migrated_event_id", where: "(hashed_storage_migrated_event_id IS NOT NULL)", using: :btree
    t.index ["job_artifact_deleted_event_id"], name: "index_geo_event_log_on_job_artifact_deleted_event_id", where: "(job_artifact_deleted_event_id IS NOT NULL)", using: :btree
    t.index ["lfs_object_deleted_event_id"], name: "index_geo_event_log_on_lfs_object_deleted_event_id", where: "(lfs_object_deleted_event_id IS NOT NULL)", using: :btree
    t.index ["repositories_changed_event_id"], name: "index_geo_event_log_on_repositories_changed_event_id", where: "(repositories_changed_event_id IS NOT NULL)", using: :btree
    t.index ["repository_created_event_id"], name: "index_geo_event_log_on_repository_created_event_id", where: "(repository_created_event_id IS NOT NULL)", using: :btree
    t.index ["repository_deleted_event_id"], name: "index_geo_event_log_on_repository_deleted_event_id", where: "(repository_deleted_event_id IS NOT NULL)", using: :btree
    t.index ["repository_renamed_event_id"], name: "index_geo_event_log_on_repository_renamed_event_id", where: "(repository_renamed_event_id IS NOT NULL)", using: :btree
    t.index ["repository_updated_event_id"], name: "index_geo_event_log_on_repository_updated_event_id", where: "(repository_updated_event_id IS NOT NULL)", using: :btree
    t.index ["reset_checksum_event_id"], name: "index_geo_event_log_on_reset_checksum_event_id", where: "(reset_checksum_event_id IS NOT NULL)", using: :btree
    t.index ["upload_deleted_event_id"], name: "index_geo_event_log_on_upload_deleted_event_id", where: "(upload_deleted_event_id IS NOT NULL)", using: :btree
  end

  create_table "geo_hashed_storage_attachments_events", id: :bigserial, force: :cascade do |t|
    t.integer "project_id", null: false
    t.text "old_attachments_path", null: false
    t.text "new_attachments_path", null: false
    t.index ["project_id"], name: "index_geo_hashed_storage_attachments_events_on_project_id", using: :btree
  end

  create_table "geo_hashed_storage_migrated_events", id: :bigserial, force: :cascade do |t|
    t.integer "project_id", null: false
    t.text "repository_storage_name", null: false
    t.text "old_disk_path", null: false
    t.text "new_disk_path", null: false
    t.text "old_wiki_disk_path", null: false
    t.text "new_wiki_disk_path", null: false
    t.integer "old_storage_version", limit: 2
    t.integer "new_storage_version", limit: 2, null: false
    t.index ["project_id"], name: "index_geo_hashed_storage_migrated_events_on_project_id", using: :btree
  end

  create_table "geo_job_artifact_deleted_events", id: :bigserial, force: :cascade do |t|
    t.integer "job_artifact_id", null: false
    t.string "file_path", null: false
    t.index ["job_artifact_id"], name: "index_geo_job_artifact_deleted_events_on_job_artifact_id", using: :btree
  end

  create_table "geo_lfs_object_deleted_events", id: :bigserial, force: :cascade do |t|
    t.integer "lfs_object_id", null: false
    t.string "oid", null: false
    t.string "file_path", null: false
    t.index ["lfs_object_id"], name: "index_geo_lfs_object_deleted_events_on_lfs_object_id", using: :btree
  end

  create_table "geo_node_namespace_links", force: :cascade do |t|
    t.integer "geo_node_id", null: false
    t.integer "namespace_id", null: false
    t.datetime "created_at", null: false
    t.datetime "updated_at", null: false
    t.index ["geo_node_id", "namespace_id"], name: "index_geo_node_namespace_links_on_geo_node_id_and_namespace_id", unique: true, using: :btree
    t.index ["geo_node_id"], name: "index_geo_node_namespace_links_on_geo_node_id", using: :btree
    t.index ["namespace_id"], name: "index_geo_node_namespace_links_on_namespace_id", using: :btree
  end

  create_table "geo_node_statuses", force: :cascade do |t|
    t.integer "geo_node_id", null: false
    t.integer "db_replication_lag_seconds"
    t.integer "repositories_synced_count"
    t.integer "repositories_failed_count"
    t.integer "lfs_objects_count"
    t.integer "lfs_objects_synced_count"
    t.integer "lfs_objects_failed_count"
    t.integer "attachments_count"
    t.integer "attachments_synced_count"
    t.integer "attachments_failed_count"
    t.integer "last_event_id"
    t.datetime "last_event_date"
    t.integer "cursor_last_event_id"
    t.datetime "cursor_last_event_date"
    t.datetime "created_at", null: false
    t.datetime "updated_at", null: false
    t.datetime "last_successful_status_check_at"
    t.string "status_message"
    t.integer "replication_slots_count"
    t.integer "replication_slots_used_count"
    t.bigint "replication_slots_max_retained_wal_bytes"
    t.integer "wikis_synced_count"
    t.integer "wikis_failed_count"
    t.integer "job_artifacts_count"
    t.integer "job_artifacts_synced_count"
    t.integer "job_artifacts_failed_count"
    t.string "version"
    t.string "revision"
    t.integer "repositories_verified_count"
    t.integer "repositories_verification_failed_count"
    t.integer "wikis_verified_count"
    t.integer "wikis_verification_failed_count"
    t.integer "lfs_objects_synced_missing_on_primary_count"
    t.integer "job_artifacts_synced_missing_on_primary_count"
    t.integer "attachments_synced_missing_on_primary_count"
    t.integer "repositories_checksummed_count"
    t.integer "repositories_checksum_failed_count"
    t.integer "repositories_checksum_mismatch_count"
    t.integer "wikis_checksummed_count"
    t.integer "wikis_checksum_failed_count"
    t.integer "wikis_checksum_mismatch_count"
    t.binary "storage_configuration_digest"
    t.integer "repositories_retrying_verification_count"
    t.integer "wikis_retrying_verification_count"
    t.integer "projects_count"
    t.index ["geo_node_id"], name: "index_geo_node_statuses_on_geo_node_id", unique: true, using: :btree
  end

  create_table "geo_nodes", force: :cascade do |t|
    t.boolean "primary"
    t.integer "oauth_application_id"
    t.boolean "enabled", default: true, null: false
    t.string "access_key"
    t.string "encrypted_secret_access_key"
    t.string "encrypted_secret_access_key_iv"
    t.string "clone_url_prefix"
    t.integer "files_max_capacity", default: 10, null: false
    t.integer "repos_max_capacity", default: 25, null: false
    t.string "url", null: false
    t.string "selective_sync_type"
    t.text "selective_sync_shards"
    t.integer "verification_max_capacity", default: 100, null: false
    t.integer "minimum_reverification_interval", default: 7, null: false
    t.index ["access_key"], name: "index_geo_nodes_on_access_key", using: :btree
    t.index ["primary"], name: "index_geo_nodes_on_primary", using: :btree
    t.index ["url"], name: "index_geo_nodes_on_url", unique: true, using: :btree
  end

  create_table "geo_repositories_changed_events", id: :bigserial, force: :cascade do |t|
    t.integer "geo_node_id", null: false
    t.index ["geo_node_id"], name: "index_geo_repositories_changed_events_on_geo_node_id", using: :btree
  end

  create_table "geo_repository_created_events", id: :bigserial, force: :cascade do |t|
    t.integer "project_id", null: false
    t.text "repository_storage_name", null: false
    t.text "repo_path", null: false
    t.text "wiki_path"
    t.text "project_name", null: false
    t.index ["project_id"], name: "index_geo_repository_created_events_on_project_id", using: :btree
  end

  create_table "geo_repository_deleted_events", id: :bigserial, force: :cascade do |t|
    t.integer "project_id", null: false
    t.text "repository_storage_name", null: false
    t.text "deleted_path", null: false
    t.text "deleted_wiki_path"
    t.text "deleted_project_name", null: false
    t.index ["project_id"], name: "index_geo_repository_deleted_events_on_project_id", using: :btree
  end

  create_table "geo_repository_renamed_events", id: :bigserial, force: :cascade do |t|
    t.integer "project_id", null: false
    t.text "repository_storage_name", null: false
    t.text "old_path_with_namespace", null: false
    t.text "new_path_with_namespace", null: false
    t.text "old_wiki_path_with_namespace", null: false
    t.text "new_wiki_path_with_namespace", null: false
    t.text "old_path", null: false
    t.text "new_path", null: false
    t.index ["project_id"], name: "index_geo_repository_renamed_events_on_project_id", using: :btree
  end

  create_table "geo_repository_updated_events", id: :bigserial, force: :cascade do |t|
    t.integer "branches_affected", null: false
    t.integer "tags_affected", null: false
    t.integer "project_id", null: false
    t.integer "source", limit: 2, null: false
    t.boolean "new_branch", default: false, null: false
    t.boolean "remove_branch", default: false, null: false
    t.text "ref"
    t.index ["project_id"], name: "index_geo_repository_updated_events_on_project_id", using: :btree
    t.index ["source"], name: "index_geo_repository_updated_events_on_source", using: :btree
  end

  create_table "geo_reset_checksum_events", id: :bigserial, force: :cascade do |t|
    t.integer "project_id", null: false
    t.index ["project_id"], name: "index_geo_reset_checksum_events_on_project_id", using: :btree
  end

  create_table "geo_upload_deleted_events", id: :bigserial, force: :cascade do |t|
    t.integer "upload_id", null: false
    t.string "file_path", null: false
    t.integer "model_id", null: false
    t.string "model_type", null: false
    t.string "uploader", null: false
    t.index ["upload_id"], name: "index_geo_upload_deleted_events_on_upload_id", using: :btree
  end

  create_table "gitlab_subscriptions", id: :bigserial, force: :cascade do |t|
    t.datetime_with_timezone "created_at", null: false
    t.datetime_with_timezone "updated_at", null: false
    t.date "start_date"
    t.date "end_date"
    t.date "trial_ends_on"
    t.integer "namespace_id"
    t.integer "hosted_plan_id"
    t.integer "max_seats_used", default: 0
    t.integer "seats", default: 0
    t.boolean "trial", default: false
    t.index ["hosted_plan_id"], name: "index_gitlab_subscriptions_on_hosted_plan_id", using: :btree
    t.index ["namespace_id"], name: "index_gitlab_subscriptions_on_namespace_id", unique: true, using: :btree
  end

  create_table "gpg_key_subkeys", force: :cascade do |t|
    t.integer "gpg_key_id", null: false
    t.binary "keyid"
    t.binary "fingerprint"
    t.index ["fingerprint"], name: "index_gpg_key_subkeys_on_fingerprint", unique: true, using: :btree
    t.index ["gpg_key_id"], name: "index_gpg_key_subkeys_on_gpg_key_id", using: :btree
    t.index ["keyid"], name: "index_gpg_key_subkeys_on_keyid", unique: true, using: :btree
  end

  create_table "gpg_keys", force: :cascade do |t|
    t.datetime_with_timezone "created_at", null: false
    t.datetime_with_timezone "updated_at", null: false
    t.integer "user_id"
    t.binary "primary_keyid"
    t.binary "fingerprint"
    t.text "key"
    t.index ["fingerprint"], name: "index_gpg_keys_on_fingerprint", unique: true, using: :btree
    t.index ["primary_keyid"], name: "index_gpg_keys_on_primary_keyid", unique: true, using: :btree
    t.index ["user_id"], name: "index_gpg_keys_on_user_id", using: :btree
  end

  create_table "gpg_signatures", force: :cascade do |t|
    t.datetime_with_timezone "created_at", null: false
    t.datetime_with_timezone "updated_at", null: false
    t.integer "project_id"
    t.integer "gpg_key_id"
    t.binary "commit_sha"
    t.binary "gpg_key_primary_keyid"
    t.text "gpg_key_user_name"
    t.text "gpg_key_user_email"
    t.integer "verification_status", limit: 2, default: 0, null: false
    t.integer "gpg_key_subkey_id"
    t.index ["commit_sha"], name: "index_gpg_signatures_on_commit_sha", unique: true, using: :btree
    t.index ["gpg_key_id"], name: "index_gpg_signatures_on_gpg_key_id", using: :btree
    t.index ["gpg_key_primary_keyid"], name: "index_gpg_signatures_on_gpg_key_primary_keyid", using: :btree
    t.index ["gpg_key_subkey_id"], name: "index_gpg_signatures_on_gpg_key_subkey_id", using: :btree
    t.index ["project_id"], name: "index_gpg_signatures_on_project_id", using: :btree
  end

  create_table "group_custom_attributes", force: :cascade do |t|
    t.datetime_with_timezone "created_at", null: false
    t.datetime_with_timezone "updated_at", null: false
    t.integer "group_id", null: false
    t.string "key", null: false
    t.string "value", null: false
    t.index ["group_id", "key"], name: "index_group_custom_attributes_on_group_id_and_key", unique: true, using: :btree
    t.index ["key", "value"], name: "index_group_custom_attributes_on_key_and_value", using: :btree
  end

  create_table "historical_data", force: :cascade do |t|
    t.date "date", null: false
    t.integer "active_user_count"
    t.datetime "created_at"
    t.datetime "updated_at"
  end

  create_table "identities", force: :cascade do |t|
    t.string "extern_uid"
    t.string "provider"
    t.integer "user_id"
    t.datetime "created_at"
    t.datetime "updated_at"
    t.string "secondary_extern_uid"
    t.integer "saml_provider_id"
    t.index ["saml_provider_id"], name: "index_identities_on_saml_provider_id", where: "(saml_provider_id IS NOT NULL)", using: :btree
    t.index ["user_id"], name: "index_identities_on_user_id", using: :btree
  end

  create_table "import_export_uploads", force: :cascade do |t|
    t.datetime_with_timezone "updated_at", null: false
    t.integer "project_id"
    t.text "import_file"
    t.text "export_file"
    t.index ["project_id"], name: "index_import_export_uploads_on_project_id", using: :btree
    t.index ["updated_at"], name: "index_import_export_uploads_on_updated_at", using: :btree
  end

  create_table "index_statuses", force: :cascade do |t|
    t.integer "project_id", null: false
    t.datetime "indexed_at"
    t.text "note"
    t.string "last_commit"
    t.datetime "created_at", null: false
    t.datetime "updated_at", null: false
    t.index ["project_id"], name: "index_index_statuses_on_project_id", unique: true, using: :btree
  end

  create_table "internal_ids", id: :bigserial, force: :cascade do |t|
    t.integer "project_id"
    t.integer "usage", null: false
    t.integer "last_value", null: false
    t.integer "namespace_id"
    t.index ["namespace_id"], name: "index_internal_ids_on_namespace_id", using: :btree
    t.index ["project_id"], name: "index_internal_ids_on_project_id", using: :btree
    t.index ["usage", "namespace_id"], name: "index_internal_ids_on_usage_and_namespace_id", unique: true, where: "(namespace_id IS NOT NULL)", using: :btree
    t.index ["usage", "project_id"], name: "index_internal_ids_on_usage_and_project_id", unique: true, where: "(project_id IS NOT NULL)", using: :btree
  end

  create_table "issue_assignees", id: false, force: :cascade do |t|
    t.integer "user_id", null: false
    t.integer "issue_id", null: false
    t.index ["issue_id", "user_id"], name: "index_issue_assignees_on_issue_id_and_user_id", unique: true, using: :btree
    t.index ["user_id"], name: "index_issue_assignees_on_user_id", using: :btree
  end

  create_table "issue_links", force: :cascade do |t|
    t.integer "source_id", null: false
    t.integer "target_id", null: false
    t.datetime "created_at"
    t.datetime "updated_at"
    t.index ["source_id", "target_id"], name: "index_issue_links_on_source_id_and_target_id", unique: true, using: :btree
    t.index ["source_id"], name: "index_issue_links_on_source_id", using: :btree
    t.index ["target_id"], name: "index_issue_links_on_target_id", using: :btree
  end

  create_table "issue_metrics", force: :cascade do |t|
    t.integer "issue_id", null: false
    t.datetime "first_mentioned_in_commit_at"
    t.datetime "first_associated_with_milestone_at"
    t.datetime "first_added_to_board_at"
    t.datetime "created_at", null: false
    t.datetime "updated_at", null: false
    t.index ["issue_id"], name: "index_issue_metrics", using: :btree
  end

  create_table "issues", force: :cascade do |t|
    t.string "title"
    t.integer "author_id"
    t.integer "project_id"
    t.datetime "created_at"
    t.datetime "updated_at"
    t.text "description"
    t.integer "milestone_id"
    t.string "state"
    t.integer "iid"
    t.integer "updated_by_id"
    t.integer "weight"
    t.boolean "confidential", default: false, null: false
    t.date "due_date"
    t.integer "moved_to_id"
    t.integer "lock_version"
    t.text "title_html"
    t.text "description_html"
    t.integer "time_estimate"
    t.integer "relative_position"
    t.string "service_desk_reply_to"
    t.integer "cached_markdown_version"
    t.datetime "last_edited_at"
    t.integer "last_edited_by_id"
    t.boolean "discussion_locked"
    t.datetime_with_timezone "closed_at"
    t.integer "closed_by_id"
    t.index ["author_id"], name: "index_issues_on_author_id", using: :btree
    t.index ["closed_by_id"], name: "index_issues_on_closed_by_id", using: :btree
    t.index ["confidential"], name: "index_issues_on_confidential", using: :btree
    t.index ["description"], name: "index_issues_on_description_trigram", using: :gin, opclasses: {"description"=>"gin_trgm_ops"}
    t.index ["milestone_id"], name: "index_issues_on_milestone_id", using: :btree
    t.index ["moved_to_id"], name: "index_issues_on_moved_to_id", where: "(moved_to_id IS NOT NULL)", using: :btree
    t.index ["project_id", "created_at", "id", "state"], name: "index_issues_on_project_id_and_created_at_and_id_and_state", using: :btree
    t.index ["project_id", "due_date", "id", "state"], name: "idx_issues_on_project_id_and_due_date_and_id_and_state_partial", where: "(due_date IS NOT NULL)", using: :btree
    t.index ["project_id", "iid"], name: "index_issues_on_project_id_and_iid", unique: true, using: :btree
    t.index ["project_id", "updated_at", "id", "state"], name: "index_issues_on_project_id_and_updated_at_and_id_and_state", using: :btree
    t.index ["relative_position"], name: "index_issues_on_relative_position", using: :btree
    t.index ["state"], name: "index_issues_on_state", using: :btree
    t.index ["title"], name: "index_issues_on_title_trigram", using: :gin, opclasses: {"title"=>"gin_trgm_ops"}
    t.index ["updated_at"], name: "index_issues_on_updated_at", using: :btree
    t.index ["updated_by_id"], name: "index_issues_on_updated_by_id", where: "(updated_by_id IS NOT NULL)", using: :btree
  end

  create_table "keys", force: :cascade do |t|
    t.integer "user_id"
    t.datetime "created_at"
    t.datetime "updated_at"
    t.text "key"
    t.string "title"
    t.string "type"
    t.string "fingerprint"
    t.boolean "public", default: false, null: false
    t.datetime "last_used_at"
    t.index ["fingerprint"], name: "index_keys_on_fingerprint", unique: true, using: :btree
    t.index ["user_id"], name: "index_keys_on_user_id", using: :btree
  end

  create_table "label_links", force: :cascade do |t|
    t.integer "label_id"
    t.integer "target_id"
    t.string "target_type"
    t.datetime "created_at"
    t.datetime "updated_at"
    t.index ["label_id"], name: "index_label_links_on_label_id", using: :btree
    t.index ["target_id", "target_type"], name: "index_label_links_on_target_id_and_target_type", using: :btree
  end

  create_table "label_priorities", force: :cascade do |t|
    t.integer "project_id", null: false
    t.integer "label_id", null: false
    t.integer "priority", null: false
    t.datetime "created_at", null: false
    t.datetime "updated_at", null: false
    t.index ["label_id"], name: "index_label_priorities_on_label_id", using: :btree
    t.index ["priority"], name: "index_label_priorities_on_priority", using: :btree
    t.index ["project_id", "label_id"], name: "index_label_priorities_on_project_id_and_label_id", unique: true, using: :btree
  end

  create_table "labels", force: :cascade do |t|
    t.string "title"
    t.string "color"
    t.integer "project_id"
    t.datetime "created_at"
    t.datetime "updated_at"
    t.boolean "template", default: false
    t.string "description"
    t.text "description_html"
    t.string "type"
    t.integer "group_id"
    t.integer "cached_markdown_version"
    t.index ["group_id", "project_id", "title"], name: "index_labels_on_group_id_and_project_id_and_title", unique: true, using: :btree
    t.index ["project_id"], name: "index_labels_on_project_id", using: :btree
    t.index ["template"], name: "index_labels_on_template", where: "template", using: :btree
    t.index ["title"], name: "index_labels_on_title", using: :btree
    t.index ["type", "project_id"], name: "index_labels_on_type_and_project_id", using: :btree
  end

  create_table "ldap_group_links", force: :cascade do |t|
    t.string "cn"
    t.integer "group_access", null: false
    t.integer "group_id", null: false
    t.datetime "created_at"
    t.datetime "updated_at"
    t.string "provider"
    t.string "filter"
  end

  create_table "lfs_file_locks", force: :cascade do |t|
    t.integer "project_id", null: false
    t.integer "user_id", null: false
    t.datetime "created_at", null: false
    t.string "path", limit: 511
    t.index ["project_id", "path"], name: "index_lfs_file_locks_on_project_id_and_path", unique: true, using: :btree
    t.index ["user_id"], name: "index_lfs_file_locks_on_user_id", using: :btree
  end

  create_table "lfs_objects", force: :cascade do |t|
    t.string "oid", null: false
    t.bigint "size", null: false
    t.datetime "created_at"
    t.datetime "updated_at"
    t.string "file"
    t.integer "file_store"
    t.index ["file_store"], name: "index_lfs_objects_on_file_store", using: :btree
    t.index ["oid"], name: "index_lfs_objects_on_oid", unique: true, using: :btree
  end

  create_table "lfs_objects_projects", force: :cascade do |t|
    t.integer "lfs_object_id", null: false
    t.integer "project_id", null: false
    t.datetime "created_at"
    t.datetime "updated_at"
    t.index ["project_id"], name: "index_lfs_objects_projects_on_project_id", using: :btree
  end

  create_table "licenses", force: :cascade do |t|
    t.text "data", null: false
    t.datetime "created_at"
    t.datetime "updated_at"
  end

  create_table "lists", force: :cascade do |t|
    t.integer "board_id", null: false
    t.integer "label_id"
    t.integer "list_type", default: 1, null: false
    t.integer "position"
    t.datetime "created_at", null: false
    t.datetime "updated_at", null: false
    t.integer "user_id"
    t.integer "milestone_id"
    t.index ["board_id", "label_id"], name: "index_lists_on_board_id_and_label_id", unique: true, using: :btree
    t.index ["label_id"], name: "index_lists_on_label_id", using: :btree
    t.index ["list_type"], name: "index_lists_on_list_type", using: :btree
    t.index ["milestone_id"], name: "index_lists_on_milestone_id", using: :btree
    t.index ["user_id"], name: "index_lists_on_user_id", using: :btree
  end

  create_table "members", force: :cascade do |t|
    t.integer "access_level", null: false
    t.integer "source_id", null: false
    t.string "source_type", null: false
    t.integer "user_id"
    t.integer "notification_level", null: false
    t.string "type"
    t.datetime "created_at"
    t.datetime "updated_at"
    t.integer "created_by_id"
    t.string "invite_email"
    t.string "invite_token"
    t.datetime "invite_accepted_at"
    t.datetime "requested_at"
    t.date "expires_at"
    t.boolean "ldap", default: false, null: false
    t.boolean "override", default: false, null: false
    t.index ["access_level"], name: "index_members_on_access_level", using: :btree
    t.index ["invite_token"], name: "index_members_on_invite_token", unique: true, using: :btree
    t.index ["requested_at"], name: "index_members_on_requested_at", using: :btree
    t.index ["source_id", "source_type"], name: "index_members_on_source_id_and_source_type", using: :btree
    t.index ["user_id"], name: "index_members_on_user_id", using: :btree
  end

  create_table "merge_request_diff_commits", id: false, force: :cascade do |t|
    t.datetime "authored_date"
    t.datetime "committed_date"
    t.integer "merge_request_diff_id", null: false
    t.integer "relative_order", null: false
    t.binary "sha", null: false
    t.text "author_name"
    t.text "author_email"
    t.text "committer_name"
    t.text "committer_email"
    t.text "message"
    t.index ["merge_request_diff_id", "relative_order"], name: "index_merge_request_diff_commits_on_mr_diff_id_and_order", unique: true, using: :btree
    t.index ["sha"], name: "index_merge_request_diff_commits_on_sha", using: :btree
  end

  create_table "merge_request_diff_files", id: false, force: :cascade do |t|
    t.integer "merge_request_diff_id", null: false
    t.integer "relative_order", null: false
    t.boolean "new_file", null: false
    t.boolean "renamed_file", null: false
    t.boolean "deleted_file", null: false
    t.boolean "too_large", null: false
    t.string "a_mode", null: false
    t.string "b_mode", null: false
    t.text "new_path", null: false
    t.text "old_path", null: false
    t.text "diff", null: false
    t.boolean "binary"
    t.index ["merge_request_diff_id", "relative_order"], name: "index_merge_request_diff_files_on_mr_diff_id_and_order", unique: true, using: :btree
  end

  create_table "merge_request_diffs", force: :cascade do |t|
    t.string "state"
    t.integer "merge_request_id", null: false
    t.datetime "created_at"
    t.datetime "updated_at"
    t.string "base_commit_sha"
    t.string "real_size"
    t.string "head_commit_sha"
    t.string "start_commit_sha"
    t.integer "commits_count"
    t.index ["merge_request_id", "id"], name: "index_merge_request_diffs_on_merge_request_id_and_id", using: :btree
  end

  create_table "merge_request_metrics", force: :cascade do |t|
    t.integer "merge_request_id", null: false
    t.datetime "latest_build_started_at"
    t.datetime "latest_build_finished_at"
    t.datetime "first_deployed_to_production_at"
    t.datetime "merged_at"
    t.datetime "created_at", null: false
    t.datetime "updated_at", null: false
    t.integer "pipeline_id"
    t.integer "merged_by_id"
    t.integer "latest_closed_by_id"
    t.datetime_with_timezone "latest_closed_at"
    t.index ["first_deployed_to_production_at"], name: "index_merge_request_metrics_on_first_deployed_to_production_at", using: :btree
    t.index ["latest_closed_by_id"], name: "index_merge_request_metrics_on_latest_closed_by_id", using: :btree
    t.index ["merge_request_id"], name: "index_merge_request_metrics", using: :btree
    t.index ["merged_by_id"], name: "index_merge_request_metrics_on_merged_by_id", using: :btree
    t.index ["pipeline_id"], name: "index_merge_request_metrics_on_pipeline_id", using: :btree
  end

  create_table "merge_requests", force: :cascade do |t|
    t.string "target_branch", null: false
    t.string "source_branch", null: false
    t.integer "source_project_id"
    t.integer "author_id"
    t.integer "assignee_id"
    t.string "title"
    t.datetime "created_at"
    t.datetime "updated_at"
    t.integer "milestone_id"
    t.string "state", default: "opened", null: false
    t.string "merge_status", default: "unchecked", null: false
    t.integer "target_project_id", null: false
    t.integer "iid"
    t.text "description"
    t.integer "updated_by_id"
    t.text "merge_error"
    t.text "merge_params"
    t.boolean "merge_when_pipeline_succeeds", default: false, null: false
    t.integer "merge_user_id"
    t.string "merge_commit_sha"
    t.integer "approvals_before_merge"
    t.string "rebase_commit_sha"
    t.string "in_progress_merge_commit_sha"
    t.integer "lock_version"
    t.text "title_html"
    t.text "description_html"
    t.integer "time_estimate"
    t.boolean "squash", default: false, null: false
    t.integer "cached_markdown_version"
    t.datetime "last_edited_at"
    t.integer "last_edited_by_id"
    t.integer "head_pipeline_id"
    t.string "merge_jid"
    t.boolean "discussion_locked"
    t.integer "latest_merge_request_diff_id"
    t.boolean "allow_maintainer_to_push"
    t.index ["assignee_id"], name: "index_merge_requests_on_assignee_id", using: :btree
    t.index ["author_id"], name: "index_merge_requests_on_author_id", using: :btree
    t.index ["created_at"], name: "index_merge_requests_on_created_at", using: :btree
    t.index ["description"], name: "index_merge_requests_on_description_trigram", using: :gin, opclasses: {"description"=>"gin_trgm_ops"}
    t.index ["head_pipeline_id"], name: "index_merge_requests_on_head_pipeline_id", using: :btree
    t.index ["id", "merge_jid"], name: "index_merge_requests_on_id_and_merge_jid", where: "((merge_jid IS NOT NULL) AND ((state)::text = 'locked'::text))", using: :btree
    t.index ["latest_merge_request_diff_id"], name: "index_merge_requests_on_latest_merge_request_diff_id", using: :btree
    t.index ["merge_user_id"], name: "index_merge_requests_on_merge_user_id", where: "(merge_user_id IS NOT NULL)", using: :btree
    t.index ["milestone_id"], name: "index_merge_requests_on_milestone_id", using: :btree
    t.index ["source_branch"], name: "index_merge_requests_on_source_branch", using: :btree
    t.index ["source_project_id", "source_branch"], name: "index_merge_requests_on_source_project_and_branch_state_opened", where: "((state)::text = 'opened'::text)", using: :btree
    t.index ["source_project_id", "source_branch"], name: "index_merge_requests_on_source_project_id_and_source_branch", using: :btree
    t.index ["target_branch"], name: "index_merge_requests_on_target_branch", using: :btree
    t.index ["target_project_id", "iid"], name: "index_merge_requests_on_target_project_id_and_iid", unique: true, using: :btree
    t.index ["target_project_id", "iid"], name: "index_merge_requests_on_target_project_id_and_iid_opened", where: "((state)::text = 'opened'::text)", using: :btree
    t.index ["target_project_id", "merge_commit_sha", "id"], name: "index_merge_requests_on_tp_id_and_merge_commit_sha_and_id", using: :btree
    t.index ["title"], name: "index_merge_requests_on_title", using: :btree
    t.index ["title"], name: "index_merge_requests_on_title_trigram", using: :gin, opclasses: {"title"=>"gin_trgm_ops"}
    t.index ["updated_by_id"], name: "index_merge_requests_on_updated_by_id", where: "(updated_by_id IS NOT NULL)", using: :btree
  end

  create_table "merge_requests_closing_issues", force: :cascade do |t|
    t.integer "merge_request_id", null: false
    t.integer "issue_id", null: false
    t.datetime "created_at", null: false
    t.datetime "updated_at", null: false
    t.index ["issue_id"], name: "index_merge_requests_closing_issues_on_issue_id", using: :btree
    t.index ["merge_request_id"], name: "index_merge_requests_closing_issues_on_merge_request_id", using: :btree
  end

  create_table "milestones", force: :cascade do |t|
    t.string "title", null: false
    t.integer "project_id"
    t.text "description"
    t.date "due_date"
    t.datetime "created_at"
    t.datetime "updated_at"
    t.string "state"
    t.integer "iid"
    t.text "title_html"
    t.text "description_html"
    t.date "start_date"
    t.integer "cached_markdown_version"
    t.integer "group_id"
    t.index ["description"], name: "index_milestones_on_description_trigram", using: :gin, opclasses: {"description"=>"gin_trgm_ops"}
    t.index ["due_date"], name: "index_milestones_on_due_date", using: :btree
    t.index ["group_id"], name: "index_milestones_on_group_id", using: :btree
    t.index ["project_id", "iid"], name: "index_milestones_on_project_id_and_iid", unique: true, using: :btree
    t.index ["title"], name: "index_milestones_on_title", using: :btree
    t.index ["title"], name: "index_milestones_on_title_trigram", using: :gin, opclasses: {"title"=>"gin_trgm_ops"}
  end

  create_table "namespace_statistics", force: :cascade do |t|
    t.integer "namespace_id", null: false
    t.integer "shared_runners_seconds", default: 0, null: false
    t.datetime "shared_runners_seconds_last_reset"
    t.index ["namespace_id"], name: "index_namespace_statistics_on_namespace_id", unique: true, using: :btree
  end

  create_table "namespaces", force: :cascade do |t|
    t.string "name", null: false
    t.string "path", null: false
    t.integer "owner_id"
    t.datetime "created_at"
    t.datetime "updated_at"
    t.string "type"
    t.string "description", default: "", null: false
    t.string "avatar"
    t.boolean "membership_lock", default: false
    t.boolean "share_with_group_lock", default: false
    t.integer "visibility_level", default: 20, null: false
    t.boolean "request_access_enabled", default: false, null: false
    t.string "ldap_sync_status", default: "ready", null: false
    t.string "ldap_sync_error"
    t.datetime "ldap_sync_last_update_at"
    t.datetime "ldap_sync_last_successful_update_at"
    t.datetime "ldap_sync_last_sync_at"
    t.text "description_html"
    t.boolean "lfs_enabled"
    t.integer "parent_id"
    t.integer "shared_runners_minutes_limit"
    t.bigint "repository_size_limit"
    t.boolean "require_two_factor_authentication", default: false, null: false
    t.integer "two_factor_grace_period", default: 48, null: false
    t.integer "cached_markdown_version"
    t.integer "plan_id"
    t.integer "project_creation_level"
    t.string "runners_token"
    t.datetime_with_timezone "trial_ends_on"
    t.integer "file_template_project_id"
    t.string "saml_discovery_token"
    t.string "runners_token_encrypted"
    t.integer "custom_project_templates_group_id"
    t.index ["created_at"], name: "index_namespaces_on_created_at", using: :btree
    t.index ["custom_project_templates_group_id", "type"], name: "index_namespaces_on_custom_project_templates_group_id_and_type", where: "(custom_project_templates_group_id IS NOT NULL)", using: :btree
    t.index ["file_template_project_id"], name: "index_namespaces_on_file_template_project_id", using: :btree
    t.index ["ldap_sync_last_successful_update_at"], name: "index_namespaces_on_ldap_sync_last_successful_update_at", using: :btree
    t.index ["ldap_sync_last_update_at"], name: "index_namespaces_on_ldap_sync_last_update_at", using: :btree
    t.index ["name", "parent_id"], name: "index_namespaces_on_name_and_parent_id", unique: true, using: :btree
    t.index ["name"], name: "index_namespaces_on_name_trigram", using: :gin, opclasses: {"name"=>"gin_trgm_ops"}
    t.index ["owner_id"], name: "index_namespaces_on_owner_id", using: :btree
    t.index ["parent_id", "id"], name: "index_namespaces_on_parent_id_and_id", unique: true, using: :btree
    t.index ["path"], name: "index_namespaces_on_path", using: :btree
    t.index ["path"], name: "index_namespaces_on_path_trigram", using: :gin, opclasses: {"path"=>"gin_trgm_ops"}
    t.index ["plan_id"], name: "index_namespaces_on_plan_id", using: :btree
    t.index ["require_two_factor_authentication"], name: "index_namespaces_on_require_two_factor_authentication", using: :btree
    t.index ["runners_token"], name: "index_namespaces_on_runners_token", unique: true, using: :btree
    t.index ["trial_ends_on"], name: "index_namespaces_on_trial_ends_on", where: "(trial_ends_on IS NOT NULL)", using: :btree
    t.index ["type"], name: "index_namespaces_on_type", using: :btree
  end

  create_table "note_diff_files", force: :cascade do |t|
    t.integer "diff_note_id", null: false
    t.text "diff", null: false
    t.boolean "new_file", null: false
    t.boolean "renamed_file", null: false
    t.boolean "deleted_file", null: false
    t.string "a_mode", null: false
    t.string "b_mode", null: false
    t.text "new_path", null: false
    t.text "old_path", null: false
    t.index ["diff_note_id"], name: "index_note_diff_files_on_diff_note_id", unique: true, using: :btree
  end

  create_table "notes", force: :cascade do |t|
    t.text "note"
    t.string "noteable_type"
    t.integer "author_id"
    t.datetime "created_at"
    t.datetime "updated_at"
    t.integer "project_id"
    t.string "attachment"
    t.string "line_code"
    t.string "commit_id"
    t.integer "noteable_id"
    t.boolean "system", default: false, null: false
    t.text "st_diff"
    t.integer "updated_by_id"
    t.string "type"
    t.text "position"
    t.text "original_position"
    t.datetime "resolved_at"
    t.integer "resolved_by_id"
    t.string "discussion_id"
    t.text "note_html"
    t.integer "cached_markdown_version"
    t.text "change_position"
    t.boolean "resolved_by_push"
    t.bigint "review_id"
    t.index ["author_id"], name: "index_notes_on_author_id", using: :btree
    t.index ["commit_id"], name: "index_notes_on_commit_id", using: :btree
    t.index ["created_at"], name: "index_notes_on_created_at", using: :btree
    t.index ["discussion_id"], name: "index_notes_on_discussion_id", using: :btree
    t.index ["line_code"], name: "index_notes_on_line_code", using: :btree
    t.index ["note"], name: "index_notes_on_note_trigram", using: :gin, opclasses: {"note"=>"gin_trgm_ops"}
    t.index ["noteable_id", "noteable_type"], name: "index_notes_on_noteable_id_and_noteable_type", using: :btree
    t.index ["noteable_type"], name: "index_notes_on_noteable_type", using: :btree
    t.index ["project_id", "noteable_type"], name: "index_notes_on_project_id_and_noteable_type", using: :btree
    t.index ["review_id"], name: "index_notes_on_review_id", using: :btree
  end

  create_table "notification_settings", force: :cascade do |t|
    t.integer "user_id", null: false
    t.integer "source_id"
    t.string "source_type"
    t.integer "level", default: 0, null: false
    t.datetime "created_at", null: false
    t.datetime "updated_at", null: false
    t.boolean "new_note"
    t.boolean "new_issue"
    t.boolean "reopen_issue"
    t.boolean "close_issue"
    t.boolean "reassign_issue"
    t.boolean "new_merge_request"
    t.boolean "reopen_merge_request"
    t.boolean "close_merge_request"
    t.boolean "reassign_merge_request"
    t.boolean "merge_merge_request"
    t.boolean "failed_pipeline"
    t.boolean "success_pipeline"
    t.boolean "push_to_merge_request"
    t.boolean "issue_due"
    t.boolean "new_epic"
    t.index ["source_id", "source_type"], name: "index_notification_settings_on_source_id_and_source_type", using: :btree
    t.index ["user_id", "source_id", "source_type"], name: "index_notifications_on_user_id_and_source_id_and_source_type", unique: true, using: :btree
    t.index ["user_id"], name: "index_notification_settings_on_user_id", using: :btree
  end

  create_table "oauth_access_grants", force: :cascade do |t|
    t.integer "resource_owner_id", null: false
    t.integer "application_id", null: false
    t.string "token", null: false
    t.integer "expires_in", null: false
    t.text "redirect_uri", null: false
    t.datetime "created_at", null: false
    t.datetime "revoked_at"
    t.string "scopes"
    t.index ["token"], name: "index_oauth_access_grants_on_token", unique: true, using: :btree
  end

  create_table "oauth_access_tokens", force: :cascade do |t|
    t.integer "resource_owner_id"
    t.integer "application_id"
    t.string "token", null: false
    t.string "refresh_token"
    t.integer "expires_in"
    t.datetime "revoked_at"
    t.datetime "created_at", null: false
    t.string "scopes"
    t.index ["refresh_token"], name: "index_oauth_access_tokens_on_refresh_token", unique: true, using: :btree
    t.index ["resource_owner_id"], name: "index_oauth_access_tokens_on_resource_owner_id", using: :btree
    t.index ["token"], name: "index_oauth_access_tokens_on_token", unique: true, using: :btree
  end

  create_table "oauth_applications", force: :cascade do |t|
    t.string "name", null: false
    t.string "uid", null: false
    t.string "secret", null: false
    t.text "redirect_uri", null: false
    t.string "scopes", default: "", null: false
    t.datetime "created_at"
    t.datetime "updated_at"
    t.integer "owner_id"
    t.string "owner_type"
    t.boolean "trusted", default: false, null: false
    t.index ["owner_id", "owner_type"], name: "index_oauth_applications_on_owner_id_and_owner_type", using: :btree
    t.index ["uid"], name: "index_oauth_applications_on_uid", unique: true, using: :btree
  end

  create_table "oauth_openid_requests", force: :cascade do |t|
    t.integer "access_grant_id", null: false
    t.string "nonce", null: false
    t.index ["access_grant_id"], name: "index_oauth_openid_requests_on_access_grant_id", using: :btree
  end

  create_table "operations_feature_flags", id: :bigserial, force: :cascade do |t|
    t.integer "project_id", null: false
    t.boolean "active", null: false
    t.datetime_with_timezone "created_at", null: false
    t.datetime_with_timezone "updated_at", null: false
    t.string "name", null: false
    t.text "description"
    t.index ["project_id", "name"], name: "index_operations_feature_flags_on_project_id_and_name", unique: true, using: :btree
  end

  create_table "operations_feature_flags_clients", id: :bigserial, force: :cascade do |t|
    t.integer "project_id", null: false
    t.string "token", null: false
    t.index ["project_id", "token"], name: "index_operations_feature_flags_clients_on_project_id_and_token", unique: true, using: :btree
  end

  create_table "packages_maven_metadata", id: :bigserial, force: :cascade do |t|
    t.bigint "package_id", null: false
    t.datetime_with_timezone "created_at", null: false
    t.datetime_with_timezone "updated_at", null: false
    t.string "app_group", null: false
    t.string "app_name", null: false
    t.string "app_version"
    t.string "path", limit: 512, null: false
    t.index ["package_id", "path"], name: "index_packages_maven_metadata_on_package_id_and_path", using: :btree
  end

  create_table "packages_package_files", id: :bigserial, force: :cascade do |t|
    t.bigint "package_id", null: false
    t.datetime_with_timezone "created_at", null: false
    t.datetime_with_timezone "updated_at", null: false
    t.bigint "size"
    t.integer "file_type"
    t.integer "file_store"
    t.binary "file_md5"
    t.binary "file_sha1"
    t.string "file_name", null: false
    t.text "file", null: false
    t.index ["package_id", "file_name"], name: "index_packages_package_files_on_package_id_and_file_name", using: :btree
  end

  create_table "packages_packages", id: :bigserial, force: :cascade do |t|
    t.integer "project_id", null: false
    t.datetime_with_timezone "created_at", null: false
    t.datetime_with_timezone "updated_at", null: false
    t.string "name", null: false
    t.string "version"
    t.integer "package_type", limit: 2, null: false
    t.index ["project_id"], name: "index_packages_packages_on_project_id", using: :btree
  end

  create_table "pages_domains", force: :cascade do |t|
    t.integer "project_id"
    t.text "certificate"
    t.text "encrypted_key"
    t.string "encrypted_key_iv"
    t.string "encrypted_key_salt"
    t.string "domain"
    t.datetime_with_timezone "verified_at"
    t.string "verification_code", null: false
    t.datetime_with_timezone "enabled_until"
    t.index ["domain"], name: "index_pages_domains_on_domain", unique: true, using: :btree
    t.index ["project_id", "enabled_until"], name: "index_pages_domains_on_project_id_and_enabled_until", using: :btree
    t.index ["project_id"], name: "index_pages_domains_on_project_id", using: :btree
    t.index ["verified_at", "enabled_until"], name: "index_pages_domains_on_verified_at_and_enabled_until", using: :btree
    t.index ["verified_at"], name: "index_pages_domains_on_verified_at", using: :btree
  end

  create_table "path_locks", force: :cascade do |t|
    t.string "path", null: false
    t.integer "project_id"
    t.integer "user_id"
    t.datetime "created_at", null: false
    t.datetime "updated_at", null: false
    t.index ["path"], name: "index_path_locks_on_path", using: :btree
    t.index ["project_id"], name: "index_path_locks_on_project_id", using: :btree
    t.index ["user_id"], name: "index_path_locks_on_user_id", using: :btree
  end

  create_table "personal_access_tokens", force: :cascade do |t|
    t.integer "user_id", null: false
    t.string "token"
    t.string "name", null: false
    t.boolean "revoked", default: false
    t.date "expires_at"
    t.datetime "created_at", null: false
    t.datetime "updated_at", null: false
    t.string "scopes", default: "--- []\n", null: false
    t.boolean "impersonation", default: false, null: false
    t.string "token_digest"
    t.index ["token"], name: "index_personal_access_tokens_on_token", unique: true, using: :btree
    t.index ["token_digest"], name: "index_personal_access_tokens_on_token_digest", unique: true, using: :btree
    t.index ["user_id"], name: "index_personal_access_tokens_on_user_id", using: :btree
  end

  create_table "plans", force: :cascade do |t|
    t.datetime "created_at", null: false
    t.datetime "updated_at", null: false
    t.string "name"
    t.string "title"
    t.integer "active_pipelines_limit"
    t.integer "pipeline_size_limit"
    t.index ["name"], name: "index_plans_on_name", using: :btree
  end

  create_table "pool_repositories", id: :bigserial, force: :cascade do |t|
    t.integer "shard_id", null: false
    t.string "disk_path"
    t.string "state"
    t.integer "source_project_id"
    t.index ["disk_path"], name: "index_pool_repositories_on_disk_path", unique: true, using: :btree
    t.index ["shard_id"], name: "index_pool_repositories_on_shard_id", using: :btree
    t.index ["source_project_id"], name: "index_pool_repositories_on_source_project_id", unique: true, using: :btree
  end

  create_table "programming_languages", force: :cascade do |t|
    t.string "name", null: false
    t.string "color", null: false
    t.datetime_with_timezone "created_at", null: false
    t.index ["name"], name: "index_programming_languages_on_name", unique: true, using: :btree
  end

  create_table "project_authorizations", id: false, force: :cascade do |t|
    t.integer "user_id", null: false
    t.integer "project_id", null: false
    t.integer "access_level", null: false
    t.index ["project_id"], name: "index_project_authorizations_on_project_id", using: :btree
    t.index ["user_id", "project_id", "access_level"], name: "index_project_authorizations_on_user_id_project_id_access_level", unique: true, using: :btree
  end

  create_table "project_auto_devops", force: :cascade do |t|
    t.integer "project_id", null: false
    t.datetime_with_timezone "created_at", null: false
    t.datetime_with_timezone "updated_at", null: false
    t.boolean "enabled"
    t.string "domain"
    t.integer "deploy_strategy", default: 0, null: false
    t.index ["project_id"], name: "index_project_auto_devops_on_project_id", unique: true, using: :btree
  end

  create_table "project_ci_cd_settings", force: :cascade do |t|
    t.integer "project_id", null: false
    t.boolean "group_runners_enabled", default: true, null: false
    t.index ["project_id"], name: "index_project_ci_cd_settings_on_project_id", unique: true, using: :btree
  end

  create_table "project_custom_attributes", force: :cascade do |t|
    t.datetime_with_timezone "created_at", null: false
    t.datetime_with_timezone "updated_at", null: false
    t.integer "project_id", null: false
    t.string "key", null: false
    t.string "value", null: false
    t.index ["key", "value"], name: "index_project_custom_attributes_on_key_and_value", using: :btree
    t.index ["project_id", "key"], name: "index_project_custom_attributes_on_project_id_and_key", unique: true, using: :btree
  end

  create_table "project_deploy_tokens", force: :cascade do |t|
    t.integer "project_id", null: false
    t.integer "deploy_token_id", null: false
    t.datetime_with_timezone "created_at", null: false
    t.index ["deploy_token_id"], name: "index_project_deploy_tokens_on_deploy_token_id", using: :btree
    t.index ["project_id", "deploy_token_id"], name: "index_project_deploy_tokens_on_project_id_and_deploy_token_id", unique: true, using: :btree
  end

  create_table "project_error_tracking_settings", primary_key: "project_id", id: :integer, force: :cascade do |t|
    t.boolean "enabled", default: true, null: false
    t.string "api_url", null: false
    t.string "encrypted_token"
    t.string "encrypted_token_iv"
  end

  create_table "project_features", force: :cascade do |t|
    t.integer "project_id", null: false
    t.integer "merge_requests_access_level"
    t.integer "issues_access_level"
    t.integer "wiki_access_level"
    t.integer "snippets_access_level", default: 20, null: false
    t.integer "builds_access_level"
    t.datetime "created_at"
    t.datetime "updated_at"
    t.integer "repository_access_level", default: 20, null: false
    t.integer "pages_access_level", default: 20, null: false
    t.index ["project_id"], name: "index_project_features_on_project_id", unique: true, using: :btree
  end

  create_table "project_group_links", force: :cascade do |t|
    t.integer "project_id", null: false
    t.integer "group_id", null: false
    t.datetime "created_at"
    t.datetime "updated_at"
    t.integer "group_access", default: 30, null: false
    t.date "expires_at"
    t.index ["group_id"], name: "index_project_group_links_on_group_id", using: :btree
    t.index ["project_id"], name: "index_project_group_links_on_project_id", using: :btree
  end

  create_table "project_import_data", force: :cascade do |t|
    t.integer "project_id"
    t.text "data"
    t.text "encrypted_credentials"
    t.string "encrypted_credentials_iv"
    t.string "encrypted_credentials_salt"
    t.index ["project_id"], name: "index_project_import_data_on_project_id", using: :btree
  end

  create_table "project_mirror_data", force: :cascade do |t|
    t.integer "project_id", null: false
    t.integer "retry_count", default: 0, null: false
    t.datetime "last_update_started_at"
    t.datetime "last_update_scheduled_at"
    t.datetime "next_execution_timestamp"
    t.string "status"
    t.string "jid"
    t.text "last_error"
    t.datetime_with_timezone "last_update_at"
    t.datetime_with_timezone "last_successful_update_at"
    t.index ["jid"], name: "index_project_mirror_data_on_jid", using: :btree
    t.index ["last_successful_update_at"], name: "index_project_mirror_data_on_last_successful_update_at", using: :btree
    t.index ["next_execution_timestamp", "retry_count"], name: "index_mirror_data_on_next_execution_and_retry_count", using: :btree
    t.index ["project_id"], name: "index_project_mirror_data_on_project_id", unique: true, using: :btree
    t.index ["status"], name: "index_project_mirror_data_on_status", using: :btree
  end

  create_table "project_repositories", id: :bigserial, force: :cascade do |t|
    t.integer "shard_id", null: false
    t.string "disk_path", null: false
    t.integer "project_id", null: false
    t.index ["disk_path"], name: "index_project_repositories_on_disk_path", unique: true, using: :btree
    t.index ["project_id"], name: "index_project_repositories_on_project_id", unique: true, using: :btree
    t.index ["shard_id"], name: "index_project_repositories_on_shard_id", using: :btree
  end

  create_table "project_repository_states", force: :cascade do |t|
    t.integer "project_id", null: false
    t.binary "repository_verification_checksum"
    t.binary "wiki_verification_checksum"
    t.string "last_repository_verification_failure"
    t.string "last_wiki_verification_failure"
    t.datetime_with_timezone "repository_retry_at"
    t.datetime_with_timezone "wiki_retry_at"
    t.integer "repository_retry_count"
    t.integer "wiki_retry_count"
    t.datetime_with_timezone "last_repository_verification_ran_at"
    t.datetime_with_timezone "last_wiki_verification_ran_at"
    t.index ["last_repository_verification_failure"], name: "idx_repository_states_on_repository_failure_partial", where: "(last_repository_verification_failure IS NOT NULL)", using: :btree
    t.index ["last_wiki_verification_failure"], name: "idx_repository_states_on_wiki_failure_partial", where: "(last_wiki_verification_failure IS NOT NULL)", using: :btree
    t.index ["project_id", "last_repository_verification_ran_at"], name: "idx_repository_states_on_last_repository_verification_ran_at", where: "((repository_verification_checksum IS NOT NULL) AND (last_repository_verification_failure IS NULL))", using: :btree
    t.index ["project_id", "last_wiki_verification_ran_at"], name: "idx_repository_states_on_last_wiki_verification_ran_at", where: "((wiki_verification_checksum IS NOT NULL) AND (last_wiki_verification_failure IS NULL))", using: :btree
    t.index ["project_id"], name: "idx_repository_states_outdated_checksums", where: "(((repository_verification_checksum IS NULL) AND (last_repository_verification_failure IS NULL)) OR ((wiki_verification_checksum IS NULL) AND (last_wiki_verification_failure IS NULL)))", using: :btree
    t.index ["project_id"], name: "index_project_repository_states_on_project_id", unique: true, using: :btree
  end

  create_table "project_statistics", force: :cascade do |t|
    t.integer "project_id", null: false
    t.integer "namespace_id", null: false
    t.bigint "commit_count", default: 0, null: false
    t.bigint "storage_size", default: 0, null: false
    t.bigint "repository_size", default: 0, null: false
    t.bigint "lfs_objects_size", default: 0, null: false
    t.bigint "build_artifacts_size", default: 0, null: false
    t.bigint "shared_runners_seconds", default: 0, null: false
    t.datetime "shared_runners_seconds_last_reset"
    t.index ["namespace_id"], name: "index_project_statistics_on_namespace_id", using: :btree
    t.index ["project_id"], name: "index_project_statistics_on_project_id", unique: true, using: :btree
  end

  create_table "project_tracing_settings", id: :bigserial, force: :cascade do |t|
    t.datetime_with_timezone "created_at", null: false
    t.datetime_with_timezone "updated_at", null: false
    t.integer "project_id", null: false
    t.string "external_url", null: false
    t.index ["project_id"], name: "index_project_tracing_settings_on_project_id", unique: true, using: :btree
  end

  create_table "projects", force: :cascade do |t|
    t.string "name"
    t.string "path"
    t.text "description"
    t.datetime "created_at"
    t.datetime "updated_at"
    t.integer "creator_id"
    t.integer "namespace_id", null: false
    t.datetime "last_activity_at"
    t.string "import_url"
    t.integer "visibility_level", default: 0, null: false
    t.boolean "archived", default: false, null: false
    t.string "avatar"
    t.string "import_status"
    t.text "merge_requests_template"
    t.integer "star_count", default: 0, null: false
    t.boolean "merge_requests_rebase_enabled", default: false
    t.string "import_type"
    t.string "import_source"
    t.integer "approvals_before_merge", default: 0, null: false
    t.boolean "reset_approvals_on_push", default: true
    t.boolean "merge_requests_ff_only_enabled", default: false
    t.text "issues_template"
    t.boolean "mirror", default: false, null: false
    t.datetime "mirror_last_update_at"
    t.datetime "mirror_last_successful_update_at"
    t.integer "mirror_user_id"
    t.text "import_error"
    t.integer "ci_id"
    t.boolean "shared_runners_enabled", default: true, null: false
    t.string "runners_token"
    t.string "build_coverage_regex"
    t.boolean "build_allow_git_fetch", default: true, null: false
    t.integer "build_timeout", default: 3600, null: false
    t.boolean "mirror_trigger_builds", default: false, null: false
    t.boolean "pending_delete", default: false
    t.boolean "public_builds", default: true, null: false
    t.boolean "last_repository_check_failed"
    t.datetime "last_repository_check_at"
    t.boolean "container_registry_enabled"
    t.boolean "only_allow_merge_if_pipeline_succeeds", default: false, null: false
    t.boolean "has_external_issue_tracker"
    t.string "repository_storage", default: "default", null: false
    t.boolean "repository_read_only"
    t.boolean "request_access_enabled", default: false, null: false
    t.boolean "has_external_wiki"
    t.string "ci_config_path"
    t.boolean "lfs_enabled"
    t.text "description_html"
    t.boolean "only_allow_merge_if_all_discussions_are_resolved"
    t.bigint "repository_size_limit"
    t.boolean "printing_merge_request_link_enabled", default: true, null: false
    t.integer "auto_cancel_pending_pipelines", default: 1, null: false
    t.boolean "service_desk_enabled", default: true
    t.string "import_jid"
    t.integer "cached_markdown_version"
    t.text "delete_error"
    t.datetime "last_repository_updated_at"
    t.boolean "disable_overriding_approvers_per_merge_request"
    t.integer "storage_version", limit: 2
    t.boolean "resolve_outdated_diff_discussions"
    t.boolean "remote_mirror_available_overridden"
    t.boolean "only_mirror_protected_branches"
    t.boolean "pull_mirror_available_overridden"
    t.integer "jobs_cache_index"
    t.string "external_authorization_classification_label"
    t.boolean "mirror_overwrites_diverged_branches"
    t.boolean "pages_https_only", default: true
    t.string "external_webhook_token"
    t.boolean "packages_enabled"
    t.boolean "merge_requests_author_approval"
    t.bigint "pool_repository_id"
    t.string "runners_token_encrypted"
    t.string "bfg_object_map"
    t.index ["ci_id"], name: "index_projects_on_ci_id", using: :btree
    t.index ["created_at"], name: "index_projects_on_created_at", using: :btree
    t.index ["creator_id"], name: "index_projects_on_creator_id", using: :btree
    t.index ["description"], name: "index_projects_on_description_trigram", using: :gin, opclasses: {"description"=>"gin_trgm_ops"}
    t.index ["id", "repository_storage", "last_repository_updated_at"], name: "idx_projects_on_repository_storage_last_repository_updated_at", using: :btree
    t.index ["id"], name: "index_projects_on_id_partial_for_visibility", unique: true, where: "(visibility_level = ANY (ARRAY[10, 20]))", using: :btree
    t.index ["id"], name: "index_projects_on_mirror_and_mirror_trigger_builds_both_true", where: "((mirror IS TRUE) AND (mirror_trigger_builds IS TRUE))", using: :btree
    t.index ["last_activity_at"], name: "index_projects_on_last_activity_at", using: :btree
    t.index ["last_repository_check_at"], name: "index_projects_on_last_repository_check_at", where: "(last_repository_check_at IS NOT NULL)", using: :btree
    t.index ["last_repository_check_failed"], name: "index_projects_on_last_repository_check_failed", using: :btree
    t.index ["last_repository_updated_at"], name: "index_projects_on_last_repository_updated_at", using: :btree
    t.index ["mirror_last_successful_update_at"], name: "index_projects_on_mirror_last_successful_update_at", using: :btree
    t.index ["name"], name: "index_projects_on_name_trigram", using: :gin, opclasses: {"name"=>"gin_trgm_ops"}
    t.index ["namespace_id"], name: "index_projects_on_namespace_id", using: :btree
    t.index ["path"], name: "index_projects_on_path", using: :btree
    t.index ["path"], name: "index_projects_on_path_trigram", using: :gin, opclasses: {"path"=>"gin_trgm_ops"}
    t.index ["pending_delete"], name: "index_projects_on_pending_delete", using: :btree
    t.index ["pool_repository_id"], name: "index_projects_on_pool_repository_id", where: "(pool_repository_id IS NOT NULL)", using: :btree
    t.index ["repository_storage", "created_at"], name: "idx_project_repository_check_partial", where: "(last_repository_check_at IS NULL)", using: :btree
    t.index ["repository_storage"], name: "index_projects_on_repository_storage", using: :btree
    t.index ["runners_token"], name: "index_projects_on_runners_token", using: :btree
    t.index ["star_count"], name: "index_projects_on_star_count", using: :btree
    t.index ["visibility_level"], name: "index_projects_on_visibility_level", using: :btree
  end

  create_table "prometheus_alert_events", id: :bigserial, force: :cascade do |t|
    t.integer "project_id", null: false
    t.integer "prometheus_alert_id", null: false
    t.datetime_with_timezone "started_at", null: false
    t.datetime_with_timezone "ended_at"
    t.integer "status", limit: 2
    t.string "payload_key"
    t.index ["project_id", "status"], name: "index_prometheus_alert_events_on_project_id_and_status", using: :btree
    t.index ["prometheus_alert_id", "payload_key"], name: "index_prometheus_alert_event_scoped_payload_key", unique: true, using: :btree
  end

  create_table "prometheus_alerts", force: :cascade do |t|
    t.datetime_with_timezone "created_at", null: false
    t.datetime_with_timezone "updated_at", null: false
    t.float "threshold", null: false
    t.integer "operator", null: false
    t.integer "environment_id", null: false
    t.integer "project_id", null: false
    t.integer "prometheus_metric_id", null: false
    t.index ["environment_id"], name: "index_prometheus_alerts_on_environment_id", using: :btree
    t.index ["project_id", "prometheus_metric_id"], name: "index_prometheus_alerts_on_project_id_and_prometheus_metric_id", unique: true, using: :btree
    t.index ["prometheus_metric_id"], name: "index_prometheus_alerts_on_prometheus_metric_id", using: :btree
  end

  create_table "prometheus_metrics", force: :cascade do |t|
    t.integer "project_id"
    t.string "title", null: false
    t.string "query", null: false
    t.string "y_label"
    t.string "unit"
    t.string "legend"
    t.integer "group", null: false
    t.datetime_with_timezone "created_at", null: false
    t.datetime_with_timezone "updated_at", null: false
    t.boolean "common", default: false, null: false
    t.string "identifier"
    t.index ["common"], name: "index_prometheus_metrics_on_common", using: :btree
    t.index ["group"], name: "index_prometheus_metrics_on_group", using: :btree
    t.index ["identifier"], name: "index_prometheus_metrics_on_identifier", unique: true, using: :btree
    t.index ["project_id"], name: "index_prometheus_metrics_on_project_id", using: :btree
  end

  create_table "protected_branch_merge_access_levels", force: :cascade do |t|
    t.integer "protected_branch_id", null: false
    t.integer "access_level", default: 40
    t.datetime "created_at", null: false
    t.datetime "updated_at", null: false
    t.integer "user_id"
    t.integer "group_id"
    t.index ["group_id"], name: "index_protected_branch_merge_access_levels_on_group_id", using: :btree
    t.index ["protected_branch_id"], name: "index_protected_branch_merge_access", using: :btree
    t.index ["user_id"], name: "index_protected_branch_merge_access_levels_on_user_id", using: :btree
  end

  create_table "protected_branch_push_access_levels", force: :cascade do |t|
    t.integer "protected_branch_id", null: false
    t.integer "access_level", default: 40
    t.datetime "created_at", null: false
    t.datetime "updated_at", null: false
    t.integer "user_id"
    t.integer "group_id"
    t.index ["group_id"], name: "index_protected_branch_push_access_levels_on_group_id", using: :btree
    t.index ["protected_branch_id"], name: "index_protected_branch_push_access", using: :btree
    t.index ["user_id"], name: "index_protected_branch_push_access_levels_on_user_id", using: :btree
  end

  create_table "protected_branch_unprotect_access_levels", force: :cascade do |t|
    t.integer "protected_branch_id", null: false
    t.integer "access_level", default: 40
    t.integer "user_id"
    t.integer "group_id"
    t.index ["group_id"], name: "index_protected_branch_unprotect_access_levels_on_group_id", using: :btree
    t.index ["protected_branch_id"], name: "index_protected_branch_unprotect_access", using: :btree
    t.index ["user_id"], name: "index_protected_branch_unprotect_access_levels_on_user_id", using: :btree
  end

  create_table "protected_branches", force: :cascade do |t|
    t.integer "project_id", null: false
    t.string "name", null: false
    t.datetime "created_at"
    t.datetime "updated_at"
    t.index ["project_id"], name: "index_protected_branches_on_project_id", using: :btree
  end

  create_table "protected_environment_deploy_access_levels", force: :cascade do |t|
    t.datetime_with_timezone "created_at", null: false
    t.datetime_with_timezone "updated_at", null: false
    t.integer "access_level", default: 40
    t.integer "protected_environment_id", null: false
    t.integer "user_id"
    t.integer "group_id"
    t.index ["group_id"], name: "index_protected_environment_deploy_access_levels_on_group_id", using: :btree
    t.index ["protected_environment_id"], name: "index_protected_environment_deploy_access", using: :btree
    t.index ["user_id"], name: "index_protected_environment_deploy_access_levels_on_user_id", using: :btree
  end

  create_table "protected_environments", force: :cascade do |t|
    t.integer "project_id", null: false
    t.datetime_with_timezone "created_at", null: false
    t.datetime_with_timezone "updated_at", null: false
    t.string "name", null: false
    t.index ["project_id", "name"], name: "index_protected_environments_on_project_id_and_name", unique: true, using: :btree
    t.index ["project_id"], name: "index_protected_environments_on_project_id", using: :btree
  end

  create_table "protected_tag_create_access_levels", force: :cascade do |t|
    t.integer "protected_tag_id", null: false
    t.integer "access_level", default: 40
    t.integer "user_id"
    t.integer "group_id"
    t.datetime "created_at", null: false
    t.datetime "updated_at", null: false
    t.index ["group_id"], name: "index_protected_tag_create_access_levels_on_group_id", using: :btree
    t.index ["protected_tag_id"], name: "index_protected_tag_create_access", using: :btree
    t.index ["user_id"], name: "index_protected_tag_create_access_levels_on_user_id", using: :btree
  end

  create_table "protected_tags", force: :cascade do |t|
    t.integer "project_id", null: false
    t.string "name", null: false
    t.datetime "created_at", null: false
    t.datetime "updated_at", null: false
    t.index ["project_id", "name"], name: "index_protected_tags_on_project_id_and_name", unique: true, using: :btree
    t.index ["project_id"], name: "index_protected_tags_on_project_id", using: :btree
  end

  create_table "push_event_payloads", id: false, force: :cascade do |t|
    t.bigint "commit_count", null: false
    t.integer "event_id", null: false
    t.integer "action", limit: 2, null: false
    t.integer "ref_type", limit: 2, null: false
    t.binary "commit_from"
    t.binary "commit_to"
    t.text "ref"
    t.string "commit_title", limit: 70
    t.index ["event_id"], name: "index_push_event_payloads_on_event_id", unique: true, using: :btree
  end

  create_table "push_rules", force: :cascade do |t|
    t.string "force_push_regex"
    t.string "delete_branch_regex"
    t.string "commit_message_regex"
    t.boolean "deny_delete_tag"
    t.integer "project_id"
    t.datetime "created_at"
    t.datetime "updated_at"
    t.string "author_email_regex"
    t.boolean "member_check", default: false, null: false
    t.string "file_name_regex"
    t.boolean "is_sample", default: false
    t.integer "max_file_size", default: 0, null: false
    t.boolean "prevent_secrets", default: false, null: false
    t.string "branch_name_regex"
    t.boolean "reject_unsigned_commits"
    t.boolean "commit_committer_check"
    t.boolean "regexp_uses_re2", default: true
    t.string "commit_message_negative_regex"
    t.index ["is_sample"], name: "index_push_rules_on_is_sample", where: "is_sample", using: :btree
    t.index ["project_id"], name: "index_push_rules_on_project_id", using: :btree
  end

  create_table "redirect_routes", force: :cascade do |t|
    t.integer "source_id", null: false
    t.string "source_type", null: false
    t.string "path", null: false
    t.datetime "created_at", null: false
    t.datetime "updated_at", null: false
    t.index ["path"], name: "index_redirect_routes_on_path", unique: true, using: :btree
    t.index ["source_type", "source_id"], name: "index_redirect_routes_on_source_type_and_source_id", using: :btree
  end

  create_table "release_links", id: :bigserial, force: :cascade do |t|
    t.integer "release_id", null: false
    t.string "url", null: false
    t.string "name", null: false
    t.datetime_with_timezone "created_at", null: false
    t.datetime_with_timezone "updated_at", null: false
    t.index ["release_id", "name"], name: "index_release_links_on_release_id_and_name", unique: true, using: :btree
    t.index ["release_id", "url"], name: "index_release_links_on_release_id_and_url", unique: true, using: :btree
  end

  create_table "releases", force: :cascade do |t|
    t.string "tag"
    t.text "description"
    t.integer "project_id"
    t.datetime "created_at"
    t.datetime "updated_at"
    t.text "description_html"
    t.integer "cached_markdown_version"
    t.integer "author_id"
    t.string "name"
    t.string "sha"
    t.index ["author_id"], name: "index_releases_on_author_id", using: :btree
    t.index ["project_id", "tag"], name: "index_releases_on_project_id_and_tag", using: :btree
    t.index ["project_id"], name: "index_releases_on_project_id", using: :btree
  end

  create_table "remote_mirrors", force: :cascade do |t|
    t.integer "project_id"
    t.string "url"
    t.boolean "enabled", default: false
    t.string "update_status"
    t.datetime "last_update_at"
    t.datetime "last_successful_update_at"
    t.string "last_error"
    t.text "encrypted_credentials"
    t.string "encrypted_credentials_iv"
    t.string "encrypted_credentials_salt"
    t.datetime "created_at", null: false
    t.datetime "updated_at", null: false
    t.datetime "last_update_started_at"
    t.boolean "only_protected_branches", default: false, null: false
    t.string "remote_name"
    t.index ["last_successful_update_at"], name: "index_remote_mirrors_on_last_successful_update_at", using: :btree
    t.index ["project_id"], name: "index_remote_mirrors_on_project_id", using: :btree
  end

  create_table "repository_languages", id: false, force: :cascade do |t|
    t.integer "project_id", null: false
    t.integer "programming_language_id", null: false
    t.float "share", null: false
    t.index ["project_id", "programming_language_id"], name: "index_repository_languages_on_project_and_languages_id", unique: true, using: :btree
  end

  create_table "resource_label_events", id: :bigserial, force: :cascade do |t|
    t.integer "action", null: false
    t.integer "issue_id"
    t.integer "merge_request_id"
    t.integer "epic_id"
    t.integer "label_id"
    t.integer "user_id"
    t.datetime_with_timezone "created_at", null: false
    t.integer "cached_markdown_version"
    t.text "reference"
    t.text "reference_html"
    t.index ["epic_id"], name: "index_resource_label_events_on_epic_id", using: :btree
    t.index ["issue_id"], name: "index_resource_label_events_on_issue_id", using: :btree
    t.index ["label_id"], name: "index_resource_label_events_on_label_id", using: :btree
    t.index ["merge_request_id"], name: "index_resource_label_events_on_merge_request_id", using: :btree
    t.index ["user_id"], name: "index_resource_label_events_on_user_id", using: :btree
  end

  create_table "reviews", id: :bigserial, force: :cascade do |t|
    t.integer "author_id"
    t.integer "merge_request_id", null: false
    t.integer "project_id", null: false
    t.datetime_with_timezone "created_at", null: false
    t.index ["author_id"], name: "index_reviews_on_author_id", using: :btree
    t.index ["merge_request_id"], name: "index_reviews_on_merge_request_id", using: :btree
    t.index ["project_id"], name: "index_reviews_on_project_id", using: :btree
  end

  create_table "routes", force: :cascade do |t|
    t.integer "source_id", null: false
    t.string "source_type", null: false
    t.string "path", null: false
    t.datetime "created_at"
    t.datetime "updated_at"
    t.string "name"
    t.index ["path"], name: "index_routes_on_path", unique: true, using: :btree
    t.index ["path"], name: "index_routes_on_path_text_pattern_ops", using: :btree, opclasses: {"path"=>"varchar_pattern_ops"}
    t.index ["source_type", "source_id"], name: "index_routes_on_source_type_and_source_id", unique: true, using: :btree
  end

  create_table "saml_providers", force: :cascade do |t|
    t.integer "group_id", null: false
    t.boolean "enabled", null: false
    t.string "certificate_fingerprint", null: false
    t.string "sso_url", null: false
    t.index ["group_id"], name: "index_saml_providers_on_group_id", using: :btree
  end

  create_table "sent_notifications", force: :cascade do |t|
    t.integer "project_id"
    t.integer "noteable_id"
    t.string "noteable_type"
    t.integer "recipient_id"
    t.string "commit_id"
    t.string "reply_key", null: false
    t.string "line_code"
    t.string "note_type"
    t.text "position"
    t.string "in_reply_to_discussion_id"
    t.index ["reply_key"], name: "index_sent_notifications_on_reply_key", unique: true, using: :btree
  end

  create_table "services", force: :cascade do |t|
    t.string "type"
    t.string "title"
    t.integer "project_id"
    t.datetime "created_at"
    t.datetime "updated_at"
    t.boolean "active", default: false, null: false
    t.text "properties"
    t.boolean "template", default: false
    t.boolean "push_events", default: true
    t.boolean "issues_events", default: true
    t.boolean "merge_requests_events", default: true
    t.boolean "tag_push_events", default: true
    t.boolean "note_events", default: true, null: false
    t.string "category", default: "common", null: false
    t.boolean "default", default: false
    t.boolean "wiki_page_events", default: true
    t.boolean "pipeline_events", default: false, null: false
    t.boolean "confidential_issues_events", default: true, null: false
    t.boolean "commit_events", default: true, null: false
    t.boolean "job_events", default: false, null: false
    t.boolean "confidential_note_events", default: true
    t.index ["project_id"], name: "index_services_on_project_id", using: :btree
    t.index ["template"], name: "index_services_on_template", using: :btree
  end

  create_table "shards", force: :cascade do |t|
    t.string "name", null: false
    t.index ["name"], name: "index_shards_on_name", unique: true, using: :btree
  end

  create_table "slack_integrations", force: :cascade do |t|
    t.integer "service_id", null: false
    t.string "team_id", null: false
    t.string "team_name", null: false
    t.string "alias", null: false
    t.string "user_id", null: false
    t.datetime "created_at", null: false
    t.datetime "updated_at", null: false
    t.index ["service_id"], name: "index_slack_integrations_on_service_id", using: :btree
    t.index ["team_id", "alias"], name: "index_slack_integrations_on_team_id_and_alias", unique: true, using: :btree
  end

  create_table "smartcard_identities", id: :bigserial, force: :cascade do |t|
    t.integer "user_id", null: false
    t.string "subject", null: false
    t.string "issuer", null: false
    t.index ["subject", "issuer"], name: "index_smartcard_identities_on_subject_and_issuer", unique: true, using: :btree
    t.index ["user_id"], name: "index_smartcard_identities_on_user_id", using: :btree
  end

  create_table "snippets", force: :cascade do |t|
    t.string "title"
    t.text "content"
    t.integer "author_id", null: false
    t.integer "project_id"
    t.datetime "created_at"
    t.datetime "updated_at"
    t.string "file_name"
    t.string "type"
    t.integer "visibility_level", default: 0, null: false
    t.text "title_html"
    t.text "content_html"
    t.integer "cached_markdown_version"
    t.text "description"
    t.text "description_html"
    t.index ["author_id"], name: "index_snippets_on_author_id", using: :btree
    t.index ["file_name"], name: "index_snippets_on_file_name_trigram", using: :gin, opclasses: {"file_name"=>"gin_trgm_ops"}
    t.index ["project_id"], name: "index_snippets_on_project_id", using: :btree
    t.index ["title"], name: "index_snippets_on_title_trigram", using: :gin, opclasses: {"title"=>"gin_trgm_ops"}
    t.index ["updated_at"], name: "index_snippets_on_updated_at", using: :btree
    t.index ["visibility_level"], name: "index_snippets_on_visibility_level", using: :btree
  end

  create_table "software_license_policies", force: :cascade do |t|
    t.integer "project_id", null: false
    t.integer "software_license_id", null: false
    t.integer "approval_status", default: 0, null: false
    t.index ["project_id", "software_license_id"], name: "index_software_license_policies_unique_per_project", unique: true, using: :btree
    t.index ["software_license_id"], name: "index_software_license_policies_on_software_license_id", using: :btree
  end

  create_table "software_licenses", force: :cascade do |t|
    t.string "name", null: false
    t.index ["name"], name: "index_software_licenses_on_name", using: :btree
  end

  create_table "spam_logs", force: :cascade do |t|
    t.integer "user_id"
    t.string "source_ip"
    t.string "user_agent"
    t.boolean "via_api"
    t.string "noteable_type"
    t.string "title"
    t.text "description"
    t.datetime "created_at", null: false
    t.datetime "updated_at", null: false
    t.boolean "submitted_as_ham", default: false, null: false
    t.boolean "recaptcha_verified", default: false, null: false
  end

  create_table "subscriptions", force: :cascade do |t|
    t.integer "user_id"
    t.integer "subscribable_id"
    t.string "subscribable_type"
    t.boolean "subscribed"
    t.datetime "created_at"
    t.datetime "updated_at"
    t.integer "project_id"
    t.index ["project_id"], name: "index_subscriptions_on_project_id", using: :btree
    t.index ["subscribable_id", "subscribable_type", "user_id", "project_id"], name: "index_subscriptions_on_subscribable_and_user_id_and_project_id", unique: true, using: :btree
  end

  create_table "suggestions", id: :bigserial, force: :cascade do |t|
    t.integer "note_id", null: false
    t.integer "relative_order", limit: 2, null: false
    t.boolean "applied", default: false, null: false
    t.string "commit_id"
    t.text "from_content", null: false
    t.text "to_content", null: false
    t.index ["note_id", "relative_order"], name: "index_suggestions_on_note_id_and_relative_order", unique: true, using: :btree
  end

  create_table "system_note_metadata", force: :cascade do |t|
    t.integer "note_id", null: false
    t.integer "commit_count"
    t.string "action"
    t.datetime "created_at", null: false
    t.datetime "updated_at", null: false
    t.index ["note_id"], name: "index_system_note_metadata_on_note_id", unique: true, using: :btree
  end

  create_table "taggings", force: :cascade do |t|
    t.integer "tag_id"
    t.integer "taggable_id"
    t.string "taggable_type"
    t.integer "tagger_id"
    t.string "tagger_type"
    t.string "context"
    t.datetime "created_at"
    t.index ["tag_id", "taggable_id", "taggable_type", "context", "tagger_id", "tagger_type"], name: "taggings_idx", unique: true, using: :btree
    t.index ["tag_id"], name: "index_taggings_on_tag_id", using: :btree
    t.index ["taggable_id", "taggable_type", "context"], name: "index_taggings_on_taggable_id_and_taggable_type_and_context", using: :btree
    t.index ["taggable_id", "taggable_type"], name: "index_taggings_on_taggable_id_and_taggable_type", using: :btree
  end

  create_table "tags", force: :cascade do |t|
    t.string "name"
    t.integer "taggings_count", default: 0
    t.index ["name"], name: "index_tags_on_name", unique: true, using: :btree
  end

  create_table "term_agreements", force: :cascade do |t|
    t.integer "term_id", null: false
    t.integer "user_id", null: false
    t.boolean "accepted", default: false, null: false
    t.datetime_with_timezone "created_at", null: false
    t.datetime_with_timezone "updated_at", null: false
    t.index ["term_id"], name: "index_term_agreements_on_term_id", using: :btree
    t.index ["user_id", "term_id"], name: "term_agreements_unique_index", unique: true, using: :btree
    t.index ["user_id"], name: "index_term_agreements_on_user_id", using: :btree
  end

  create_table "timelogs", force: :cascade do |t|
    t.integer "time_spent", null: false
    t.integer "user_id"
    t.datetime "created_at", null: false
    t.datetime "updated_at", null: false
    t.integer "issue_id"
    t.integer "merge_request_id"
    t.datetime "spent_at"
    t.index ["issue_id"], name: "index_timelogs_on_issue_id", using: :btree
    t.index ["merge_request_id"], name: "index_timelogs_on_merge_request_id", using: :btree
    t.index ["user_id"], name: "index_timelogs_on_user_id", using: :btree
  end

  create_table "todos", force: :cascade do |t|
    t.integer "user_id", null: false
    t.integer "project_id"
    t.integer "target_id"
    t.string "target_type", null: false
    t.integer "author_id", null: false
    t.integer "action", null: false
    t.string "state", null: false
    t.datetime "created_at"
    t.datetime "updated_at"
    t.integer "note_id"
    t.string "commit_id"
    t.integer "group_id"
    t.index ["author_id"], name: "index_todos_on_author_id", using: :btree
    t.index ["commit_id"], name: "index_todos_on_commit_id", using: :btree
    t.index ["group_id"], name: "index_todos_on_group_id", using: :btree
    t.index ["note_id"], name: "index_todos_on_note_id", using: :btree
    t.index ["project_id"], name: "index_todos_on_project_id", using: :btree
    t.index ["target_type", "target_id"], name: "index_todos_on_target_type_and_target_id", using: :btree
    t.index ["user_id", "id"], name: "index_todos_on_user_id_and_id_done", where: "((state)::text = 'done'::text)", using: :btree
    t.index ["user_id", "id"], name: "index_todos_on_user_id_and_id_pending", where: "((state)::text = 'pending'::text)", using: :btree
    t.index ["user_id"], name: "index_todos_on_user_id", using: :btree
  end

  create_table "trending_projects", force: :cascade do |t|
    t.integer "project_id", null: false
    t.index ["project_id"], name: "index_trending_projects_on_project_id", unique: true, using: :btree
  end

  create_table "u2f_registrations", force: :cascade do |t|
    t.text "certificate"
    t.string "key_handle"
    t.string "public_key"
    t.integer "counter"
    t.integer "user_id"
    t.datetime "created_at", null: false
    t.datetime "updated_at", null: false
    t.string "name"
    t.index ["key_handle"], name: "index_u2f_registrations_on_key_handle", using: :btree
    t.index ["user_id"], name: "index_u2f_registrations_on_user_id", using: :btree
  end

  create_table "uploads", force: :cascade do |t|
    t.bigint "size", null: false
    t.string "path", limit: 511, null: false
    t.string "checksum", limit: 64
    t.integer "model_id"
    t.string "model_type"
    t.string "uploader", null: false
    t.datetime "created_at", null: false
    t.integer "store"
    t.string "mount_point"
    t.string "secret"
    t.index ["checksum"], name: "index_uploads_on_checksum", using: :btree
    t.index ["model_id", "model_type"], name: "index_uploads_on_model_id_and_model_type", using: :btree
    t.index ["store"], name: "index_uploads_on_store", using: :btree
    t.index ["uploader", "path"], name: "index_uploads_on_uploader_and_path", using: :btree
  end

  create_table "user_agent_details", force: :cascade do |t|
    t.string "user_agent", null: false
    t.string "ip_address", null: false
    t.integer "subject_id", null: false
    t.string "subject_type", null: false
    t.boolean "submitted", default: false, null: false
    t.datetime "created_at", null: false
    t.datetime "updated_at", null: false
    t.index ["subject_id", "subject_type"], name: "index_user_agent_details_on_subject_id_and_subject_type", using: :btree
  end

  create_table "user_callouts", force: :cascade do |t|
    t.integer "feature_name", null: false
    t.integer "user_id", null: false
    t.index ["user_id", "feature_name"], name: "index_user_callouts_on_user_id_and_feature_name", unique: true, using: :btree
    t.index ["user_id"], name: "index_user_callouts_on_user_id", using: :btree
  end

  create_table "user_custom_attributes", force: :cascade do |t|
    t.datetime "created_at", null: false
    t.datetime "updated_at", null: false
    t.integer "user_id", null: false
    t.string "key", null: false
    t.string "value", null: false
    t.index ["key", "value"], name: "index_user_custom_attributes_on_key_and_value", using: :btree
    t.index ["user_id", "key"], name: "index_user_custom_attributes_on_user_id_and_key", unique: true, using: :btree
  end

  create_table "user_interacted_projects", id: false, force: :cascade do |t|
    t.integer "user_id", null: false
    t.integer "project_id", null: false
    t.index ["project_id", "user_id"], name: "index_user_interacted_projects_on_project_id_and_user_id", unique: true, using: :btree
    t.index ["user_id"], name: "index_user_interacted_projects_on_user_id", using: :btree
  end

  create_table "user_preferences", force: :cascade do |t|
    t.integer "user_id", null: false
    t.integer "issue_notes_filter", limit: 2, default: 0, null: false
    t.integer "merge_request_notes_filter", limit: 2, default: 0, null: false
    t.datetime_with_timezone "created_at", null: false
    t.datetime_with_timezone "updated_at", null: false
    t.string "epics_sort"
    t.integer "roadmap_epics_state"
    t.index ["user_id"], name: "index_user_preferences_on_user_id", unique: true, using: :btree
  end

  create_table "user_statuses", primary_key: "user_id", force: :cascade do |t|
    t.integer "cached_markdown_version"
    t.string "emoji", default: "speech_balloon", null: false
    t.string "message", limit: 100
    t.string "message_html"
    t.index ["user_id"], name: "index_user_statuses_on_user_id", using: :btree
  end

  create_table "user_synced_attributes_metadata", force: :cascade do |t|
    t.boolean "name_synced", default: false
    t.boolean "email_synced", default: false
    t.boolean "location_synced", default: false
    t.integer "user_id", null: false
    t.string "provider"
    t.index ["user_id"], name: "index_user_synced_attributes_metadata_on_user_id", unique: true, using: :btree
  end

  create_table "users", force: :cascade do |t|
    t.string "email", default: "", null: false
    t.string "encrypted_password", default: "", null: false
    t.string "reset_password_token"
    t.datetime "reset_password_sent_at"
    t.datetime "remember_created_at"
    t.integer "sign_in_count", default: 0
    t.datetime "current_sign_in_at"
    t.datetime "last_sign_in_at"
    t.string "current_sign_in_ip"
    t.string "last_sign_in_ip"
    t.datetime "created_at"
    t.datetime "updated_at"
    t.string "name"
    t.boolean "admin", default: false, null: false
    t.integer "projects_limit", null: false
    t.string "skype", default: "", null: false
    t.string "linkedin", default: "", null: false
    t.string "twitter", default: "", null: false
    t.string "bio"
    t.integer "failed_attempts", default: 0
    t.datetime "locked_at"
    t.string "username"
    t.boolean "can_create_group", default: true, null: false
    t.boolean "can_create_team", default: true, null: false
    t.string "state"
    t.integer "color_scheme_id", default: 1, null: false
    t.datetime "password_expires_at"
    t.integer "created_by_id"
    t.datetime "last_credential_check_at"
    t.string "avatar"
    t.string "confirmation_token"
    t.datetime "confirmed_at"
    t.datetime "confirmation_sent_at"
    t.string "unconfirmed_email"
    t.boolean "hide_no_ssh_key", default: false
    t.string "website_url", default: "", null: false
    t.datetime "admin_email_unsubscribed_at"
    t.string "notification_email"
    t.boolean "hide_no_password", default: false
    t.boolean "password_automatically_set", default: false
    t.string "location"
    t.string "encrypted_otp_secret"
    t.string "encrypted_otp_secret_iv"
    t.string "encrypted_otp_secret_salt"
    t.boolean "otp_required_for_login", default: false, null: false
    t.text "otp_backup_codes"
    t.string "public_email", default: "", null: false
    t.integer "dashboard", default: 0
    t.integer "project_view", default: 0
    t.integer "consumed_timestep"
    t.integer "layout", default: 0
    t.boolean "hide_project_limit", default: false
    t.text "note"
    t.string "unlock_token"
    t.datetime "otp_grace_period_started_at"
    t.boolean "external", default: false
    t.string "incoming_email_token"
    t.string "organization"
    t.boolean "auditor", default: false, null: false
    t.boolean "require_two_factor_authentication_from_group", default: false, null: false
    t.integer "two_factor_grace_period", default: 48, null: false
    t.boolean "ghost"
    t.date "last_activity_on"
    t.boolean "notified_of_own_activity"
    t.boolean "support_bot"
    t.string "preferred_language"
    t.boolean "email_opted_in"
    t.string "email_opted_in_ip"
    t.integer "email_opted_in_source_id"
    t.datetime "email_opted_in_at"
    t.integer "theme_id", limit: 2
    t.integer "accepted_term_id"
    t.string "feed_token"
    t.boolean "private_profile"
    t.integer "roadmap_layout", limit: 2
    t.boolean "include_private_contributions"
    t.string "commit_email"
    t.index ["accepted_term_id"], name: "index_users_on_accepted_term_id", using: :btree
    t.index ["admin"], name: "index_users_on_admin", using: :btree
    t.index ["confirmation_token"], name: "index_users_on_confirmation_token", unique: true, using: :btree
    t.index ["created_at"], name: "index_users_on_created_at", using: :btree
    t.index ["email"], name: "index_users_on_email", unique: true, using: :btree
    t.index ["email"], name: "index_users_on_email_trigram", using: :gin, opclasses: {"email"=>"gin_trgm_ops"}
    t.index ["feed_token"], name: "index_users_on_feed_token", using: :btree
    t.index ["ghost"], name: "index_users_on_ghost", using: :btree
    t.index ["incoming_email_token"], name: "index_users_on_incoming_email_token", using: :btree
    t.index ["name"], name: "index_users_on_name", using: :btree
    t.index ["name"], name: "index_users_on_name_trigram", using: :gin, opclasses: {"name"=>"gin_trgm_ops"}
    t.index ["reset_password_token"], name: "index_users_on_reset_password_token", unique: true, using: :btree
    t.index ["state"], name: "index_users_on_state", using: :btree
    t.index ["state"], name: "index_users_on_state_and_internal_attrs", where: "((ghost <> true) AND (support_bot <> true))", using: :btree
    t.index ["support_bot"], name: "index_users_on_support_bot", using: :btree
    t.index ["username"], name: "index_users_on_username", using: :btree
    t.index ["username"], name: "index_users_on_username_trigram", using: :gin, opclasses: {"username"=>"gin_trgm_ops"}
  end

  create_table "users_ops_dashboard_projects", id: :bigserial, force: :cascade do |t|
    t.datetime_with_timezone "created_at", null: false
    t.datetime_with_timezone "updated_at", null: false
    t.integer "user_id", null: false
    t.integer "project_id", null: false
    t.index ["project_id"], name: "index_users_ops_dashboard_projects_on_project_id", using: :btree
    t.index ["user_id", "project_id"], name: "index_users_ops_dashboard_projects_on_user_id_and_project_id", unique: true, using: :btree
  end

  create_table "users_star_projects", force: :cascade do |t|
    t.integer "project_id", null: false
    t.integer "user_id", null: false
    t.datetime "created_at"
    t.datetime "updated_at"
    t.index ["project_id"], name: "index_users_star_projects_on_project_id", using: :btree
    t.index ["user_id", "project_id"], name: "index_users_star_projects_on_user_id_and_project_id", unique: true, using: :btree
  end

  create_table "vulnerability_feedback", force: :cascade do |t|
    t.datetime_with_timezone "created_at", null: false
    t.datetime_with_timezone "updated_at", null: false
    t.integer "feedback_type", limit: 2, null: false
    t.integer "category", limit: 2, null: false
    t.integer "project_id", null: false
    t.integer "author_id", null: false
    t.integer "pipeline_id"
    t.integer "issue_id"
    t.string "project_fingerprint", limit: 40, null: false
    t.index ["author_id"], name: "index_vulnerability_feedback_on_author_id", using: :btree
    t.index ["issue_id"], name: "index_vulnerability_feedback_on_issue_id", using: :btree
    t.index ["pipeline_id"], name: "index_vulnerability_feedback_on_pipeline_id", using: :btree
    t.index ["project_id", "category", "feedback_type", "project_fingerprint"], name: "vulnerability_feedback_unique_idx", unique: true, using: :btree
  end

  create_table "vulnerability_identifiers", id: :bigserial, force: :cascade do |t|
    t.datetime_with_timezone "created_at", null: false
    t.datetime_with_timezone "updated_at", null: false
    t.integer "project_id", null: false
    t.binary "fingerprint", null: false
    t.string "external_type", null: false
    t.string "external_id", null: false
    t.string "name", null: false
    t.text "url"
    t.index ["project_id", "fingerprint"], name: "index_vulnerability_identifiers_on_project_id_and_fingerprint", unique: true, using: :btree
  end

  create_table "vulnerability_occurrence_identifiers", id: :bigserial, force: :cascade do |t|
    t.datetime_with_timezone "created_at", null: false
    t.datetime_with_timezone "updated_at", null: false
    t.bigint "occurrence_id", null: false
    t.bigint "identifier_id", null: false
    t.index ["identifier_id"], name: "index_vulnerability_occurrence_identifiers_on_identifier_id", using: :btree
    t.index ["occurrence_id", "identifier_id"], name: "index_vulnerability_occurrence_identifiers_on_unique_keys", unique: true, using: :btree
  end

  create_table "vulnerability_occurrence_pipelines", id: :bigserial, force: :cascade do |t|
    t.datetime_with_timezone "created_at", null: false
    t.datetime_with_timezone "updated_at", null: false
    t.bigint "occurrence_id", null: false
    t.integer "pipeline_id", null: false
    t.index ["occurrence_id", "pipeline_id"], name: "vulnerability_occurrence_pipelines_on_unique_keys", unique: true, using: :btree
    t.index ["pipeline_id"], name: "index_vulnerability_occurrence_pipelines_on_pipeline_id", using: :btree
  end

  create_table "vulnerability_occurrences", id: :bigserial, force: :cascade do |t|
    t.datetime_with_timezone "created_at", null: false
    t.datetime_with_timezone "updated_at", null: false
    t.integer "severity", limit: 2, null: false
    t.integer "confidence", limit: 2, null: false
    t.integer "report_type", limit: 2, null: false
    t.integer "project_id", null: false
    t.bigint "scanner_id", null: false
    t.bigint "primary_identifier_id", null: false
    t.binary "project_fingerprint", null: false
    t.binary "location_fingerprint", null: false
    t.string "uuid", limit: 36, null: false
    t.string "name", null: false
    t.string "metadata_version", null: false
    t.text "raw_metadata", null: false
    t.index ["primary_identifier_id"], name: "index_vulnerability_occurrences_on_primary_identifier_id", using: :btree
    t.index ["project_id", "primary_identifier_id", "location_fingerprint", "scanner_id"], name: "index_vulnerability_occurrences_on_unique_keys", unique: true, using: :btree
    t.index ["scanner_id"], name: "index_vulnerability_occurrences_on_scanner_id", using: :btree
    t.index ["uuid"], name: "index_vulnerability_occurrences_on_uuid", unique: true, using: :btree
  end

  create_table "vulnerability_scanners", id: :bigserial, force: :cascade do |t|
    t.datetime_with_timezone "created_at", null: false
    t.datetime_with_timezone "updated_at", null: false
    t.integer "project_id", null: false
    t.string "external_id", null: false
    t.string "name", null: false
    t.index ["project_id", "external_id"], name: "index_vulnerability_scanners_on_project_id_and_external_id", unique: true, using: :btree
  end

  create_table "web_hook_logs", force: :cascade do |t|
    t.integer "web_hook_id", null: false
    t.string "trigger"
    t.string "url"
    t.text "request_headers"
    t.text "request_data"
    t.text "response_headers"
    t.text "response_body"
    t.string "response_status"
    t.float "execution_duration"
    t.string "internal_error_message"
    t.datetime "created_at", null: false
    t.datetime "updated_at", null: false
    t.index ["created_at", "web_hook_id"], name: "index_web_hook_logs_on_created_at_and_web_hook_id", using: :btree
    t.index ["web_hook_id"], name: "index_web_hook_logs_on_web_hook_id", using: :btree
  end

  create_table "web_hooks", force: :cascade do |t|
    t.integer "project_id"
    t.datetime "created_at"
    t.datetime "updated_at"
    t.string "type", default: "ProjectHook"
    t.integer "service_id"
    t.boolean "push_events", default: true, null: false
    t.boolean "issues_events", default: false, null: false
    t.boolean "merge_requests_events", default: false, null: false
    t.boolean "tag_push_events", default: false
    t.integer "group_id"
    t.boolean "note_events", default: false, null: false
    t.boolean "enable_ssl_verification", default: true
    t.boolean "wiki_page_events", default: false, null: false
    t.boolean "pipeline_events", default: false, null: false
    t.boolean "confidential_issues_events", default: false, null: false
    t.boolean "repository_update_events", default: false, null: false
    t.boolean "job_events", default: false, null: false
    t.boolean "confidential_note_events"
    t.text "push_events_branch_filter"
    t.string "encrypted_token"
    t.string "encrypted_token_iv"
    t.string "encrypted_url"
    t.string "encrypted_url_iv"
    t.index ["project_id"], name: "index_web_hooks_on_project_id", using: :btree
    t.index ["type"], name: "index_web_hooks_on_type", using: :btree
  end

  add_foreign_key "application_settings", "namespaces", column: "custom_project_templates_group_id", on_delete: :nullify
  add_foreign_key "application_settings", "projects", column: "file_template_project_id", name: "fk_ec757bd087", on_delete: :nullify
  add_foreign_key "application_settings", "users", column: "usage_stats_set_by_user_id", name: "fk_964370041d", on_delete: :nullify
<<<<<<< HEAD
=======
  add_foreign_key "approval_merge_request_rule_sources", "approval_merge_request_rules", on_delete: :cascade
  add_foreign_key "approval_merge_request_rule_sources", "approval_project_rules", on_delete: :cascade
  add_foreign_key "approval_merge_request_rules", "merge_requests", on_delete: :cascade
  add_foreign_key "approval_merge_request_rules_approved_approvers", "approval_merge_request_rules", on_delete: :cascade
  add_foreign_key "approval_merge_request_rules_approved_approvers", "users", on_delete: :cascade
  add_foreign_key "approval_merge_request_rules_groups", "approval_merge_request_rules", on_delete: :cascade
  add_foreign_key "approval_merge_request_rules_groups", "namespaces", column: "group_id", on_delete: :cascade
  add_foreign_key "approval_merge_request_rules_users", "approval_merge_request_rules", on_delete: :cascade
  add_foreign_key "approval_merge_request_rules_users", "users", on_delete: :cascade
  add_foreign_key "approval_project_rules", "projects", on_delete: :cascade
  add_foreign_key "approval_project_rules_groups", "approval_project_rules", on_delete: :cascade
  add_foreign_key "approval_project_rules_groups", "namespaces", column: "group_id", on_delete: :cascade
  add_foreign_key "approval_project_rules_users", "approval_project_rules", on_delete: :cascade
  add_foreign_key "approval_project_rules_users", "users", on_delete: :cascade
>>>>>>> a29ae2bb
  add_foreign_key "approvals", "merge_requests", name: "fk_310d714958", on_delete: :cascade
  add_foreign_key "approver_groups", "namespaces", column: "group_id", on_delete: :cascade
  add_foreign_key "badges", "namespaces", column: "group_id", on_delete: :cascade
  add_foreign_key "badges", "projects", on_delete: :cascade
  add_foreign_key "board_assignees", "boards", on_delete: :cascade
  add_foreign_key "board_assignees", "users", column: "assignee_id", on_delete: :cascade
  add_foreign_key "board_group_recent_visits", "boards", on_delete: :cascade
  add_foreign_key "board_group_recent_visits", "namespaces", column: "group_id", on_delete: :cascade
  add_foreign_key "board_group_recent_visits", "users", on_delete: :cascade
  add_foreign_key "board_labels", "boards", on_delete: :cascade
  add_foreign_key "board_labels", "labels", on_delete: :cascade
  add_foreign_key "board_project_recent_visits", "boards", on_delete: :cascade
  add_foreign_key "board_project_recent_visits", "projects", on_delete: :cascade
  add_foreign_key "board_project_recent_visits", "users", on_delete: :cascade
  add_foreign_key "boards", "namespaces", column: "group_id", name: "fk_1e9a074a35", on_delete: :cascade
  add_foreign_key "boards", "projects", name: "fk_f15266b5f9", on_delete: :cascade
  add_foreign_key "chat_teams", "namespaces", on_delete: :cascade
  add_foreign_key "ci_build_trace_chunks", "ci_builds", column: "build_id", on_delete: :cascade
  add_foreign_key "ci_build_trace_section_names", "projects", on_delete: :cascade
  add_foreign_key "ci_build_trace_sections", "ci_build_trace_section_names", column: "section_name_id", name: "fk_264e112c66", on_delete: :cascade
  add_foreign_key "ci_build_trace_sections", "ci_builds", column: "build_id", name: "fk_4ebe41f502", on_delete: :cascade
  add_foreign_key "ci_build_trace_sections", "projects", on_delete: :cascade
  add_foreign_key "ci_builds", "ci_pipelines", column: "auto_canceled_by_id", name: "fk_a2141b1522", on_delete: :nullify
  add_foreign_key "ci_builds", "ci_pipelines", column: "commit_id", name: "fk_d3130c9a7f", on_delete: :cascade
  add_foreign_key "ci_builds", "ci_stages", column: "stage_id", name: "fk_3a9eaa254d", on_delete: :cascade
  add_foreign_key "ci_builds", "projects", name: "fk_befce0568a", on_delete: :cascade
  add_foreign_key "ci_builds_metadata", "ci_builds", column: "build_id", on_delete: :cascade
  add_foreign_key "ci_builds_metadata", "projects", on_delete: :cascade
  add_foreign_key "ci_builds_runner_session", "ci_builds", column: "build_id", on_delete: :cascade
  add_foreign_key "ci_group_variables", "namespaces", column: "group_id", name: "fk_33ae4d58d8", on_delete: :cascade
  add_foreign_key "ci_job_artifacts", "ci_builds", column: "job_id", on_delete: :cascade
  add_foreign_key "ci_job_artifacts", "projects", on_delete: :cascade
  add_foreign_key "ci_pipeline_chat_data", "chat_names", on_delete: :cascade
  add_foreign_key "ci_pipeline_chat_data", "ci_pipelines", column: "pipeline_id", on_delete: :cascade
  add_foreign_key "ci_pipeline_schedule_variables", "ci_pipeline_schedules", column: "pipeline_schedule_id", name: "fk_41c35fda51", on_delete: :cascade
  add_foreign_key "ci_pipeline_schedules", "projects", name: "fk_8ead60fcc4", on_delete: :cascade
  add_foreign_key "ci_pipeline_schedules", "users", column: "owner_id", name: "fk_9ea99f58d2", on_delete: :nullify
  add_foreign_key "ci_pipeline_variables", "ci_pipelines", column: "pipeline_id", name: "fk_f29c5f4380", on_delete: :cascade
  add_foreign_key "ci_pipelines", "ci_pipeline_schedules", column: "pipeline_schedule_id", name: "fk_3d34ab2e06", on_delete: :nullify
  add_foreign_key "ci_pipelines", "ci_pipelines", column: "auto_canceled_by_id", name: "fk_262d4c2d19", on_delete: :nullify
  add_foreign_key "ci_pipelines", "merge_requests", name: "fk_a23be95014", on_delete: :cascade
  add_foreign_key "ci_pipelines", "projects", name: "fk_86635dbd80", on_delete: :cascade
  add_foreign_key "ci_runner_namespaces", "ci_runners", column: "runner_id", on_delete: :cascade
  add_foreign_key "ci_runner_namespaces", "namespaces", on_delete: :cascade
  add_foreign_key "ci_runner_projects", "projects", name: "fk_4478a6f1e4", on_delete: :cascade
  add_foreign_key "ci_sources_pipelines", "ci_builds", column: "source_job_id", name: "fk_be5624bf37", on_delete: :cascade
  add_foreign_key "ci_sources_pipelines", "ci_pipelines", column: "pipeline_id", name: "fk_e1bad85861", on_delete: :cascade
  add_foreign_key "ci_sources_pipelines", "ci_pipelines", column: "source_pipeline_id", name: "fk_d4e29af7d7", on_delete: :cascade
  add_foreign_key "ci_sources_pipelines", "projects", column: "source_project_id", name: "fk_acd9737679", on_delete: :cascade
  add_foreign_key "ci_sources_pipelines", "projects", name: "fk_1e53c97c0a", on_delete: :cascade
  add_foreign_key "ci_stages", "ci_pipelines", column: "pipeline_id", name: "fk_fb57e6cc56", on_delete: :cascade
  add_foreign_key "ci_stages", "projects", name: "fk_2360681d1d", on_delete: :cascade
  add_foreign_key "ci_trigger_requests", "ci_triggers", column: "trigger_id", name: "fk_b8ec8b7245", on_delete: :cascade
  add_foreign_key "ci_triggers", "projects", name: "fk_e3e63f966e", on_delete: :cascade
  add_foreign_key "ci_triggers", "users", column: "owner_id", name: "fk_e8e10d1964", on_delete: :cascade
  add_foreign_key "ci_variables", "projects", name: "fk_ada5eb64b3", on_delete: :cascade
  add_foreign_key "cluster_groups", "clusters", on_delete: :cascade
  add_foreign_key "cluster_groups", "namespaces", column: "group_id", on_delete: :cascade
  add_foreign_key "cluster_platforms_kubernetes", "clusters", on_delete: :cascade
  add_foreign_key "cluster_projects", "clusters", on_delete: :cascade
  add_foreign_key "cluster_projects", "projects", on_delete: :cascade
  add_foreign_key "cluster_providers_gcp", "clusters", on_delete: :cascade
  add_foreign_key "clusters", "users", on_delete: :nullify
  add_foreign_key "clusters_applications_cert_managers", "clusters", on_delete: :cascade
  add_foreign_key "clusters_applications_helm", "clusters", on_delete: :cascade
  add_foreign_key "clusters_applications_ingress", "clusters", on_delete: :cascade
  add_foreign_key "clusters_applications_jupyter", "clusters", on_delete: :cascade
  add_foreign_key "clusters_applications_jupyter", "oauth_applications", on_delete: :nullify
  add_foreign_key "clusters_applications_knative", "clusters", on_delete: :cascade
  add_foreign_key "clusters_applications_prometheus", "clusters", name: "fk_557e773639", on_delete: :cascade
  add_foreign_key "clusters_applications_runners", "ci_runners", column: "runner_id", name: "fk_02de2ded36", on_delete: :nullify
  add_foreign_key "clusters_applications_runners", "clusters", on_delete: :cascade
  add_foreign_key "clusters_kubernetes_namespaces", "cluster_projects", on_delete: :nullify
  add_foreign_key "clusters_kubernetes_namespaces", "clusters", on_delete: :cascade
  add_foreign_key "clusters_kubernetes_namespaces", "projects", on_delete: :nullify
  add_foreign_key "container_repositories", "projects"
  add_foreign_key "deploy_keys_projects", "projects", name: "fk_58a901ca7e", on_delete: :cascade
  add_foreign_key "deployments", "projects", name: "fk_b9a3851b82", on_delete: :cascade
  add_foreign_key "draft_notes", "merge_requests", on_delete: :cascade
  add_foreign_key "draft_notes", "users", column: "author_id", on_delete: :cascade
  add_foreign_key "environments", "projects", name: "fk_d1c8c1da6a", on_delete: :cascade
  add_foreign_key "epic_issues", "epics", on_delete: :cascade
  add_foreign_key "epic_issues", "issues", on_delete: :cascade
  add_foreign_key "epic_metrics", "epics", on_delete: :cascade
  add_foreign_key "epics", "epics", column: "parent_id", name: "fk_25b99c1be3", on_delete: :cascade
  add_foreign_key "epics", "milestones", on_delete: :nullify
  add_foreign_key "epics", "namespaces", column: "group_id", name: "fk_f081aa4489", on_delete: :cascade
  add_foreign_key "epics", "users", column: "assignee_id", name: "fk_dccd3f98fc", on_delete: :nullify
  add_foreign_key "epics", "users", column: "author_id", name: "fk_3654b61b03", on_delete: :cascade
  add_foreign_key "epics", "users", column: "closed_by_id", name: "fk_aa5798e761", on_delete: :nullify
  add_foreign_key "events", "projects", on_delete: :cascade
  add_foreign_key "events", "users", column: "author_id", name: "fk_edfd187b6f", on_delete: :cascade
  add_foreign_key "fork_network_members", "fork_networks", on_delete: :cascade
  add_foreign_key "fork_network_members", "projects", column: "forked_from_project_id", name: "fk_b01280dae4", on_delete: :nullify
  add_foreign_key "fork_network_members", "projects", on_delete: :cascade
  add_foreign_key "fork_networks", "projects", column: "root_project_id", name: "fk_e7b436b2b5", on_delete: :nullify
  add_foreign_key "forked_project_links", "projects", column: "forked_to_project_id", name: "fk_434510edb0", on_delete: :cascade
  add_foreign_key "geo_event_log", "geo_cache_invalidation_events", column: "cache_invalidation_event_id", name: "fk_42c3b54bed", on_delete: :cascade
  add_foreign_key "geo_event_log", "geo_hashed_storage_migrated_events", column: "hashed_storage_migrated_event_id", name: "fk_27548c6db3", on_delete: :cascade
  add_foreign_key "geo_event_log", "geo_job_artifact_deleted_events", column: "job_artifact_deleted_event_id", name: "fk_176d3fbb5d", on_delete: :cascade
  add_foreign_key "geo_event_log", "geo_lfs_object_deleted_events", column: "lfs_object_deleted_event_id", name: "fk_d5af95fcd9", on_delete: :cascade
  add_foreign_key "geo_event_log", "geo_repositories_changed_events", column: "repositories_changed_event_id", name: "fk_4a99ebfd60", on_delete: :cascade
  add_foreign_key "geo_event_log", "geo_repository_created_events", column: "repository_created_event_id", name: "fk_9b9afb1916", on_delete: :cascade
  add_foreign_key "geo_event_log", "geo_repository_deleted_events", column: "repository_deleted_event_id", name: "fk_c4b1c1f66e", on_delete: :cascade
  add_foreign_key "geo_event_log", "geo_repository_renamed_events", column: "repository_renamed_event_id", name: "fk_86c84214ec", on_delete: :cascade
  add_foreign_key "geo_event_log", "geo_repository_updated_events", column: "repository_updated_event_id", name: "fk_78a6492f68", on_delete: :cascade
  add_foreign_key "geo_event_log", "geo_reset_checksum_events", column: "reset_checksum_event_id", name: "fk_cff7185ad2", on_delete: :cascade
  add_foreign_key "geo_event_log", "geo_upload_deleted_events", column: "upload_deleted_event_id", name: "fk_c1f241c70d", on_delete: :cascade
  add_foreign_key "geo_hashed_storage_attachments_events", "projects", on_delete: :cascade
  add_foreign_key "geo_hashed_storage_migrated_events", "projects", on_delete: :cascade
  add_foreign_key "geo_node_namespace_links", "geo_nodes", on_delete: :cascade
  add_foreign_key "geo_node_namespace_links", "namespaces", on_delete: :cascade
  add_foreign_key "geo_node_statuses", "geo_nodes", on_delete: :cascade
  add_foreign_key "geo_repositories_changed_events", "geo_nodes", on_delete: :cascade
  add_foreign_key "geo_repository_created_events", "projects", on_delete: :cascade
  add_foreign_key "geo_repository_renamed_events", "projects", on_delete: :cascade
  add_foreign_key "geo_repository_updated_events", "projects", on_delete: :cascade
  add_foreign_key "geo_reset_checksum_events", "projects", on_delete: :cascade
  add_foreign_key "gitlab_subscriptions", "namespaces", name: "fk_e2595d00a1", on_delete: :cascade
  add_foreign_key "gitlab_subscriptions", "plans", column: "hosted_plan_id", name: "fk_bd0c4019c3", on_delete: :cascade
  add_foreign_key "gpg_key_subkeys", "gpg_keys", on_delete: :cascade
  add_foreign_key "gpg_keys", "users", on_delete: :cascade
  add_foreign_key "gpg_signatures", "gpg_key_subkeys", on_delete: :nullify
  add_foreign_key "gpg_signatures", "gpg_keys", on_delete: :nullify
  add_foreign_key "gpg_signatures", "projects", on_delete: :cascade
  add_foreign_key "group_custom_attributes", "namespaces", column: "group_id", on_delete: :cascade
  add_foreign_key "identities", "saml_providers", name: "fk_aade90f0fc", on_delete: :cascade
  add_foreign_key "import_export_uploads", "projects", on_delete: :cascade
  add_foreign_key "index_statuses", "projects", name: "fk_74b2492545", on_delete: :cascade
  add_foreign_key "internal_ids", "namespaces", name: "fk_162941d509", on_delete: :cascade
  add_foreign_key "internal_ids", "projects", on_delete: :cascade
  add_foreign_key "issue_assignees", "issues", name: "fk_b7d881734a", on_delete: :cascade
  add_foreign_key "issue_assignees", "users", name: "fk_5e0c8d9154", on_delete: :cascade
  add_foreign_key "issue_links", "issues", column: "source_id", name: "fk_c900194ff2", on_delete: :cascade
  add_foreign_key "issue_links", "issues", column: "target_id", name: "fk_e71bb44f1f", on_delete: :cascade
  add_foreign_key "issue_metrics", "issues", on_delete: :cascade
  add_foreign_key "issues", "issues", column: "moved_to_id", name: "fk_a194299be1", on_delete: :nullify
  add_foreign_key "issues", "milestones", name: "fk_96b1dd429c", on_delete: :nullify
  add_foreign_key "issues", "projects", name: "fk_899c8f3231", on_delete: :cascade
  add_foreign_key "issues", "users", column: "author_id", name: "fk_05f1e72feb", on_delete: :nullify
  add_foreign_key "issues", "users", column: "closed_by_id", name: "fk_c63cbf6c25", on_delete: :nullify
  add_foreign_key "issues", "users", column: "updated_by_id", name: "fk_ffed080f01", on_delete: :nullify
  add_foreign_key "label_links", "labels", name: "fk_d97dd08678", on_delete: :cascade
  add_foreign_key "label_priorities", "labels", on_delete: :cascade
  add_foreign_key "label_priorities", "projects", on_delete: :cascade
  add_foreign_key "labels", "namespaces", column: "group_id", on_delete: :cascade
  add_foreign_key "labels", "projects", name: "fk_7de4989a69", on_delete: :cascade
  add_foreign_key "lfs_file_locks", "projects", on_delete: :cascade
  add_foreign_key "lfs_file_locks", "users", on_delete: :cascade
  add_foreign_key "lists", "boards", name: "fk_0d3f677137", on_delete: :cascade
  add_foreign_key "lists", "labels", name: "fk_7a5553d60f", on_delete: :cascade
  add_foreign_key "lists", "milestones", on_delete: :cascade
  add_foreign_key "lists", "users", name: "fk_d6cf4279f7", on_delete: :cascade
  add_foreign_key "members", "users", name: "fk_2e88fb7ce9", on_delete: :cascade
  add_foreign_key "merge_request_diff_commits", "merge_request_diffs", on_delete: :cascade
  add_foreign_key "merge_request_diff_files", "merge_request_diffs", on_delete: :cascade
  add_foreign_key "merge_request_diffs", "merge_requests", name: "fk_8483f3258f", on_delete: :cascade
  add_foreign_key "merge_request_metrics", "ci_pipelines", column: "pipeline_id", on_delete: :cascade
  add_foreign_key "merge_request_metrics", "merge_requests", on_delete: :cascade
  add_foreign_key "merge_request_metrics", "users", column: "latest_closed_by_id", name: "fk_ae440388cc", on_delete: :nullify
  add_foreign_key "merge_request_metrics", "users", column: "merged_by_id", name: "fk_7f28d925f3", on_delete: :nullify
  add_foreign_key "merge_requests", "ci_pipelines", column: "head_pipeline_id", name: "fk_fd82eae0b9", on_delete: :nullify
  add_foreign_key "merge_requests", "merge_request_diffs", column: "latest_merge_request_diff_id", name: "fk_06067f5644", on_delete: :nullify
  add_foreign_key "merge_requests", "milestones", name: "fk_6a5165a692", on_delete: :nullify
  add_foreign_key "merge_requests", "projects", column: "source_project_id", name: "fk_3308fe130c", on_delete: :nullify
  add_foreign_key "merge_requests", "projects", column: "target_project_id", name: "fk_a6963e8447", on_delete: :cascade
  add_foreign_key "merge_requests", "users", column: "assignee_id", name: "fk_6149611a04", on_delete: :nullify
  add_foreign_key "merge_requests", "users", column: "author_id", name: "fk_e719a85f8a", on_delete: :nullify
  add_foreign_key "merge_requests", "users", column: "merge_user_id", name: "fk_ad525e1f87", on_delete: :nullify
  add_foreign_key "merge_requests", "users", column: "updated_by_id", name: "fk_641731faff", on_delete: :nullify
  add_foreign_key "merge_requests_closing_issues", "issues", on_delete: :cascade
  add_foreign_key "merge_requests_closing_issues", "merge_requests", on_delete: :cascade
  add_foreign_key "milestones", "namespaces", column: "group_id", name: "fk_95650a40d4", on_delete: :cascade
  add_foreign_key "milestones", "projects", name: "fk_9bd0a0c791", on_delete: :cascade
  add_foreign_key "namespace_statistics", "namespaces", on_delete: :cascade
  add_foreign_key "namespaces", "namespaces", column: "custom_project_templates_group_id", name: "fk_e7a0b20a6b", on_delete: :nullify
  add_foreign_key "namespaces", "plans", name: "fk_fdd12e5b80", on_delete: :nullify
  add_foreign_key "namespaces", "projects", column: "file_template_project_id", name: "fk_319256d87a", on_delete: :nullify
  add_foreign_key "note_diff_files", "notes", column: "diff_note_id", on_delete: :cascade
  add_foreign_key "notes", "projects", name: "fk_99e097b079", on_delete: :cascade
  add_foreign_key "notes", "reviews", name: "fk_2e82291620", on_delete: :nullify
  add_foreign_key "notification_settings", "users", name: "fk_0c95e91db7", on_delete: :cascade
  add_foreign_key "oauth_openid_requests", "oauth_access_grants", column: "access_grant_id", name: "fk_oauth_openid_requests_oauth_access_grants_access_grant_id"
  add_foreign_key "operations_feature_flags", "projects", on_delete: :cascade
  add_foreign_key "operations_feature_flags_clients", "projects", on_delete: :cascade
  add_foreign_key "packages_maven_metadata", "packages_packages", column: "package_id", name: "fk_be88aed360", on_delete: :cascade
  add_foreign_key "packages_package_files", "packages_packages", column: "package_id", name: "fk_86f0f182f8", on_delete: :cascade
  add_foreign_key "packages_packages", "projects", on_delete: :cascade
  add_foreign_key "pages_domains", "projects", name: "fk_ea2f6dfc6f", on_delete: :cascade
  add_foreign_key "path_locks", "projects", name: "fk_5265c98f24", on_delete: :cascade
  add_foreign_key "path_locks", "users"
  add_foreign_key "personal_access_tokens", "users"
  add_foreign_key "pool_repositories", "projects", column: "source_project_id", on_delete: :nullify
  add_foreign_key "pool_repositories", "shards", on_delete: :restrict
  add_foreign_key "project_authorizations", "projects", on_delete: :cascade
  add_foreign_key "project_authorizations", "users", on_delete: :cascade
  add_foreign_key "project_auto_devops", "projects", on_delete: :cascade
  add_foreign_key "project_ci_cd_settings", "projects", name: "fk_24c15d2f2e", on_delete: :cascade
  add_foreign_key "project_custom_attributes", "projects", on_delete: :cascade
  add_foreign_key "project_deploy_tokens", "deploy_tokens", on_delete: :cascade
  add_foreign_key "project_deploy_tokens", "projects", on_delete: :cascade
  add_foreign_key "project_error_tracking_settings", "projects", on_delete: :cascade
  add_foreign_key "project_features", "projects", name: "fk_18513d9b92", on_delete: :cascade
  add_foreign_key "project_group_links", "projects", name: "fk_daa8cee94c", on_delete: :cascade
  add_foreign_key "project_import_data", "projects", name: "fk_ffb9ee3a10", on_delete: :cascade
  add_foreign_key "project_mirror_data", "projects", name: "fk_d1aad367d7", on_delete: :cascade
  add_foreign_key "project_repositories", "projects", on_delete: :cascade
  add_foreign_key "project_repositories", "shards", on_delete: :restrict
  add_foreign_key "project_repository_states", "projects", on_delete: :cascade
  add_foreign_key "project_statistics", "projects", on_delete: :cascade
  add_foreign_key "project_tracing_settings", "projects", on_delete: :cascade
  add_foreign_key "projects", "pool_repositories", name: "fk_6e5c14658a", on_delete: :nullify
  add_foreign_key "prometheus_alert_events", "projects", on_delete: :cascade
  add_foreign_key "prometheus_alert_events", "prometheus_alerts", on_delete: :cascade
  add_foreign_key "prometheus_alerts", "environments", on_delete: :cascade
  add_foreign_key "prometheus_alerts", "projects", on_delete: :cascade
  add_foreign_key "prometheus_alerts", "prometheus_metrics", on_delete: :cascade
  add_foreign_key "prometheus_metrics", "projects", on_delete: :cascade
  add_foreign_key "protected_branch_merge_access_levels", "namespaces", column: "group_id", name: "fk_98f3d044fe", on_delete: :cascade
  add_foreign_key "protected_branch_merge_access_levels", "protected_branches", name: "fk_8a3072ccb3", on_delete: :cascade
  add_foreign_key "protected_branch_merge_access_levels", "users"
  add_foreign_key "protected_branch_push_access_levels", "namespaces", column: "group_id", name: "fk_7111b68cdb", on_delete: :cascade
  add_foreign_key "protected_branch_push_access_levels", "protected_branches", name: "fk_9ffc86a3d9", on_delete: :cascade
  add_foreign_key "protected_branch_push_access_levels", "users"
  add_foreign_key "protected_branch_unprotect_access_levels", "namespaces", column: "group_id", on_delete: :cascade
  add_foreign_key "protected_branch_unprotect_access_levels", "protected_branches", on_delete: :cascade
  add_foreign_key "protected_branch_unprotect_access_levels", "users", on_delete: :cascade
  add_foreign_key "protected_branches", "projects", name: "fk_7a9c6d93e7", on_delete: :cascade
  add_foreign_key "protected_environment_deploy_access_levels", "namespaces", column: "group_id", on_delete: :cascade
  add_foreign_key "protected_environment_deploy_access_levels", "protected_environments", on_delete: :cascade
  add_foreign_key "protected_environment_deploy_access_levels", "users", on_delete: :cascade
  add_foreign_key "protected_environments", "projects", on_delete: :cascade
  add_foreign_key "protected_tag_create_access_levels", "namespaces", column: "group_id", name: "fk_b4eb82fe3c", on_delete: :cascade
  add_foreign_key "protected_tag_create_access_levels", "protected_tags", name: "fk_f7dfda8c51", on_delete: :cascade
  add_foreign_key "protected_tag_create_access_levels", "users"
  add_foreign_key "protected_tags", "projects", name: "fk_8e4af87648", on_delete: :cascade
  add_foreign_key "push_event_payloads", "events", name: "fk_36c74129da", on_delete: :cascade
  add_foreign_key "push_rules", "projects", name: "fk_83b29894de", on_delete: :cascade
  add_foreign_key "release_links", "releases", on_delete: :cascade
  add_foreign_key "releases", "projects", name: "fk_47fe2a0596", on_delete: :cascade
  add_foreign_key "releases", "users", column: "author_id", name: "fk_8e4456f90f", on_delete: :nullify
  add_foreign_key "remote_mirrors", "projects", name: "fk_43a9aa4ca8", on_delete: :cascade
  add_foreign_key "repository_languages", "projects", on_delete: :cascade
  add_foreign_key "resource_label_events", "epics", on_delete: :cascade
  add_foreign_key "resource_label_events", "issues", on_delete: :cascade
  add_foreign_key "resource_label_events", "labels", on_delete: :nullify
  add_foreign_key "resource_label_events", "merge_requests", on_delete: :cascade
  add_foreign_key "resource_label_events", "users", on_delete: :nullify
  add_foreign_key "reviews", "merge_requests", on_delete: :cascade
  add_foreign_key "reviews", "projects", on_delete: :cascade
  add_foreign_key "reviews", "users", column: "author_id", on_delete: :nullify
  add_foreign_key "saml_providers", "namespaces", column: "group_id", on_delete: :cascade
  add_foreign_key "services", "projects", name: "fk_71cce407f9", on_delete: :cascade
  add_foreign_key "slack_integrations", "services", on_delete: :cascade
  add_foreign_key "smartcard_identities", "users", on_delete: :cascade
  add_foreign_key "snippets", "projects", name: "fk_be41fd4bb7", on_delete: :cascade
  add_foreign_key "software_license_policies", "projects", on_delete: :cascade
  add_foreign_key "software_license_policies", "software_licenses", on_delete: :cascade
  add_foreign_key "subscriptions", "projects", on_delete: :cascade
  add_foreign_key "suggestions", "notes", on_delete: :cascade
  add_foreign_key "system_note_metadata", "notes", name: "fk_d83a918cb1", on_delete: :cascade
  add_foreign_key "term_agreements", "application_setting_terms", column: "term_id"
  add_foreign_key "term_agreements", "users", on_delete: :cascade
  add_foreign_key "timelogs", "issues", name: "fk_timelogs_issues_issue_id", on_delete: :cascade
  add_foreign_key "timelogs", "merge_requests", name: "fk_timelogs_merge_requests_merge_request_id", on_delete: :cascade
  add_foreign_key "todos", "namespaces", column: "group_id", on_delete: :cascade
  add_foreign_key "todos", "notes", name: "fk_91d1f47b13", on_delete: :cascade
  add_foreign_key "todos", "projects", name: "fk_45054f9c45", on_delete: :cascade
  add_foreign_key "todos", "users", column: "author_id", name: "fk_ccf0373936", on_delete: :cascade
  add_foreign_key "todos", "users", name: "fk_d94154aa95", on_delete: :cascade
  add_foreign_key "trending_projects", "projects", on_delete: :cascade
  add_foreign_key "u2f_registrations", "users"
  add_foreign_key "user_callouts", "users", on_delete: :cascade
  add_foreign_key "user_custom_attributes", "users", on_delete: :cascade
  add_foreign_key "user_interacted_projects", "projects", name: "fk_722ceba4f7", on_delete: :cascade
  add_foreign_key "user_interacted_projects", "users", name: "fk_0894651f08", on_delete: :cascade
  add_foreign_key "user_preferences", "users", on_delete: :cascade
  add_foreign_key "user_statuses", "users", on_delete: :cascade
  add_foreign_key "user_synced_attributes_metadata", "users", on_delete: :cascade
  add_foreign_key "users", "application_setting_terms", column: "accepted_term_id", name: "fk_789cd90b35", on_delete: :cascade
  add_foreign_key "users_ops_dashboard_projects", "projects", on_delete: :cascade
  add_foreign_key "users_ops_dashboard_projects", "users", on_delete: :cascade
  add_foreign_key "users_star_projects", "projects", name: "fk_22cd27ddfc", on_delete: :cascade
  add_foreign_key "vulnerability_feedback", "ci_pipelines", column: "pipeline_id", on_delete: :nullify
  add_foreign_key "vulnerability_feedback", "issues", on_delete: :nullify
  add_foreign_key "vulnerability_feedback", "projects", on_delete: :cascade
  add_foreign_key "vulnerability_feedback", "users", column: "author_id", on_delete: :cascade
  add_foreign_key "vulnerability_identifiers", "projects", on_delete: :cascade
  add_foreign_key "vulnerability_occurrence_identifiers", "vulnerability_identifiers", column: "identifier_id", on_delete: :cascade
  add_foreign_key "vulnerability_occurrence_identifiers", "vulnerability_occurrences", column: "occurrence_id", on_delete: :cascade
  add_foreign_key "vulnerability_occurrence_pipelines", "ci_pipelines", column: "pipeline_id", on_delete: :cascade
  add_foreign_key "vulnerability_occurrence_pipelines", "vulnerability_occurrences", column: "occurrence_id", on_delete: :cascade
  add_foreign_key "vulnerability_occurrences", "projects", on_delete: :cascade
  add_foreign_key "vulnerability_occurrences", "vulnerability_identifiers", column: "primary_identifier_id", on_delete: :cascade
  add_foreign_key "vulnerability_occurrences", "vulnerability_scanners", column: "scanner_id", on_delete: :cascade
  add_foreign_key "vulnerability_scanners", "projects", on_delete: :cascade
  add_foreign_key "web_hook_logs", "web_hooks", on_delete: :cascade
  add_foreign_key "web_hooks", "projects", name: "fk_0c8ca6d9d1", on_delete: :cascade
end<|MERGE_RESOLUTION|>--- conflicted
+++ resolved
@@ -219,8 +219,6 @@
     t.index ["usage_stats_set_by_user_id"], name: "index_application_settings_on_usage_stats_set_by_user_id", using: :btree
   end
 
-<<<<<<< HEAD
-=======
   create_table "approval_merge_request_rule_sources", id: :bigserial, force: :cascade do |t|
     t.bigint "approval_merge_request_rule_id", null: false
     t.bigint "approval_project_rule_id", null: false
@@ -282,7 +280,6 @@
     t.index ["user_id"], name: "index_approval_project_rules_users_2", using: :btree
   end
 
->>>>>>> a29ae2bb
   create_table "approvals", force: :cascade do |t|
     t.integer "merge_request_id", null: false
     t.integer "user_id", null: false
@@ -3234,8 +3231,6 @@
   add_foreign_key "application_settings", "namespaces", column: "custom_project_templates_group_id", on_delete: :nullify
   add_foreign_key "application_settings", "projects", column: "file_template_project_id", name: "fk_ec757bd087", on_delete: :nullify
   add_foreign_key "application_settings", "users", column: "usage_stats_set_by_user_id", name: "fk_964370041d", on_delete: :nullify
-<<<<<<< HEAD
-=======
   add_foreign_key "approval_merge_request_rule_sources", "approval_merge_request_rules", on_delete: :cascade
   add_foreign_key "approval_merge_request_rule_sources", "approval_project_rules", on_delete: :cascade
   add_foreign_key "approval_merge_request_rules", "merge_requests", on_delete: :cascade
@@ -3250,7 +3245,6 @@
   add_foreign_key "approval_project_rules_groups", "namespaces", column: "group_id", on_delete: :cascade
   add_foreign_key "approval_project_rules_users", "approval_project_rules", on_delete: :cascade
   add_foreign_key "approval_project_rules_users", "users", on_delete: :cascade
->>>>>>> a29ae2bb
   add_foreign_key "approvals", "merge_requests", name: "fk_310d714958", on_delete: :cascade
   add_foreign_key "approver_groups", "namespaces", column: "group_id", on_delete: :cascade
   add_foreign_key "badges", "namespaces", column: "group_id", on_delete: :cascade
