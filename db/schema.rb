--- conflicted
+++ resolved
@@ -71,7 +71,6 @@
     t.boolean  "recaptcha_enabled",                 default: false
     t.string   "recaptcha_site_key"
     t.string   "recaptcha_private_key"
-<<<<<<< HEAD
     t.integer  "metrics_port",                      default: 8089
     t.text     "help_text"
     t.integer  "max_pages_size",                    default: 100,         null: false
@@ -90,9 +89,6 @@
     t.integer  "user_id",     null: false
     t.datetime "created_at"
     t.datetime "updated_at"
-=======
-    t.integer  "metrics_port",                                  default: 8089
->>>>>>> 587f8501
   end
 
   add_index "approvers", ["target_id", "target_type"], name: "index_approvers_on_target_id_and_target_type", using: :btree
@@ -618,7 +614,6 @@
   add_index "milestones", ["project_id"], name: "index_milestones_on_project_id", using: :btree
 
   create_table "namespaces", force: :cascade do |t|
-<<<<<<< HEAD
     t.string   "name",                                  null: false
     t.string   "path",                                  null: false
     t.integer  "owner_id"
@@ -629,16 +624,6 @@
     t.string   "avatar"
     t.boolean  "membership_lock",       default: false
     t.boolean  "share_with_group_lock", default: false
-=======
-    t.string   "name",        limit: 255,              null: false
-    t.string   "path",        limit: 255,              null: false
-    t.integer  "owner_id"
-    t.datetime "created_at"
-    t.datetime "updated_at"
-    t.string   "type",        limit: 255
-    t.string   "description", limit: 255, default: "", null: false
-    t.string   "avatar",      limit: 255
->>>>>>> 587f8501
   end
 
   add_index "namespaces", ["created_at", "id"], name: "index_namespaces_on_created_at_and_id", using: :btree
@@ -739,7 +724,6 @@
     t.datetime "created_at"
     t.datetime "updated_at"
     t.integer  "creator_id"
-<<<<<<< HEAD
     t.boolean  "issues_enabled",                   default: true,     null: false
     t.boolean  "wall_enabled",                     default: true,     null: false
     t.boolean  "merge_requests_enabled",           default: true,     null: false
@@ -777,35 +761,6 @@
     t.datetime "mirror_last_update_at"
     t.datetime "mirror_last_successful_update_at"
     t.integer  "mirror_user_id"
-=======
-    t.boolean  "issues_enabled",                     default: true,     null: false
-    t.boolean  "wall_enabled",                       default: true,     null: false
-    t.boolean  "merge_requests_enabled",             default: true,     null: false
-    t.boolean  "wiki_enabled",                       default: true,     null: false
-    t.integer  "namespace_id"
-    t.string   "issues_tracker",         limit: 255, default: "gitlab", null: false
-    t.string   "issues_tracker_id",      limit: 255
-    t.boolean  "snippets_enabled",                   default: true,     null: false
-    t.datetime "last_activity_at"
-    t.string   "import_url",             limit: 255
-    t.integer  "visibility_level",                   default: 0,        null: false
-    t.boolean  "archived",                           default: false,    null: false
-    t.string   "avatar",                 limit: 255
-    t.string   "import_status",          limit: 255
-    t.float    "repository_size",                    default: 0.0
-    t.integer  "star_count",                         default: 0,        null: false
-    t.string   "import_type",            limit: 255
-    t.string   "import_source",          limit: 255
-    t.integer  "commit_count",                       default: 0
-    t.text     "import_error"
-    t.integer  "ci_id"
-    t.boolean  "builds_enabled",                     default: true,     null: false
-    t.boolean  "shared_runners_enabled",             default: true,     null: false
-    t.string   "runners_token"
-    t.string   "build_coverage_regex"
-    t.boolean  "build_allow_git_fetch",              default: true,     null: false
-    t.integer  "build_timeout",                      default: 3600,     null: false
->>>>>>> 587f8501
   end
 
   add_index "projects", ["builds_enabled", "shared_runners_enabled"], name: "index_projects_on_builds_enabled_and_shared_runners_enabled", using: :btree
@@ -1014,7 +969,6 @@
     t.datetime "updated_at"
     t.string   "type",                    limit: 255, default: "ProjectHook"
     t.integer  "service_id"
-<<<<<<< HEAD
     t.boolean  "push_events",             default: true,          null: false
     t.boolean  "issues_events",           default: false,         null: false
     t.boolean  "merge_requests_events",   default: false,         null: false
@@ -1023,15 +977,6 @@
     t.boolean  "enable_ssl_verification", default: true
     t.boolean  "build_events",            default: false,         null: false
     t.integer  "group_id"
-=======
-    t.boolean  "push_events",                         default: true,          null: false
-    t.boolean  "issues_events",                       default: false,         null: false
-    t.boolean  "merge_requests_events",               default: false,         null: false
-    t.boolean  "tag_push_events",                     default: false
-    t.boolean  "note_events",                         default: false,         null: false
-    t.boolean  "enable_ssl_verification",             default: true
-    t.boolean  "build_events",                        default: false,         null: false
->>>>>>> 587f8501
   end
 
   add_index "web_hooks", ["created_at", "id"], name: "index_web_hooks_on_created_at_and_id", using: :btree
