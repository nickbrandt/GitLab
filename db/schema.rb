# encoding: UTF-8
# This file is auto-generated from the current state of the database. Instead
# of editing this file, please use the migrations feature of Active Record to
# incrementally modify your database, and then regenerate this schema definition.
#
# Note that this schema.rb definition is the authoritative source for your
# database schema. If you need to create the application database on another
# system, you should be using db:schema:load, not running all the migrations
# from scratch. The latter is a flawed and unsustainable approach (the more migrations
# you'll amass, the slower it'll run and the greater likelihood for issues).
#
# It's strongly recommended that you check this file into your version control system.

ActiveRecord::Schema.define(version: 20180216121030) do

  # These are extensions that must be enabled in order to support this database
  enable_extension "plpgsql"
  enable_extension "pg_trgm"

  create_table "abuse_reports", force: :cascade do |t|
    t.integer "reporter_id"
    t.integer "user_id"
    t.text "message"
    t.datetime "created_at"
    t.datetime "updated_at"
    t.text "message_html"
    t.integer "cached_markdown_version"
  end

  create_table "appearances", force: :cascade do |t|
    t.string "title", null: false
    t.text "description", null: false
    t.string "logo"
    t.integer "updated_by"
    t.string "header_logo"
    t.datetime "created_at", null: false
    t.datetime "updated_at", null: false
    t.text "description_html"
    t.integer "cached_markdown_version"
    t.text "new_project_guidelines"
    t.text "new_project_guidelines_html"
  end

  create_table "application_settings", force: :cascade do |t|
    t.integer "default_projects_limit"
    t.boolean "signup_enabled"
    t.boolean "gravatar_enabled"
    t.text "sign_in_text"
    t.datetime "created_at"
    t.datetime "updated_at"
    t.string "home_page_url"
    t.integer "default_branch_protection", default: 2
    t.text "help_text"
    t.text "restricted_visibility_levels"
    t.boolean "version_check_enabled", default: true
    t.integer "max_attachment_size", default: 10, null: false
    t.integer "default_project_visibility"
    t.integer "default_snippet_visibility"
    t.text "domain_whitelist"
    t.boolean "user_oauth_applications", default: true
    t.string "after_sign_out_path"
    t.integer "session_expire_delay", default: 10080, null: false
    t.text "import_sources"
    t.text "help_page_text"
    t.string "admin_notification_email"
    t.boolean "shared_runners_enabled", default: true, null: false
    t.integer "max_artifacts_size", default: 100, null: false
    t.string "runners_registration_token"
    t.integer "max_pages_size", default: 100, null: false
    t.boolean "require_two_factor_authentication", default: false
    t.integer "two_factor_grace_period", default: 48
    t.boolean "metrics_enabled", default: false
    t.string "metrics_host", default: "localhost"
    t.integer "metrics_pool_size", default: 16
    t.integer "metrics_timeout", default: 10
    t.integer "metrics_method_call_threshold", default: 10
    t.boolean "recaptcha_enabled", default: false
    t.string "recaptcha_site_key"
    t.string "recaptcha_private_key"
    t.integer "metrics_port", default: 8089
    t.boolean "akismet_enabled", default: false
    t.string "akismet_api_key"
    t.integer "metrics_sample_interval", default: 15
    t.boolean "sentry_enabled", default: false
    t.string "sentry_dsn"
    t.boolean "email_author_in_body", default: false
    t.integer "default_group_visibility"
    t.boolean "repository_checks_enabled", default: false
    t.text "shared_runners_text"
    t.integer "metrics_packet_size", default: 1
    t.text "disabled_oauth_sign_in_sources"
    t.string "health_check_access_token"
    t.boolean "send_user_confirmation_email", default: false
    t.integer "container_registry_token_expire_delay", default: 5
    t.text "after_sign_up_text"
    t.boolean "user_default_external", default: false, null: false
    t.boolean "elasticsearch_indexing", default: false, null: false
    t.boolean "elasticsearch_search", default: false, null: false
    t.string "repository_storages", default: "default"
    t.string "enabled_git_access_protocol"
    t.boolean "domain_blacklist_enabled", default: false
    t.text "domain_blacklist"
    t.boolean "usage_ping_enabled", default: true, null: false
    t.boolean "koding_enabled"
    t.string "koding_url"
    t.text "sign_in_text_html"
    t.text "help_page_text_html"
    t.text "shared_runners_text_html"
    t.text "after_sign_up_text_html"
    t.integer "rsa_key_restriction", default: 0, null: false
    t.integer "dsa_key_restriction", default: 0, null: false
    t.integer "ecdsa_key_restriction", default: 0, null: false
    t.integer "ed25519_key_restriction", default: 0, null: false
    t.boolean "housekeeping_enabled", default: true, null: false
    t.boolean "housekeeping_bitmaps_enabled", default: true, null: false
    t.integer "housekeeping_incremental_repack_period", default: 10, null: false
    t.integer "housekeeping_full_repack_period", default: 50, null: false
    t.integer "housekeeping_gc_period", default: 200, null: false
    t.boolean "sidekiq_throttling_enabled", default: false
    t.string "sidekiq_throttling_queues"
    t.decimal "sidekiq_throttling_factor"
    t.boolean "html_emails_enabled", default: true
    t.string "plantuml_url"
    t.boolean "plantuml_enabled"
    t.integer "shared_runners_minutes", default: 0, null: false
    t.integer "repository_size_limit", limit: 8, default: 0
    t.integer "terminal_max_session_time", default: 0, null: false
    t.integer "unique_ips_limit_per_user"
    t.integer "unique_ips_limit_time_window"
    t.boolean "unique_ips_limit_enabled", default: false, null: false
    t.string "default_artifacts_expire_in", default: "0", null: false
    t.string "elasticsearch_url", default: "http://localhost:9200"
    t.boolean "elasticsearch_aws", default: false, null: false
    t.string "elasticsearch_aws_region", default: "us-east-1"
    t.string "elasticsearch_aws_access_key"
    t.string "elasticsearch_aws_secret_access_key"
    t.integer "geo_status_timeout", default: 10
    t.string "uuid"
    t.decimal "polling_interval_multiplier", default: 1.0, null: false
    t.boolean "elasticsearch_experimental_indexer"
    t.integer "cached_markdown_version"
    t.boolean "clientside_sentry_enabled", default: false, null: false
    t.string "clientside_sentry_dsn"
    t.boolean "check_namespace_plan", default: false, null: false
    t.integer "mirror_max_delay", default: 300, null: false
    t.integer "mirror_max_capacity", default: 100, null: false
    t.integer "mirror_capacity_threshold", default: 50, null: false
    t.boolean "prometheus_metrics_enabled", default: false, null: false
    t.boolean "authorized_keys_enabled", default: true, null: false
    t.boolean "help_page_hide_commercial_content", default: false
    t.string "help_page_support_url"
    t.boolean "slack_app_enabled", default: false
    t.string "slack_app_id"
    t.string "slack_app_secret"
    t.string "slack_app_verification_token"
    t.integer "performance_bar_allowed_group_id"
    t.boolean "allow_group_owners_to_manage_ldap", default: true, null: false
    t.boolean "hashed_storage_enabled", default: false, null: false
    t.boolean "project_export_enabled", default: true, null: false
    t.boolean "auto_devops_enabled", default: false, null: false
    t.integer "circuitbreaker_failure_count_threshold", default: 3
    t.integer "circuitbreaker_failure_reset_time", default: 1800
    t.integer "circuitbreaker_storage_timeout", default: 15
    t.integer "circuitbreaker_access_retries", default: 3
    t.boolean "throttle_unauthenticated_enabled", default: false, null: false
    t.integer "throttle_unauthenticated_requests_per_period", default: 3600, null: false
    t.integer "throttle_unauthenticated_period_in_seconds", default: 3600, null: false
    t.boolean "throttle_authenticated_api_enabled", default: false, null: false
    t.integer "throttle_authenticated_api_requests_per_period", default: 7200, null: false
    t.integer "throttle_authenticated_api_period_in_seconds", default: 3600, null: false
    t.boolean "throttle_authenticated_web_enabled", default: false, null: false
    t.integer "throttle_authenticated_web_requests_per_period", default: 7200, null: false
    t.integer "throttle_authenticated_web_period_in_seconds", default: 3600, null: false
    t.integer "circuitbreaker_check_interval", default: 1, null: false
    t.boolean "password_authentication_enabled_for_web"
    t.boolean "password_authentication_enabled_for_git", default: true
    t.integer "gitaly_timeout_default", default: 55, null: false
    t.integer "gitaly_timeout_medium", default: 30, null: false
    t.integer "gitaly_timeout_fast", default: 10, null: false
    t.boolean "mirror_available", default: true, null: false
    t.string "auto_devops_domain"
<<<<<<< HEAD
    t.integer "default_project_creation", default: 2, null: false
    t.boolean "pages_domain_verification_enabled", default: true, null: false
  end

  create_table "approvals", force: :cascade do |t|
    t.integer "merge_request_id", null: false
    t.integer "user_id", null: false
    t.datetime "created_at"
    t.datetime "updated_at"
=======
    t.boolean "pages_domain_verification_enabled", default: true, null: false
>>>>>>> aee1d09d
  end

  add_index "approvals", ["merge_request_id"], name: "index_approvals_on_merge_request_id", using: :btree

  create_table "approver_groups", force: :cascade do |t|
    t.integer "target_id", null: false
    t.string "target_type", null: false
    t.integer "group_id", null: false
    t.datetime "created_at"
    t.datetime "updated_at"
  end

  add_index "approver_groups", ["group_id"], name: "index_approver_groups_on_group_id", using: :btree
  add_index "approver_groups", ["target_id", "target_type"], name: "index_approver_groups_on_target_id_and_target_type", using: :btree

  create_table "approvers", force: :cascade do |t|
    t.integer "target_id", null: false
    t.string "target_type"
    t.integer "user_id", null: false
    t.datetime "created_at"
    t.datetime "updated_at"
  end

  add_index "approvers", ["target_id", "target_type"], name: "index_approvers_on_target_id_and_target_type", using: :btree
  add_index "approvers", ["user_id"], name: "index_approvers_on_user_id", using: :btree

  create_table "audit_events", force: :cascade do |t|
    t.integer "author_id", null: false
    t.string "type", null: false
    t.integer "entity_id", null: false
    t.string "entity_type", null: false
    t.text "details"
    t.datetime "created_at"
    t.datetime "updated_at"
  end

  add_index "audit_events", ["entity_id", "entity_type"], name: "index_audit_events_on_entity_id_and_entity_type", using: :btree

  create_table "award_emoji", force: :cascade do |t|
    t.string "name"
    t.integer "user_id"
    t.integer "awardable_id"
    t.string "awardable_type"
    t.datetime "created_at"
    t.datetime "updated_at"
  end

  add_index "award_emoji", ["awardable_type", "awardable_id"], name: "index_award_emoji_on_awardable_type_and_awardable_id", using: :btree
  add_index "award_emoji", ["user_id", "name"], name: "index_award_emoji_on_user_id_and_name", using: :btree

  create_table "board_assignees", force: :cascade do |t|
    t.integer "board_id", null: false
    t.integer "assignee_id", null: false
  end

  add_index "board_assignees", ["board_id", "assignee_id"], name: "index_board_assignees_on_board_id_and_assignee_id", unique: true, using: :btree

  create_table "board_labels", force: :cascade do |t|
    t.integer "board_id", null: false
    t.integer "label_id", null: false
  end

  add_index "board_labels", ["board_id", "label_id"], name: "index_board_labels_on_board_id_and_label_id", unique: true, using: :btree

  create_table "boards", force: :cascade do |t|
    t.integer "project_id"
    t.datetime "created_at", null: false
    t.datetime "updated_at", null: false
    t.string "name", default: "Development", null: false
    t.integer "milestone_id"
    t.integer "group_id"
    t.integer "weight"
  end

  add_index "boards", ["group_id"], name: "index_boards_on_group_id", using: :btree
  add_index "boards", ["milestone_id"], name: "index_boards_on_milestone_id", using: :btree
  add_index "boards", ["project_id"], name: "index_boards_on_project_id", using: :btree

  create_table "broadcast_messages", force: :cascade do |t|
    t.text "message", null: false
    t.datetime "starts_at", null: false
    t.datetime "ends_at", null: false
    t.datetime "created_at", null: false
    t.datetime "updated_at", null: false
    t.string "color"
    t.string "font"
    t.text "message_html", null: false
    t.integer "cached_markdown_version"
  end

  add_index "broadcast_messages", ["starts_at", "ends_at", "id"], name: "index_broadcast_messages_on_starts_at_and_ends_at_and_id", using: :btree

  create_table "chat_names", force: :cascade do |t|
    t.integer "user_id", null: false
    t.integer "service_id", null: false
    t.string "team_id", null: false
    t.string "team_domain"
    t.string "chat_id", null: false
    t.string "chat_name"
    t.datetime "last_used_at"
    t.datetime "created_at", null: false
    t.datetime "updated_at", null: false
  end

  add_index "chat_names", ["service_id", "team_id", "chat_id"], name: "index_chat_names_on_service_id_and_team_id_and_chat_id", unique: true, using: :btree
  add_index "chat_names", ["user_id", "service_id"], name: "index_chat_names_on_user_id_and_service_id", unique: true, using: :btree

  create_table "chat_teams", force: :cascade do |t|
    t.integer "namespace_id", null: false
    t.string "team_id"
    t.string "name"
    t.datetime "created_at", null: false
    t.datetime "updated_at", null: false
  end

  add_index "chat_teams", ["namespace_id"], name: "index_chat_teams_on_namespace_id", unique: true, using: :btree

  create_table "ci_build_trace_section_names", force: :cascade do |t|
    t.integer "project_id", null: false
    t.string "name", null: false
  end

  add_index "ci_build_trace_section_names", ["project_id", "name"], name: "index_ci_build_trace_section_names_on_project_id_and_name", unique: true, using: :btree

  create_table "ci_build_trace_sections", force: :cascade do |t|
    t.integer "project_id", null: false
    t.datetime "date_start", null: false
    t.datetime "date_end", null: false
    t.integer "byte_start", limit: 8, null: false
    t.integer "byte_end", limit: 8, null: false
    t.integer "build_id", null: false
    t.integer "section_name_id", null: false
  end

  add_index "ci_build_trace_sections", ["build_id", "section_name_id"], name: "index_ci_build_trace_sections_on_build_id_and_section_name_id", unique: true, using: :btree
  add_index "ci_build_trace_sections", ["project_id"], name: "index_ci_build_trace_sections_on_project_id", using: :btree

  create_table "ci_builds", force: :cascade do |t|
    t.string "status"
    t.datetime "finished_at"
    t.text "trace"
    t.datetime "created_at"
    t.datetime "updated_at"
    t.datetime "started_at"
    t.integer "runner_id"
    t.float "coverage"
    t.integer "commit_id"
    t.text "commands"
    t.string "name"
    t.text "options"
    t.boolean "allow_failure", default: false, null: false
    t.string "stage"
    t.integer "trigger_request_id"
    t.integer "stage_idx"
    t.boolean "tag"
    t.string "ref"
    t.integer "user_id"
    t.string "type"
    t.string "target_url"
    t.string "description"
    t.text "artifacts_file"
    t.integer "project_id"
    t.text "artifacts_metadata"
    t.integer "erased_by_id"
    t.datetime "erased_at"
    t.datetime "artifacts_expire_at"
    t.string "environment"
    t.integer "artifacts_size", limit: 8
    t.string "when"
    t.text "yaml_variables"
    t.datetime "queued_at"
    t.string "token"
    t.integer "lock_version"
    t.string "coverage_regex"
    t.integer "auto_canceled_by_id"
    t.boolean "retried"
    t.integer "stage_id"
    t.integer "artifacts_file_store"
    t.integer "artifacts_metadata_store"
    t.boolean "protected"
    t.integer "failure_reason"
  end

  add_index "ci_builds", ["artifacts_expire_at"], name: "index_ci_builds_on_artifacts_expire_at", where: "(artifacts_file <> ''::text)", using: :btree
  add_index "ci_builds", ["auto_canceled_by_id"], name: "index_ci_builds_on_auto_canceled_by_id", using: :btree
  add_index "ci_builds", ["commit_id", "stage_idx", "created_at"], name: "index_ci_builds_on_commit_id_and_stage_idx_and_created_at", using: :btree
  add_index "ci_builds", ["commit_id", "status", "type"], name: "index_ci_builds_on_commit_id_and_status_and_type", using: :btree
  add_index "ci_builds", ["commit_id", "type", "name", "ref"], name: "index_ci_builds_on_commit_id_and_type_and_name_and_ref", using: :btree
  add_index "ci_builds", ["commit_id", "type", "ref"], name: "index_ci_builds_on_commit_id_and_type_and_ref", using: :btree
  add_index "ci_builds", ["project_id", "id"], name: "index_ci_builds_on_project_id_and_id", using: :btree
  add_index "ci_builds", ["protected"], name: "index_ci_builds_on_protected", using: :btree
  add_index "ci_builds", ["runner_id"], name: "index_ci_builds_on_runner_id", using: :btree
  add_index "ci_builds", ["stage_id"], name: "index_ci_builds_on_stage_id", using: :btree
  add_index "ci_builds", ["status", "type", "runner_id"], name: "index_ci_builds_on_status_and_type_and_runner_id", using: :btree
  add_index "ci_builds", ["status"], name: "index_ci_builds_on_status", using: :btree
  add_index "ci_builds", ["token"], name: "index_ci_builds_on_token", unique: true, using: :btree
  add_index "ci_builds", ["updated_at"], name: "index_ci_builds_on_updated_at", using: :btree
  add_index "ci_builds", ["user_id"], name: "index_ci_builds_on_user_id", using: :btree

  create_table "ci_group_variables", force: :cascade do |t|
    t.string "key", null: false
    t.text "value"
    t.text "encrypted_value"
    t.string "encrypted_value_salt"
    t.string "encrypted_value_iv"
    t.integer "group_id", null: false
    t.boolean "protected", default: false, null: false
    t.datetime "created_at", null: false
    t.datetime "updated_at", null: false
  end

  add_index "ci_group_variables", ["group_id", "key"], name: "index_ci_group_variables_on_group_id_and_key", unique: true, using: :btree

  create_table "ci_job_artifacts", force: :cascade do |t|
    t.integer "project_id", null: false
    t.integer "job_id", null: false
    t.integer "file_type", null: false
    t.integer "size", limit: 8
    t.datetime_with_timezone "created_at", null: false
    t.datetime_with_timezone "updated_at", null: false
    t.datetime_with_timezone "expire_at"
    t.string "file"
    t.integer "file_store"
  end

  add_index "ci_job_artifacts", ["expire_at", "job_id"], name: "index_ci_job_artifacts_on_expire_at_and_job_id", using: :btree
  add_index "ci_job_artifacts", ["job_id", "file_type"], name: "index_ci_job_artifacts_on_job_id_and_file_type", unique: true, using: :btree
  add_index "ci_job_artifacts", ["project_id"], name: "index_ci_job_artifacts_on_project_id", using: :btree

  create_table "ci_pipeline_schedule_variables", force: :cascade do |t|
    t.string "key", null: false
    t.text "value"
    t.text "encrypted_value"
    t.string "encrypted_value_salt"
    t.string "encrypted_value_iv"
    t.integer "pipeline_schedule_id", null: false
    t.datetime "created_at"
    t.datetime "updated_at"
  end

  add_index "ci_pipeline_schedule_variables", ["pipeline_schedule_id", "key"], name: "index_ci_pipeline_schedule_variables_on_schedule_id_and_key", unique: true, using: :btree

  create_table "ci_pipeline_schedules", force: :cascade do |t|
    t.string "description"
    t.string "ref"
    t.string "cron"
    t.string "cron_timezone"
    t.datetime "next_run_at"
    t.integer "project_id"
    t.integer "owner_id"
    t.boolean "active", default: true
    t.datetime "created_at"
    t.datetime "updated_at"
  end

  add_index "ci_pipeline_schedules", ["next_run_at", "active"], name: "index_ci_pipeline_schedules_on_next_run_at_and_active", using: :btree
  add_index "ci_pipeline_schedules", ["project_id"], name: "index_ci_pipeline_schedules_on_project_id", using: :btree

  create_table "ci_pipeline_variables", force: :cascade do |t|
    t.string "key", null: false
    t.text "value"
    t.text "encrypted_value"
    t.string "encrypted_value_salt"
    t.string "encrypted_value_iv"
    t.integer "pipeline_id", null: false
  end

  add_index "ci_pipeline_variables", ["pipeline_id", "key"], name: "index_ci_pipeline_variables_on_pipeline_id_and_key", unique: true, using: :btree

  create_table "ci_pipelines", force: :cascade do |t|
    t.string "ref"
    t.string "sha"
    t.string "before_sha"
    t.datetime "created_at"
    t.datetime "updated_at"
    t.boolean "tag", default: false
    t.text "yaml_errors"
    t.datetime "committed_at"
    t.integer "project_id"
    t.string "status"
    t.datetime "started_at"
    t.datetime "finished_at"
    t.integer "duration"
    t.integer "user_id"
    t.integer "lock_version"
    t.integer "auto_canceled_by_id"
    t.integer "pipeline_schedule_id"
    t.integer "source"
    t.integer "config_source"
    t.boolean "protected"
    t.integer "failure_reason"
  end

  add_index "ci_pipelines", ["auto_canceled_by_id"], name: "index_ci_pipelines_on_auto_canceled_by_id", using: :btree
  add_index "ci_pipelines", ["pipeline_schedule_id"], name: "index_ci_pipelines_on_pipeline_schedule_id", using: :btree
  add_index "ci_pipelines", ["project_id", "ref", "status", "id"], name: "index_ci_pipelines_on_project_id_and_ref_and_status_and_id", using: :btree
  add_index "ci_pipelines", ["project_id", "sha"], name: "index_ci_pipelines_on_project_id_and_sha", using: :btree
  add_index "ci_pipelines", ["project_id"], name: "index_ci_pipelines_on_project_id", using: :btree
  add_index "ci_pipelines", ["status"], name: "index_ci_pipelines_on_status", using: :btree
  add_index "ci_pipelines", ["user_id"], name: "index_ci_pipelines_on_user_id", using: :btree

  create_table "ci_runner_projects", force: :cascade do |t|
    t.integer "runner_id", null: false
    t.datetime "created_at"
    t.datetime "updated_at"
    t.integer "project_id"
  end

  add_index "ci_runner_projects", ["project_id"], name: "index_ci_runner_projects_on_project_id", using: :btree
  add_index "ci_runner_projects", ["runner_id"], name: "index_ci_runner_projects_on_runner_id", using: :btree

  create_table "ci_runners", force: :cascade do |t|
    t.string "token"
    t.datetime "created_at"
    t.datetime "updated_at"
    t.string "description"
    t.datetime "contacted_at"
    t.boolean "active", default: true, null: false
    t.boolean "is_shared", default: false
    t.string "name"
    t.string "version"
    t.string "revision"
    t.string "platform"
    t.string "architecture"
    t.boolean "run_untagged", default: true, null: false
    t.boolean "locked", default: false, null: false
    t.integer "access_level", default: 0, null: false
  end

  add_index "ci_runners", ["contacted_at"], name: "index_ci_runners_on_contacted_at", using: :btree
  add_index "ci_runners", ["is_shared"], name: "index_ci_runners_on_is_shared", using: :btree
  add_index "ci_runners", ["locked"], name: "index_ci_runners_on_locked", using: :btree
  add_index "ci_runners", ["token"], name: "index_ci_runners_on_token", using: :btree

  create_table "ci_sources_pipelines", force: :cascade do |t|
    t.integer "project_id"
    t.integer "pipeline_id"
    t.integer "source_project_id"
    t.integer "source_job_id"
    t.integer "source_pipeline_id"
  end

  add_index "ci_sources_pipelines", ["pipeline_id"], name: "index_ci_sources_pipelines_on_pipeline_id", using: :btree
  add_index "ci_sources_pipelines", ["project_id"], name: "index_ci_sources_pipelines_on_project_id", using: :btree
  add_index "ci_sources_pipelines", ["source_job_id"], name: "index_ci_sources_pipelines_on_source_job_id", using: :btree
  add_index "ci_sources_pipelines", ["source_pipeline_id"], name: "index_ci_sources_pipelines_on_source_pipeline_id", using: :btree
  add_index "ci_sources_pipelines", ["source_project_id"], name: "index_ci_sources_pipelines_on_source_project_id", using: :btree

  create_table "ci_stages", force: :cascade do |t|
    t.integer "project_id"
    t.integer "pipeline_id"
    t.datetime "created_at"
    t.datetime "updated_at"
    t.string "name"
    t.integer "status"
    t.integer "lock_version"
  end

  add_index "ci_stages", ["pipeline_id", "name"], name: "index_ci_stages_on_pipeline_id_and_name", unique: true, using: :btree
  add_index "ci_stages", ["pipeline_id"], name: "index_ci_stages_on_pipeline_id", using: :btree
  add_index "ci_stages", ["project_id"], name: "index_ci_stages_on_project_id", using: :btree

  create_table "ci_trigger_requests", force: :cascade do |t|
    t.integer "trigger_id", null: false
    t.text "variables"
    t.datetime "created_at"
    t.datetime "updated_at"
    t.integer "commit_id"
  end

  add_index "ci_trigger_requests", ["commit_id"], name: "index_ci_trigger_requests_on_commit_id", using: :btree

  create_table "ci_triggers", force: :cascade do |t|
    t.string "token"
    t.datetime "created_at"
    t.datetime "updated_at"
    t.integer "project_id"
    t.integer "owner_id"
    t.string "description"
    t.string "ref"
  end

  add_index "ci_triggers", ["project_id"], name: "index_ci_triggers_on_project_id", using: :btree

  create_table "ci_variables", force: :cascade do |t|
    t.string "key", null: false
    t.text "value"
    t.text "encrypted_value"
    t.string "encrypted_value_salt"
    t.string "encrypted_value_iv"
    t.integer "project_id", null: false
    t.boolean "protected", default: false, null: false
    t.string "environment_scope", default: "*", null: false
  end

  add_index "ci_variables", ["project_id", "key", "environment_scope"], name: "index_ci_variables_on_project_id_and_key_and_environment_scope", unique: true, using: :btree

  create_table "cluster_platforms_kubernetes", force: :cascade do |t|
    t.integer "cluster_id", null: false
    t.datetime "created_at", null: false
    t.datetime "updated_at", null: false
    t.text "api_url"
    t.text "ca_cert"
    t.string "namespace"
    t.string "username"
    t.text "encrypted_password"
    t.string "encrypted_password_iv"
    t.text "encrypted_token"
    t.string "encrypted_token_iv"
  end

  add_index "cluster_platforms_kubernetes", ["cluster_id"], name: "index_cluster_platforms_kubernetes_on_cluster_id", unique: true, using: :btree

  create_table "cluster_projects", force: :cascade do |t|
    t.integer "project_id", null: false
    t.integer "cluster_id", null: false
    t.datetime "created_at", null: false
    t.datetime "updated_at", null: false
  end

  add_index "cluster_projects", ["cluster_id"], name: "index_cluster_projects_on_cluster_id", using: :btree
  add_index "cluster_projects", ["project_id"], name: "index_cluster_projects_on_project_id", using: :btree

  create_table "cluster_providers_gcp", force: :cascade do |t|
    t.integer "cluster_id", null: false
    t.integer "status"
    t.integer "num_nodes", null: false
    t.datetime "created_at", null: false
    t.datetime "updated_at", null: false
    t.text "status_reason"
    t.string "gcp_project_id", null: false
    t.string "zone", null: false
    t.string "machine_type"
    t.string "operation_id"
    t.string "endpoint"
    t.text "encrypted_access_token"
    t.string "encrypted_access_token_iv"
  end

  add_index "cluster_providers_gcp", ["cluster_id"], name: "index_cluster_providers_gcp_on_cluster_id", unique: true, using: :btree

  create_table "clusters", force: :cascade do |t|
    t.integer "user_id"
    t.integer "provider_type"
    t.integer "platform_type"
    t.datetime "created_at", null: false
    t.datetime "updated_at", null: false
    t.boolean "enabled", default: true
    t.string "name", null: false
    t.string "environment_scope", default: "*", null: false
  end

  add_index "clusters", ["enabled"], name: "index_clusters_on_enabled", using: :btree
  add_index "clusters", ["user_id"], name: "index_clusters_on_user_id", using: :btree

  create_table "clusters_applications_helm", force: :cascade do |t|
    t.integer "cluster_id", null: false
    t.datetime "created_at", null: false
    t.datetime "updated_at", null: false
    t.integer "status", null: false
    t.string "version", null: false
    t.text "status_reason"
  end

  create_table "clusters_applications_ingress", force: :cascade do |t|
    t.integer "cluster_id", null: false
    t.datetime "created_at", null: false
    t.datetime "updated_at", null: false
    t.integer "status", null: false
    t.integer "ingress_type", null: false
    t.string "version", null: false
    t.string "cluster_ip"
    t.text "status_reason"
  end

  create_table "clusters_applications_prometheus", force: :cascade do |t|
    t.integer "cluster_id", null: false
    t.integer "status", null: false
    t.string "version", null: false
    t.text "status_reason"
    t.datetime_with_timezone "created_at", null: false
    t.datetime_with_timezone "updated_at", null: false
  end

  create_table "container_repositories", force: :cascade do |t|
    t.integer "project_id", null: false
    t.string "name", null: false
    t.datetime "created_at", null: false
    t.datetime "updated_at", null: false
  end

  add_index "container_repositories", ["project_id", "name"], name: "index_container_repositories_on_project_id_and_name", unique: true, using: :btree
  add_index "container_repositories", ["project_id"], name: "index_container_repositories_on_project_id", using: :btree

  create_table "conversational_development_index_metrics", force: :cascade do |t|
    t.float "leader_issues", null: false
    t.float "instance_issues", null: false
    t.float "leader_notes", null: false
    t.float "instance_notes", null: false
    t.float "leader_milestones", null: false
    t.float "instance_milestones", null: false
    t.float "leader_boards", null: false
    t.float "instance_boards", null: false
    t.float "leader_merge_requests", null: false
    t.float "instance_merge_requests", null: false
    t.float "leader_ci_pipelines", null: false
    t.float "instance_ci_pipelines", null: false
    t.float "leader_environments", null: false
    t.float "instance_environments", null: false
    t.float "leader_deployments", null: false
    t.float "instance_deployments", null: false
    t.float "leader_projects_prometheus_active", null: false
    t.float "instance_projects_prometheus_active", null: false
    t.float "leader_service_desk_issues", null: false
    t.float "instance_service_desk_issues", null: false
    t.datetime "created_at", null: false
    t.datetime "updated_at", null: false
    t.float "percentage_boards", default: 0.0, null: false
    t.float "percentage_ci_pipelines", default: 0.0, null: false
    t.float "percentage_deployments", default: 0.0, null: false
    t.float "percentage_environments", default: 0.0, null: false
    t.float "percentage_issues", default: 0.0, null: false
    t.float "percentage_merge_requests", default: 0.0, null: false
    t.float "percentage_milestones", default: 0.0, null: false
    t.float "percentage_notes", default: 0.0, null: false
    t.float "percentage_projects_prometheus_active", default: 0.0, null: false
    t.float "percentage_service_desk_issues", default: 0.0, null: false
  end

  create_table "deploy_keys_projects", force: :cascade do |t|
    t.integer "deploy_key_id", null: false
    t.integer "project_id", null: false
    t.datetime "created_at"
    t.datetime "updated_at"
    t.boolean "can_push", default: false, null: false
  end

  add_index "deploy_keys_projects", ["project_id"], name: "index_deploy_keys_projects_on_project_id", using: :btree

  create_table "deployments", force: :cascade do |t|
    t.integer "iid", null: false
    t.integer "project_id", null: false
    t.integer "environment_id", null: false
    t.string "ref", null: false
    t.boolean "tag", null: false
    t.string "sha", null: false
    t.integer "user_id"
    t.integer "deployable_id"
    t.string "deployable_type"
    t.datetime "created_at"
    t.datetime "updated_at"
    t.string "on_stop"
  end

  add_index "deployments", ["created_at"], name: "index_deployments_on_created_at", using: :btree
  add_index "deployments", ["environment_id", "id"], name: "index_deployments_on_environment_id_and_id", using: :btree
  add_index "deployments", ["environment_id", "iid", "project_id"], name: "index_deployments_on_environment_id_and_iid_and_project_id", using: :btree
  add_index "deployments", ["project_id", "iid"], name: "index_deployments_on_project_id_and_iid", unique: true, using: :btree

  create_table "emails", force: :cascade do |t|
    t.integer "user_id", null: false
    t.string "email", null: false
    t.datetime "created_at"
    t.datetime "updated_at"
    t.string "confirmation_token"
    t.datetime_with_timezone "confirmed_at"
    t.datetime_with_timezone "confirmation_sent_at"
  end

  add_index "emails", ["confirmation_token"], name: "index_emails_on_confirmation_token", unique: true, using: :btree
  add_index "emails", ["email"], name: "index_emails_on_email", unique: true, using: :btree
  add_index "emails", ["user_id"], name: "index_emails_on_user_id", using: :btree

  create_table "environments", force: :cascade do |t|
    t.integer "project_id", null: false
    t.string "name", null: false
    t.datetime "created_at"
    t.datetime "updated_at"
    t.string "external_url"
    t.string "environment_type"
    t.string "state", default: "available", null: false
    t.string "slug", null: false
  end

  add_index "environments", ["project_id", "name"], name: "index_environments_on_project_id_and_name", unique: true, using: :btree
  add_index "environments", ["project_id", "slug"], name: "index_environments_on_project_id_and_slug", unique: true, using: :btree

  create_table "epic_issues", force: :cascade do |t|
    t.integer "epic_id", null: false
    t.integer "issue_id", null: false
    t.integer "relative_position", default: 1073741823, null: false
  end

  add_index "epic_issues", ["epic_id"], name: "index_epic_issues_on_epic_id", using: :btree
  add_index "epic_issues", ["issue_id"], name: "index_epic_issues_on_issue_id", unique: true, using: :btree

  create_table "epic_metrics", force: :cascade do |t|
    t.integer "epic_id", null: false
    t.datetime "created_at", null: false
    t.datetime "updated_at", null: false
  end

  add_index "epic_metrics", ["epic_id"], name: "index_epic_metrics", using: :btree

  create_table "epics", force: :cascade do |t|
    t.integer "milestone_id"
    t.integer "group_id", null: false
    t.integer "author_id", null: false
    t.integer "assignee_id"
    t.integer "iid", null: false
    t.integer "cached_markdown_version"
    t.integer "updated_by_id"
    t.integer "last_edited_by_id"
    t.integer "lock_version"
    t.date "start_date"
    t.date "end_date"
    t.datetime "last_edited_at"
    t.datetime "created_at", null: false
    t.datetime "updated_at", null: false
    t.string "title", null: false
    t.string "title_html", null: false
    t.text "description"
    t.text "description_html"
  end

  add_index "epics", ["assignee_id"], name: "index_epics_on_assignee_id", using: :btree
  add_index "epics", ["author_id"], name: "index_epics_on_author_id", using: :btree
  add_index "epics", ["end_date"], name: "index_epics_on_end_date", using: :btree
  add_index "epics", ["group_id"], name: "index_epics_on_group_id", using: :btree
  add_index "epics", ["iid"], name: "index_epics_on_iid", using: :btree
  add_index "epics", ["milestone_id"], name: "index_milestone", using: :btree
  add_index "epics", ["start_date"], name: "index_epics_on_start_date", using: :btree

  create_table "events", force: :cascade do |t|
    t.integer "project_id"
    t.integer "author_id", null: false
    t.integer "target_id"
    t.datetime "created_at", null: false
    t.datetime "updated_at", null: false
    t.integer "action", limit: 2, null: false
    t.string "target_type"
  end

  add_index "events", ["action"], name: "index_events_on_action", using: :btree
  add_index "events", ["author_id"], name: "index_events_on_author_id", using: :btree
  add_index "events", ["project_id", "id"], name: "index_events_on_project_id_and_id", using: :btree
  add_index "events", ["target_type", "target_id"], name: "index_events_on_target_type_and_target_id", using: :btree

  create_table "feature_gates", force: :cascade do |t|
    t.string "feature_key", null: false
    t.string "key", null: false
    t.string "value"
    t.datetime "created_at", null: false
    t.datetime "updated_at", null: false
  end

  add_index "feature_gates", ["feature_key", "key", "value"], name: "index_feature_gates_on_feature_key_and_key_and_value", unique: true, using: :btree

  create_table "features", force: :cascade do |t|
    t.string "key", null: false
    t.datetime "created_at", null: false
    t.datetime "updated_at", null: false
  end

  add_index "features", ["key"], name: "index_features_on_key", unique: true, using: :btree

  create_table "fork_network_members", force: :cascade do |t|
    t.integer "fork_network_id", null: false
    t.integer "project_id", null: false
    t.integer "forked_from_project_id"
  end

  add_index "fork_network_members", ["fork_network_id"], name: "index_fork_network_members_on_fork_network_id", using: :btree
  add_index "fork_network_members", ["project_id"], name: "index_fork_network_members_on_project_id", unique: true, using: :btree

  create_table "fork_networks", force: :cascade do |t|
    t.integer "root_project_id"
    t.string "deleted_root_project_name"
  end

  add_index "fork_networks", ["root_project_id"], name: "index_fork_networks_on_root_project_id", unique: true, using: :btree

  create_table "forked_project_links", force: :cascade do |t|
    t.integer "forked_to_project_id", null: false
    t.integer "forked_from_project_id", null: false
    t.datetime "created_at"
    t.datetime "updated_at"
  end

  add_index "forked_project_links", ["forked_to_project_id"], name: "index_forked_project_links_on_forked_to_project_id", unique: true, using: :btree

  create_table "gcp_clusters", force: :cascade do |t|
    t.integer "project_id", null: false
    t.integer "user_id"
    t.integer "service_id"
    t.integer "status"
    t.integer "gcp_cluster_size", null: false
    t.datetime "created_at", null: false
    t.datetime "updated_at", null: false
    t.boolean "enabled", default: true
    t.text "status_reason"
    t.string "project_namespace"
    t.string "endpoint"
    t.text "ca_cert"
    t.text "encrypted_kubernetes_token"
    t.string "encrypted_kubernetes_token_iv"
    t.string "username"
    t.text "encrypted_password"
    t.string "encrypted_password_iv"
    t.string "gcp_project_id", null: false
    t.string "gcp_cluster_zone", null: false
    t.string "gcp_cluster_name", null: false
    t.string "gcp_machine_type"
    t.string "gcp_operation_id"
    t.text "encrypted_gcp_token"
    t.string "encrypted_gcp_token_iv"
  end

  add_index "gcp_clusters", ["project_id"], name: "index_gcp_clusters_on_project_id", unique: true, using: :btree

  create_table "geo_event_log", id: :bigserial, force: :cascade do |t|
    t.datetime "created_at", null: false
    t.integer "repository_updated_event_id", limit: 8
    t.integer "repository_deleted_event_id", limit: 8
    t.integer "repository_renamed_event_id", limit: 8
    t.integer "repositories_changed_event_id", limit: 8
    t.integer "repository_created_event_id", limit: 8
    t.integer "hashed_storage_migrated_event_id", limit: 8
    t.integer "lfs_object_deleted_event_id", limit: 8
    t.integer "hashed_storage_attachments_event_id", limit: 8
    t.integer "job_artifact_deleted_event_id", limit: 8
    t.integer "upload_deleted_event_id", limit: 8
  end

  add_index "geo_event_log", ["repositories_changed_event_id"], name: "index_geo_event_log_on_repositories_changed_event_id", using: :btree
  add_index "geo_event_log", ["repository_created_event_id"], name: "index_geo_event_log_on_repository_created_event_id", using: :btree
  add_index "geo_event_log", ["repository_deleted_event_id"], name: "index_geo_event_log_on_repository_deleted_event_id", using: :btree
  add_index "geo_event_log", ["repository_renamed_event_id"], name: "index_geo_event_log_on_repository_renamed_event_id", using: :btree
  add_index "geo_event_log", ["repository_updated_event_id"], name: "index_geo_event_log_on_repository_updated_event_id", using: :btree

  create_table "geo_hashed_storage_attachments_events", id: :bigserial, force: :cascade do |t|
    t.integer "project_id", null: false
    t.text "old_attachments_path", null: false
    t.text "new_attachments_path", null: false
  end

  add_index "geo_hashed_storage_attachments_events", ["project_id"], name: "index_geo_hashed_storage_attachments_events_on_project_id", using: :btree

  create_table "geo_hashed_storage_migrated_events", id: :bigserial, force: :cascade do |t|
    t.integer "project_id", null: false
    t.text "repository_storage_name", null: false
    t.text "repository_storage_path", null: false
    t.text "old_disk_path", null: false
    t.text "new_disk_path", null: false
    t.text "old_wiki_disk_path", null: false
    t.text "new_wiki_disk_path", null: false
    t.integer "old_storage_version", limit: 2
    t.integer "new_storage_version", limit: 2, null: false
  end

  add_index "geo_hashed_storage_migrated_events", ["project_id"], name: "index_geo_hashed_storage_migrated_events_on_project_id", using: :btree

  create_table "geo_job_artifact_deleted_events", id: :bigserial, force: :cascade do |t|
    t.integer "job_artifact_id", null: false
    t.string "file_path", null: false
  end

  add_index "geo_job_artifact_deleted_events", ["job_artifact_id"], name: "index_geo_job_artifact_deleted_events_on_job_artifact_id", using: :btree

  create_table "geo_lfs_object_deleted_events", id: :bigserial, force: :cascade do |t|
    t.integer "lfs_object_id", null: false
    t.string "oid", null: false
    t.string "file_path", null: false
  end

  add_index "geo_lfs_object_deleted_events", ["lfs_object_id"], name: "index_geo_lfs_object_deleted_events_on_lfs_object_id", using: :btree

  create_table "geo_node_namespace_links", force: :cascade do |t|
    t.integer "geo_node_id", null: false
    t.integer "namespace_id", null: false
    t.datetime "created_at", null: false
    t.datetime "updated_at", null: false
  end

  add_index "geo_node_namespace_links", ["geo_node_id", "namespace_id"], name: "index_geo_node_namespace_links_on_geo_node_id_and_namespace_id", unique: true, using: :btree
  add_index "geo_node_namespace_links", ["geo_node_id"], name: "index_geo_node_namespace_links_on_geo_node_id", using: :btree

  create_table "geo_node_statuses", force: :cascade do |t|
    t.integer "geo_node_id", null: false
    t.integer "db_replication_lag_seconds"
    t.integer "repositories_count"
    t.integer "repositories_synced_count"
    t.integer "repositories_failed_count"
    t.integer "lfs_objects_count"
    t.integer "lfs_objects_synced_count"
    t.integer "lfs_objects_failed_count"
    t.integer "attachments_count"
    t.integer "attachments_synced_count"
    t.integer "attachments_failed_count"
    t.integer "last_event_id"
    t.datetime "last_event_date"
    t.integer "cursor_last_event_id"
    t.datetime "cursor_last_event_date"
    t.datetime "created_at", null: false
    t.datetime "updated_at", null: false
    t.datetime "last_successful_status_check_at"
    t.string "status_message"
    t.integer "replication_slots_count"
    t.integer "replication_slots_used_count"
    t.integer "replication_slots_max_retained_wal_bytes", limit: 8
    t.integer "wikis_count"
    t.integer "wikis_synced_count"
    t.integer "wikis_failed_count"
    t.integer "job_artifacts_count"
    t.integer "job_artifacts_synced_count"
    t.integer "job_artifacts_failed_count"
    t.string "version"
    t.string "revision"
  end

  add_index "geo_node_statuses", ["geo_node_id"], name: "index_geo_node_statuses_on_geo_node_id", unique: true, using: :btree

  create_table "geo_nodes", force: :cascade do |t|
    t.boolean "primary"
    t.integer "oauth_application_id"
    t.boolean "enabled", default: true, null: false
    t.string "access_key"
    t.string "encrypted_secret_access_key"
    t.string "encrypted_secret_access_key_iv"
    t.string "clone_url_prefix"
    t.integer "files_max_capacity", default: 10, null: false
    t.integer "repos_max_capacity", default: 25, null: false
    t.string "url", null: false
    t.string "selective_sync_type"
    t.text "selective_sync_shards"
  end

  add_index "geo_nodes", ["access_key"], name: "index_geo_nodes_on_access_key", using: :btree
  add_index "geo_nodes", ["primary"], name: "index_geo_nodes_on_primary", using: :btree
  add_index "geo_nodes", ["url"], name: "index_geo_nodes_on_url", unique: true, using: :btree

  create_table "geo_repositories_changed_events", id: :bigserial, force: :cascade do |t|
    t.integer "geo_node_id", null: false
  end

  add_index "geo_repositories_changed_events", ["geo_node_id"], name: "index_geo_repositories_changed_events_on_geo_node_id", using: :btree

  create_table "geo_repository_created_events", id: :bigserial, force: :cascade do |t|
    t.integer "project_id", null: false
    t.text "repository_storage_name", null: false
    t.text "repository_storage_path", null: false
    t.text "repo_path", null: false
    t.text "wiki_path"
    t.text "project_name", null: false
  end

  add_index "geo_repository_created_events", ["project_id"], name: "index_geo_repository_created_events_on_project_id", using: :btree

  create_table "geo_repository_deleted_events", id: :bigserial, force: :cascade do |t|
    t.integer "project_id", null: false
    t.text "repository_storage_name", null: false
    t.text "repository_storage_path", null: false
    t.text "deleted_path", null: false
    t.text "deleted_wiki_path"
    t.text "deleted_project_name", null: false
  end

  add_index "geo_repository_deleted_events", ["project_id"], name: "index_geo_repository_deleted_events_on_project_id", using: :btree

  create_table "geo_repository_renamed_events", id: :bigserial, force: :cascade do |t|
    t.integer "project_id", null: false
    t.text "repository_storage_name", null: false
    t.text "repository_storage_path", null: false
    t.text "old_path_with_namespace", null: false
    t.text "new_path_with_namespace", null: false
    t.text "old_wiki_path_with_namespace", null: false
    t.text "new_wiki_path_with_namespace", null: false
    t.text "old_path", null: false
    t.text "new_path", null: false
  end

  add_index "geo_repository_renamed_events", ["project_id"], name: "index_geo_repository_renamed_events_on_project_id", using: :btree

  create_table "geo_repository_updated_events", id: :bigserial, force: :cascade do |t|
    t.integer "branches_affected", null: false
    t.integer "tags_affected", null: false
    t.integer "project_id", null: false
    t.integer "source", limit: 2, null: false
    t.boolean "new_branch", default: false, null: false
    t.boolean "remove_branch", default: false, null: false
    t.text "ref"
  end

  add_index "geo_repository_updated_events", ["project_id"], name: "index_geo_repository_updated_events_on_project_id", using: :btree
  add_index "geo_repository_updated_events", ["source"], name: "index_geo_repository_updated_events_on_source", using: :btree

  create_table "geo_upload_deleted_events", id: :bigserial, force: :cascade do |t|
    t.integer "upload_id", null: false
    t.string "file_path", null: false
    t.integer "model_id", null: false
    t.string "model_type", null: false
    t.string "uploader", null: false
  end

  add_index "geo_upload_deleted_events", ["upload_id"], name: "index_geo_upload_deleted_events_on_upload_id", using: :btree

  create_table "gpg_key_subkeys", force: :cascade do |t|
    t.integer "gpg_key_id", null: false
    t.binary "keyid"
    t.binary "fingerprint"
  end

  add_index "gpg_key_subkeys", ["fingerprint"], name: "index_gpg_key_subkeys_on_fingerprint", unique: true, using: :btree
  add_index "gpg_key_subkeys", ["gpg_key_id"], name: "index_gpg_key_subkeys_on_gpg_key_id", using: :btree
  add_index "gpg_key_subkeys", ["keyid"], name: "index_gpg_key_subkeys_on_keyid", unique: true, using: :btree

  create_table "gpg_keys", force: :cascade do |t|
    t.datetime "created_at", null: false
    t.datetime "updated_at", null: false
    t.integer "user_id"
    t.binary "primary_keyid"
    t.binary "fingerprint"
    t.text "key"
  end

  add_index "gpg_keys", ["fingerprint"], name: "index_gpg_keys_on_fingerprint", unique: true, using: :btree
  add_index "gpg_keys", ["primary_keyid"], name: "index_gpg_keys_on_primary_keyid", unique: true, using: :btree
  add_index "gpg_keys", ["user_id"], name: "index_gpg_keys_on_user_id", using: :btree

  create_table "gpg_signatures", force: :cascade do |t|
    t.datetime "created_at", null: false
    t.datetime "updated_at", null: false
    t.integer "project_id"
    t.integer "gpg_key_id"
    t.binary "commit_sha"
    t.binary "gpg_key_primary_keyid"
    t.text "gpg_key_user_name"
    t.text "gpg_key_user_email"
    t.integer "verification_status", limit: 2, default: 0, null: false
    t.integer "gpg_key_subkey_id"
  end

  add_index "gpg_signatures", ["commit_sha"], name: "index_gpg_signatures_on_commit_sha", unique: true, using: :btree
  add_index "gpg_signatures", ["gpg_key_id"], name: "index_gpg_signatures_on_gpg_key_id", using: :btree
  add_index "gpg_signatures", ["gpg_key_primary_keyid"], name: "index_gpg_signatures_on_gpg_key_primary_keyid", using: :btree
  add_index "gpg_signatures", ["gpg_key_subkey_id"], name: "index_gpg_signatures_on_gpg_key_subkey_id", using: :btree
  add_index "gpg_signatures", ["project_id"], name: "index_gpg_signatures_on_project_id", using: :btree

  create_table "group_custom_attributes", force: :cascade do |t|
    t.datetime "created_at", null: false
    t.datetime "updated_at", null: false
    t.integer "group_id", null: false
    t.string "key", null: false
    t.string "value", null: false
  end

  add_index "group_custom_attributes", ["group_id", "key"], name: "index_group_custom_attributes_on_group_id_and_key", unique: true, using: :btree
  add_index "group_custom_attributes", ["key", "value"], name: "index_group_custom_attributes_on_key_and_value", using: :btree

  create_table "historical_data", force: :cascade do |t|
    t.date "date", null: false
    t.integer "active_user_count"
    t.datetime "created_at"
    t.datetime "updated_at"
  end

  create_table "identities", force: :cascade do |t|
    t.string "extern_uid"
    t.string "provider"
    t.integer "user_id"
    t.datetime "created_at"
    t.datetime "updated_at"
    t.string "secondary_extern_uid"
  end

  add_index "identities", ["user_id"], name: "index_identities_on_user_id", using: :btree

  create_table "index_statuses", force: :cascade do |t|
    t.integer "project_id", null: false
    t.datetime "indexed_at"
    t.text "note"
    t.string "last_commit"
    t.datetime "created_at", null: false
    t.datetime "updated_at", null: false
  end

  add_index "index_statuses", ["project_id"], name: "index_index_statuses_on_project_id", unique: true, using: :btree

  create_table "issue_assignees", id: false, force: :cascade do |t|
    t.integer "user_id", null: false
    t.integer "issue_id", null: false
  end

  add_index "issue_assignees", ["issue_id", "user_id"], name: "index_issue_assignees_on_issue_id_and_user_id", unique: true, using: :btree
  add_index "issue_assignees", ["user_id"], name: "index_issue_assignees_on_user_id", using: :btree

  create_table "issue_links", force: :cascade do |t|
    t.integer "source_id", null: false
    t.integer "target_id", null: false
    t.datetime "created_at"
    t.datetime "updated_at"
  end

  add_index "issue_links", ["source_id", "target_id"], name: "index_issue_links_on_source_id_and_target_id", unique: true, using: :btree
  add_index "issue_links", ["source_id"], name: "index_issue_links_on_source_id", using: :btree
  add_index "issue_links", ["target_id"], name: "index_issue_links_on_target_id", using: :btree

  create_table "issue_metrics", force: :cascade do |t|
    t.integer "issue_id", null: false
    t.datetime "first_mentioned_in_commit_at"
    t.datetime "first_associated_with_milestone_at"
    t.datetime "first_added_to_board_at"
    t.datetime "created_at", null: false
    t.datetime "updated_at", null: false
  end

  add_index "issue_metrics", ["issue_id"], name: "index_issue_metrics", using: :btree

  create_table "issues", force: :cascade do |t|
    t.string "title"
    t.integer "author_id"
    t.integer "project_id"
    t.datetime "created_at"
    t.datetime "updated_at"
    t.text "description"
    t.integer "milestone_id"
    t.string "state"
    t.integer "iid"
    t.integer "updated_by_id"
    t.integer "weight"
    t.boolean "confidential", default: false, null: false
    t.date "due_date"
    t.integer "moved_to_id"
    t.integer "lock_version"
    t.text "title_html"
    t.text "description_html"
    t.integer "time_estimate"
    t.integer "relative_position"
    t.string "service_desk_reply_to"
    t.integer "cached_markdown_version"
    t.datetime "last_edited_at"
    t.integer "last_edited_by_id"
    t.boolean "discussion_locked"
    t.datetime_with_timezone "closed_at"
  end

  add_index "issues", ["author_id"], name: "index_issues_on_author_id", using: :btree
  add_index "issues", ["confidential"], name: "index_issues_on_confidential", using: :btree
  add_index "issues", ["description"], name: "index_issues_on_description_trigram", using: :gin, opclasses: {"description"=>"gin_trgm_ops"}
  add_index "issues", ["milestone_id"], name: "index_issues_on_milestone_id", using: :btree
  add_index "issues", ["moved_to_id"], name: "index_issues_on_moved_to_id", where: "(moved_to_id IS NOT NULL)", using: :btree
  add_index "issues", ["project_id", "created_at", "id", "state"], name: "index_issues_on_project_id_and_created_at_and_id_and_state", using: :btree
  add_index "issues", ["project_id", "due_date", "id", "state"], name: "idx_issues_on_project_id_and_due_date_and_id_and_state_partial", where: "(due_date IS NOT NULL)", using: :btree
  add_index "issues", ["project_id", "iid"], name: "index_issues_on_project_id_and_iid", unique: true, using: :btree
  add_index "issues", ["project_id", "updated_at", "id", "state"], name: "index_issues_on_project_id_and_updated_at_and_id_and_state", using: :btree
  add_index "issues", ["relative_position"], name: "index_issues_on_relative_position", using: :btree
  add_index "issues", ["state"], name: "index_issues_on_state", using: :btree
  add_index "issues", ["title"], name: "index_issues_on_title_trigram", using: :gin, opclasses: {"title"=>"gin_trgm_ops"}
  add_index "issues", ["updated_at"], name: "index_issues_on_updated_at", using: :btree
  add_index "issues", ["updated_by_id"], name: "index_issues_on_updated_by_id", where: "(updated_by_id IS NOT NULL)", using: :btree

  create_table "keys", force: :cascade do |t|
    t.integer "user_id"
    t.datetime "created_at"
    t.datetime "updated_at"
    t.text "key"
    t.string "title"
    t.string "type"
    t.string "fingerprint"
    t.boolean "public", default: false, null: false
    t.datetime "last_used_at"
  end

  add_index "keys", ["fingerprint"], name: "index_keys_on_fingerprint", unique: true, using: :btree
  add_index "keys", ["user_id"], name: "index_keys_on_user_id", using: :btree

  create_table "label_links", force: :cascade do |t|
    t.integer "label_id"
    t.integer "target_id"
    t.string "target_type"
    t.datetime "created_at"
    t.datetime "updated_at"
  end

  add_index "label_links", ["label_id"], name: "index_label_links_on_label_id", using: :btree
  add_index "label_links", ["target_id", "target_type"], name: "index_label_links_on_target_id_and_target_type", using: :btree

  create_table "label_priorities", force: :cascade do |t|
    t.integer "project_id", null: false
    t.integer "label_id", null: false
    t.integer "priority", null: false
    t.datetime "created_at", null: false
    t.datetime "updated_at", null: false
  end

  add_index "label_priorities", ["priority"], name: "index_label_priorities_on_priority", using: :btree
  add_index "label_priorities", ["project_id", "label_id"], name: "index_label_priorities_on_project_id_and_label_id", unique: true, using: :btree

  create_table "labels", force: :cascade do |t|
    t.string "title"
    t.string "color"
    t.integer "project_id"
    t.datetime "created_at"
    t.datetime "updated_at"
    t.boolean "template", default: false
    t.string "description"
    t.text "description_html"
    t.string "type"
    t.integer "group_id"
    t.integer "cached_markdown_version"
  end

  add_index "labels", ["group_id", "project_id", "title"], name: "index_labels_on_group_id_and_project_id_and_title", unique: true, using: :btree
  add_index "labels", ["project_id"], name: "index_labels_on_project_id", using: :btree
  add_index "labels", ["template"], name: "index_labels_on_template", where: "template", using: :btree
  add_index "labels", ["title"], name: "index_labels_on_title", using: :btree
  add_index "labels", ["type", "project_id"], name: "index_labels_on_type_and_project_id", using: :btree

  create_table "ldap_group_links", force: :cascade do |t|
    t.string "cn"
    t.integer "group_access", null: false
    t.integer "group_id", null: false
    t.datetime "created_at"
    t.datetime "updated_at"
    t.string "provider"
    t.string "filter"
  end

  create_table "lfs_file_locks", force: :cascade do |t|
    t.integer "project_id", null: false
    t.integer "user_id", null: false
    t.datetime "created_at", null: false
    t.string "path", limit: 511
  end

  add_index "lfs_file_locks", ["project_id", "path"], name: "index_lfs_file_locks_on_project_id_and_path", unique: true, using: :btree
  add_index "lfs_file_locks", ["user_id"], name: "index_lfs_file_locks_on_user_id", using: :btree

  create_table "lfs_objects", force: :cascade do |t|
    t.string "oid", null: false
    t.integer "size", limit: 8, null: false
    t.datetime "created_at"
    t.datetime "updated_at"
    t.string "file"
    t.integer "file_store"
  end

  add_index "lfs_objects", ["oid"], name: "index_lfs_objects_on_oid", unique: true, using: :btree

  create_table "lfs_objects_projects", force: :cascade do |t|
    t.integer "lfs_object_id", null: false
    t.integer "project_id", null: false
    t.datetime "created_at"
    t.datetime "updated_at"
  end

  add_index "lfs_objects_projects", ["project_id"], name: "index_lfs_objects_projects_on_project_id", using: :btree

  create_table "licenses", force: :cascade do |t|
    t.text "data", null: false
    t.datetime "created_at"
    t.datetime "updated_at"
  end

  create_table "lists", force: :cascade do |t|
    t.integer "board_id", null: false
    t.integer "label_id"
    t.integer "list_type", default: 1, null: false
    t.integer "position"
    t.datetime "created_at", null: false
    t.datetime "updated_at", null: false
  end

  add_index "lists", ["board_id", "label_id"], name: "index_lists_on_board_id_and_label_id", unique: true, using: :btree
  add_index "lists", ["label_id"], name: "index_lists_on_label_id", using: :btree

  create_table "members", force: :cascade do |t|
    t.integer "access_level", null: false
    t.integer "source_id", null: false
    t.string "source_type", null: false
    t.integer "user_id"
    t.integer "notification_level", null: false
    t.string "type"
    t.datetime "created_at"
    t.datetime "updated_at"
    t.integer "created_by_id"
    t.string "invite_email"
    t.string "invite_token"
    t.datetime "invite_accepted_at"
    t.datetime "requested_at"
    t.date "expires_at"
    t.boolean "ldap", default: false, null: false
    t.boolean "override", default: false, null: false
  end

  add_index "members", ["access_level"], name: "index_members_on_access_level", using: :btree
  add_index "members", ["invite_token"], name: "index_members_on_invite_token", unique: true, using: :btree
  add_index "members", ["requested_at"], name: "index_members_on_requested_at", using: :btree
  add_index "members", ["source_id", "source_type"], name: "index_members_on_source_id_and_source_type", using: :btree
  add_index "members", ["user_id"], name: "index_members_on_user_id", using: :btree

  create_table "merge_request_diff_commits", id: false, force: :cascade do |t|
    t.datetime "authored_date"
    t.datetime "committed_date"
    t.integer "merge_request_diff_id", null: false
    t.integer "relative_order", null: false
    t.binary "sha", null: false
    t.text "author_name"
    t.text "author_email"
    t.text "committer_name"
    t.text "committer_email"
    t.text "message"
  end

  add_index "merge_request_diff_commits", ["merge_request_diff_id", "relative_order"], name: "index_merge_request_diff_commits_on_mr_diff_id_and_order", unique: true, using: :btree
  add_index "merge_request_diff_commits", ["sha"], name: "index_merge_request_diff_commits_on_sha", using: :btree

  create_table "merge_request_diff_files", id: false, force: :cascade do |t|
    t.integer "merge_request_diff_id", null: false
    t.integer "relative_order", null: false
    t.boolean "new_file", null: false
    t.boolean "renamed_file", null: false
    t.boolean "deleted_file", null: false
    t.boolean "too_large", null: false
    t.string "a_mode", null: false
    t.string "b_mode", null: false
    t.text "new_path", null: false
    t.text "old_path", null: false
    t.text "diff", null: false
    t.boolean "binary"
  end

  add_index "merge_request_diff_files", ["merge_request_diff_id", "relative_order"], name: "index_merge_request_diff_files_on_mr_diff_id_and_order", unique: true, using: :btree

  create_table "merge_request_diffs", force: :cascade do |t|
    t.string "state"
    t.integer "merge_request_id", null: false
    t.datetime "created_at"
    t.datetime "updated_at"
    t.string "base_commit_sha"
    t.string "real_size"
    t.string "head_commit_sha"
    t.string "start_commit_sha"
    t.integer "commits_count"
  end

  add_index "merge_request_diffs", ["merge_request_id", "id"], name: "index_merge_request_diffs_on_merge_request_id_and_id", using: :btree

  create_table "merge_request_metrics", force: :cascade do |t|
    t.integer "merge_request_id", null: false
    t.datetime "latest_build_started_at"
    t.datetime "latest_build_finished_at"
    t.datetime "first_deployed_to_production_at"
    t.datetime "merged_at"
    t.datetime "created_at", null: false
    t.datetime "updated_at", null: false
    t.integer "pipeline_id"
    t.integer "merged_by_id"
    t.integer "latest_closed_by_id"
    t.datetime_with_timezone "latest_closed_at"
  end

  add_index "merge_request_metrics", ["first_deployed_to_production_at"], name: "index_merge_request_metrics_on_first_deployed_to_production_at", using: :btree
  add_index "merge_request_metrics", ["merge_request_id"], name: "index_merge_request_metrics", using: :btree
  add_index "merge_request_metrics", ["pipeline_id"], name: "index_merge_request_metrics_on_pipeline_id", using: :btree

  create_table "merge_requests", force: :cascade do |t|
    t.string "target_branch", null: false
    t.string "source_branch", null: false
    t.integer "source_project_id"
    t.integer "author_id"
    t.integer "assignee_id"
    t.string "title"
    t.datetime "created_at"
    t.datetime "updated_at"
    t.integer "milestone_id"
    t.string "state", default: "opened", null: false
    t.string "merge_status", default: "unchecked", null: false
    t.integer "target_project_id", null: false
    t.integer "iid"
    t.text "description"
    t.integer "updated_by_id"
    t.text "merge_error"
    t.text "merge_params"
    t.boolean "merge_when_pipeline_succeeds", default: false, null: false
    t.integer "merge_user_id"
    t.string "merge_commit_sha"
    t.integer "approvals_before_merge"
    t.string "rebase_commit_sha"
    t.string "in_progress_merge_commit_sha"
    t.integer "lock_version"
    t.text "title_html"
    t.text "description_html"
    t.integer "time_estimate"
    t.boolean "squash", default: false, null: false
    t.integer "cached_markdown_version"
    t.datetime "last_edited_at"
    t.integer "last_edited_by_id"
    t.integer "head_pipeline_id"
    t.string "merge_jid"
    t.boolean "discussion_locked"
    t.integer "latest_merge_request_diff_id"
  end

  add_index "merge_requests", ["assignee_id"], name: "index_merge_requests_on_assignee_id", using: :btree
  add_index "merge_requests", ["author_id"], name: "index_merge_requests_on_author_id", using: :btree
  add_index "merge_requests", ["created_at"], name: "index_merge_requests_on_created_at", using: :btree
  add_index "merge_requests", ["description"], name: "index_merge_requests_on_description_trigram", using: :gin, opclasses: {"description"=>"gin_trgm_ops"}
  add_index "merge_requests", ["head_pipeline_id"], name: "index_merge_requests_on_head_pipeline_id", using: :btree
  add_index "merge_requests", ["latest_merge_request_diff_id"], name: "index_merge_requests_on_latest_merge_request_diff_id", using: :btree
  add_index "merge_requests", ["merge_user_id"], name: "index_merge_requests_on_merge_user_id", where: "(merge_user_id IS NOT NULL)", using: :btree
  add_index "merge_requests", ["milestone_id"], name: "index_merge_requests_on_milestone_id", using: :btree
  add_index "merge_requests", ["source_branch"], name: "index_merge_requests_on_source_branch", using: :btree
  add_index "merge_requests", ["source_project_id", "source_branch"], name: "index_merge_requests_on_source_project_and_branch_state_opened", where: "((state)::text = 'opened'::text)", using: :btree
  add_index "merge_requests", ["source_project_id", "source_branch"], name: "index_merge_requests_on_source_project_id_and_source_branch", using: :btree
  add_index "merge_requests", ["target_branch"], name: "index_merge_requests_on_target_branch", using: :btree
  add_index "merge_requests", ["target_project_id", "iid"], name: "index_merge_requests_on_target_project_id_and_iid", unique: true, using: :btree
  add_index "merge_requests", ["target_project_id", "merge_commit_sha", "id"], name: "index_merge_requests_on_tp_id_and_merge_commit_sha_and_id", using: :btree
  add_index "merge_requests", ["title"], name: "index_merge_requests_on_title", using: :btree
  add_index "merge_requests", ["title"], name: "index_merge_requests_on_title_trigram", using: :gin, opclasses: {"title"=>"gin_trgm_ops"}
  add_index "merge_requests", ["updated_by_id"], name: "index_merge_requests_on_updated_by_id", where: "(updated_by_id IS NOT NULL)", using: :btree

  create_table "merge_requests_closing_issues", force: :cascade do |t|
    t.integer "merge_request_id", null: false
    t.integer "issue_id", null: false
    t.datetime "created_at", null: false
    t.datetime "updated_at", null: false
  end

  add_index "merge_requests_closing_issues", ["issue_id"], name: "index_merge_requests_closing_issues_on_issue_id", using: :btree
  add_index "merge_requests_closing_issues", ["merge_request_id"], name: "index_merge_requests_closing_issues_on_merge_request_id", using: :btree

  create_table "milestones", force: :cascade do |t|
    t.string "title", null: false
    t.integer "project_id"
    t.text "description"
    t.date "due_date"
    t.datetime "created_at"
    t.datetime "updated_at"
    t.string "state"
    t.integer "iid"
    t.text "title_html"
    t.text "description_html"
    t.date "start_date"
    t.integer "cached_markdown_version"
    t.integer "group_id"
  end

  add_index "milestones", ["description"], name: "index_milestones_on_description_trigram", using: :gin, opclasses: {"description"=>"gin_trgm_ops"}
  add_index "milestones", ["due_date"], name: "index_milestones_on_due_date", using: :btree
  add_index "milestones", ["group_id"], name: "index_milestones_on_group_id", using: :btree
  add_index "milestones", ["project_id", "iid"], name: "index_milestones_on_project_id_and_iid", unique: true, using: :btree
  add_index "milestones", ["title"], name: "index_milestones_on_title", using: :btree
  add_index "milestones", ["title"], name: "index_milestones_on_title_trigram", using: :gin, opclasses: {"title"=>"gin_trgm_ops"}

  create_table "namespace_statistics", force: :cascade do |t|
    t.integer "namespace_id", null: false
    t.integer "shared_runners_seconds", default: 0, null: false
    t.datetime "shared_runners_seconds_last_reset"
  end

  add_index "namespace_statistics", ["namespace_id"], name: "index_namespace_statistics_on_namespace_id", unique: true, using: :btree

  create_table "namespaces", force: :cascade do |t|
    t.string "name", null: false
    t.string "path", null: false
    t.integer "owner_id"
    t.datetime "created_at"
    t.datetime "updated_at"
    t.string "type"
    t.string "description", default: "", null: false
    t.string "avatar"
    t.boolean "membership_lock", default: false
    t.boolean "share_with_group_lock", default: false
    t.integer "visibility_level", default: 20, null: false
    t.boolean "request_access_enabled", default: false, null: false
    t.string "ldap_sync_status", default: "ready", null: false
    t.string "ldap_sync_error"
    t.datetime "ldap_sync_last_update_at"
    t.datetime "ldap_sync_last_successful_update_at"
    t.datetime "ldap_sync_last_sync_at"
    t.text "description_html"
    t.boolean "lfs_enabled"
    t.integer "parent_id"
    t.integer "shared_runners_minutes_limit"
    t.integer "repository_size_limit", limit: 8
    t.boolean "require_two_factor_authentication", default: false, null: false
    t.integer "two_factor_grace_period", default: 48, null: false
    t.integer "cached_markdown_version"
    t.integer "plan_id"
    t.integer "project_creation_level"
  end

  add_index "namespaces", ["created_at"], name: "index_namespaces_on_created_at", using: :btree
  add_index "namespaces", ["ldap_sync_last_successful_update_at"], name: "index_namespaces_on_ldap_sync_last_successful_update_at", using: :btree
  add_index "namespaces", ["ldap_sync_last_update_at"], name: "index_namespaces_on_ldap_sync_last_update_at", using: :btree
  add_index "namespaces", ["name", "parent_id"], name: "index_namespaces_on_name_and_parent_id", unique: true, using: :btree
  add_index "namespaces", ["name"], name: "index_namespaces_on_name_trigram", using: :gin, opclasses: {"name"=>"gin_trgm_ops"}
  add_index "namespaces", ["owner_id"], name: "index_namespaces_on_owner_id", using: :btree
  add_index "namespaces", ["parent_id", "id"], name: "index_namespaces_on_parent_id_and_id", unique: true, using: :btree
  add_index "namespaces", ["path"], name: "index_namespaces_on_path", using: :btree
  add_index "namespaces", ["path"], name: "index_namespaces_on_path_trigram", using: :gin, opclasses: {"path"=>"gin_trgm_ops"}
  add_index "namespaces", ["plan_id"], name: "index_namespaces_on_plan_id", using: :btree
  add_index "namespaces", ["require_two_factor_authentication"], name: "index_namespaces_on_require_two_factor_authentication", using: :btree
  add_index "namespaces", ["type"], name: "index_namespaces_on_type", using: :btree

  create_table "notes", force: :cascade do |t|
    t.text "note"
    t.string "noteable_type"
    t.integer "author_id"
    t.datetime "created_at"
    t.datetime "updated_at"
    t.integer "project_id"
    t.string "attachment"
    t.string "line_code"
    t.string "commit_id"
    t.integer "noteable_id"
    t.boolean "system", default: false, null: false
    t.text "st_diff"
    t.integer "updated_by_id"
    t.string "type"
    t.text "position"
    t.text "original_position"
    t.datetime "resolved_at"
    t.integer "resolved_by_id"
    t.string "discussion_id"
    t.text "note_html"
    t.integer "cached_markdown_version"
    t.text "change_position"
    t.boolean "resolved_by_push"
  end

  add_index "notes", ["author_id"], name: "index_notes_on_author_id", using: :btree
  add_index "notes", ["commit_id"], name: "index_notes_on_commit_id", using: :btree
  add_index "notes", ["created_at"], name: "index_notes_on_created_at", using: :btree
  add_index "notes", ["discussion_id"], name: "index_notes_on_discussion_id", using: :btree
  add_index "notes", ["line_code"], name: "index_notes_on_line_code", using: :btree
  add_index "notes", ["note"], name: "index_notes_on_note_trigram", using: :gin, opclasses: {"note"=>"gin_trgm_ops"}
  add_index "notes", ["noteable_id", "noteable_type"], name: "index_notes_on_noteable_id_and_noteable_type", using: :btree
  add_index "notes", ["noteable_type"], name: "index_notes_on_noteable_type", using: :btree
  add_index "notes", ["project_id", "noteable_type"], name: "index_notes_on_project_id_and_noteable_type", using: :btree
  add_index "notes", ["updated_at"], name: "index_notes_on_updated_at", using: :btree

  create_table "notification_settings", force: :cascade do |t|
    t.integer "user_id", null: false
    t.integer "source_id"
    t.string "source_type"
    t.integer "level", default: 0, null: false
    t.datetime "created_at", null: false
    t.datetime "updated_at", null: false
    t.boolean "new_note"
    t.boolean "new_issue"
    t.boolean "reopen_issue"
    t.boolean "close_issue"
    t.boolean "reassign_issue"
    t.boolean "new_merge_request"
    t.boolean "reopen_merge_request"
    t.boolean "close_merge_request"
    t.boolean "reassign_merge_request"
    t.boolean "merge_merge_request"
    t.boolean "failed_pipeline"
    t.boolean "success_pipeline"
  end

  add_index "notification_settings", ["source_id", "source_type"], name: "index_notification_settings_on_source_id_and_source_type", using: :btree
  add_index "notification_settings", ["user_id", "source_id", "source_type"], name: "index_notifications_on_user_id_and_source_id_and_source_type", unique: true, using: :btree
  add_index "notification_settings", ["user_id"], name: "index_notification_settings_on_user_id", using: :btree

  create_table "oauth_access_grants", force: :cascade do |t|
    t.integer "resource_owner_id", null: false
    t.integer "application_id", null: false
    t.string "token", null: false
    t.integer "expires_in", null: false
    t.text "redirect_uri", null: false
    t.datetime "created_at", null: false
    t.datetime "revoked_at"
    t.string "scopes"
  end

  add_index "oauth_access_grants", ["token"], name: "index_oauth_access_grants_on_token", unique: true, using: :btree

  create_table "oauth_access_tokens", force: :cascade do |t|
    t.integer "resource_owner_id"
    t.integer "application_id"
    t.string "token", null: false
    t.string "refresh_token"
    t.integer "expires_in"
    t.datetime "revoked_at"
    t.datetime "created_at", null: false
    t.string "scopes"
  end

  add_index "oauth_access_tokens", ["refresh_token"], name: "index_oauth_access_tokens_on_refresh_token", unique: true, using: :btree
  add_index "oauth_access_tokens", ["resource_owner_id"], name: "index_oauth_access_tokens_on_resource_owner_id", using: :btree
  add_index "oauth_access_tokens", ["token"], name: "index_oauth_access_tokens_on_token", unique: true, using: :btree

  create_table "oauth_applications", force: :cascade do |t|
    t.string "name", null: false
    t.string "uid", null: false
    t.string "secret", null: false
    t.text "redirect_uri", null: false
    t.string "scopes", default: "", null: false
    t.datetime "created_at"
    t.datetime "updated_at"
    t.integer "owner_id"
    t.string "owner_type"
    t.boolean "trusted", default: false, null: false
  end

  add_index "oauth_applications", ["owner_id", "owner_type"], name: "index_oauth_applications_on_owner_id_and_owner_type", using: :btree
  add_index "oauth_applications", ["uid"], name: "index_oauth_applications_on_uid", unique: true, using: :btree

  create_table "oauth_openid_requests", force: :cascade do |t|
    t.integer "access_grant_id", null: false
    t.string "nonce", null: false
  end

  create_table "pages_domains", force: :cascade do |t|
    t.integer "project_id"
    t.text "certificate"
    t.text "encrypted_key"
    t.string "encrypted_key_iv"
    t.string "encrypted_key_salt"
    t.string "domain"
    t.datetime_with_timezone "verified_at"
    t.string "verification_code", null: false
    t.datetime_with_timezone "enabled_until"
  end

  add_index "pages_domains", ["domain"], name: "index_pages_domains_on_domain", unique: true, using: :btree
  add_index "pages_domains", ["project_id", "enabled_until"], name: "index_pages_domains_on_project_id_and_enabled_until", using: :btree
  add_index "pages_domains", ["project_id"], name: "index_pages_domains_on_project_id", using: :btree
  add_index "pages_domains", ["verified_at", "enabled_until"], name: "index_pages_domains_on_verified_at_and_enabled_until", using: :btree
  add_index "pages_domains", ["verified_at"], name: "index_pages_domains_on_verified_at", using: :btree
<<<<<<< HEAD

  create_table "path_locks", force: :cascade do |t|
    t.string "path", null: false
    t.integer "project_id"
    t.integer "user_id"
    t.datetime "created_at", null: false
    t.datetime "updated_at", null: false
  end

  add_index "path_locks", ["path"], name: "index_path_locks_on_path", using: :btree
  add_index "path_locks", ["project_id"], name: "index_path_locks_on_project_id", using: :btree
  add_index "path_locks", ["user_id"], name: "index_path_locks_on_user_id", using: :btree
=======
>>>>>>> aee1d09d

  create_table "personal_access_tokens", force: :cascade do |t|
    t.integer "user_id", null: false
    t.string "token", null: false
    t.string "name", null: false
    t.boolean "revoked", default: false
    t.date "expires_at"
    t.datetime "created_at", null: false
    t.datetime "updated_at", null: false
    t.string "scopes", default: "--- []\n", null: false
    t.boolean "impersonation", default: false, null: false
  end

  add_index "personal_access_tokens", ["token"], name: "index_personal_access_tokens_on_token", unique: true, using: :btree
  add_index "personal_access_tokens", ["user_id"], name: "index_personal_access_tokens_on_user_id", using: :btree

  create_table "plans", force: :cascade do |t|
    t.datetime "created_at", null: false
    t.datetime "updated_at", null: false
    t.string "name"
    t.string "title"
    t.integer "active_pipelines_limit"
    t.integer "pipeline_size_limit"
  end

  add_index "plans", ["name"], name: "index_plans_on_name", using: :btree

  create_table "project_authorizations", id: false, force: :cascade do |t|
    t.integer "user_id"
    t.integer "project_id"
    t.integer "access_level"
  end

  add_index "project_authorizations", ["project_id"], name: "index_project_authorizations_on_project_id", using: :btree
  add_index "project_authorizations", ["user_id", "project_id", "access_level"], name: "index_project_authorizations_on_user_id_project_id_access_level", unique: true, using: :btree

  create_table "project_auto_devops", force: :cascade do |t|
    t.integer "project_id", null: false
    t.datetime "created_at", null: false
    t.datetime "updated_at", null: false
    t.boolean "enabled"
    t.string "domain"
  end

  add_index "project_auto_devops", ["project_id"], name: "index_project_auto_devops_on_project_id", unique: true, using: :btree

  create_table "project_custom_attributes", force: :cascade do |t|
    t.datetime "created_at", null: false
    t.datetime "updated_at", null: false
    t.integer "project_id", null: false
    t.string "key", null: false
    t.string "value", null: false
  end

  add_index "project_custom_attributes", ["key", "value"], name: "index_project_custom_attributes_on_key_and_value", using: :btree
  add_index "project_custom_attributes", ["project_id", "key"], name: "index_project_custom_attributes_on_project_id_and_key", unique: true, using: :btree

  create_table "project_features", force: :cascade do |t|
    t.integer "project_id"
    t.integer "merge_requests_access_level"
    t.integer "issues_access_level"
    t.integer "wiki_access_level"
    t.integer "snippets_access_level"
    t.integer "builds_access_level"
    t.datetime "created_at"
    t.datetime "updated_at"
    t.integer "repository_access_level", default: 20, null: false
  end

  add_index "project_features", ["project_id"], name: "index_project_features_on_project_id", using: :btree

  create_table "project_group_links", force: :cascade do |t|
    t.integer "project_id", null: false
    t.integer "group_id", null: false
    t.datetime "created_at"
    t.datetime "updated_at"
    t.integer "group_access", default: 30, null: false
    t.date "expires_at"
  end

  add_index "project_group_links", ["group_id"], name: "index_project_group_links_on_group_id", using: :btree
  add_index "project_group_links", ["project_id"], name: "index_project_group_links_on_project_id", using: :btree

  create_table "project_import_data", force: :cascade do |t|
    t.integer "project_id"
    t.text "data"
    t.text "encrypted_credentials"
    t.string "encrypted_credentials_iv"
    t.string "encrypted_credentials_salt"
  end

  add_index "project_import_data", ["project_id"], name: "index_project_import_data_on_project_id", using: :btree

  create_table "project_mirror_data", force: :cascade do |t|
    t.integer "project_id"
    t.integer "retry_count", default: 0, null: false
    t.datetime "last_update_started_at"
    t.datetime "last_update_scheduled_at"
    t.datetime "next_execution_timestamp"
    t.datetime "created_at"
    t.datetime "updated_at"
  end

  add_index "project_mirror_data", ["next_execution_timestamp", "retry_count"], name: "index_mirror_data_on_next_execution_and_retry_count", using: :btree
  add_index "project_mirror_data", ["project_id"], name: "index_project_mirror_data_on_project_id", unique: true, using: :btree

  create_table "project_statistics", force: :cascade do |t|
    t.integer "project_id", null: false
    t.integer "namespace_id", null: false
    t.integer "commit_count", limit: 8, default: 0, null: false
    t.integer "storage_size", limit: 8, default: 0, null: false
    t.integer "repository_size", limit: 8, default: 0, null: false
    t.integer "lfs_objects_size", limit: 8, default: 0, null: false
    t.integer "build_artifacts_size", limit: 8, default: 0, null: false
    t.integer "shared_runners_seconds", limit: 8, default: 0, null: false
    t.datetime "shared_runners_seconds_last_reset"
  end

  add_index "project_statistics", ["namespace_id"], name: "index_project_statistics_on_namespace_id", using: :btree
  add_index "project_statistics", ["project_id"], name: "index_project_statistics_on_project_id", unique: true, using: :btree

  create_table "projects", force: :cascade do |t|
    t.string "name"
    t.string "path"
    t.text "description"
    t.datetime "created_at"
    t.datetime "updated_at"
    t.integer "creator_id"
    t.integer "namespace_id"
    t.datetime "last_activity_at"
    t.string "import_url"
    t.integer "visibility_level", default: 0, null: false
    t.boolean "archived", default: false, null: false
    t.string "avatar"
    t.string "import_status"
    t.text "merge_requests_template"
    t.integer "star_count", default: 0, null: false
    t.boolean "merge_requests_rebase_enabled", default: false
    t.string "import_type"
    t.string "import_source"
    t.integer "approvals_before_merge", default: 0, null: false
    t.boolean "reset_approvals_on_push", default: true
    t.boolean "merge_requests_ff_only_enabled", default: false
    t.text "issues_template"
    t.boolean "mirror", default: false, null: false
    t.datetime "mirror_last_update_at"
    t.datetime "mirror_last_successful_update_at"
    t.integer "mirror_user_id"
    t.text "import_error"
    t.integer "ci_id"
    t.boolean "shared_runners_enabled", default: true, null: false
    t.string "runners_token"
    t.string "build_coverage_regex"
    t.boolean "build_allow_git_fetch", default: true, null: false
    t.integer "build_timeout", default: 3600, null: false
    t.boolean "mirror_trigger_builds", default: false, null: false
    t.boolean "pending_delete", default: false
    t.boolean "public_builds", default: true, null: false
    t.boolean "last_repository_check_failed"
    t.datetime "last_repository_check_at"
    t.boolean "container_registry_enabled"
    t.boolean "only_allow_merge_if_pipeline_succeeds", default: false, null: false
    t.boolean "has_external_issue_tracker"
    t.string "repository_storage", default: "default", null: false
    t.boolean "repository_read_only"
    t.boolean "request_access_enabled", default: false, null: false
    t.boolean "has_external_wiki"
    t.string "ci_config_path"
    t.boolean "lfs_enabled"
    t.text "description_html"
    t.boolean "only_allow_merge_if_all_discussions_are_resolved"
    t.integer "repository_size_limit", limit: 8
    t.boolean "printing_merge_request_link_enabled", default: true, null: false
    t.integer "auto_cancel_pending_pipelines", default: 1, null: false
    t.boolean "service_desk_enabled", default: true
    t.string "import_jid"
    t.integer "cached_markdown_version"
    t.text "delete_error"
    t.datetime "last_repository_updated_at"
    t.boolean "disable_overriding_approvers_per_merge_request"
    t.integer "storage_version", limit: 2
    t.boolean "resolve_outdated_diff_discussions"
    t.boolean "remote_mirror_available_overridden"
    t.boolean "only_mirror_protected_branches"
    t.boolean "pull_mirror_available_overridden"
    t.integer "jobs_cache_index"
  end

  add_index "projects", ["ci_id"], name: "index_projects_on_ci_id", using: :btree
  add_index "projects", ["created_at"], name: "index_projects_on_created_at", using: :btree
  add_index "projects", ["creator_id"], name: "index_projects_on_creator_id", using: :btree
  add_index "projects", ["description"], name: "index_projects_on_description_trigram", using: :gin, opclasses: {"description"=>"gin_trgm_ops"}
  add_index "projects", ["id"], name: "index_projects_on_id_partial_for_visibility", unique: true, where: "(visibility_level = ANY (ARRAY[10, 20]))", using: :btree
  add_index "projects", ["last_activity_at"], name: "index_projects_on_last_activity_at", using: :btree
  add_index "projects", ["last_repository_check_failed"], name: "index_projects_on_last_repository_check_failed", using: :btree
  add_index "projects", ["last_repository_updated_at"], name: "index_projects_on_last_repository_updated_at", using: :btree
  add_index "projects", ["mirror_last_successful_update_at"], name: "index_projects_on_mirror_last_successful_update_at", using: :btree
  add_index "projects", ["name"], name: "index_projects_on_name_trigram", using: :gin, opclasses: {"name"=>"gin_trgm_ops"}
  add_index "projects", ["namespace_id"], name: "index_projects_on_namespace_id", using: :btree
  add_index "projects", ["path"], name: "index_projects_on_path", using: :btree
  add_index "projects", ["path"], name: "index_projects_on_path_trigram", using: :gin, opclasses: {"path"=>"gin_trgm_ops"}
  add_index "projects", ["pending_delete"], name: "index_projects_on_pending_delete", using: :btree
  add_index "projects", ["repository_storage"], name: "index_projects_on_repository_storage", using: :btree
  add_index "projects", ["runners_token"], name: "index_projects_on_runners_token", using: :btree
  add_index "projects", ["star_count"], name: "index_projects_on_star_count", using: :btree
  add_index "projects", ["visibility_level"], name: "index_projects_on_visibility_level", using: :btree

  create_table "protected_branch_merge_access_levels", force: :cascade do |t|
    t.integer "protected_branch_id", null: false
    t.integer "access_level", default: 40
    t.datetime "created_at", null: false
    t.datetime "updated_at", null: false
    t.integer "user_id"
    t.integer "group_id"
  end

  add_index "protected_branch_merge_access_levels", ["protected_branch_id"], name: "index_protected_branch_merge_access", using: :btree
  add_index "protected_branch_merge_access_levels", ["user_id"], name: "index_protected_branch_merge_access_levels_on_user_id", using: :btree

  create_table "protected_branch_push_access_levels", force: :cascade do |t|
    t.integer "protected_branch_id", null: false
    t.integer "access_level", default: 40
    t.datetime "created_at", null: false
    t.datetime "updated_at", null: false
    t.integer "user_id"
    t.integer "group_id"
  end

  add_index "protected_branch_push_access_levels", ["protected_branch_id"], name: "index_protected_branch_push_access", using: :btree
  add_index "protected_branch_push_access_levels", ["user_id"], name: "index_protected_branch_push_access_levels_on_user_id", using: :btree

  create_table "protected_branches", force: :cascade do |t|
    t.integer "project_id", null: false
    t.string "name", null: false
    t.datetime "created_at"
    t.datetime "updated_at"
  end

  add_index "protected_branches", ["project_id"], name: "index_protected_branches_on_project_id", using: :btree

  create_table "protected_tag_create_access_levels", force: :cascade do |t|
    t.integer "protected_tag_id", null: false
    t.integer "access_level", default: 40
    t.integer "user_id"
    t.integer "group_id"
    t.datetime "created_at", null: false
    t.datetime "updated_at", null: false
  end

  add_index "protected_tag_create_access_levels", ["protected_tag_id"], name: "index_protected_tag_create_access", using: :btree
  add_index "protected_tag_create_access_levels", ["user_id"], name: "index_protected_tag_create_access_levels_on_user_id", using: :btree

  create_table "protected_tags", force: :cascade do |t|
    t.integer "project_id", null: false
    t.string "name", null: false
    t.datetime "created_at", null: false
    t.datetime "updated_at", null: false
  end

  add_index "protected_tags", ["project_id"], name: "index_protected_tags_on_project_id", using: :btree

  create_table "push_event_payloads", id: false, force: :cascade do |t|
    t.integer "commit_count", limit: 8, null: false
    t.integer "event_id", null: false
    t.integer "action", limit: 2, null: false
    t.integer "ref_type", limit: 2, null: false
    t.binary "commit_from"
    t.binary "commit_to"
    t.text "ref"
    t.string "commit_title", limit: 70
  end

  add_index "push_event_payloads", ["event_id"], name: "index_push_event_payloads_on_event_id", unique: true, using: :btree

  create_table "push_rules", force: :cascade do |t|
    t.string "force_push_regex"
    t.string "delete_branch_regex"
    t.string "commit_message_regex"
    t.boolean "deny_delete_tag"
    t.integer "project_id"
    t.datetime "created_at"
    t.datetime "updated_at"
    t.string "author_email_regex"
    t.boolean "member_check", default: false, null: false
    t.string "file_name_regex"
    t.boolean "is_sample", default: false
    t.integer "max_file_size", default: 0, null: false
    t.boolean "prevent_secrets", default: false, null: false
    t.string "branch_name_regex"
    t.boolean "reject_unsigned_commits"
    t.boolean "commit_committer_check"
  end

  add_index "push_rules", ["is_sample"], name: "index_push_rules_on_is_sample", where: "is_sample", using: :btree
  add_index "push_rules", ["project_id"], name: "index_push_rules_on_project_id", using: :btree

  create_table "redirect_routes", force: :cascade do |t|
    t.integer "source_id", null: false
    t.string "source_type", null: false
    t.string "path", null: false
    t.datetime "created_at", null: false
    t.datetime "updated_at", null: false
    t.boolean "permanent"
  end

  add_index "redirect_routes", ["path"], name: "index_redirect_routes_on_path", unique: true, using: :btree
  add_index "redirect_routes", ["source_type", "source_id"], name: "index_redirect_routes_on_source_type_and_source_id", using: :btree

  create_table "releases", force: :cascade do |t|
    t.string "tag"
    t.text "description"
    t.integer "project_id"
    t.datetime "created_at"
    t.datetime "updated_at"
    t.text "description_html"
    t.integer "cached_markdown_version"
  end

  add_index "releases", ["project_id", "tag"], name: "index_releases_on_project_id_and_tag", using: :btree
  add_index "releases", ["project_id"], name: "index_releases_on_project_id", using: :btree

  create_table "remote_mirrors", force: :cascade do |t|
    t.integer "project_id"
    t.string "url"
    t.boolean "enabled", default: false
    t.string "update_status"
    t.datetime "last_update_at"
    t.datetime "last_successful_update_at"
    t.string "last_error"
    t.text "encrypted_credentials"
    t.string "encrypted_credentials_iv"
    t.string "encrypted_credentials_salt"
    t.datetime "created_at", null: false
    t.datetime "updated_at", null: false
    t.datetime "last_update_started_at"
    t.boolean "only_protected_branches", default: false, null: false
    t.string "remote_name"
  end

  add_index "remote_mirrors", ["last_successful_update_at"], name: "index_remote_mirrors_on_last_successful_update_at", using: :btree
  add_index "remote_mirrors", ["project_id"], name: "index_remote_mirrors_on_project_id", using: :btree

  create_table "routes", force: :cascade do |t|
    t.integer "source_id", null: false
    t.string "source_type", null: false
    t.string "path", null: false
    t.datetime "created_at"
    t.datetime "updated_at"
    t.string "name"
  end

  add_index "routes", ["path"], name: "index_routes_on_path", unique: true, using: :btree
  add_index "routes", ["path"], name: "index_routes_on_path_text_pattern_ops", using: :btree, opclasses: {"path"=>"varchar_pattern_ops"}
  add_index "routes", ["source_type", "source_id"], name: "index_routes_on_source_type_and_source_id", unique: true, using: :btree

  create_table "sent_notifications", force: :cascade do |t|
    t.integer "project_id"
    t.integer "noteable_id"
    t.string "noteable_type"
    t.integer "recipient_id"
    t.string "commit_id"
    t.string "reply_key", null: false
    t.string "line_code"
    t.string "note_type"
    t.text "position"
    t.string "in_reply_to_discussion_id"
  end

  add_index "sent_notifications", ["reply_key"], name: "index_sent_notifications_on_reply_key", unique: true, using: :btree

  create_table "services", force: :cascade do |t|
    t.string "type"
    t.string "title"
    t.integer "project_id"
    t.datetime "created_at"
    t.datetime "updated_at"
    t.boolean "active", default: false, null: false
    t.text "properties"
    t.boolean "template", default: false
    t.boolean "push_events", default: true
    t.boolean "issues_events", default: true
    t.boolean "merge_requests_events", default: true
    t.boolean "tag_push_events", default: true
    t.boolean "note_events", default: true, null: false
    t.string "category", default: "common", null: false
    t.boolean "default", default: false
    t.boolean "wiki_page_events", default: true
    t.boolean "pipeline_events", default: false, null: false
    t.boolean "confidential_issues_events", default: true, null: false
    t.boolean "commit_events", default: true, null: false
    t.boolean "job_events", default: false, null: false
  end

  add_index "services", ["project_id"], name: "index_services_on_project_id", using: :btree
  add_index "services", ["template"], name: "index_services_on_template", using: :btree

  create_table "slack_integrations", force: :cascade do |t|
    t.integer "service_id", null: false
    t.string "team_id", null: false
    t.string "team_name", null: false
    t.string "alias", null: false
    t.string "user_id", null: false
    t.datetime "created_at", null: false
    t.datetime "updated_at", null: false
  end

  add_index "slack_integrations", ["service_id"], name: "index_slack_integrations_on_service_id", using: :btree
  add_index "slack_integrations", ["team_id", "alias"], name: "index_slack_integrations_on_team_id_and_alias", unique: true, using: :btree

  create_table "snippets", force: :cascade do |t|
    t.string "title"
    t.text "content"
    t.integer "author_id", null: false
    t.integer "project_id"
    t.datetime "created_at"
    t.datetime "updated_at"
    t.string "file_name"
    t.string "type"
    t.integer "visibility_level", default: 0, null: false
    t.text "title_html"
    t.text "content_html"
    t.integer "cached_markdown_version"
    t.text "description"
    t.text "description_html"
  end

  add_index "snippets", ["author_id"], name: "index_snippets_on_author_id", using: :btree
  add_index "snippets", ["file_name"], name: "index_snippets_on_file_name_trigram", using: :gin, opclasses: {"file_name"=>"gin_trgm_ops"}
  add_index "snippets", ["project_id"], name: "index_snippets_on_project_id", using: :btree
  add_index "snippets", ["title"], name: "index_snippets_on_title_trigram", using: :gin, opclasses: {"title"=>"gin_trgm_ops"}
  add_index "snippets", ["updated_at"], name: "index_snippets_on_updated_at", using: :btree
  add_index "snippets", ["visibility_level"], name: "index_snippets_on_visibility_level", using: :btree

  create_table "spam_logs", force: :cascade do |t|
    t.integer "user_id"
    t.string "source_ip"
    t.string "user_agent"
    t.boolean "via_api"
    t.string "noteable_type"
    t.string "title"
    t.text "description"
    t.datetime "created_at", null: false
    t.datetime "updated_at", null: false
    t.boolean "submitted_as_ham", default: false, null: false
    t.boolean "recaptcha_verified", default: false, null: false
  end

  create_table "subscriptions", force: :cascade do |t|
    t.integer "user_id"
    t.integer "subscribable_id"
    t.string "subscribable_type"
    t.boolean "subscribed"
    t.datetime "created_at"
    t.datetime "updated_at"
    t.integer "project_id"
  end

  add_index "subscriptions", ["subscribable_id", "subscribable_type", "user_id", "project_id"], name: "index_subscriptions_on_subscribable_and_user_id_and_project_id", unique: true, using: :btree

  create_table "system_note_metadata", force: :cascade do |t|
    t.integer "note_id", null: false
    t.integer "commit_count"
    t.string "action"
    t.datetime "created_at", null: false
    t.datetime "updated_at", null: false
  end

  add_index "system_note_metadata", ["note_id"], name: "index_system_note_metadata_on_note_id", unique: true, using: :btree

  create_table "taggings", force: :cascade do |t|
    t.integer "tag_id"
    t.integer "taggable_id"
    t.string "taggable_type"
    t.integer "tagger_id"
    t.string "tagger_type"
    t.string "context"
    t.datetime "created_at"
  end

  add_index "taggings", ["tag_id", "taggable_id", "taggable_type", "context", "tagger_id", "tagger_type"], name: "taggings_idx", unique: true, using: :btree
  add_index "taggings", ["taggable_id", "taggable_type", "context"], name: "index_taggings_on_taggable_id_and_taggable_type_and_context", using: :btree

  create_table "tags", force: :cascade do |t|
    t.string "name"
    t.integer "taggings_count", default: 0
  end

  add_index "tags", ["name"], name: "index_tags_on_name", unique: true, using: :btree

  create_table "timelogs", force: :cascade do |t|
    t.integer "time_spent", null: false
    t.integer "user_id"
    t.datetime "created_at", null: false
    t.datetime "updated_at", null: false
    t.integer "issue_id"
    t.integer "merge_request_id"
    t.datetime "spent_at"
  end

  add_index "timelogs", ["issue_id"], name: "index_timelogs_on_issue_id", using: :btree
  add_index "timelogs", ["merge_request_id"], name: "index_timelogs_on_merge_request_id", using: :btree
  add_index "timelogs", ["user_id"], name: "index_timelogs_on_user_id", using: :btree

  create_table "todos", force: :cascade do |t|
    t.integer "user_id", null: false
    t.integer "project_id", null: false
    t.integer "target_id"
    t.string "target_type", null: false
    t.integer "author_id", null: false
    t.integer "action", null: false
    t.string "state", null: false
    t.datetime "created_at"
    t.datetime "updated_at"
    t.integer "note_id"
    t.string "commit_id"
  end

  add_index "todos", ["author_id"], name: "index_todos_on_author_id", using: :btree
  add_index "todos", ["commit_id"], name: "index_todos_on_commit_id", using: :btree
  add_index "todos", ["note_id"], name: "index_todos_on_note_id", using: :btree
  add_index "todos", ["project_id"], name: "index_todos_on_project_id", using: :btree
  add_index "todos", ["target_type", "target_id"], name: "index_todos_on_target_type_and_target_id", using: :btree
  add_index "todos", ["user_id"], name: "index_todos_on_user_id", using: :btree

  create_table "trending_projects", force: :cascade do |t|
    t.integer "project_id", null: false
  end

  add_index "trending_projects", ["project_id"], name: "index_trending_projects_on_project_id", unique: true, using: :btree

  create_table "u2f_registrations", force: :cascade do |t|
    t.text "certificate"
    t.string "key_handle"
    t.string "public_key"
    t.integer "counter"
    t.integer "user_id"
    t.datetime "created_at", null: false
    t.datetime "updated_at", null: false
    t.string "name"
  end

  add_index "u2f_registrations", ["key_handle"], name: "index_u2f_registrations_on_key_handle", using: :btree
  add_index "u2f_registrations", ["user_id"], name: "index_u2f_registrations_on_user_id", using: :btree

  create_table "uploads", force: :cascade do |t|
    t.integer "size", limit: 8, null: false
    t.string "path", limit: 511, null: false
    t.string "checksum", limit: 64
    t.integer "model_id"
    t.string "model_type"
    t.string "uploader", null: false
    t.datetime "created_at", null: false
    t.integer "store"
    t.string "mount_point"
    t.string "secret"
  end

  add_index "uploads", ["checksum"], name: "index_uploads_on_checksum", using: :btree
  add_index "uploads", ["model_id", "model_type"], name: "index_uploads_on_model_id_and_model_type", using: :btree
  add_index "uploads", ["uploader", "path"], name: "index_uploads_on_uploader_and_path", using: :btree

  create_table "user_agent_details", force: :cascade do |t|
    t.string "user_agent", null: false
    t.string "ip_address", null: false
    t.integer "subject_id", null: false
    t.string "subject_type", null: false
    t.boolean "submitted", default: false, null: false
    t.datetime "created_at", null: false
    t.datetime "updated_at", null: false
  end

  add_index "user_agent_details", ["subject_id", "subject_type"], name: "index_user_agent_details_on_subject_id_and_subject_type", using: :btree

  create_table "user_callouts", force: :cascade do |t|
    t.integer "feature_name", null: false
    t.integer "user_id", null: false
  end

  add_index "user_callouts", ["user_id", "feature_name"], name: "index_user_callouts_on_user_id_and_feature_name", unique: true, using: :btree
  add_index "user_callouts", ["user_id"], name: "index_user_callouts_on_user_id", using: :btree

  create_table "user_custom_attributes", force: :cascade do |t|
    t.datetime_with_timezone "created_at", null: false
    t.datetime_with_timezone "updated_at", null: false
    t.integer "user_id", null: false
    t.string "key", null: false
    t.string "value", null: false
  end

  add_index "user_custom_attributes", ["key", "value"], name: "index_user_custom_attributes_on_key_and_value", using: :btree
  add_index "user_custom_attributes", ["user_id", "key"], name: "index_user_custom_attributes_on_user_id_and_key", unique: true, using: :btree

  create_table "user_synced_attributes_metadata", force: :cascade do |t|
    t.boolean "name_synced", default: false
    t.boolean "email_synced", default: false
    t.boolean "location_synced", default: false
    t.integer "user_id", null: false
    t.string "provider"
  end

  add_index "user_synced_attributes_metadata", ["user_id"], name: "index_user_synced_attributes_metadata_on_user_id", unique: true, using: :btree

  create_table "users", force: :cascade do |t|
    t.string "email", default: "", null: false
    t.string "encrypted_password", default: "", null: false
    t.string "reset_password_token"
    t.datetime "reset_password_sent_at"
    t.datetime "remember_created_at"
    t.integer "sign_in_count", default: 0
    t.datetime "current_sign_in_at"
    t.datetime "last_sign_in_at"
    t.string "current_sign_in_ip"
    t.string "last_sign_in_ip"
    t.datetime "created_at"
    t.datetime "updated_at"
    t.string "name"
    t.boolean "admin", default: false, null: false
    t.integer "projects_limit", null: false
    t.string "skype", default: "", null: false
    t.string "linkedin", default: "", null: false
    t.string "twitter", default: "", null: false
    t.string "bio"
    t.integer "failed_attempts", default: 0
    t.datetime "locked_at"
    t.string "username"
    t.boolean "can_create_group", default: true, null: false
    t.boolean "can_create_team", default: true, null: false
    t.string "state"
    t.integer "color_scheme_id", default: 1, null: false
    t.datetime "password_expires_at"
    t.integer "created_by_id"
    t.datetime "last_credential_check_at"
    t.string "avatar"
    t.string "confirmation_token"
    t.datetime "confirmed_at"
    t.datetime "confirmation_sent_at"
    t.string "unconfirmed_email"
    t.boolean "hide_no_ssh_key", default: false
    t.string "website_url", default: "", null: false
    t.datetime "admin_email_unsubscribed_at"
    t.string "notification_email"
    t.boolean "hide_no_password", default: false
    t.boolean "password_automatically_set", default: false
    t.string "location"
    t.string "encrypted_otp_secret"
    t.string "encrypted_otp_secret_iv"
    t.string "encrypted_otp_secret_salt"
    t.boolean "otp_required_for_login", default: false, null: false
    t.text "otp_backup_codes"
    t.string "public_email", default: "", null: false
    t.integer "dashboard", default: 0
    t.integer "project_view", default: 0
    t.integer "consumed_timestep"
    t.integer "layout", default: 0
    t.boolean "hide_project_limit", default: false
    t.text "note"
    t.string "unlock_token"
    t.datetime "otp_grace_period_started_at"
    t.boolean "external", default: false
    t.string "incoming_email_token"
    t.string "organization"
    t.boolean "auditor", default: false, null: false
    t.boolean "require_two_factor_authentication_from_group", default: false, null: false
    t.integer "two_factor_grace_period", default: 48, null: false
    t.boolean "ghost"
    t.date "last_activity_on"
    t.boolean "notified_of_own_activity"
    t.boolean "support_bot"
    t.string "preferred_language"
    t.string "rss_token"
    t.boolean "email_opted_in"
    t.string "email_opted_in_ip"
    t.integer "email_opted_in_source_id"
    t.datetime "email_opted_in_at"
    t.integer "theme_id", limit: 2
  end

  add_index "users", ["admin"], name: "index_users_on_admin", using: :btree
  add_index "users", ["confirmation_token"], name: "index_users_on_confirmation_token", unique: true, using: :btree
  add_index "users", ["created_at"], name: "index_users_on_created_at", using: :btree
  add_index "users", ["email"], name: "index_users_on_email", unique: true, using: :btree
  add_index "users", ["email"], name: "index_users_on_email_trigram", using: :gin, opclasses: {"email"=>"gin_trgm_ops"}
  add_index "users", ["ghost"], name: "index_users_on_ghost", using: :btree
  add_index "users", ["incoming_email_token"], name: "index_users_on_incoming_email_token", using: :btree
  add_index "users", ["name"], name: "index_users_on_name", using: :btree
  add_index "users", ["name"], name: "index_users_on_name_trigram", using: :gin, opclasses: {"name"=>"gin_trgm_ops"}
  add_index "users", ["reset_password_token"], name: "index_users_on_reset_password_token", unique: true, using: :btree
  add_index "users", ["rss_token"], name: "index_users_on_rss_token", using: :btree
  add_index "users", ["state"], name: "index_users_on_state", using: :btree
  add_index "users", ["support_bot"], name: "index_users_on_support_bot", using: :btree
  add_index "users", ["username"], name: "index_users_on_username", using: :btree
  add_index "users", ["username"], name: "index_users_on_username_trigram", using: :gin, opclasses: {"username"=>"gin_trgm_ops"}

  create_table "users_star_projects", force: :cascade do |t|
    t.integer "project_id", null: false
    t.integer "user_id", null: false
    t.datetime "created_at"
    t.datetime "updated_at"
  end

  add_index "users_star_projects", ["project_id"], name: "index_users_star_projects_on_project_id", using: :btree
  add_index "users_star_projects", ["user_id", "project_id"], name: "index_users_star_projects_on_user_id_and_project_id", unique: true, using: :btree

  create_table "web_hook_logs", force: :cascade do |t|
    t.integer "web_hook_id", null: false
    t.string "trigger"
    t.string "url"
    t.text "request_headers"
    t.text "request_data"
    t.text "response_headers"
    t.text "response_body"
    t.string "response_status"
    t.float "execution_duration"
    t.string "internal_error_message"
    t.datetime "created_at", null: false
    t.datetime "updated_at", null: false
  end

  add_index "web_hook_logs", ["web_hook_id"], name: "index_web_hook_logs_on_web_hook_id", using: :btree

  create_table "web_hooks", force: :cascade do |t|
    t.string "url", limit: 2000
    t.integer "project_id"
    t.datetime "created_at"
    t.datetime "updated_at"
    t.string "type", default: "ProjectHook"
    t.integer "service_id"
    t.boolean "push_events", default: true, null: false
    t.boolean "issues_events", default: false, null: false
    t.boolean "merge_requests_events", default: false, null: false
    t.boolean "tag_push_events", default: false
    t.integer "group_id"
    t.boolean "note_events", default: false, null: false
    t.boolean "enable_ssl_verification", default: true
    t.boolean "wiki_page_events", default: false, null: false
    t.string "token"
    t.boolean "pipeline_events", default: false, null: false
    t.boolean "confidential_issues_events", default: false, null: false
    t.boolean "repository_update_events", default: false, null: false
    t.boolean "job_events", default: false, null: false
  end

  add_index "web_hooks", ["project_id"], name: "index_web_hooks_on_project_id", using: :btree
  add_index "web_hooks", ["type"], name: "index_web_hooks_on_type", using: :btree

  add_foreign_key "approvals", "merge_requests", name: "fk_310d714958", on_delete: :cascade
  add_foreign_key "approver_groups", "namespaces", column: "group_id", on_delete: :cascade
  add_foreign_key "board_assignees", "boards", on_delete: :cascade
  add_foreign_key "board_assignees", "users", column: "assignee_id", on_delete: :cascade
  add_foreign_key "board_labels", "boards", on_delete: :cascade
  add_foreign_key "board_labels", "labels", on_delete: :cascade
  add_foreign_key "boards", "namespaces", column: "group_id", name: "fk_1e9a074a35", on_delete: :cascade
  add_foreign_key "boards", "projects", name: "fk_f15266b5f9", on_delete: :cascade
  add_foreign_key "chat_teams", "namespaces", on_delete: :cascade
  add_foreign_key "ci_build_trace_section_names", "projects", on_delete: :cascade
  add_foreign_key "ci_build_trace_sections", "ci_build_trace_section_names", column: "section_name_id", name: "fk_264e112c66", on_delete: :cascade
  add_foreign_key "ci_build_trace_sections", "ci_builds", column: "build_id", name: "fk_4ebe41f502", on_delete: :cascade
  add_foreign_key "ci_build_trace_sections", "projects", on_delete: :cascade
  add_foreign_key "ci_builds", "ci_pipelines", column: "auto_canceled_by_id", name: "fk_a2141b1522", on_delete: :nullify
  add_foreign_key "ci_builds", "ci_stages", column: "stage_id", name: "fk_3a9eaa254d", on_delete: :cascade
  add_foreign_key "ci_builds", "projects", name: "fk_befce0568a", on_delete: :cascade
  add_foreign_key "ci_group_variables", "namespaces", column: "group_id", name: "fk_33ae4d58d8", on_delete: :cascade
  add_foreign_key "ci_job_artifacts", "ci_builds", column: "job_id", on_delete: :cascade
  add_foreign_key "ci_job_artifacts", "projects", on_delete: :cascade
  add_foreign_key "ci_pipeline_schedule_variables", "ci_pipeline_schedules", column: "pipeline_schedule_id", name: "fk_41c35fda51", on_delete: :cascade
  add_foreign_key "ci_pipeline_schedules", "projects", name: "fk_8ead60fcc4", on_delete: :cascade
  add_foreign_key "ci_pipeline_schedules", "users", column: "owner_id", name: "fk_9ea99f58d2", on_delete: :nullify
  add_foreign_key "ci_pipeline_variables", "ci_pipelines", column: "pipeline_id", name: "fk_f29c5f4380", on_delete: :cascade
  add_foreign_key "ci_pipelines", "ci_pipeline_schedules", column: "pipeline_schedule_id", name: "fk_3d34ab2e06", on_delete: :nullify
  add_foreign_key "ci_pipelines", "ci_pipelines", column: "auto_canceled_by_id", name: "fk_262d4c2d19", on_delete: :nullify
  add_foreign_key "ci_pipelines", "projects", name: "fk_86635dbd80", on_delete: :cascade
  add_foreign_key "ci_runner_projects", "projects", name: "fk_4478a6f1e4", on_delete: :cascade
  add_foreign_key "ci_sources_pipelines", "ci_builds", column: "source_job_id", name: "fk_be5624bf37", on_delete: :cascade
  add_foreign_key "ci_sources_pipelines", "ci_pipelines", column: "pipeline_id", name: "fk_e1bad85861", on_delete: :cascade
  add_foreign_key "ci_sources_pipelines", "ci_pipelines", column: "source_pipeline_id", name: "fk_d4e29af7d7", on_delete: :cascade
  add_foreign_key "ci_sources_pipelines", "projects", column: "source_project_id", name: "fk_acd9737679", on_delete: :cascade
  add_foreign_key "ci_sources_pipelines", "projects", name: "fk_1e53c97c0a", on_delete: :cascade
  add_foreign_key "ci_stages", "ci_pipelines", column: "pipeline_id", name: "fk_fb57e6cc56", on_delete: :cascade
  add_foreign_key "ci_stages", "projects", name: "fk_2360681d1d", on_delete: :cascade
  add_foreign_key "ci_trigger_requests", "ci_triggers", column: "trigger_id", name: "fk_b8ec8b7245", on_delete: :cascade
  add_foreign_key "ci_triggers", "projects", name: "fk_e3e63f966e", on_delete: :cascade
  add_foreign_key "ci_triggers", "users", column: "owner_id", name: "fk_e8e10d1964", on_delete: :cascade
  add_foreign_key "ci_variables", "projects", name: "fk_ada5eb64b3", on_delete: :cascade
  add_foreign_key "cluster_platforms_kubernetes", "clusters", on_delete: :cascade
  add_foreign_key "cluster_projects", "clusters", on_delete: :cascade
  add_foreign_key "cluster_projects", "projects", on_delete: :cascade
  add_foreign_key "cluster_providers_gcp", "clusters", on_delete: :cascade
  add_foreign_key "clusters", "users", on_delete: :nullify
  add_foreign_key "clusters_applications_helm", "clusters", on_delete: :cascade
  add_foreign_key "clusters_applications_ingress", "clusters", on_delete: :cascade
  add_foreign_key "container_repositories", "projects"
  add_foreign_key "deploy_keys_projects", "projects", name: "fk_58a901ca7e", on_delete: :cascade
  add_foreign_key "deployments", "projects", name: "fk_b9a3851b82", on_delete: :cascade
  add_foreign_key "environments", "projects", name: "fk_d1c8c1da6a", on_delete: :cascade
  add_foreign_key "epic_issues", "epics", on_delete: :cascade
  add_foreign_key "epic_issues", "issues", on_delete: :cascade
  add_foreign_key "epic_metrics", "epics", on_delete: :cascade
  add_foreign_key "epics", "milestones", on_delete: :nullify
  add_foreign_key "epics", "namespaces", column: "group_id", name: "fk_f081aa4489", on_delete: :cascade
  add_foreign_key "epics", "users", column: "assignee_id", name: "fk_dccd3f98fc", on_delete: :nullify
  add_foreign_key "epics", "users", column: "author_id", name: "fk_3654b61b03", on_delete: :cascade
  add_foreign_key "events", "projects", on_delete: :cascade
  add_foreign_key "events", "users", column: "author_id", name: "fk_edfd187b6f", on_delete: :cascade
  add_foreign_key "fork_network_members", "fork_networks", on_delete: :cascade
  add_foreign_key "fork_network_members", "projects", column: "forked_from_project_id", name: "fk_b01280dae4", on_delete: :nullify
  add_foreign_key "fork_network_members", "projects", on_delete: :cascade
  add_foreign_key "fork_networks", "projects", column: "root_project_id", name: "fk_e7b436b2b5", on_delete: :nullify
  add_foreign_key "forked_project_links", "projects", column: "forked_to_project_id", name: "fk_434510edb0", on_delete: :cascade
  add_foreign_key "gcp_clusters", "projects", on_delete: :cascade
  add_foreign_key "gcp_clusters", "services", on_delete: :nullify
  add_foreign_key "gcp_clusters", "users", on_delete: :nullify
  add_foreign_key "geo_event_log", "geo_hashed_storage_migrated_events", column: "hashed_storage_migrated_event_id", name: "fk_27548c6db3", on_delete: :cascade
  add_foreign_key "geo_event_log", "geo_job_artifact_deleted_events", column: "job_artifact_deleted_event_id", name: "fk_176d3fbb5d", on_delete: :cascade
  add_foreign_key "geo_event_log", "geo_lfs_object_deleted_events", column: "lfs_object_deleted_event_id", name: "fk_d5af95fcd9", on_delete: :cascade
  add_foreign_key "geo_event_log", "geo_repositories_changed_events", column: "repositories_changed_event_id", name: "fk_4a99ebfd60", on_delete: :cascade
  add_foreign_key "geo_event_log", "geo_repository_created_events", column: "repository_created_event_id", name: "fk_9b9afb1916", on_delete: :cascade
  add_foreign_key "geo_event_log", "geo_repository_deleted_events", column: "repository_deleted_event_id", name: "fk_c4b1c1f66e", on_delete: :cascade
  add_foreign_key "geo_event_log", "geo_repository_renamed_events", column: "repository_renamed_event_id", name: "fk_86c84214ec", on_delete: :cascade
  add_foreign_key "geo_event_log", "geo_repository_updated_events", column: "repository_updated_event_id", on_delete: :cascade
  add_foreign_key "geo_event_log", "geo_upload_deleted_events", column: "upload_deleted_event_id", name: "fk_c1f241c70d", on_delete: :cascade
  add_foreign_key "geo_hashed_storage_attachments_events", "projects", on_delete: :cascade
  add_foreign_key "geo_hashed_storage_migrated_events", "projects", on_delete: :cascade
  add_foreign_key "geo_node_namespace_links", "geo_nodes", on_delete: :cascade
  add_foreign_key "geo_node_namespace_links", "namespaces", on_delete: :cascade
  add_foreign_key "geo_node_statuses", "geo_nodes", on_delete: :cascade
  add_foreign_key "geo_repositories_changed_events", "geo_nodes", on_delete: :cascade
  add_foreign_key "geo_repository_created_events", "projects", on_delete: :cascade
  add_foreign_key "geo_repository_renamed_events", "projects", on_delete: :cascade
  add_foreign_key "geo_repository_updated_events", "projects", on_delete: :cascade
  add_foreign_key "gpg_key_subkeys", "gpg_keys", on_delete: :cascade
  add_foreign_key "gpg_keys", "users", on_delete: :cascade
  add_foreign_key "gpg_signatures", "gpg_key_subkeys", on_delete: :nullify
  add_foreign_key "gpg_signatures", "gpg_keys", on_delete: :nullify
  add_foreign_key "gpg_signatures", "projects", on_delete: :cascade
  add_foreign_key "group_custom_attributes", "namespaces", column: "group_id", on_delete: :cascade
  add_foreign_key "index_statuses", "projects", name: "fk_74b2492545", on_delete: :cascade
  add_foreign_key "issue_assignees", "issues", name: "fk_b7d881734a", on_delete: :cascade
  add_foreign_key "issue_assignees", "users", name: "fk_5e0c8d9154", on_delete: :cascade
  add_foreign_key "issue_links", "issues", column: "source_id", name: "fk_c900194ff2", on_delete: :cascade
  add_foreign_key "issue_links", "issues", column: "target_id", name: "fk_e71bb44f1f", on_delete: :cascade
  add_foreign_key "issue_metrics", "issues", on_delete: :cascade
  add_foreign_key "issues", "issues", column: "moved_to_id", name: "fk_a194299be1", on_delete: :nullify
  add_foreign_key "issues", "milestones", name: "fk_96b1dd429c", on_delete: :nullify
  add_foreign_key "issues", "projects", name: "fk_899c8f3231", on_delete: :cascade
  add_foreign_key "issues", "users", column: "author_id", name: "fk_05f1e72feb", on_delete: :nullify
  add_foreign_key "issues", "users", column: "updated_by_id", name: "fk_ffed080f01", on_delete: :nullify
  add_foreign_key "label_priorities", "labels", on_delete: :cascade
  add_foreign_key "label_priorities", "projects", on_delete: :cascade
  add_foreign_key "labels", "namespaces", column: "group_id", on_delete: :cascade
  add_foreign_key "labels", "projects", name: "fk_7de4989a69", on_delete: :cascade
  add_foreign_key "lfs_file_locks", "projects", on_delete: :cascade
  add_foreign_key "lfs_file_locks", "users", on_delete: :cascade
  add_foreign_key "lists", "boards", name: "fk_0d3f677137", on_delete: :cascade
  add_foreign_key "lists", "labels", name: "fk_7a5553d60f", on_delete: :cascade
  add_foreign_key "members", "users", name: "fk_2e88fb7ce9", on_delete: :cascade
  add_foreign_key "merge_request_diff_commits", "merge_request_diffs", on_delete: :cascade
  add_foreign_key "merge_request_diff_files", "merge_request_diffs", on_delete: :cascade
  add_foreign_key "merge_request_diffs", "merge_requests", name: "fk_8483f3258f", on_delete: :cascade
  add_foreign_key "merge_request_metrics", "ci_pipelines", column: "pipeline_id", on_delete: :cascade
  add_foreign_key "merge_request_metrics", "merge_requests", on_delete: :cascade
  add_foreign_key "merge_request_metrics", "users", column: "latest_closed_by_id", name: "fk_ae440388cc", on_delete: :nullify
  add_foreign_key "merge_request_metrics", "users", column: "merged_by_id", name: "fk_7f28d925f3", on_delete: :nullify
  add_foreign_key "merge_requests", "ci_pipelines", column: "head_pipeline_id", name: "fk_fd82eae0b9", on_delete: :nullify
  add_foreign_key "merge_requests", "merge_request_diffs", column: "latest_merge_request_diff_id", name: "fk_06067f5644", on_delete: :nullify
  add_foreign_key "merge_requests", "milestones", name: "fk_6a5165a692", on_delete: :nullify
  add_foreign_key "merge_requests", "projects", column: "source_project_id", name: "fk_3308fe130c", on_delete: :nullify
  add_foreign_key "merge_requests", "projects", column: "target_project_id", name: "fk_a6963e8447", on_delete: :cascade
  add_foreign_key "merge_requests", "users", column: "assignee_id", name: "fk_6149611a04", on_delete: :nullify
  add_foreign_key "merge_requests", "users", column: "author_id", name: "fk_e719a85f8a", on_delete: :nullify
  add_foreign_key "merge_requests", "users", column: "merge_user_id", name: "fk_ad525e1f87", on_delete: :nullify
  add_foreign_key "merge_requests", "users", column: "updated_by_id", name: "fk_641731faff", on_delete: :nullify
  add_foreign_key "merge_requests_closing_issues", "issues", on_delete: :cascade
  add_foreign_key "merge_requests_closing_issues", "merge_requests", on_delete: :cascade
  add_foreign_key "milestones", "namespaces", column: "group_id", name: "fk_95650a40d4", on_delete: :cascade
  add_foreign_key "milestones", "projects", name: "fk_9bd0a0c791", on_delete: :cascade
  add_foreign_key "namespace_statistics", "namespaces", on_delete: :cascade
  add_foreign_key "namespaces", "plans", name: "fk_fdd12e5b80", on_delete: :nullify
  add_foreign_key "notes", "projects", name: "fk_99e097b079", on_delete: :cascade
  add_foreign_key "oauth_openid_requests", "oauth_access_grants", column: "access_grant_id", name: "fk_oauth_openid_requests_oauth_access_grants_access_grant_id"
  add_foreign_key "pages_domains", "projects", name: "fk_ea2f6dfc6f", on_delete: :cascade
  add_foreign_key "path_locks", "projects", name: "fk_5265c98f24", on_delete: :cascade
  add_foreign_key "path_locks", "users"
  add_foreign_key "personal_access_tokens", "users"
  add_foreign_key "project_authorizations", "projects", on_delete: :cascade
  add_foreign_key "project_authorizations", "users", on_delete: :cascade
  add_foreign_key "project_auto_devops", "projects", on_delete: :cascade
  add_foreign_key "project_custom_attributes", "projects", on_delete: :cascade
  add_foreign_key "project_features", "projects", name: "fk_18513d9b92", on_delete: :cascade
  add_foreign_key "project_group_links", "projects", name: "fk_daa8cee94c", on_delete: :cascade
  add_foreign_key "project_import_data", "projects", name: "fk_ffb9ee3a10", on_delete: :cascade
  add_foreign_key "project_mirror_data", "projects", name: "fk_d1aad367d7", on_delete: :cascade
  add_foreign_key "project_statistics", "projects", on_delete: :cascade
  add_foreign_key "protected_branch_merge_access_levels", "namespaces", column: "group_id", name: "fk_98f3d044fe", on_delete: :cascade
  add_foreign_key "protected_branch_merge_access_levels", "protected_branches", name: "fk_8a3072ccb3", on_delete: :cascade
  add_foreign_key "protected_branch_merge_access_levels", "users"
  add_foreign_key "protected_branch_push_access_levels", "namespaces", column: "group_id", name: "fk_7111b68cdb", on_delete: :cascade
  add_foreign_key "protected_branch_push_access_levels", "protected_branches", name: "fk_9ffc86a3d9", on_delete: :cascade
  add_foreign_key "protected_branch_push_access_levels", "users"
  add_foreign_key "protected_branches", "projects", name: "fk_7a9c6d93e7", on_delete: :cascade
  add_foreign_key "protected_tag_create_access_levels", "namespaces", column: "group_id", name: "fk_b4eb82fe3c", on_delete: :cascade
  add_foreign_key "protected_tag_create_access_levels", "protected_tags", name: "fk_f7dfda8c51", on_delete: :cascade
  add_foreign_key "protected_tag_create_access_levels", "users"
  add_foreign_key "protected_tags", "projects", name: "fk_8e4af87648", on_delete: :cascade
  add_foreign_key "push_event_payloads", "events", name: "fk_36c74129da", on_delete: :cascade
  add_foreign_key "push_rules", "projects", name: "fk_83b29894de", on_delete: :cascade
  add_foreign_key "releases", "projects", name: "fk_47fe2a0596", on_delete: :cascade
  add_foreign_key "remote_mirrors", "projects", name: "fk_43a9aa4ca8", on_delete: :cascade
  add_foreign_key "services", "projects", name: "fk_71cce407f9", on_delete: :cascade
  add_foreign_key "slack_integrations", "services", on_delete: :cascade
  add_foreign_key "snippets", "projects", name: "fk_be41fd4bb7", on_delete: :cascade
  add_foreign_key "subscriptions", "projects", on_delete: :cascade
  add_foreign_key "system_note_metadata", "notes", name: "fk_d83a918cb1", on_delete: :cascade
  add_foreign_key "timelogs", "issues", name: "fk_timelogs_issues_issue_id", on_delete: :cascade
  add_foreign_key "timelogs", "merge_requests", name: "fk_timelogs_merge_requests_merge_request_id", on_delete: :cascade
  add_foreign_key "todos", "notes", name: "fk_91d1f47b13", on_delete: :cascade
  add_foreign_key "todos", "projects", name: "fk_45054f9c45", on_delete: :cascade
  add_foreign_key "todos", "users", column: "author_id", name: "fk_ccf0373936", on_delete: :cascade
  add_foreign_key "todos", "users", name: "fk_d94154aa95", on_delete: :cascade
  add_foreign_key "trending_projects", "projects", on_delete: :cascade
  add_foreign_key "u2f_registrations", "users"
  add_foreign_key "user_callouts", "users", on_delete: :cascade
  add_foreign_key "user_custom_attributes", "users", on_delete: :cascade
  add_foreign_key "user_synced_attributes_metadata", "users", on_delete: :cascade
  add_foreign_key "users_star_projects", "projects", name: "fk_22cd27ddfc", on_delete: :cascade
  add_foreign_key "web_hook_logs", "web_hooks", on_delete: :cascade
  add_foreign_key "web_hooks", "projects", name: "fk_0c8ca6d9d1", on_delete: :cascade
end<|MERGE_RESOLUTION|>--- conflicted
+++ resolved
@@ -179,7 +179,6 @@
     t.integer "gitaly_timeout_fast", default: 10, null: false
     t.boolean "mirror_available", default: true, null: false
     t.string "auto_devops_domain"
-<<<<<<< HEAD
     t.integer "default_project_creation", default: 2, null: false
     t.boolean "pages_domain_verification_enabled", default: true, null: false
   end
@@ -189,9 +188,6 @@
     t.integer "user_id", null: false
     t.datetime "created_at"
     t.datetime "updated_at"
-=======
-    t.boolean "pages_domain_verification_enabled", default: true, null: false
->>>>>>> aee1d09d
   end
 
   add_index "approvals", ["merge_request_id"], name: "index_approvals_on_merge_request_id", using: :btree
@@ -1726,7 +1722,6 @@
   add_index "pages_domains", ["project_id"], name: "index_pages_domains_on_project_id", using: :btree
   add_index "pages_domains", ["verified_at", "enabled_until"], name: "index_pages_domains_on_verified_at_and_enabled_until", using: :btree
   add_index "pages_domains", ["verified_at"], name: "index_pages_domains_on_verified_at", using: :btree
-<<<<<<< HEAD
 
   create_table "path_locks", force: :cascade do |t|
     t.string "path", null: false
@@ -1739,8 +1734,6 @@
   add_index "path_locks", ["path"], name: "index_path_locks_on_path", using: :btree
   add_index "path_locks", ["project_id"], name: "index_path_locks_on_project_id", using: :btree
   add_index "path_locks", ["user_id"], name: "index_path_locks_on_user_id", using: :btree
-=======
->>>>>>> aee1d09d
 
   create_table "personal_access_tokens", force: :cascade do |t|
     t.integer "user_id", null: false
