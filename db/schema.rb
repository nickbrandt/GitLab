--- conflicted
+++ resolved
@@ -613,21 +613,13 @@
     t.integer  "position",                     default: 0
     t.datetime "locked_at"
     t.integer  "updated_by_id"
-<<<<<<< HEAD
     t.text     "merge_error"
-=======
-    t.string   "merge_error"
->>>>>>> a943ccf1
     t.text     "merge_params"
     t.boolean  "merge_when_build_succeeds",    default: false, null: false
     t.integer  "merge_user_id"
     t.string   "merge_commit_sha"
     t.datetime "deleted_at"
     t.string   "in_progress_merge_commit_sha"
-<<<<<<< HEAD
-    t.integer  "lock_version"
-=======
->>>>>>> a943ccf1
   end
 
   add_index "merge_requests", ["assignee_id"], name: "index_merge_requests_on_assignee_id", using: :btree
