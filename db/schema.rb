--- conflicted
+++ resolved
@@ -11,12 +11,7 @@
 #
 # It's strongly recommended that you check this file into your version control system.
 
-<<<<<<< HEAD
-ActiveRecord::Schema.define(version: 20170605151307) do
-
-=======
 ActiveRecord::Schema.define(version: 20170606202615) do
->>>>>>> d6be61f3
   # These are extensions that must be enabled in order to support this database
   enable_extension "plpgsql"
   enable_extension "pg_trgm"
