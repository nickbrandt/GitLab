# encoding: UTF-8
# This file is auto-generated from the current state of the database. Instead
# of editing this file, please use the migrations feature of Active Record to
# incrementally modify your database, and then regenerate this schema definition.
#
# Note that this schema.rb definition is the authoritative source for your
# database schema. If you need to create the application database on another
# system, you should be using db:schema:load, not running all the migrations
# from scratch. The latter is a flawed and unsustainable approach (the more migrations
# you'll amass, the slower it'll run and the greater likelihood for issues).
#
# It's strongly recommended that you check this file into your version control system.

ActiveRecord::Schema.define(version: 20180702181530) do

  # These are extensions that must be enabled in order to support this database
  enable_extension "plpgsql"
  enable_extension "pg_trgm"

  create_table "abuse_reports", force: :cascade do |t|
    t.integer "reporter_id"
    t.integer "user_id"
    t.text "message"
    t.datetime "created_at"
    t.datetime "updated_at"
    t.text "message_html"
    t.integer "cached_markdown_version"
  end

  create_table "appearances", force: :cascade do |t|
    t.string "title", null: false
    t.text "description", null: false
    t.string "logo"
    t.integer "updated_by"
    t.string "header_logo"
    t.datetime "created_at", null: false
    t.datetime "updated_at", null: false
    t.text "description_html"
    t.integer "cached_markdown_version"
    t.text "new_project_guidelines"
    t.text "new_project_guidelines_html"
    t.string "favicon"
    t.text "header_message"
    t.text "header_message_html"
    t.text "footer_message"
    t.text "footer_message_html"
    t.text "message_background_color"
    t.text "message_font_color"
  end

  create_table "application_setting_terms", force: :cascade do |t|
    t.integer "cached_markdown_version"
    t.text "terms", null: false
    t.text "terms_html"
  end

  create_table "application_settings", force: :cascade do |t|
    t.integer "default_projects_limit"
    t.boolean "signup_enabled"
    t.boolean "gravatar_enabled"
    t.text "sign_in_text"
    t.datetime "created_at"
    t.datetime "updated_at"
    t.string "home_page_url"
    t.integer "default_branch_protection", default: 2
    t.text "help_text"
    t.text "restricted_visibility_levels"
    t.boolean "version_check_enabled", default: true
    t.integer "max_attachment_size", default: 10, null: false
    t.integer "default_project_visibility"
    t.integer "default_snippet_visibility"
    t.text "domain_whitelist"
    t.boolean "user_oauth_applications", default: true
    t.string "after_sign_out_path"
    t.integer "session_expire_delay", default: 10080, null: false
    t.text "import_sources"
    t.text "help_page_text"
    t.string "admin_notification_email"
    t.boolean "shared_runners_enabled", default: true, null: false
    t.integer "max_artifacts_size", default: 100, null: false
    t.string "runners_registration_token"
    t.integer "max_pages_size", default: 100, null: false
    t.boolean "require_two_factor_authentication", default: false
    t.integer "two_factor_grace_period", default: 48
    t.boolean "metrics_enabled", default: false
    t.string "metrics_host", default: "localhost"
    t.integer "metrics_pool_size", default: 16
    t.integer "metrics_timeout", default: 10
    t.integer "metrics_method_call_threshold", default: 10
    t.boolean "recaptcha_enabled", default: false
    t.string "recaptcha_site_key"
    t.string "recaptcha_private_key"
    t.integer "metrics_port", default: 8089
    t.boolean "akismet_enabled", default: false
    t.string "akismet_api_key"
    t.integer "metrics_sample_interval", default: 15
    t.boolean "sentry_enabled", default: false
    t.string "sentry_dsn"
    t.boolean "email_author_in_body", default: false
    t.integer "default_group_visibility"
    t.boolean "repository_checks_enabled", default: false
    t.text "shared_runners_text"
    t.integer "metrics_packet_size", default: 1
    t.text "disabled_oauth_sign_in_sources"
    t.string "health_check_access_token"
    t.boolean "send_user_confirmation_email", default: false
    t.integer "container_registry_token_expire_delay", default: 5
    t.text "after_sign_up_text"
    t.boolean "user_default_external", default: false, null: false
    t.boolean "elasticsearch_indexing", default: false, null: false
    t.boolean "elasticsearch_search", default: false, null: false
    t.string "repository_storages", default: "default"
    t.string "enabled_git_access_protocol"
    t.boolean "domain_blacklist_enabled", default: false
    t.text "domain_blacklist"
    t.boolean "usage_ping_enabled", default: true, null: false
    t.boolean "koding_enabled"
    t.string "koding_url"
    t.text "sign_in_text_html"
    t.text "help_page_text_html"
    t.text "shared_runners_text_html"
    t.text "after_sign_up_text_html"
    t.integer "rsa_key_restriction", default: 0, null: false
    t.integer "dsa_key_restriction", default: -1, null: false
    t.integer "ecdsa_key_restriction", default: 0, null: false
    t.integer "ed25519_key_restriction", default: 0, null: false
    t.boolean "housekeeping_enabled", default: true, null: false
    t.boolean "housekeeping_bitmaps_enabled", default: true, null: false
    t.integer "housekeeping_incremental_repack_period", default: 10, null: false
    t.integer "housekeeping_full_repack_period", default: 50, null: false
    t.integer "housekeeping_gc_period", default: 200, null: false
    t.boolean "sidekiq_throttling_enabled", default: false
    t.string "sidekiq_throttling_queues"
    t.decimal "sidekiq_throttling_factor"
    t.boolean "html_emails_enabled", default: true
    t.string "plantuml_url"
    t.boolean "plantuml_enabled"
    t.integer "shared_runners_minutes", default: 0, null: false
    t.integer "repository_size_limit", limit: 8, default: 0
    t.integer "terminal_max_session_time", default: 0, null: false
    t.integer "unique_ips_limit_per_user"
    t.integer "unique_ips_limit_time_window"
    t.boolean "unique_ips_limit_enabled", default: false, null: false
    t.string "default_artifacts_expire_in", default: "0", null: false
    t.string "elasticsearch_url", default: "http://localhost:9200"
    t.boolean "elasticsearch_aws", default: false, null: false
    t.string "elasticsearch_aws_region", default: "us-east-1"
    t.string "elasticsearch_aws_access_key"
    t.string "elasticsearch_aws_secret_access_key"
    t.integer "geo_status_timeout", default: 10
    t.string "uuid"
    t.decimal "polling_interval_multiplier", default: 1.0, null: false
    t.boolean "elasticsearch_experimental_indexer"
    t.integer "cached_markdown_version"
    t.boolean "clientside_sentry_enabled", default: false, null: false
    t.string "clientside_sentry_dsn"
    t.boolean "check_namespace_plan", default: false, null: false
    t.integer "mirror_max_delay", default: 300, null: false
    t.integer "mirror_max_capacity", default: 100, null: false
    t.integer "mirror_capacity_threshold", default: 50, null: false
    t.boolean "prometheus_metrics_enabled", default: true, null: false
    t.boolean "authorized_keys_enabled", default: true, null: false
    t.boolean "help_page_hide_commercial_content", default: false
    t.string "help_page_support_url"
    t.boolean "slack_app_enabled", default: false
    t.string "slack_app_id"
    t.string "slack_app_secret"
    t.string "slack_app_verification_token"
    t.integer "performance_bar_allowed_group_id"
    t.boolean "allow_group_owners_to_manage_ldap", default: true, null: false
    t.boolean "hashed_storage_enabled", default: false, null: false
    t.boolean "project_export_enabled", default: true, null: false
    t.boolean "auto_devops_enabled", default: false, null: false
    t.integer "circuitbreaker_failure_count_threshold", default: 3
    t.integer "circuitbreaker_failure_reset_time", default: 1800
    t.integer "circuitbreaker_storage_timeout", default: 15
    t.integer "circuitbreaker_access_retries", default: 3
    t.boolean "throttle_unauthenticated_enabled", default: false, null: false
    t.integer "throttle_unauthenticated_requests_per_period", default: 3600, null: false
    t.integer "throttle_unauthenticated_period_in_seconds", default: 3600, null: false
    t.boolean "throttle_authenticated_api_enabled", default: false, null: false
    t.integer "throttle_authenticated_api_requests_per_period", default: 7200, null: false
    t.integer "throttle_authenticated_api_period_in_seconds", default: 3600, null: false
    t.boolean "throttle_authenticated_web_enabled", default: false, null: false
    t.integer "throttle_authenticated_web_requests_per_period", default: 7200, null: false
    t.integer "throttle_authenticated_web_period_in_seconds", default: 3600, null: false
    t.integer "circuitbreaker_check_interval", default: 1, null: false
    t.boolean "password_authentication_enabled_for_web"
    t.boolean "password_authentication_enabled_for_git", default: true
    t.integer "gitaly_timeout_default", default: 55, null: false
    t.integer "gitaly_timeout_medium", default: 30, null: false
    t.integer "gitaly_timeout_fast", default: 10, null: false
    t.boolean "mirror_available", default: true, null: false
    t.string "auto_devops_domain"
    t.integer "default_project_creation", default: 2, null: false
    t.boolean "external_authorization_service_enabled", default: false, null: false
    t.string "external_authorization_service_url"
    t.string "external_authorization_service_default_label"
    t.boolean "pages_domain_verification_enabled", default: true, null: false
    t.float "external_authorization_service_timeout", default: 0.5, null: false
    t.boolean "allow_local_requests_from_hooks_and_services", default: false, null: false
    t.text "external_auth_client_cert"
    t.text "encrypted_external_auth_client_key"
    t.string "encrypted_external_auth_client_key_iv"
    t.string "encrypted_external_auth_client_key_pass"
    t.string "encrypted_external_auth_client_key_pass_iv"
    t.string "email_additional_text"
    t.boolean "enforce_terms", default: false
    t.boolean "pseudonymizer_enabled", default: false, null: false
  end

  create_table "approvals", force: :cascade do |t|
    t.integer "merge_request_id", null: false
    t.integer "user_id", null: false
    t.datetime "created_at"
    t.datetime "updated_at"
  end

  add_index "approvals", ["merge_request_id"], name: "index_approvals_on_merge_request_id", using: :btree

  create_table "approver_groups", force: :cascade do |t|
    t.integer "target_id", null: false
    t.string "target_type", null: false
    t.integer "group_id", null: false
    t.datetime "created_at"
    t.datetime "updated_at"
  end

  add_index "approver_groups", ["group_id"], name: "index_approver_groups_on_group_id", using: :btree
  add_index "approver_groups", ["target_id", "target_type"], name: "index_approver_groups_on_target_id_and_target_type", using: :btree

  create_table "approvers", force: :cascade do |t|
    t.integer "target_id", null: false
    t.string "target_type"
    t.integer "user_id", null: false
    t.datetime "created_at"
    t.datetime "updated_at"
  end

  add_index "approvers", ["target_id", "target_type"], name: "index_approvers_on_target_id_and_target_type", using: :btree
  add_index "approvers", ["user_id"], name: "index_approvers_on_user_id", using: :btree

  create_table "audit_events", force: :cascade do |t|
    t.integer "author_id", null: false
    t.string "type", null: false
    t.integer "entity_id", null: false
    t.string "entity_type", null: false
    t.text "details"
    t.datetime "created_at"
    t.datetime "updated_at"
  end

  add_index "audit_events", ["entity_id", "entity_type"], name: "index_audit_events_on_entity_id_and_entity_type", using: :btree

  create_table "award_emoji", force: :cascade do |t|
    t.string "name"
    t.integer "user_id"
    t.integer "awardable_id"
    t.string "awardable_type"
    t.datetime "created_at"
    t.datetime "updated_at"
  end

  add_index "award_emoji", ["awardable_type", "awardable_id"], name: "index_award_emoji_on_awardable_type_and_awardable_id", using: :btree
  add_index "award_emoji", ["user_id", "name"], name: "index_award_emoji_on_user_id_and_name", using: :btree

  create_table "badges", force: :cascade do |t|
    t.string "link_url", null: false
    t.string "image_url", null: false
    t.integer "project_id"
    t.integer "group_id"
    t.string "type", null: false
    t.datetime_with_timezone "created_at", null: false
    t.datetime_with_timezone "updated_at", null: false
  end

  add_index "badges", ["group_id"], name: "index_badges_on_group_id", using: :btree
  add_index "badges", ["project_id"], name: "index_badges_on_project_id", using: :btree

  create_table "board_assignees", force: :cascade do |t|
    t.integer "board_id", null: false
    t.integer "assignee_id", null: false
  end

  add_index "board_assignees", ["board_id", "assignee_id"], name: "index_board_assignees_on_board_id_and_assignee_id", unique: true, using: :btree

  create_table "board_labels", force: :cascade do |t|
    t.integer "board_id", null: false
    t.integer "label_id", null: false
  end

  add_index "board_labels", ["board_id", "label_id"], name: "index_board_labels_on_board_id_and_label_id", unique: true, using: :btree

  create_table "boards", force: :cascade do |t|
    t.integer "project_id"
    t.datetime "created_at", null: false
    t.datetime "updated_at", null: false
    t.string "name", default: "Development", null: false
    t.integer "milestone_id"
    t.integer "group_id"
    t.integer "weight"
  end

  add_index "boards", ["group_id"], name: "index_boards_on_group_id", using: :btree
  add_index "boards", ["milestone_id"], name: "index_boards_on_milestone_id", using: :btree
  add_index "boards", ["project_id"], name: "index_boards_on_project_id", using: :btree

  create_table "broadcast_messages", force: :cascade do |t|
    t.text "message", null: false
    t.datetime "starts_at", null: false
    t.datetime "ends_at", null: false
    t.datetime "created_at", null: false
    t.datetime "updated_at", null: false
    t.string "color"
    t.string "font"
    t.text "message_html", null: false
    t.integer "cached_markdown_version"
  end

  add_index "broadcast_messages", ["starts_at", "ends_at", "id"], name: "index_broadcast_messages_on_starts_at_and_ends_at_and_id", using: :btree

  create_table "chat_names", force: :cascade do |t|
    t.integer "user_id", null: false
    t.integer "service_id", null: false
    t.string "team_id", null: false
    t.string "team_domain"
    t.string "chat_id", null: false
    t.string "chat_name"
    t.datetime "last_used_at"
    t.datetime "created_at", null: false
    t.datetime "updated_at", null: false
  end

  add_index "chat_names", ["service_id", "team_id", "chat_id"], name: "index_chat_names_on_service_id_and_team_id_and_chat_id", unique: true, using: :btree
  add_index "chat_names", ["user_id", "service_id"], name: "index_chat_names_on_user_id_and_service_id", unique: true, using: :btree

  create_table "chat_teams", force: :cascade do |t|
    t.integer "namespace_id", null: false
    t.string "team_id"
    t.string "name"
    t.datetime "created_at", null: false
    t.datetime "updated_at", null: false
  end

  add_index "chat_teams", ["namespace_id"], name: "index_chat_teams_on_namespace_id", unique: true, using: :btree

  create_table "ci_build_trace_chunks", id: :bigserial, force: :cascade do |t|
    t.integer "build_id", null: false
    t.integer "chunk_index", null: false
    t.integer "data_store", null: false
    t.binary "raw_data"
  end

  add_index "ci_build_trace_chunks", ["build_id", "chunk_index"], name: "index_ci_build_trace_chunks_on_build_id_and_chunk_index", unique: true, using: :btree

  create_table "ci_build_trace_section_names", force: :cascade do |t|
    t.integer "project_id", null: false
    t.string "name", null: false
  end

  add_index "ci_build_trace_section_names", ["project_id", "name"], name: "index_ci_build_trace_section_names_on_project_id_and_name", unique: true, using: :btree

  create_table "ci_build_trace_sections", force: :cascade do |t|
    t.integer "project_id", null: false
    t.datetime "date_start", null: false
    t.datetime "date_end", null: false
    t.integer "byte_start", limit: 8, null: false
    t.integer "byte_end", limit: 8, null: false
    t.integer "build_id", null: false
    t.integer "section_name_id", null: false
  end

  add_index "ci_build_trace_sections", ["build_id", "section_name_id"], name: "index_ci_build_trace_sections_on_build_id_and_section_name_id", unique: true, using: :btree
  add_index "ci_build_trace_sections", ["project_id"], name: "index_ci_build_trace_sections_on_project_id", using: :btree
  add_index "ci_build_trace_sections", ["section_name_id"], name: "index_ci_build_trace_sections_on_section_name_id", using: :btree

  create_table "ci_builds", force: :cascade do |t|
    t.string "status"
    t.datetime "finished_at"
    t.text "trace"
    t.datetime "created_at"
    t.datetime "updated_at"
    t.datetime "started_at"
    t.integer "runner_id"
    t.float "coverage"
    t.integer "commit_id"
    t.text "commands"
    t.string "name"
    t.text "options"
    t.boolean "allow_failure", default: false, null: false
    t.string "stage"
    t.integer "trigger_request_id"
    t.integer "stage_idx"
    t.boolean "tag"
    t.string "ref"
    t.integer "user_id"
    t.string "type"
    t.string "target_url"
    t.string "description"
    t.text "artifacts_file"
    t.integer "project_id"
    t.text "artifacts_metadata"
    t.integer "erased_by_id"
    t.datetime "erased_at"
    t.datetime "artifacts_expire_at"
    t.string "environment"
    t.integer "artifacts_size", limit: 8
    t.string "when"
    t.text "yaml_variables"
    t.datetime "queued_at"
    t.string "token"
    t.integer "lock_version"
    t.string "coverage_regex"
    t.integer "auto_canceled_by_id"
    t.boolean "retried"
    t.integer "stage_id"
    t.integer "artifacts_file_store"
    t.integer "artifacts_metadata_store"
    t.boolean "protected"
    t.integer "failure_reason"
  end

  add_index "ci_builds", ["artifacts_expire_at"], name: "index_ci_builds_on_artifacts_expire_at", where: "(artifacts_file <> ''::text)", using: :btree
  add_index "ci_builds", ["auto_canceled_by_id"], name: "index_ci_builds_on_auto_canceled_by_id", using: :btree
  add_index "ci_builds", ["commit_id", "stage_idx", "created_at"], name: "index_ci_builds_on_commit_id_and_stage_idx_and_created_at", using: :btree
  add_index "ci_builds", ["commit_id", "status", "type"], name: "index_ci_builds_on_commit_id_and_status_and_type", using: :btree
  add_index "ci_builds", ["commit_id", "type", "name", "ref"], name: "index_ci_builds_on_commit_id_and_type_and_name_and_ref", using: :btree
  add_index "ci_builds", ["commit_id", "type", "ref"], name: "index_ci_builds_on_commit_id_and_type_and_ref", using: :btree
  add_index "ci_builds", ["project_id", "id"], name: "index_ci_builds_on_project_id_and_id", using: :btree
  add_index "ci_builds", ["protected"], name: "index_ci_builds_on_protected", using: :btree
  add_index "ci_builds", ["runner_id"], name: "index_ci_builds_on_runner_id", using: :btree
  add_index "ci_builds", ["stage_id", "stage_idx"], name: "tmp_build_stage_position_index", where: "(stage_idx IS NOT NULL)", using: :btree
  add_index "ci_builds", ["stage_id"], name: "index_ci_builds_on_stage_id", using: :btree
  add_index "ci_builds", ["status", "type", "runner_id"], name: "index_ci_builds_on_status_and_type_and_runner_id", using: :btree
  add_index "ci_builds", ["status"], name: "index_ci_builds_on_status", using: :btree
  add_index "ci_builds", ["token"], name: "index_ci_builds_on_token", unique: true, using: :btree
  add_index "ci_builds", ["updated_at"], name: "index_ci_builds_on_updated_at", using: :btree
  add_index "ci_builds", ["user_id"], name: "index_ci_builds_on_user_id", using: :btree

  create_table "ci_builds_metadata", force: :cascade do |t|
    t.integer "build_id", null: false
    t.integer "project_id", null: false
    t.integer "timeout"
    t.integer "timeout_source", default: 1, null: false
  end

  add_index "ci_builds_metadata", ["build_id"], name: "index_ci_builds_metadata_on_build_id", unique: true, using: :btree
  add_index "ci_builds_metadata", ["project_id"], name: "index_ci_builds_metadata_on_project_id", using: :btree

  create_table "ci_builds_runner_session", id: :bigserial, force: :cascade do |t|
    t.integer "build_id", null: false
    t.string "url", null: false
    t.string "certificate"
    t.string "authorization"
  end

  add_index "ci_builds_runner_session", ["build_id"], name: "index_ci_builds_runner_session_on_build_id", unique: true, using: :btree

  create_table "ci_group_variables", force: :cascade do |t|
    t.string "key", null: false
    t.text "value"
    t.text "encrypted_value"
    t.string "encrypted_value_salt"
    t.string "encrypted_value_iv"
    t.integer "group_id", null: false
    t.boolean "protected", default: false, null: false
    t.datetime "created_at", null: false
    t.datetime "updated_at", null: false
  end

  add_index "ci_group_variables", ["group_id", "key"], name: "index_ci_group_variables_on_group_id_and_key", unique: true, using: :btree

  create_table "ci_job_artifacts", force: :cascade do |t|
    t.integer "project_id", null: false
    t.integer "job_id", null: false
    t.integer "file_type", null: false
    t.integer "size", limit: 8
    t.datetime_with_timezone "created_at", null: false
    t.datetime_with_timezone "updated_at", null: false
    t.datetime_with_timezone "expire_at"
    t.string "file"
    t.integer "file_store"
    t.binary "file_sha256"
  end

  add_index "ci_job_artifacts", ["expire_at", "job_id"], name: "index_ci_job_artifacts_on_expire_at_and_job_id", using: :btree
  add_index "ci_job_artifacts", ["file_store"], name: "index_ci_job_artifacts_on_file_store", using: :btree
  add_index "ci_job_artifacts", ["job_id", "file_type"], name: "index_ci_job_artifacts_on_job_id_and_file_type", unique: true, using: :btree
  add_index "ci_job_artifacts", ["project_id"], name: "index_ci_job_artifacts_on_project_id", using: :btree

  create_table "ci_pipeline_chat_data", id: :bigserial, force: :cascade do |t|
    t.integer "pipeline_id", null: false
    t.integer "chat_name_id", null: false
    t.text "response_url", null: false
  end

  add_index "ci_pipeline_chat_data", ["pipeline_id"], name: "index_ci_pipeline_chat_data_on_pipeline_id", unique: true, using: :btree

  create_table "ci_pipeline_schedule_variables", force: :cascade do |t|
    t.string "key", null: false
    t.text "value"
    t.text "encrypted_value"
    t.string "encrypted_value_salt"
    t.string "encrypted_value_iv"
    t.integer "pipeline_schedule_id", null: false
    t.datetime "created_at"
    t.datetime "updated_at"
  end

  add_index "ci_pipeline_schedule_variables", ["pipeline_schedule_id", "key"], name: "index_ci_pipeline_schedule_variables_on_schedule_id_and_key", unique: true, using: :btree

  create_table "ci_pipeline_schedules", force: :cascade do |t|
    t.string "description"
    t.string "ref"
    t.string "cron"
    t.string "cron_timezone"
    t.datetime "next_run_at"
    t.integer "project_id"
    t.integer "owner_id"
    t.boolean "active", default: true
    t.datetime "created_at"
    t.datetime "updated_at"
  end

  add_index "ci_pipeline_schedules", ["next_run_at", "active"], name: "index_ci_pipeline_schedules_on_next_run_at_and_active", using: :btree
  add_index "ci_pipeline_schedules", ["project_id"], name: "index_ci_pipeline_schedules_on_project_id", using: :btree

  create_table "ci_pipeline_variables", force: :cascade do |t|
    t.string "key", null: false
    t.text "value"
    t.text "encrypted_value"
    t.string "encrypted_value_salt"
    t.string "encrypted_value_iv"
    t.integer "pipeline_id", null: false
  end

  add_index "ci_pipeline_variables", ["pipeline_id", "key"], name: "index_ci_pipeline_variables_on_pipeline_id_and_key", unique: true, using: :btree

  create_table "ci_pipelines", force: :cascade do |t|
    t.string "ref"
    t.string "sha"
    t.string "before_sha"
    t.datetime "created_at"
    t.datetime "updated_at"
    t.boolean "tag", default: false
    t.text "yaml_errors"
    t.datetime "committed_at"
    t.integer "project_id"
    t.string "status"
    t.datetime "started_at"
    t.datetime "finished_at"
    t.integer "duration"
    t.integer "user_id"
    t.integer "lock_version"
    t.integer "auto_canceled_by_id"
    t.integer "pipeline_schedule_id"
    t.integer "source"
    t.integer "config_source"
    t.boolean "protected"
    t.integer "failure_reason"
    t.integer "iid"
  end

  add_index "ci_pipelines", ["auto_canceled_by_id"], name: "index_ci_pipelines_on_auto_canceled_by_id", using: :btree
  add_index "ci_pipelines", ["pipeline_schedule_id"], name: "index_ci_pipelines_on_pipeline_schedule_id", using: :btree
  add_index "ci_pipelines", ["project_id", "iid"], name: "index_ci_pipelines_on_project_id_and_iid", unique: true, where: "(iid IS NOT NULL)", using: :btree
  add_index "ci_pipelines", ["project_id", "ref", "status", "id"], name: "index_ci_pipelines_on_project_id_and_ref_and_status_and_id", using: :btree
  add_index "ci_pipelines", ["project_id", "sha"], name: "index_ci_pipelines_on_project_id_and_sha", using: :btree
  add_index "ci_pipelines", ["project_id"], name: "index_ci_pipelines_on_project_id", using: :btree
  add_index "ci_pipelines", ["status"], name: "index_ci_pipelines_on_status", using: :btree
  add_index "ci_pipelines", ["user_id"], name: "index_ci_pipelines_on_user_id", using: :btree

  create_table "ci_runner_namespaces", force: :cascade do |t|
    t.integer "runner_id"
    t.integer "namespace_id"
  end

  add_index "ci_runner_namespaces", ["namespace_id"], name: "index_ci_runner_namespaces_on_namespace_id", using: :btree
  add_index "ci_runner_namespaces", ["runner_id", "namespace_id"], name: "index_ci_runner_namespaces_on_runner_id_and_namespace_id", unique: true, using: :btree

  create_table "ci_runner_projects", force: :cascade do |t|
    t.integer "runner_id", null: false
    t.datetime "created_at"
    t.datetime "updated_at"
    t.integer "project_id"
  end

  add_index "ci_runner_projects", ["project_id"], name: "index_ci_runner_projects_on_project_id", using: :btree
  add_index "ci_runner_projects", ["runner_id"], name: "index_ci_runner_projects_on_runner_id", using: :btree

  create_table "ci_runners", force: :cascade do |t|
    t.string "token"
    t.datetime "created_at"
    t.datetime "updated_at"
    t.string "description"
    t.datetime "contacted_at"
    t.boolean "active", default: true, null: false
    t.boolean "is_shared", default: false
    t.string "name"
    t.string "version"
    t.string "revision"
    t.string "platform"
    t.string "architecture"
    t.boolean "run_untagged", default: true, null: false
    t.boolean "locked", default: false, null: false
    t.integer "access_level", default: 0, null: false
    t.string "ip_address"
    t.integer "maximum_timeout"
    t.integer "runner_type", limit: 2, null: false
  end

  add_index "ci_runners", ["contacted_at"], name: "index_ci_runners_on_contacted_at", using: :btree
  add_index "ci_runners", ["is_shared"], name: "index_ci_runners_on_is_shared", using: :btree
  add_index "ci_runners", ["locked"], name: "index_ci_runners_on_locked", using: :btree
  add_index "ci_runners", ["runner_type"], name: "index_ci_runners_on_runner_type", using: :btree
  add_index "ci_runners", ["token"], name: "index_ci_runners_on_token", using: :btree

  create_table "ci_sources_pipelines", force: :cascade do |t|
    t.integer "project_id"
    t.integer "pipeline_id"
    t.integer "source_project_id"
    t.integer "source_job_id"
    t.integer "source_pipeline_id"
  end

  add_index "ci_sources_pipelines", ["pipeline_id"], name: "index_ci_sources_pipelines_on_pipeline_id", using: :btree
  add_index "ci_sources_pipelines", ["project_id"], name: "index_ci_sources_pipelines_on_project_id", using: :btree
  add_index "ci_sources_pipelines", ["source_job_id"], name: "index_ci_sources_pipelines_on_source_job_id", using: :btree
  add_index "ci_sources_pipelines", ["source_pipeline_id"], name: "index_ci_sources_pipelines_on_source_pipeline_id", using: :btree
  add_index "ci_sources_pipelines", ["source_project_id"], name: "index_ci_sources_pipelines_on_source_project_id", using: :btree

  create_table "ci_stages", force: :cascade do |t|
    t.integer "project_id"
    t.integer "pipeline_id"
    t.datetime "created_at"
    t.datetime "updated_at"
    t.string "name"
    t.integer "status"
    t.integer "lock_version"
    t.integer "position"
  end

  add_index "ci_stages", ["pipeline_id", "name"], name: "index_ci_stages_on_pipeline_id_and_name", unique: true, using: :btree
  add_index "ci_stages", ["pipeline_id", "position"], name: "index_ci_stages_on_pipeline_id_and_position", using: :btree
  add_index "ci_stages", ["pipeline_id"], name: "index_ci_stages_on_pipeline_id", using: :btree
  add_index "ci_stages", ["project_id"], name: "index_ci_stages_on_project_id", using: :btree

  create_table "ci_trigger_requests", force: :cascade do |t|
    t.integer "trigger_id", null: false
    t.text "variables"
    t.datetime "created_at"
    t.datetime "updated_at"
    t.integer "commit_id"
  end

  add_index "ci_trigger_requests", ["commit_id"], name: "index_ci_trigger_requests_on_commit_id", using: :btree

  create_table "ci_triggers", force: :cascade do |t|
    t.string "token"
    t.datetime "created_at"
    t.datetime "updated_at"
    t.integer "project_id"
    t.integer "owner_id"
    t.string "description"
    t.string "ref"
  end

  add_index "ci_triggers", ["project_id"], name: "index_ci_triggers_on_project_id", using: :btree

  create_table "ci_variables", force: :cascade do |t|
    t.string "key", null: false
    t.text "value"
    t.text "encrypted_value"
    t.string "encrypted_value_salt"
    t.string "encrypted_value_iv"
    t.integer "project_id", null: false
    t.boolean "protected", default: false, null: false
    t.string "environment_scope", default: "*", null: false
  end

  add_index "ci_variables", ["project_id", "key", "environment_scope"], name: "index_ci_variables_on_project_id_and_key_and_environment_scope", unique: true, using: :btree

  create_table "cluster_platforms_kubernetes", force: :cascade do |t|
    t.integer "cluster_id", null: false
    t.datetime "created_at", null: false
    t.datetime "updated_at", null: false
    t.text "api_url"
    t.text "ca_cert"
    t.string "namespace"
    t.string "username"
    t.text "encrypted_password"
    t.string "encrypted_password_iv"
    t.text "encrypted_token"
    t.string "encrypted_token_iv"
  end

  add_index "cluster_platforms_kubernetes", ["cluster_id"], name: "index_cluster_platforms_kubernetes_on_cluster_id", unique: true, using: :btree

  create_table "cluster_projects", force: :cascade do |t|
    t.integer "project_id", null: false
    t.integer "cluster_id", null: false
    t.datetime "created_at", null: false
    t.datetime "updated_at", null: false
  end

  add_index "cluster_projects", ["cluster_id"], name: "index_cluster_projects_on_cluster_id", using: :btree
  add_index "cluster_projects", ["project_id"], name: "index_cluster_projects_on_project_id", using: :btree

  create_table "cluster_providers_gcp", force: :cascade do |t|
    t.integer "cluster_id", null: false
    t.integer "status"
    t.integer "num_nodes", null: false
    t.datetime "created_at", null: false
    t.datetime "updated_at", null: false
    t.text "status_reason"
    t.string "gcp_project_id", null: false
    t.string "zone", null: false
    t.string "machine_type"
    t.string "operation_id"
    t.string "endpoint"
    t.text "encrypted_access_token"
    t.string "encrypted_access_token_iv"
  end

  add_index "cluster_providers_gcp", ["cluster_id"], name: "index_cluster_providers_gcp_on_cluster_id", unique: true, using: :btree

  create_table "clusters", force: :cascade do |t|
    t.integer "user_id"
    t.integer "provider_type"
    t.integer "platform_type"
    t.datetime "created_at", null: false
    t.datetime "updated_at", null: false
    t.boolean "enabled", default: true
    t.string "name", null: false
    t.string "environment_scope", default: "*", null: false
  end

  add_index "clusters", ["enabled"], name: "index_clusters_on_enabled", using: :btree
  add_index "clusters", ["user_id"], name: "index_clusters_on_user_id", using: :btree

  create_table "clusters_applications_helm", force: :cascade do |t|
    t.integer "cluster_id", null: false
    t.datetime "created_at", null: false
    t.datetime "updated_at", null: false
    t.integer "status", null: false
    t.string "version", null: false
    t.text "status_reason"
  end

  create_table "clusters_applications_ingress", force: :cascade do |t|
    t.integer "cluster_id", null: false
    t.datetime "created_at", null: false
    t.datetime "updated_at", null: false
    t.integer "status", null: false
    t.integer "ingress_type", null: false
    t.string "version", null: false
    t.string "cluster_ip"
    t.text "status_reason"
    t.string "external_ip"
  end

  create_table "clusters_applications_jupyter", force: :cascade do |t|
    t.integer "cluster_id", null: false
    t.integer "oauth_application_id"
    t.integer "status", null: false
    t.string "version", null: false
    t.string "hostname"
    t.datetime_with_timezone "created_at", null: false
    t.datetime_with_timezone "updated_at", null: false
    t.text "status_reason"
  end

  create_table "clusters_applications_prometheus", force: :cascade do |t|
    t.integer "cluster_id", null: false
    t.integer "status", null: false
    t.string "version", null: false
    t.text "status_reason"
    t.datetime_with_timezone "created_at", null: false
    t.datetime_with_timezone "updated_at", null: false
  end

  create_table "clusters_applications_runners", force: :cascade do |t|
    t.integer "cluster_id", null: false
    t.integer "runner_id"
    t.integer "status", null: false
    t.datetime_with_timezone "created_at", null: false
    t.datetime_with_timezone "updated_at", null: false
    t.string "version", null: false
    t.text "status_reason"
    t.boolean "privileged", default: true, null: false
  end

  add_index "clusters_applications_runners", ["cluster_id"], name: "index_clusters_applications_runners_on_cluster_id", unique: true, using: :btree
  add_index "clusters_applications_runners", ["runner_id"], name: "index_clusters_applications_runners_on_runner_id", using: :btree

  create_table "container_repositories", force: :cascade do |t|
    t.integer "project_id", null: false
    t.string "name", null: false
    t.datetime "created_at", null: false
    t.datetime "updated_at", null: false
  end

  add_index "container_repositories", ["project_id", "name"], name: "index_container_repositories_on_project_id_and_name", unique: true, using: :btree
  add_index "container_repositories", ["project_id"], name: "index_container_repositories_on_project_id", using: :btree

  create_table "conversational_development_index_metrics", force: :cascade do |t|
    t.float "leader_issues", null: false
    t.float "instance_issues", null: false
    t.float "leader_notes", null: false
    t.float "instance_notes", null: false
    t.float "leader_milestones", null: false
    t.float "instance_milestones", null: false
    t.float "leader_boards", null: false
    t.float "instance_boards", null: false
    t.float "leader_merge_requests", null: false
    t.float "instance_merge_requests", null: false
    t.float "leader_ci_pipelines", null: false
    t.float "instance_ci_pipelines", null: false
    t.float "leader_environments", null: false
    t.float "instance_environments", null: false
    t.float "leader_deployments", null: false
    t.float "instance_deployments", null: false
    t.float "leader_projects_prometheus_active", null: false
    t.float "instance_projects_prometheus_active", null: false
    t.float "leader_service_desk_issues", null: false
    t.float "instance_service_desk_issues", null: false
    t.datetime "created_at", null: false
    t.datetime "updated_at", null: false
    t.float "percentage_boards", default: 0.0, null: false
    t.float "percentage_ci_pipelines", default: 0.0, null: false
    t.float "percentage_deployments", default: 0.0, null: false
    t.float "percentage_environments", default: 0.0, null: false
    t.float "percentage_issues", default: 0.0, null: false
    t.float "percentage_merge_requests", default: 0.0, null: false
    t.float "percentage_milestones", default: 0.0, null: false
    t.float "percentage_notes", default: 0.0, null: false
    t.float "percentage_projects_prometheus_active", default: 0.0, null: false
    t.float "percentage_service_desk_issues", default: 0.0, null: false
  end

  create_table "deploy_keys_projects", force: :cascade do |t|
    t.integer "deploy_key_id", null: false
    t.integer "project_id", null: false
    t.datetime "created_at"
    t.datetime "updated_at"
    t.boolean "can_push", default: false, null: false
  end

  add_index "deploy_keys_projects", ["project_id"], name: "index_deploy_keys_projects_on_project_id", using: :btree

  create_table "deploy_tokens", force: :cascade do |t|
    t.boolean "revoked", default: false
    t.boolean "read_repository", default: false, null: false
    t.boolean "read_registry", default: false, null: false
    t.datetime_with_timezone "expires_at", null: false
    t.datetime_with_timezone "created_at", null: false
    t.string "name", null: false
    t.string "token", null: false
  end

  add_index "deploy_tokens", ["token", "expires_at", "id"], name: "index_deploy_tokens_on_token_and_expires_at_and_id", where: "(revoked IS FALSE)", using: :btree
  add_index "deploy_tokens", ["token"], name: "index_deploy_tokens_on_token", unique: true, using: :btree

  create_table "deployments", force: :cascade do |t|
    t.integer "iid", null: false
    t.integer "project_id", null: false
    t.integer "environment_id", null: false
    t.string "ref", null: false
    t.boolean "tag", null: false
    t.string "sha", null: false
    t.integer "user_id"
    t.integer "deployable_id"
    t.string "deployable_type"
    t.datetime "created_at"
    t.datetime "updated_at"
    t.string "on_stop"
  end

  add_index "deployments", ["created_at"], name: "index_deployments_on_created_at", using: :btree
  add_index "deployments", ["deployable_type", "deployable_id"], name: "index_deployments_on_deployable_type_and_deployable_id", using: :btree
  add_index "deployments", ["environment_id", "id"], name: "index_deployments_on_environment_id_and_id", using: :btree
  add_index "deployments", ["environment_id", "iid", "project_id"], name: "index_deployments_on_environment_id_and_iid_and_project_id", using: :btree
  add_index "deployments", ["project_id", "iid"], name: "index_deployments_on_project_id_and_iid", unique: true, using: :btree

  create_table "emails", force: :cascade do |t|
    t.integer "user_id", null: false
    t.string "email", null: false
    t.datetime "created_at"
    t.datetime "updated_at"
    t.string "confirmation_token"
    t.datetime_with_timezone "confirmed_at"
    t.datetime_with_timezone "confirmation_sent_at"
  end

  add_index "emails", ["confirmation_token"], name: "index_emails_on_confirmation_token", unique: true, using: :btree
  add_index "emails", ["email"], name: "index_emails_on_email", unique: true, using: :btree
  add_index "emails", ["user_id"], name: "index_emails_on_user_id", using: :btree

  create_table "environments", force: :cascade do |t|
    t.integer "project_id", null: false
    t.string "name", null: false
    t.datetime "created_at"
    t.datetime "updated_at"
    t.string "external_url"
    t.string "environment_type"
    t.string "state", default: "available", null: false
    t.string "slug", null: false
  end

  add_index "environments", ["project_id", "name"], name: "index_environments_on_project_id_and_name", unique: true, using: :btree
  add_index "environments", ["project_id", "slug"], name: "index_environments_on_project_id_and_slug", unique: true, using: :btree

  create_table "epic_issues", force: :cascade do |t|
    t.integer "epic_id", null: false
    t.integer "issue_id", null: false
    t.integer "relative_position", default: 1073741823, null: false
  end

  add_index "epic_issues", ["epic_id"], name: "index_epic_issues_on_epic_id", using: :btree
  add_index "epic_issues", ["issue_id"], name: "index_epic_issues_on_issue_id", unique: true, using: :btree

  create_table "epic_metrics", force: :cascade do |t|
    t.integer "epic_id", null: false
    t.datetime "created_at", null: false
    t.datetime "updated_at", null: false
  end

  add_index "epic_metrics", ["epic_id"], name: "index_epic_metrics", using: :btree

  create_table "epics", force: :cascade do |t|
    t.integer "milestone_id"
    t.integer "group_id", null: false
    t.integer "author_id", null: false
    t.integer "assignee_id"
    t.integer "iid", null: false
    t.integer "cached_markdown_version"
    t.integer "updated_by_id"
    t.integer "last_edited_by_id"
    t.integer "lock_version"
    t.date "start_date"
    t.date "end_date"
    t.datetime "last_edited_at"
    t.datetime "created_at", null: false
    t.datetime "updated_at", null: false
    t.string "title", null: false
    t.string "title_html", null: false
    t.text "description"
    t.text "description_html"
  end

  add_index "epics", ["assignee_id"], name: "index_epics_on_assignee_id", using: :btree
  add_index "epics", ["author_id"], name: "index_epics_on_author_id", using: :btree
  add_index "epics", ["end_date"], name: "index_epics_on_end_date", using: :btree
  add_index "epics", ["group_id"], name: "index_epics_on_group_id", using: :btree
  add_index "epics", ["iid"], name: "index_epics_on_iid", using: :btree
  add_index "epics", ["milestone_id"], name: "index_milestone", using: :btree
  add_index "epics", ["start_date"], name: "index_epics_on_start_date", using: :btree

  create_table "events", force: :cascade do |t|
    t.integer "project_id"
    t.integer "author_id", null: false
    t.integer "target_id"
    t.datetime "created_at", null: false
    t.datetime "updated_at", null: false
    t.integer "action", limit: 2, null: false
    t.string "target_type"
  end

  add_index "events", ["action"], name: "index_events_on_action", using: :btree
  add_index "events", ["author_id", "project_id"], name: "index_events_on_author_id_and_project_id", using: :btree
  add_index "events", ["project_id", "id"], name: "index_events_on_project_id_and_id", using: :btree
  add_index "events", ["target_type", "target_id"], name: "index_events_on_target_type_and_target_id", using: :btree

  create_table "feature_gates", force: :cascade do |t|
    t.string "feature_key", null: false
    t.string "key", null: false
    t.string "value"
    t.datetime "created_at", null: false
    t.datetime "updated_at", null: false
  end

  add_index "feature_gates", ["feature_key", "key", "value"], name: "index_feature_gates_on_feature_key_and_key_and_value", unique: true, using: :btree

  create_table "features", force: :cascade do |t|
    t.string "key", null: false
    t.datetime "created_at", null: false
    t.datetime "updated_at", null: false
  end

  add_index "features", ["key"], name: "index_features_on_key", unique: true, using: :btree

  create_table "fork_network_members", force: :cascade do |t|
    t.integer "fork_network_id", null: false
    t.integer "project_id", null: false
    t.integer "forked_from_project_id"
  end

  add_index "fork_network_members", ["fork_network_id"], name: "index_fork_network_members_on_fork_network_id", using: :btree
  add_index "fork_network_members", ["project_id"], name: "index_fork_network_members_on_project_id", unique: true, using: :btree

  create_table "fork_networks", force: :cascade do |t|
    t.integer "root_project_id"
    t.string "deleted_root_project_name"
  end

  add_index "fork_networks", ["root_project_id"], name: "index_fork_networks_on_root_project_id", unique: true, using: :btree

  create_table "forked_project_links", force: :cascade do |t|
    t.integer "forked_to_project_id", null: false
    t.integer "forked_from_project_id", null: false
    t.datetime "created_at"
    t.datetime "updated_at"
  end

  add_index "forked_project_links", ["forked_to_project_id"], name: "index_forked_project_links_on_forked_to_project_id", unique: true, using: :btree

  create_table "gcp_clusters", force: :cascade do |t|
    t.integer "project_id", null: false
    t.integer "user_id"
    t.integer "service_id"
    t.integer "status"
    t.integer "gcp_cluster_size", null: false
    t.datetime "created_at", null: false
    t.datetime "updated_at", null: false
    t.boolean "enabled", default: true
    t.text "status_reason"
    t.string "project_namespace"
    t.string "endpoint"
    t.text "ca_cert"
    t.text "encrypted_kubernetes_token"
    t.string "encrypted_kubernetes_token_iv"
    t.string "username"
    t.text "encrypted_password"
    t.string "encrypted_password_iv"
    t.string "gcp_project_id", null: false
    t.string "gcp_cluster_zone", null: false
    t.string "gcp_cluster_name", null: false
    t.string "gcp_machine_type"
    t.string "gcp_operation_id"
    t.text "encrypted_gcp_token"
    t.string "encrypted_gcp_token_iv"
  end

  add_index "gcp_clusters", ["project_id"], name: "index_gcp_clusters_on_project_id", unique: true, using: :btree

  create_table "geo_event_log", id: :bigserial, force: :cascade do |t|
    t.datetime "created_at", null: false
    t.integer "repository_updated_event_id", limit: 8
    t.integer "repository_deleted_event_id", limit: 8
    t.integer "repository_renamed_event_id", limit: 8
    t.integer "repositories_changed_event_id", limit: 8
    t.integer "repository_created_event_id", limit: 8
    t.integer "hashed_storage_migrated_event_id", limit: 8
    t.integer "lfs_object_deleted_event_id", limit: 8
    t.integer "hashed_storage_attachments_event_id", limit: 8
    t.integer "job_artifact_deleted_event_id", limit: 8
    t.integer "upload_deleted_event_id", limit: 8
  end

  add_index "geo_event_log", ["repositories_changed_event_id"], name: "index_geo_event_log_on_repositories_changed_event_id", using: :btree
  add_index "geo_event_log", ["repository_created_event_id"], name: "index_geo_event_log_on_repository_created_event_id", using: :btree
  add_index "geo_event_log", ["repository_deleted_event_id"], name: "index_geo_event_log_on_repository_deleted_event_id", using: :btree
  add_index "geo_event_log", ["repository_renamed_event_id"], name: "index_geo_event_log_on_repository_renamed_event_id", using: :btree
  add_index "geo_event_log", ["repository_updated_event_id"], name: "index_geo_event_log_on_repository_updated_event_id", using: :btree

  create_table "geo_hashed_storage_attachments_events", id: :bigserial, force: :cascade do |t|
    t.integer "project_id", null: false
    t.text "old_attachments_path", null: false
    t.text "new_attachments_path", null: false
  end

  add_index "geo_hashed_storage_attachments_events", ["project_id"], name: "index_geo_hashed_storage_attachments_events_on_project_id", using: :btree

  create_table "geo_hashed_storage_migrated_events", id: :bigserial, force: :cascade do |t|
    t.integer "project_id", null: false
    t.text "repository_storage_name", null: false
    t.text "old_disk_path", null: false
    t.text "new_disk_path", null: false
    t.text "old_wiki_disk_path", null: false
    t.text "new_wiki_disk_path", null: false
    t.integer "old_storage_version", limit: 2
    t.integer "new_storage_version", limit: 2, null: false
  end

  add_index "geo_hashed_storage_migrated_events", ["project_id"], name: "index_geo_hashed_storage_migrated_events_on_project_id", using: :btree

  create_table "geo_job_artifact_deleted_events", id: :bigserial, force: :cascade do |t|
    t.integer "job_artifact_id", null: false
    t.string "file_path", null: false
  end

  add_index "geo_job_artifact_deleted_events", ["job_artifact_id"], name: "index_geo_job_artifact_deleted_events_on_job_artifact_id", using: :btree

  create_table "geo_lfs_object_deleted_events", id: :bigserial, force: :cascade do |t|
    t.integer "lfs_object_id", null: false
    t.string "oid", null: false
    t.string "file_path", null: false
  end

  add_index "geo_lfs_object_deleted_events", ["lfs_object_id"], name: "index_geo_lfs_object_deleted_events_on_lfs_object_id", using: :btree

  create_table "geo_node_namespace_links", force: :cascade do |t|
    t.integer "geo_node_id", null: false
    t.integer "namespace_id", null: false
    t.datetime "created_at", null: false
    t.datetime "updated_at", null: false
  end

  add_index "geo_node_namespace_links", ["geo_node_id", "namespace_id"], name: "index_geo_node_namespace_links_on_geo_node_id_and_namespace_id", unique: true, using: :btree
  add_index "geo_node_namespace_links", ["geo_node_id"], name: "index_geo_node_namespace_links_on_geo_node_id", using: :btree

  create_table "geo_node_statuses", force: :cascade do |t|
    t.integer "geo_node_id", null: false
    t.integer "db_replication_lag_seconds"
    t.integer "repositories_count"
    t.integer "repositories_synced_count"
    t.integer "repositories_failed_count"
    t.integer "lfs_objects_count"
    t.integer "lfs_objects_synced_count"
    t.integer "lfs_objects_failed_count"
    t.integer "attachments_count"
    t.integer "attachments_synced_count"
    t.integer "attachments_failed_count"
    t.integer "last_event_id"
    t.datetime "last_event_date"
    t.integer "cursor_last_event_id"
    t.datetime "cursor_last_event_date"
    t.datetime "created_at", null: false
    t.datetime "updated_at", null: false
    t.datetime "last_successful_status_check_at"
    t.string "status_message"
    t.integer "replication_slots_count"
    t.integer "replication_slots_used_count"
    t.integer "replication_slots_max_retained_wal_bytes", limit: 8
    t.integer "wikis_count"
    t.integer "wikis_synced_count"
    t.integer "wikis_failed_count"
    t.integer "job_artifacts_count"
    t.integer "job_artifacts_synced_count"
    t.integer "job_artifacts_failed_count"
    t.string "version"
    t.string "revision"
    t.integer "repositories_verified_count"
    t.integer "repositories_verification_failed_count"
    t.integer "wikis_verified_count"
    t.integer "wikis_verification_failed_count"
    t.integer "lfs_objects_synced_missing_on_primary_count"
    t.integer "job_artifacts_synced_missing_on_primary_count"
    t.integer "attachments_synced_missing_on_primary_count"
    t.integer "repositories_checksummed_count"
    t.integer "repositories_checksum_failed_count"
    t.integer "repositories_checksum_mismatch_count"
    t.integer "wikis_checksummed_count"
    t.integer "wikis_checksum_failed_count"
    t.integer "wikis_checksum_mismatch_count"
  end

  add_index "geo_node_statuses", ["geo_node_id"], name: "index_geo_node_statuses_on_geo_node_id", unique: true, using: :btree

  create_table "geo_nodes", force: :cascade do |t|
    t.boolean "primary"
    t.integer "oauth_application_id"
    t.boolean "enabled", default: true, null: false
    t.string "access_key"
    t.string "encrypted_secret_access_key"
    t.string "encrypted_secret_access_key_iv"
    t.string "clone_url_prefix"
    t.integer "files_max_capacity", default: 10, null: false
    t.integer "repos_max_capacity", default: 25, null: false
    t.string "url", null: false
    t.string "selective_sync_type"
    t.text "selective_sync_shards"
    t.integer "verification_max_capacity", default: 100, null: false
  end

  add_index "geo_nodes", ["access_key"], name: "index_geo_nodes_on_access_key", using: :btree
  add_index "geo_nodes", ["primary"], name: "index_geo_nodes_on_primary", using: :btree
  add_index "geo_nodes", ["url"], name: "index_geo_nodes_on_url", unique: true, using: :btree

  create_table "geo_repositories_changed_events", id: :bigserial, force: :cascade do |t|
    t.integer "geo_node_id", null: false
  end

  add_index "geo_repositories_changed_events", ["geo_node_id"], name: "index_geo_repositories_changed_events_on_geo_node_id", using: :btree

  create_table "geo_repository_created_events", id: :bigserial, force: :cascade do |t|
    t.integer "project_id", null: false
    t.text "repository_storage_name", null: false
    t.text "repo_path", null: false
    t.text "wiki_path"
    t.text "project_name", null: false
  end

  add_index "geo_repository_created_events", ["project_id"], name: "index_geo_repository_created_events_on_project_id", using: :btree

  create_table "geo_repository_deleted_events", id: :bigserial, force: :cascade do |t|
    t.integer "project_id", null: false
    t.text "repository_storage_name", null: false
    t.text "deleted_path", null: false
    t.text "deleted_wiki_path"
    t.text "deleted_project_name", null: false
  end

  add_index "geo_repository_deleted_events", ["project_id"], name: "index_geo_repository_deleted_events_on_project_id", using: :btree

  create_table "geo_repository_renamed_events", id: :bigserial, force: :cascade do |t|
    t.integer "project_id", null: false
    t.text "repository_storage_name", null: false
    t.text "old_path_with_namespace", null: false
    t.text "new_path_with_namespace", null: false
    t.text "old_wiki_path_with_namespace", null: false
    t.text "new_wiki_path_with_namespace", null: false
    t.text "old_path", null: false
    t.text "new_path", null: false
  end

  add_index "geo_repository_renamed_events", ["project_id"], name: "index_geo_repository_renamed_events_on_project_id", using: :btree

  create_table "geo_repository_updated_events", id: :bigserial, force: :cascade do |t|
    t.integer "branches_affected", null: false
    t.integer "tags_affected", null: false
    t.integer "project_id", null: false
    t.integer "source", limit: 2, null: false
    t.boolean "new_branch", default: false, null: false
    t.boolean "remove_branch", default: false, null: false
    t.text "ref"
  end

  add_index "geo_repository_updated_events", ["project_id"], name: "index_geo_repository_updated_events_on_project_id", using: :btree
  add_index "geo_repository_updated_events", ["source"], name: "index_geo_repository_updated_events_on_source", using: :btree

  create_table "geo_upload_deleted_events", id: :bigserial, force: :cascade do |t|
    t.integer "upload_id", null: false
    t.string "file_path", null: false
    t.integer "model_id", null: false
    t.string "model_type", null: false
    t.string "uploader", null: false
  end

  add_index "geo_upload_deleted_events", ["upload_id"], name: "index_geo_upload_deleted_events_on_upload_id", using: :btree

  create_table "gpg_key_subkeys", force: :cascade do |t|
    t.integer "gpg_key_id", null: false
    t.binary "keyid"
    t.binary "fingerprint"
  end

  add_index "gpg_key_subkeys", ["fingerprint"], name: "index_gpg_key_subkeys_on_fingerprint", unique: true, using: :btree
  add_index "gpg_key_subkeys", ["gpg_key_id"], name: "index_gpg_key_subkeys_on_gpg_key_id", using: :btree
  add_index "gpg_key_subkeys", ["keyid"], name: "index_gpg_key_subkeys_on_keyid", unique: true, using: :btree

  create_table "gpg_keys", force: :cascade do |t|
    t.datetime "created_at", null: false
    t.datetime "updated_at", null: false
    t.integer "user_id"
    t.binary "primary_keyid"
    t.binary "fingerprint"
    t.text "key"
  end

  add_index "gpg_keys", ["fingerprint"], name: "index_gpg_keys_on_fingerprint", unique: true, using: :btree
  add_index "gpg_keys", ["primary_keyid"], name: "index_gpg_keys_on_primary_keyid", unique: true, using: :btree
  add_index "gpg_keys", ["user_id"], name: "index_gpg_keys_on_user_id", using: :btree

  create_table "gpg_signatures", force: :cascade do |t|
    t.datetime "created_at", null: false
    t.datetime "updated_at", null: false
    t.integer "project_id"
    t.integer "gpg_key_id"
    t.binary "commit_sha"
    t.binary "gpg_key_primary_keyid"
    t.text "gpg_key_user_name"
    t.text "gpg_key_user_email"
    t.integer "verification_status", limit: 2, default: 0, null: false
    t.integer "gpg_key_subkey_id"
  end

  add_index "gpg_signatures", ["commit_sha"], name: "index_gpg_signatures_on_commit_sha", unique: true, using: :btree
  add_index "gpg_signatures", ["gpg_key_id"], name: "index_gpg_signatures_on_gpg_key_id", using: :btree
  add_index "gpg_signatures", ["gpg_key_primary_keyid"], name: "index_gpg_signatures_on_gpg_key_primary_keyid", using: :btree
  add_index "gpg_signatures", ["gpg_key_subkey_id"], name: "index_gpg_signatures_on_gpg_key_subkey_id", using: :btree
  add_index "gpg_signatures", ["project_id"], name: "index_gpg_signatures_on_project_id", using: :btree

  create_table "group_custom_attributes", force: :cascade do |t|
    t.datetime "created_at", null: false
    t.datetime "updated_at", null: false
    t.integer "group_id", null: false
    t.string "key", null: false
    t.string "value", null: false
  end

  add_index "group_custom_attributes", ["group_id", "key"], name: "index_group_custom_attributes_on_group_id_and_key", unique: true, using: :btree
  add_index "group_custom_attributes", ["key", "value"], name: "index_group_custom_attributes_on_key_and_value", using: :btree

  create_table "historical_data", force: :cascade do |t|
    t.date "date", null: false
    t.integer "active_user_count"
    t.datetime "created_at"
    t.datetime "updated_at"
  end

  create_table "identities", force: :cascade do |t|
    t.string "extern_uid"
    t.string "provider"
    t.integer "user_id"
    t.datetime "created_at"
    t.datetime "updated_at"
    t.string "secondary_extern_uid"
    t.integer "saml_provider_id"
  end

  add_index "identities", ["saml_provider_id"], name: "index_identities_on_saml_provider_id", where: "(saml_provider_id IS NOT NULL)", using: :btree
  add_index "identities", ["user_id"], name: "index_identities_on_user_id", using: :btree

  create_table "import_export_uploads", force: :cascade do |t|
    t.datetime_with_timezone "updated_at", null: false
    t.integer "project_id"
    t.text "import_file"
    t.text "export_file"
  end

  add_index "import_export_uploads", ["project_id"], name: "index_import_export_uploads_on_project_id", using: :btree
  add_index "import_export_uploads", ["updated_at"], name: "index_import_export_uploads_on_updated_at", using: :btree

<<<<<<< HEAD
  create_table "index_statuses", force: :cascade do |t|
    t.integer "project_id", null: false
    t.datetime "indexed_at"
    t.text "note"
    t.string "last_commit"
    t.datetime "created_at", null: false
    t.datetime "updated_at", null: false
  end

  add_index "index_statuses", ["project_id"], name: "index_index_statuses_on_project_id", unique: true, using: :btree

=======
>>>>>>> 753a2e78
  create_table "internal_ids", id: :bigserial, force: :cascade do |t|
    t.integer "project_id"
    t.integer "usage", null: false
    t.integer "last_value", null: false
    t.integer "namespace_id"
  end

  add_index "internal_ids", ["usage", "namespace_id"], name: "index_internal_ids_on_usage_and_namespace_id", unique: true, where: "(namespace_id IS NOT NULL)", using: :btree
  add_index "internal_ids", ["usage", "project_id"], name: "index_internal_ids_on_usage_and_project_id", unique: true, where: "(project_id IS NOT NULL)", using: :btree

  create_table "issue_assignees", id: false, force: :cascade do |t|
    t.integer "user_id", null: false
    t.integer "issue_id", null: false
  end

  add_index "issue_assignees", ["issue_id", "user_id"], name: "index_issue_assignees_on_issue_id_and_user_id", unique: true, using: :btree
  add_index "issue_assignees", ["user_id"], name: "index_issue_assignees_on_user_id", using: :btree

  create_table "issue_links", force: :cascade do |t|
    t.integer "source_id", null: false
    t.integer "target_id", null: false
    t.datetime "created_at"
    t.datetime "updated_at"
  end

  add_index "issue_links", ["source_id", "target_id"], name: "index_issue_links_on_source_id_and_target_id", unique: true, using: :btree
  add_index "issue_links", ["source_id"], name: "index_issue_links_on_source_id", using: :btree
  add_index "issue_links", ["target_id"], name: "index_issue_links_on_target_id", using: :btree

  create_table "issue_metrics", force: :cascade do |t|
    t.integer "issue_id", null: false
    t.datetime "first_mentioned_in_commit_at"
    t.datetime "first_associated_with_milestone_at"
    t.datetime "first_added_to_board_at"
    t.datetime "created_at", null: false
    t.datetime "updated_at", null: false
  end

  add_index "issue_metrics", ["issue_id"], name: "index_issue_metrics", using: :btree

  create_table "issues", force: :cascade do |t|
    t.string "title"
    t.integer "author_id"
    t.integer "project_id"
    t.datetime "created_at"
    t.datetime "updated_at"
    t.text "description"
    t.integer "milestone_id"
    t.string "state"
    t.integer "iid"
    t.integer "updated_by_id"
    t.integer "weight"
    t.boolean "confidential", default: false, null: false
    t.date "due_date"
    t.integer "moved_to_id"
    t.integer "lock_version"
    t.text "title_html"
    t.text "description_html"
    t.integer "time_estimate"
    t.integer "relative_position"
    t.string "service_desk_reply_to"
    t.integer "cached_markdown_version"
    t.datetime "last_edited_at"
    t.integer "last_edited_by_id"
    t.boolean "discussion_locked"
    t.datetime_with_timezone "closed_at"
    t.integer "closed_by_id"
  end

  add_index "issues", ["author_id"], name: "index_issues_on_author_id", using: :btree
  add_index "issues", ["confidential"], name: "index_issues_on_confidential", using: :btree
  add_index "issues", ["description"], name: "index_issues_on_description_trigram", using: :gin, opclasses: {"description"=>"gin_trgm_ops"}
  add_index "issues", ["milestone_id"], name: "index_issues_on_milestone_id", using: :btree
  add_index "issues", ["moved_to_id"], name: "index_issues_on_moved_to_id", where: "(moved_to_id IS NOT NULL)", using: :btree
  add_index "issues", ["project_id", "created_at", "id", "state"], name: "index_issues_on_project_id_and_created_at_and_id_and_state", using: :btree
  add_index "issues", ["project_id", "due_date", "id", "state"], name: "idx_issues_on_project_id_and_due_date_and_id_and_state_partial", where: "(due_date IS NOT NULL)", using: :btree
  add_index "issues", ["project_id", "iid"], name: "index_issues_on_project_id_and_iid", unique: true, using: :btree
  add_index "issues", ["project_id", "updated_at", "id", "state"], name: "index_issues_on_project_id_and_updated_at_and_id_and_state", using: :btree
  add_index "issues", ["relative_position"], name: "index_issues_on_relative_position", using: :btree
  add_index "issues", ["state"], name: "index_issues_on_state", using: :btree
  add_index "issues", ["title"], name: "index_issues_on_title_trigram", using: :gin, opclasses: {"title"=>"gin_trgm_ops"}
  add_index "issues", ["updated_at"], name: "index_issues_on_updated_at", using: :btree
  add_index "issues", ["updated_by_id"], name: "index_issues_on_updated_by_id", where: "(updated_by_id IS NOT NULL)", using: :btree

  create_table "keys", force: :cascade do |t|
    t.integer "user_id"
    t.datetime "created_at"
    t.datetime "updated_at"
    t.text "key"
    t.string "title"
    t.string "type"
    t.string "fingerprint"
    t.boolean "public", default: false, null: false
    t.datetime "last_used_at"
  end

  add_index "keys", ["fingerprint"], name: "index_keys_on_fingerprint", unique: true, using: :btree
  add_index "keys", ["user_id"], name: "index_keys_on_user_id", using: :btree

  create_table "label_links", force: :cascade do |t|
    t.integer "label_id"
    t.integer "target_id"
    t.string "target_type"
    t.datetime "created_at"
    t.datetime "updated_at"
  end

  add_index "label_links", ["label_id"], name: "index_label_links_on_label_id", using: :btree
  add_index "label_links", ["target_id", "target_type"], name: "index_label_links_on_target_id_and_target_type", using: :btree

  create_table "label_priorities", force: :cascade do |t|
    t.integer "project_id", null: false
    t.integer "label_id", null: false
    t.integer "priority", null: false
    t.datetime "created_at", null: false
    t.datetime "updated_at", null: false
  end

  add_index "label_priorities", ["priority"], name: "index_label_priorities_on_priority", using: :btree
  add_index "label_priorities", ["project_id", "label_id"], name: "index_label_priorities_on_project_id_and_label_id", unique: true, using: :btree

  create_table "labels", force: :cascade do |t|
    t.string "title"
    t.string "color"
    t.integer "project_id"
    t.datetime "created_at"
    t.datetime "updated_at"
    t.boolean "template", default: false
    t.string "description"
    t.text "description_html"
    t.string "type"
    t.integer "group_id"
    t.integer "cached_markdown_version"
  end

  add_index "labels", ["group_id", "project_id", "title"], name: "index_labels_on_group_id_and_project_id_and_title", unique: true, using: :btree
  add_index "labels", ["project_id"], name: "index_labels_on_project_id", using: :btree
  add_index "labels", ["template"], name: "index_labels_on_template", where: "template", using: :btree
  add_index "labels", ["title"], name: "index_labels_on_title", using: :btree
  add_index "labels", ["type", "project_id"], name: "index_labels_on_type_and_project_id", using: :btree

  create_table "ldap_group_links", force: :cascade do |t|
    t.string "cn"
    t.integer "group_access", null: false
    t.integer "group_id", null: false
    t.datetime "created_at"
    t.datetime "updated_at"
    t.string "provider"
    t.string "filter"
  end

  create_table "lfs_file_locks", force: :cascade do |t|
    t.integer "project_id", null: false
    t.integer "user_id", null: false
    t.datetime "created_at", null: false
    t.string "path", limit: 511
  end

  add_index "lfs_file_locks", ["project_id", "path"], name: "index_lfs_file_locks_on_project_id_and_path", unique: true, using: :btree
  add_index "lfs_file_locks", ["user_id"], name: "index_lfs_file_locks_on_user_id", using: :btree

  create_table "lfs_objects", force: :cascade do |t|
    t.string "oid", null: false
    t.integer "size", limit: 8, null: false
    t.datetime "created_at"
    t.datetime "updated_at"
    t.string "file"
    t.integer "file_store"
  end

  add_index "lfs_objects", ["oid"], name: "index_lfs_objects_on_oid", unique: true, using: :btree

  create_table "lfs_objects_projects", force: :cascade do |t|
    t.integer "lfs_object_id", null: false
    t.integer "project_id", null: false
    t.datetime "created_at"
    t.datetime "updated_at"
  end

  add_index "lfs_objects_projects", ["project_id"], name: "index_lfs_objects_projects_on_project_id", using: :btree

  create_table "licenses", force: :cascade do |t|
    t.text "data", null: false
    t.datetime "created_at"
    t.datetime "updated_at"
  end

  create_table "lists", force: :cascade do |t|
    t.integer "board_id", null: false
    t.integer "label_id"
    t.integer "list_type", default: 1, null: false
    t.integer "position"
    t.datetime "created_at", null: false
    t.datetime "updated_at", null: false
    t.integer "user_id"
  end

  add_index "lists", ["board_id", "label_id"], name: "index_lists_on_board_id_and_label_id", unique: true, using: :btree
  add_index "lists", ["label_id"], name: "index_lists_on_label_id", using: :btree
  add_index "lists", ["user_id"], name: "index_lists_on_user_id", using: :btree

  create_table "members", force: :cascade do |t|
    t.integer "access_level", null: false
    t.integer "source_id", null: false
    t.string "source_type", null: false
    t.integer "user_id"
    t.integer "notification_level", null: false
    t.string "type"
    t.datetime "created_at"
    t.datetime "updated_at"
    t.integer "created_by_id"
    t.string "invite_email"
    t.string "invite_token"
    t.datetime "invite_accepted_at"
    t.datetime "requested_at"
    t.date "expires_at"
    t.boolean "ldap", default: false, null: false
    t.boolean "override", default: false, null: false
  end

  add_index "members", ["access_level"], name: "index_members_on_access_level", using: :btree
  add_index "members", ["invite_token"], name: "index_members_on_invite_token", unique: true, using: :btree
  add_index "members", ["requested_at"], name: "index_members_on_requested_at", using: :btree
  add_index "members", ["source_id", "source_type"], name: "index_members_on_source_id_and_source_type", using: :btree
  add_index "members", ["user_id"], name: "index_members_on_user_id", using: :btree

  create_table "merge_request_diff_commits", id: false, force: :cascade do |t|
    t.datetime "authored_date"
    t.datetime "committed_date"
    t.integer "merge_request_diff_id", null: false
    t.integer "relative_order", null: false
    t.binary "sha", null: false
    t.text "author_name"
    t.text "author_email"
    t.text "committer_name"
    t.text "committer_email"
    t.text "message"
  end

  add_index "merge_request_diff_commits", ["merge_request_diff_id", "relative_order"], name: "index_merge_request_diff_commits_on_mr_diff_id_and_order", unique: true, using: :btree
  add_index "merge_request_diff_commits", ["sha"], name: "index_merge_request_diff_commits_on_sha", using: :btree

  create_table "merge_request_diff_files", id: false, force: :cascade do |t|
    t.integer "merge_request_diff_id", null: false
    t.integer "relative_order", null: false
    t.boolean "new_file", null: false
    t.boolean "renamed_file", null: false
    t.boolean "deleted_file", null: false
    t.boolean "too_large", null: false
    t.string "a_mode", null: false
    t.string "b_mode", null: false
    t.text "new_path", null: false
    t.text "old_path", null: false
    t.text "diff", null: false
    t.boolean "binary"
  end

  add_index "merge_request_diff_files", ["merge_request_diff_id", "relative_order"], name: "index_merge_request_diff_files_on_mr_diff_id_and_order", unique: true, using: :btree

  create_table "merge_request_diffs", force: :cascade do |t|
    t.string "state"
    t.integer "merge_request_id", null: false
    t.datetime "created_at"
    t.datetime "updated_at"
    t.string "base_commit_sha"
    t.string "real_size"
    t.string "head_commit_sha"
    t.string "start_commit_sha"
    t.integer "commits_count"
  end

  add_index "merge_request_diffs", ["merge_request_id", "id"], name: "index_merge_request_diffs_on_merge_request_id_and_id", using: :btree

  create_table "merge_request_metrics", force: :cascade do |t|
    t.integer "merge_request_id", null: false
    t.datetime "latest_build_started_at"
    t.datetime "latest_build_finished_at"
    t.datetime "first_deployed_to_production_at"
    t.datetime "merged_at"
    t.datetime "created_at", null: false
    t.datetime "updated_at", null: false
    t.integer "pipeline_id"
    t.integer "merged_by_id"
    t.integer "latest_closed_by_id"
    t.datetime_with_timezone "latest_closed_at"
  end

  add_index "merge_request_metrics", ["first_deployed_to_production_at"], name: "index_merge_request_metrics_on_first_deployed_to_production_at", using: :btree
  add_index "merge_request_metrics", ["merge_request_id"], name: "index_merge_request_metrics", using: :btree
  add_index "merge_request_metrics", ["pipeline_id"], name: "index_merge_request_metrics_on_pipeline_id", using: :btree

  create_table "merge_requests", force: :cascade do |t|
    t.string "target_branch", null: false
    t.string "source_branch", null: false
    t.integer "source_project_id"
    t.integer "author_id"
    t.integer "assignee_id"
    t.string "title"
    t.datetime "created_at"
    t.datetime "updated_at"
    t.integer "milestone_id"
    t.string "state", default: "opened", null: false
    t.string "merge_status", default: "unchecked", null: false
    t.integer "target_project_id", null: false
    t.integer "iid"
    t.text "description"
    t.integer "updated_by_id"
    t.text "merge_error"
    t.text "merge_params"
    t.boolean "merge_when_pipeline_succeeds", default: false, null: false
    t.integer "merge_user_id"
    t.string "merge_commit_sha"
    t.integer "approvals_before_merge"
    t.string "rebase_commit_sha"
    t.string "in_progress_merge_commit_sha"
    t.integer "lock_version"
    t.text "title_html"
    t.text "description_html"
    t.integer "time_estimate"
    t.integer "cached_markdown_version"
    t.datetime "last_edited_at"
    t.integer "last_edited_by_id"
    t.integer "head_pipeline_id"
    t.string "merge_jid"
    t.boolean "discussion_locked"
    t.integer "latest_merge_request_diff_id"
    t.boolean "squash", default: false, null: false
    t.boolean "allow_maintainer_to_push"
  end

  add_index "merge_requests", ["assignee_id"], name: "index_merge_requests_on_assignee_id", using: :btree
  add_index "merge_requests", ["author_id"], name: "index_merge_requests_on_author_id", using: :btree
  add_index "merge_requests", ["created_at"], name: "index_merge_requests_on_created_at", using: :btree
  add_index "merge_requests", ["description"], name: "index_merge_requests_on_description_trigram", using: :gin, opclasses: {"description"=>"gin_trgm_ops"}
  add_index "merge_requests", ["head_pipeline_id"], name: "index_merge_requests_on_head_pipeline_id", using: :btree
  add_index "merge_requests", ["latest_merge_request_diff_id"], name: "index_merge_requests_on_latest_merge_request_diff_id", using: :btree
  add_index "merge_requests", ["merge_user_id"], name: "index_merge_requests_on_merge_user_id", where: "(merge_user_id IS NOT NULL)", using: :btree
  add_index "merge_requests", ["milestone_id"], name: "index_merge_requests_on_milestone_id", using: :btree
  add_index "merge_requests", ["source_branch"], name: "index_merge_requests_on_source_branch", using: :btree
  add_index "merge_requests", ["source_project_id", "source_branch"], name: "index_merge_requests_on_source_project_and_branch_state_opened", where: "((state)::text = 'opened'::text)", using: :btree
  add_index "merge_requests", ["source_project_id", "source_branch"], name: "index_merge_requests_on_source_project_id_and_source_branch", using: :btree
  add_index "merge_requests", ["target_branch"], name: "index_merge_requests_on_target_branch", using: :btree
  add_index "merge_requests", ["target_project_id", "iid"], name: "index_merge_requests_on_target_project_id_and_iid", unique: true, using: :btree
  add_index "merge_requests", ["target_project_id", "iid"], name: "index_merge_requests_on_target_project_id_and_iid_opened", where: "((state)::text = 'opened'::text)", using: :btree
  add_index "merge_requests", ["target_project_id", "merge_commit_sha", "id"], name: "index_merge_requests_on_tp_id_and_merge_commit_sha_and_id", using: :btree
  add_index "merge_requests", ["title"], name: "index_merge_requests_on_title", using: :btree
  add_index "merge_requests", ["title"], name: "index_merge_requests_on_title_trigram", using: :gin, opclasses: {"title"=>"gin_trgm_ops"}
  add_index "merge_requests", ["updated_by_id"], name: "index_merge_requests_on_updated_by_id", where: "(updated_by_id IS NOT NULL)", using: :btree

  create_table "merge_requests_closing_issues", force: :cascade do |t|
    t.integer "merge_request_id", null: false
    t.integer "issue_id", null: false
    t.datetime "created_at", null: false
    t.datetime "updated_at", null: false
  end

  add_index "merge_requests_closing_issues", ["issue_id"], name: "index_merge_requests_closing_issues_on_issue_id", using: :btree
  add_index "merge_requests_closing_issues", ["merge_request_id"], name: "index_merge_requests_closing_issues_on_merge_request_id", using: :btree

  create_table "milestones", force: :cascade do |t|
    t.string "title", null: false
    t.integer "project_id"
    t.text "description"
    t.date "due_date"
    t.datetime "created_at"
    t.datetime "updated_at"
    t.string "state"
    t.integer "iid"
    t.text "title_html"
    t.text "description_html"
    t.date "start_date"
    t.integer "cached_markdown_version"
    t.integer "group_id"
  end

  add_index "milestones", ["description"], name: "index_milestones_on_description_trigram", using: :gin, opclasses: {"description"=>"gin_trgm_ops"}
  add_index "milestones", ["due_date"], name: "index_milestones_on_due_date", using: :btree
  add_index "milestones", ["group_id"], name: "index_milestones_on_group_id", using: :btree
  add_index "milestones", ["project_id", "iid"], name: "index_milestones_on_project_id_and_iid", unique: true, using: :btree
  add_index "milestones", ["title"], name: "index_milestones_on_title", using: :btree
  add_index "milestones", ["title"], name: "index_milestones_on_title_trigram", using: :gin, opclasses: {"title"=>"gin_trgm_ops"}

  create_table "namespace_statistics", force: :cascade do |t|
    t.integer "namespace_id", null: false
    t.integer "shared_runners_seconds", default: 0, null: false
    t.datetime "shared_runners_seconds_last_reset"
  end

  add_index "namespace_statistics", ["namespace_id"], name: "index_namespace_statistics_on_namespace_id", unique: true, using: :btree

  create_table "namespaces", force: :cascade do |t|
    t.string "name", null: false
    t.string "path", null: false
    t.integer "owner_id"
    t.datetime "created_at"
    t.datetime "updated_at"
    t.string "type"
    t.string "description", default: "", null: false
    t.string "avatar"
    t.boolean "membership_lock", default: false
    t.boolean "share_with_group_lock", default: false
    t.integer "visibility_level", default: 20, null: false
    t.boolean "request_access_enabled", default: false, null: false
    t.string "ldap_sync_status", default: "ready", null: false
    t.string "ldap_sync_error"
    t.datetime "ldap_sync_last_update_at"
    t.datetime "ldap_sync_last_successful_update_at"
    t.datetime "ldap_sync_last_sync_at"
    t.text "description_html"
    t.boolean "lfs_enabled"
    t.integer "parent_id"
    t.integer "shared_runners_minutes_limit"
    t.integer "repository_size_limit", limit: 8
    t.boolean "require_two_factor_authentication", default: false, null: false
    t.integer "two_factor_grace_period", default: 48, null: false
    t.integer "cached_markdown_version"
    t.integer "plan_id"
    t.integer "project_creation_level"
    t.string "runners_token"
  end

  add_index "namespaces", ["created_at"], name: "index_namespaces_on_created_at", using: :btree
  add_index "namespaces", ["ldap_sync_last_successful_update_at"], name: "index_namespaces_on_ldap_sync_last_successful_update_at", using: :btree
  add_index "namespaces", ["ldap_sync_last_update_at"], name: "index_namespaces_on_ldap_sync_last_update_at", using: :btree
  add_index "namespaces", ["name", "parent_id"], name: "index_namespaces_on_name_and_parent_id", unique: true, using: :btree
  add_index "namespaces", ["name"], name: "index_namespaces_on_name_trigram", using: :gin, opclasses: {"name"=>"gin_trgm_ops"}
  add_index "namespaces", ["owner_id"], name: "index_namespaces_on_owner_id", using: :btree
  add_index "namespaces", ["parent_id", "id"], name: "index_namespaces_on_parent_id_and_id", unique: true, using: :btree
  add_index "namespaces", ["path"], name: "index_namespaces_on_path", using: :btree
  add_index "namespaces", ["path"], name: "index_namespaces_on_path_trigram", using: :gin, opclasses: {"path"=>"gin_trgm_ops"}
  add_index "namespaces", ["plan_id"], name: "index_namespaces_on_plan_id", using: :btree
  add_index "namespaces", ["require_two_factor_authentication"], name: "index_namespaces_on_require_two_factor_authentication", using: :btree
  add_index "namespaces", ["runners_token"], name: "index_namespaces_on_runners_token", unique: true, using: :btree
  add_index "namespaces", ["type"], name: "index_namespaces_on_type", using: :btree

  create_table "note_diff_files", force: :cascade do |t|
    t.integer "diff_note_id", null: false
    t.text "diff", null: false
    t.boolean "new_file", null: false
    t.boolean "renamed_file", null: false
    t.boolean "deleted_file", null: false
    t.string "a_mode", null: false
    t.string "b_mode", null: false
    t.text "new_path", null: false
    t.text "old_path", null: false
  end

  add_index "note_diff_files", ["diff_note_id"], name: "index_note_diff_files_on_diff_note_id", unique: true, using: :btree

  create_table "notes", force: :cascade do |t|
    t.text "note"
    t.string "noteable_type"
    t.integer "author_id"
    t.datetime "created_at"
    t.datetime "updated_at"
    t.integer "project_id"
    t.string "attachment"
    t.string "line_code"
    t.string "commit_id"
    t.integer "noteable_id"
    t.boolean "system", default: false, null: false
    t.text "st_diff"
    t.integer "updated_by_id"
    t.string "type"
    t.text "position"
    t.text "original_position"
    t.datetime "resolved_at"
    t.integer "resolved_by_id"
    t.string "discussion_id"
    t.text "note_html"
    t.integer "cached_markdown_version"
    t.text "change_position"
    t.boolean "resolved_by_push"
  end

  add_index "notes", ["author_id"], name: "index_notes_on_author_id", using: :btree
  add_index "notes", ["commit_id"], name: "index_notes_on_commit_id", using: :btree
  add_index "notes", ["created_at"], name: "index_notes_on_created_at", using: :btree
  add_index "notes", ["discussion_id"], name: "index_notes_on_discussion_id", using: :btree
  add_index "notes", ["line_code"], name: "index_notes_on_line_code", using: :btree
  add_index "notes", ["note"], name: "index_notes_on_note_trigram", using: :gin, opclasses: {"note"=>"gin_trgm_ops"}
  add_index "notes", ["noteable_id", "noteable_type"], name: "index_notes_on_noteable_id_and_noteable_type", using: :btree
  add_index "notes", ["noteable_type"], name: "index_notes_on_noteable_type", using: :btree
  add_index "notes", ["project_id", "noteable_type"], name: "index_notes_on_project_id_and_noteable_type", using: :btree
  add_index "notes", ["updated_at"], name: "index_notes_on_updated_at", using: :btree

  create_table "notification_settings", force: :cascade do |t|
    t.integer "user_id", null: false
    t.integer "source_id"
    t.string "source_type"
    t.integer "level", default: 0, null: false
    t.datetime "created_at", null: false
    t.datetime "updated_at", null: false
    t.boolean "new_note"
    t.boolean "new_issue"
    t.boolean "reopen_issue"
    t.boolean "close_issue"
    t.boolean "reassign_issue"
    t.boolean "new_merge_request"
    t.boolean "reopen_merge_request"
    t.boolean "close_merge_request"
    t.boolean "reassign_merge_request"
    t.boolean "merge_merge_request"
    t.boolean "failed_pipeline"
    t.boolean "success_pipeline"
    t.boolean "push_to_merge_request"
    t.boolean "issue_due"
  end

  add_index "notification_settings", ["source_id", "source_type"], name: "index_notification_settings_on_source_id_and_source_type", using: :btree
  add_index "notification_settings", ["user_id", "source_id", "source_type"], name: "index_notifications_on_user_id_and_source_id_and_source_type", unique: true, using: :btree
  add_index "notification_settings", ["user_id"], name: "index_notification_settings_on_user_id", using: :btree

  create_table "oauth_access_grants", force: :cascade do |t|
    t.integer "resource_owner_id", null: false
    t.integer "application_id", null: false
    t.string "token", null: false
    t.integer "expires_in", null: false
    t.text "redirect_uri", null: false
    t.datetime "created_at", null: false
    t.datetime "revoked_at"
    t.string "scopes"
  end

  add_index "oauth_access_grants", ["token"], name: "index_oauth_access_grants_on_token", unique: true, using: :btree

  create_table "oauth_access_tokens", force: :cascade do |t|
    t.integer "resource_owner_id"
    t.integer "application_id"
    t.string "token", null: false
    t.string "refresh_token"
    t.integer "expires_in"
    t.datetime "revoked_at"
    t.datetime "created_at", null: false
    t.string "scopes"
  end

  add_index "oauth_access_tokens", ["refresh_token"], name: "index_oauth_access_tokens_on_refresh_token", unique: true, using: :btree
  add_index "oauth_access_tokens", ["resource_owner_id"], name: "index_oauth_access_tokens_on_resource_owner_id", using: :btree
  add_index "oauth_access_tokens", ["token"], name: "index_oauth_access_tokens_on_token", unique: true, using: :btree

  create_table "oauth_applications", force: :cascade do |t|
    t.string "name", null: false
    t.string "uid", null: false
    t.string "secret", null: false
    t.text "redirect_uri", null: false
    t.string "scopes", default: "", null: false
    t.datetime "created_at"
    t.datetime "updated_at"
    t.integer "owner_id"
    t.string "owner_type"
    t.boolean "trusted", default: false, null: false
  end

  add_index "oauth_applications", ["owner_id", "owner_type"], name: "index_oauth_applications_on_owner_id_and_owner_type", using: :btree
  add_index "oauth_applications", ["uid"], name: "index_oauth_applications_on_uid", unique: true, using: :btree

  create_table "oauth_openid_requests", force: :cascade do |t|
    t.integer "access_grant_id", null: false
    t.string "nonce", null: false
  end

  create_table "pages_domains", force: :cascade do |t|
    t.integer "project_id"
    t.text "certificate"
    t.text "encrypted_key"
    t.string "encrypted_key_iv"
    t.string "encrypted_key_salt"
    t.string "domain"
    t.datetime_with_timezone "verified_at"
    t.string "verification_code", null: false
    t.datetime_with_timezone "enabled_until"
  end

  add_index "pages_domains", ["domain"], name: "index_pages_domains_on_domain", unique: true, using: :btree
  add_index "pages_domains", ["project_id", "enabled_until"], name: "index_pages_domains_on_project_id_and_enabled_until", using: :btree
  add_index "pages_domains", ["project_id"], name: "index_pages_domains_on_project_id", using: :btree
  add_index "pages_domains", ["verified_at", "enabled_until"], name: "index_pages_domains_on_verified_at_and_enabled_until", using: :btree
  add_index "pages_domains", ["verified_at"], name: "index_pages_domains_on_verified_at", using: :btree

  create_table "path_locks", force: :cascade do |t|
    t.string "path", null: false
    t.integer "project_id"
    t.integer "user_id"
    t.datetime "created_at", null: false
    t.datetime "updated_at", null: false
  end

  add_index "path_locks", ["path"], name: "index_path_locks_on_path", using: :btree
  add_index "path_locks", ["project_id"], name: "index_path_locks_on_project_id", using: :btree
  add_index "path_locks", ["user_id"], name: "index_path_locks_on_user_id", using: :btree

  create_table "personal_access_tokens", force: :cascade do |t|
    t.integer "user_id", null: false
    t.string "token", null: false
    t.string "name", null: false
    t.boolean "revoked", default: false
    t.date "expires_at"
    t.datetime "created_at", null: false
    t.datetime "updated_at", null: false
    t.string "scopes", default: "--- []\n", null: false
    t.boolean "impersonation", default: false, null: false
  end

  add_index "personal_access_tokens", ["token"], name: "index_personal_access_tokens_on_token", unique: true, using: :btree
  add_index "personal_access_tokens", ["user_id"], name: "index_personal_access_tokens_on_user_id", using: :btree

  create_table "plans", force: :cascade do |t|
    t.datetime "created_at", null: false
    t.datetime "updated_at", null: false
    t.string "name"
    t.string "title"
    t.integer "active_pipelines_limit"
    t.integer "pipeline_size_limit"
  end

  add_index "plans", ["name"], name: "index_plans_on_name", using: :btree

  create_table "project_authorizations", id: false, force: :cascade do |t|
    t.integer "user_id", null: false
    t.integer "project_id", null: false
    t.integer "access_level", null: false
  end

  add_index "project_authorizations", ["project_id"], name: "index_project_authorizations_on_project_id", using: :btree
  add_index "project_authorizations", ["user_id", "project_id", "access_level"], name: "index_project_authorizations_on_user_id_project_id_access_level", unique: true, using: :btree

  create_table "project_auto_devops", force: :cascade do |t|
    t.integer "project_id", null: false
    t.datetime "created_at", null: false
    t.datetime "updated_at", null: false
    t.boolean "enabled"
    t.string "domain"
    t.integer "deploy_strategy", default: 0, null: false
  end

  add_index "project_auto_devops", ["project_id"], name: "index_project_auto_devops_on_project_id", unique: true, using: :btree

  create_table "project_ci_cd_settings", force: :cascade do |t|
    t.integer "project_id", null: false
    t.boolean "group_runners_enabled", default: true, null: false
  end

  add_index "project_ci_cd_settings", ["project_id"], name: "index_project_ci_cd_settings_on_project_id", unique: true, using: :btree

  create_table "project_custom_attributes", force: :cascade do |t|
    t.datetime "created_at", null: false
    t.datetime "updated_at", null: false
    t.integer "project_id", null: false
    t.string "key", null: false
    t.string "value", null: false
  end

  add_index "project_custom_attributes", ["key", "value"], name: "index_project_custom_attributes_on_key_and_value", using: :btree
  add_index "project_custom_attributes", ["project_id", "key"], name: "index_project_custom_attributes_on_project_id_and_key", unique: true, using: :btree

  create_table "project_deploy_tokens", force: :cascade do |t|
    t.integer "project_id", null: false
    t.integer "deploy_token_id", null: false
    t.datetime_with_timezone "created_at", null: false
  end

  add_index "project_deploy_tokens", ["project_id", "deploy_token_id"], name: "index_project_deploy_tokens_on_project_id_and_deploy_token_id", unique: true, using: :btree

  create_table "project_features", force: :cascade do |t|
    t.integer "project_id", null: false
    t.integer "merge_requests_access_level"
    t.integer "issues_access_level"
    t.integer "wiki_access_level"
    t.integer "snippets_access_level"
    t.integer "builds_access_level"
    t.datetime "created_at"
    t.datetime "updated_at"
    t.integer "repository_access_level", default: 20, null: false
  end

  add_index "project_features", ["project_id"], name: "index_project_features_on_project_id", unique: true, using: :btree

  create_table "project_group_links", force: :cascade do |t|
    t.integer "project_id", null: false
    t.integer "group_id", null: false
    t.datetime "created_at"
    t.datetime "updated_at"
    t.integer "group_access", default: 30, null: false
    t.date "expires_at"
  end

  add_index "project_group_links", ["group_id"], name: "index_project_group_links_on_group_id", using: :btree
  add_index "project_group_links", ["project_id"], name: "index_project_group_links_on_project_id", using: :btree

  create_table "project_import_data", force: :cascade do |t|
    t.integer "project_id"
    t.text "data"
    t.text "encrypted_credentials"
    t.string "encrypted_credentials_iv"
    t.string "encrypted_credentials_salt"
  end

  add_index "project_import_data", ["project_id"], name: "index_project_import_data_on_project_id", using: :btree

  create_table "project_mirror_data", force: :cascade do |t|
    t.integer "project_id", null: false
    t.integer "retry_count", default: 0, null: false
    t.datetime "last_update_started_at"
    t.datetime "last_update_scheduled_at"
    t.datetime "next_execution_timestamp"
    t.string "status"
    t.string "jid"
    t.datetime_with_timezone "last_update_at"
    t.datetime_with_timezone "last_successful_update_at"
    t.text "last_error"
  end

  add_index "project_mirror_data", ["jid"], name: "index_project_mirror_data_on_jid", using: :btree
  add_index "project_mirror_data", ["last_successful_update_at"], name: "index_project_mirror_data_on_last_successful_update_at", using: :btree
  add_index "project_mirror_data", ["next_execution_timestamp", "retry_count"], name: "index_mirror_data_on_next_execution_and_retry_count", using: :btree
  add_index "project_mirror_data", ["project_id"], name: "index_project_mirror_data_on_project_id", unique: true, using: :btree
  add_index "project_mirror_data", ["status"], name: "index_project_mirror_data_on_status", using: :btree

  create_table "project_repository_states", force: :cascade do |t|
    t.integer "project_id", null: false
    t.binary "repository_verification_checksum"
    t.binary "wiki_verification_checksum"
    t.string "last_repository_verification_failure"
    t.string "last_wiki_verification_failure"
    t.datetime_with_timezone "repository_retry_at"
    t.datetime_with_timezone "wiki_retry_at"
    t.integer "repository_retry_count"
    t.integer "wiki_retry_count"
  end

  add_index "project_repository_states", ["last_repository_verification_failure"], name: "idx_repository_states_on_repository_failure_partial", where: "(last_repository_verification_failure IS NOT NULL)", using: :btree
  add_index "project_repository_states", ["last_wiki_verification_failure"], name: "idx_repository_states_on_wiki_failure_partial", where: "(last_wiki_verification_failure IS NOT NULL)", using: :btree
  add_index "project_repository_states", ["project_id"], name: "idx_repository_states_outdated_checksums", where: "(((repository_verification_checksum IS NULL) AND (last_repository_verification_failure IS NULL)) OR ((wiki_verification_checksum IS NULL) AND (last_wiki_verification_failure IS NULL)))", using: :btree
  add_index "project_repository_states", ["project_id"], name: "index_project_repository_states_on_project_id", unique: true, using: :btree

  create_table "project_statistics", force: :cascade do |t|
    t.integer "project_id", null: false
    t.integer "namespace_id", null: false
    t.integer "commit_count", limit: 8, default: 0, null: false
    t.integer "storage_size", limit: 8, default: 0, null: false
    t.integer "repository_size", limit: 8, default: 0, null: false
    t.integer "lfs_objects_size", limit: 8, default: 0, null: false
    t.integer "build_artifacts_size", limit: 8, default: 0, null: false
    t.integer "shared_runners_seconds", limit: 8, default: 0, null: false
    t.datetime "shared_runners_seconds_last_reset"
  end

  add_index "project_statistics", ["namespace_id"], name: "index_project_statistics_on_namespace_id", using: :btree
  add_index "project_statistics", ["project_id"], name: "index_project_statistics_on_project_id", unique: true, using: :btree

  create_table "projects", force: :cascade do |t|
    t.string "name"
    t.string "path"
    t.text "description"
    t.datetime "created_at"
    t.datetime "updated_at"
    t.integer "creator_id"
    t.integer "namespace_id", null: false
    t.datetime "last_activity_at"
    t.string "import_url"
    t.integer "visibility_level", default: 0, null: false
    t.boolean "archived", default: false, null: false
    t.string "avatar"
    t.string "import_status"
    t.text "merge_requests_template"
    t.integer "star_count", default: 0, null: false
    t.boolean "merge_requests_rebase_enabled", default: false
    t.string "import_type"
    t.string "import_source"
    t.integer "approvals_before_merge", default: 0, null: false
    t.boolean "reset_approvals_on_push", default: true
    t.boolean "merge_requests_ff_only_enabled", default: false
    t.text "issues_template"
    t.boolean "mirror", default: false, null: false
    t.datetime "mirror_last_update_at"
    t.datetime "mirror_last_successful_update_at"
    t.integer "mirror_user_id"
    t.text "import_error"
    t.integer "ci_id"
    t.boolean "shared_runners_enabled", default: true, null: false
    t.string "runners_token"
    t.string "build_coverage_regex"
    t.boolean "build_allow_git_fetch", default: true, null: false
    t.integer "build_timeout", default: 3600, null: false
    t.boolean "mirror_trigger_builds", default: false, null: false
    t.boolean "pending_delete", default: false
    t.boolean "public_builds", default: true, null: false
    t.boolean "last_repository_check_failed"
    t.datetime "last_repository_check_at"
    t.boolean "container_registry_enabled"
    t.boolean "only_allow_merge_if_pipeline_succeeds", default: false, null: false
    t.boolean "has_external_issue_tracker"
    t.string "repository_storage", default: "default", null: false
    t.boolean "repository_read_only"
    t.boolean "request_access_enabled", default: false, null: false
    t.boolean "has_external_wiki"
    t.string "ci_config_path"
    t.boolean "lfs_enabled"
    t.text "description_html"
    t.boolean "only_allow_merge_if_all_discussions_are_resolved"
    t.integer "repository_size_limit", limit: 8
    t.boolean "printing_merge_request_link_enabled", default: true, null: false
    t.integer "auto_cancel_pending_pipelines", default: 1, null: false
    t.boolean "service_desk_enabled", default: true
    t.string "import_jid"
    t.integer "cached_markdown_version"
    t.text "delete_error"
    t.datetime "last_repository_updated_at"
    t.boolean "disable_overriding_approvers_per_merge_request"
    t.integer "storage_version", limit: 2
    t.boolean "resolve_outdated_diff_discussions"
    t.boolean "remote_mirror_available_overridden"
    t.boolean "only_mirror_protected_branches"
    t.boolean "pull_mirror_available_overridden"
    t.integer "jobs_cache_index"
    t.boolean "mirror_overwrites_diverged_branches"
    t.string "external_authorization_classification_label"
    t.string "external_webhook_token"
    t.boolean "pages_https_only", default: true
  end

  add_index "projects", ["ci_id"], name: "index_projects_on_ci_id", using: :btree
  add_index "projects", ["created_at"], name: "index_projects_on_created_at", using: :btree
  add_index "projects", ["creator_id"], name: "index_projects_on_creator_id", using: :btree
  add_index "projects", ["description"], name: "index_projects_on_description_trigram", using: :gin, opclasses: {"description"=>"gin_trgm_ops"}
  add_index "projects", ["id", "repository_storage", "last_repository_updated_at"], name: "idx_projects_on_repository_storage_last_repository_updated_at", using: :btree
  add_index "projects", ["id"], name: "index_projects_on_id_partial_for_visibility", unique: true, where: "(visibility_level = ANY (ARRAY[10, 20]))", using: :btree
  add_index "projects", ["id"], name: "index_projects_on_mirror_and_mirror_trigger_builds_both_true", where: "((mirror IS TRUE) AND (mirror_trigger_builds IS TRUE))", using: :btree
  add_index "projects", ["last_activity_at"], name: "index_projects_on_last_activity_at", using: :btree
  add_index "projects", ["last_repository_check_at"], name: "index_projects_on_last_repository_check_at", where: "(last_repository_check_at IS NOT NULL)", using: :btree
  add_index "projects", ["last_repository_check_failed"], name: "index_projects_on_last_repository_check_failed", using: :btree
  add_index "projects", ["last_repository_updated_at"], name: "index_projects_on_last_repository_updated_at", using: :btree
  add_index "projects", ["mirror_last_successful_update_at"], name: "index_projects_on_mirror_last_successful_update_at", using: :btree
  add_index "projects", ["name"], name: "index_projects_on_name_trigram", using: :gin, opclasses: {"name"=>"gin_trgm_ops"}
  add_index "projects", ["namespace_id"], name: "index_projects_on_namespace_id", using: :btree
  add_index "projects", ["path"], name: "index_projects_on_path", using: :btree
  add_index "projects", ["path"], name: "index_projects_on_path_trigram", using: :gin, opclasses: {"path"=>"gin_trgm_ops"}
  add_index "projects", ["pending_delete"], name: "index_projects_on_pending_delete", using: :btree
  add_index "projects", ["repository_storage"], name: "index_projects_on_repository_storage", using: :btree
  add_index "projects", ["runners_token"], name: "index_projects_on_runners_token", using: :btree
  add_index "projects", ["star_count"], name: "index_projects_on_star_count", using: :btree
  add_index "projects", ["visibility_level"], name: "index_projects_on_visibility_level", using: :btree

  create_table "prometheus_metrics", force: :cascade do |t|
    t.integer "project_id"
    t.string "title", null: false
    t.string "query", null: false
    t.string "y_label"
    t.string "unit"
    t.string "legend"
    t.integer "group", null: false
    t.datetime "created_at", null: false
    t.datetime "updated_at", null: false
  end

  add_index "prometheus_metrics", ["group"], name: "index_prometheus_metrics_on_group", using: :btree
  add_index "prometheus_metrics", ["project_id"], name: "index_prometheus_metrics_on_project_id", using: :btree

  create_table "protected_branch_merge_access_levels", force: :cascade do |t|
    t.integer "protected_branch_id", null: false
    t.integer "access_level", default: 40
    t.datetime "created_at", null: false
    t.datetime "updated_at", null: false
    t.integer "user_id"
    t.integer "group_id"
  end

  add_index "protected_branch_merge_access_levels", ["protected_branch_id"], name: "index_protected_branch_merge_access", using: :btree
  add_index "protected_branch_merge_access_levels", ["user_id"], name: "index_protected_branch_merge_access_levels_on_user_id", using: :btree

  create_table "protected_branch_push_access_levels", force: :cascade do |t|
    t.integer "protected_branch_id", null: false
    t.integer "access_level", default: 40
    t.datetime "created_at", null: false
    t.datetime "updated_at", null: false
    t.integer "user_id"
    t.integer "group_id"
  end

  add_index "protected_branch_push_access_levels", ["protected_branch_id"], name: "index_protected_branch_push_access", using: :btree
  add_index "protected_branch_push_access_levels", ["user_id"], name: "index_protected_branch_push_access_levels_on_user_id", using: :btree

  create_table "protected_branch_unprotect_access_levels", force: :cascade do |t|
    t.integer "protected_branch_id", null: false
    t.integer "access_level", default: 40
    t.integer "user_id"
    t.integer "group_id"
  end

  add_index "protected_branch_unprotect_access_levels", ["group_id"], name: "index_protected_branch_unprotect_access_levels_on_group_id", using: :btree
  add_index "protected_branch_unprotect_access_levels", ["protected_branch_id"], name: "index_protected_branch_unprotect_access", using: :btree
  add_index "protected_branch_unprotect_access_levels", ["user_id"], name: "index_protected_branch_unprotect_access_levels_on_user_id", using: :btree

  create_table "protected_branches", force: :cascade do |t|
    t.integer "project_id", null: false
    t.string "name", null: false
    t.datetime "created_at"
    t.datetime "updated_at"
  end

  add_index "protected_branches", ["project_id"], name: "index_protected_branches_on_project_id", using: :btree

  create_table "protected_tag_create_access_levels", force: :cascade do |t|
    t.integer "protected_tag_id", null: false
    t.integer "access_level", default: 40
    t.integer "user_id"
    t.integer "group_id"
    t.datetime "created_at", null: false
    t.datetime "updated_at", null: false
  end

  add_index "protected_tag_create_access_levels", ["protected_tag_id"], name: "index_protected_tag_create_access", using: :btree
  add_index "protected_tag_create_access_levels", ["user_id"], name: "index_protected_tag_create_access_levels_on_user_id", using: :btree

  create_table "protected_tags", force: :cascade do |t|
    t.integer "project_id", null: false
    t.string "name", null: false
    t.datetime "created_at", null: false
    t.datetime "updated_at", null: false
  end

  add_index "protected_tags", ["project_id"], name: "index_protected_tags_on_project_id", using: :btree

  create_table "push_event_payloads", id: false, force: :cascade do |t|
    t.integer "commit_count", limit: 8, null: false
    t.integer "event_id", null: false
    t.integer "action", limit: 2, null: false
    t.integer "ref_type", limit: 2, null: false
    t.binary "commit_from"
    t.binary "commit_to"
    t.text "ref"
    t.string "commit_title", limit: 70
  end

  add_index "push_event_payloads", ["event_id"], name: "index_push_event_payloads_on_event_id", unique: true, using: :btree

  create_table "push_rules", force: :cascade do |t|
    t.string "force_push_regex"
    t.string "delete_branch_regex"
    t.string "commit_message_regex"
    t.boolean "deny_delete_tag"
    t.integer "project_id"
    t.datetime "created_at"
    t.datetime "updated_at"
    t.string "author_email_regex"
    t.boolean "member_check", default: false, null: false
    t.string "file_name_regex"
    t.boolean "is_sample", default: false
    t.integer "max_file_size", default: 0, null: false
    t.boolean "prevent_secrets", default: false, null: false
    t.string "branch_name_regex"
    t.boolean "reject_unsigned_commits"
    t.boolean "commit_committer_check"
    t.boolean "regexp_uses_re2", default: true
    t.string "commit_message_negative_regex"
  end

  add_index "push_rules", ["is_sample"], name: "index_push_rules_on_is_sample", where: "is_sample", using: :btree
  add_index "push_rules", ["project_id"], name: "index_push_rules_on_project_id", using: :btree

  create_table "redirect_routes", force: :cascade do |t|
    t.integer "source_id", null: false
    t.string "source_type", null: false
    t.string "path", null: false
    t.datetime "created_at", null: false
    t.datetime "updated_at", null: false
  end

  add_index "redirect_routes", ["path"], name: "index_redirect_routes_on_path", unique: true, using: :btree
  add_index "redirect_routes", ["source_type", "source_id"], name: "index_redirect_routes_on_source_type_and_source_id", using: :btree

  create_table "releases", force: :cascade do |t|
    t.string "tag"
    t.text "description"
    t.integer "project_id"
    t.datetime "created_at"
    t.datetime "updated_at"
    t.text "description_html"
    t.integer "cached_markdown_version"
  end

  add_index "releases", ["project_id", "tag"], name: "index_releases_on_project_id_and_tag", using: :btree
  add_index "releases", ["project_id"], name: "index_releases_on_project_id", using: :btree

  create_table "remote_mirrors", force: :cascade do |t|
    t.integer "project_id"
    t.string "url"
    t.boolean "enabled", default: false
    t.string "update_status"
    t.datetime "last_update_at"
    t.datetime "last_successful_update_at"
    t.string "last_error"
    t.text "encrypted_credentials"
    t.string "encrypted_credentials_iv"
    t.string "encrypted_credentials_salt"
    t.datetime "created_at", null: false
    t.datetime "updated_at", null: false
    t.datetime "last_update_started_at"
    t.boolean "only_protected_branches", default: false, null: false
    t.string "remote_name"
  end

  add_index "remote_mirrors", ["last_successful_update_at"], name: "index_remote_mirrors_on_last_successful_update_at", using: :btree
  add_index "remote_mirrors", ["project_id"], name: "index_remote_mirrors_on_project_id", using: :btree

  create_table "routes", force: :cascade do |t|
    t.integer "source_id", null: false
    t.string "source_type", null: false
    t.string "path", null: false
    t.datetime "created_at"
    t.datetime "updated_at"
    t.string "name"
  end

  add_index "routes", ["path"], name: "index_routes_on_path", unique: true, using: :btree
  add_index "routes", ["path"], name: "index_routes_on_path_text_pattern_ops", using: :btree, opclasses: {"path"=>"varchar_pattern_ops"}
  add_index "routes", ["source_type", "source_id"], name: "index_routes_on_source_type_and_source_id", unique: true, using: :btree

  create_table "saml_providers", force: :cascade do |t|
    t.integer "group_id", null: false
    t.boolean "enabled", null: false
    t.string "certificate_fingerprint", null: false
    t.string "sso_url", null: false
  end

  add_index "saml_providers", ["group_id"], name: "index_saml_providers_on_group_id", using: :btree

  create_table "sent_notifications", force: :cascade do |t|
    t.integer "project_id"
    t.integer "noteable_id"
    t.string "noteable_type"
    t.integer "recipient_id"
    t.string "commit_id"
    t.string "reply_key", null: false
    t.string "line_code"
    t.string "note_type"
    t.text "position"
    t.string "in_reply_to_discussion_id"
  end

  add_index "sent_notifications", ["reply_key"], name: "index_sent_notifications_on_reply_key", unique: true, using: :btree

  create_table "services", force: :cascade do |t|
    t.string "type"
    t.string "title"
    t.integer "project_id"
    t.datetime "created_at"
    t.datetime "updated_at"
    t.boolean "active", default: false, null: false
    t.text "properties"
    t.boolean "template", default: false
    t.boolean "push_events", default: true
    t.boolean "issues_events", default: true
    t.boolean "merge_requests_events", default: true
    t.boolean "tag_push_events", default: true
    t.boolean "note_events", default: true, null: false
    t.string "category", default: "common", null: false
    t.boolean "default", default: false
    t.boolean "wiki_page_events", default: true
    t.boolean "pipeline_events", default: false, null: false
    t.boolean "confidential_issues_events", default: true, null: false
    t.boolean "commit_events", default: true, null: false
    t.boolean "job_events", default: false, null: false
    t.boolean "confidential_note_events", default: true
  end

  add_index "services", ["project_id"], name: "index_services_on_project_id", using: :btree
  add_index "services", ["template"], name: "index_services_on_template", using: :btree

  create_table "slack_integrations", force: :cascade do |t|
    t.integer "service_id", null: false
    t.string "team_id", null: false
    t.string "team_name", null: false
    t.string "alias", null: false
    t.string "user_id", null: false
    t.datetime "created_at", null: false
    t.datetime "updated_at", null: false
  end

  add_index "slack_integrations", ["service_id"], name: "index_slack_integrations_on_service_id", using: :btree
  add_index "slack_integrations", ["team_id", "alias"], name: "index_slack_integrations_on_team_id_and_alias", unique: true, using: :btree

  create_table "snippets", force: :cascade do |t|
    t.string "title"
    t.text "content"
    t.integer "author_id", null: false
    t.integer "project_id"
    t.datetime "created_at"
    t.datetime "updated_at"
    t.string "file_name"
    t.string "type"
    t.integer "visibility_level", default: 0, null: false
    t.text "title_html"
    t.text "content_html"
    t.integer "cached_markdown_version"
    t.text "description"
    t.text "description_html"
  end

  add_index "snippets", ["author_id"], name: "index_snippets_on_author_id", using: :btree
  add_index "snippets", ["file_name"], name: "index_snippets_on_file_name_trigram", using: :gin, opclasses: {"file_name"=>"gin_trgm_ops"}
  add_index "snippets", ["project_id"], name: "index_snippets_on_project_id", using: :btree
  add_index "snippets", ["title"], name: "index_snippets_on_title_trigram", using: :gin, opclasses: {"title"=>"gin_trgm_ops"}
  add_index "snippets", ["updated_at"], name: "index_snippets_on_updated_at", using: :btree
  add_index "snippets", ["visibility_level"], name: "index_snippets_on_visibility_level", using: :btree

  create_table "spam_logs", force: :cascade do |t|
    t.integer "user_id"
    t.string "source_ip"
    t.string "user_agent"
    t.boolean "via_api"
    t.string "noteable_type"
    t.string "title"
    t.text "description"
    t.datetime "created_at", null: false
    t.datetime "updated_at", null: false
    t.boolean "submitted_as_ham", default: false, null: false
    t.boolean "recaptcha_verified", default: false, null: false
  end

  create_table "subscriptions", force: :cascade do |t|
    t.integer "user_id"
    t.integer "subscribable_id"
    t.string "subscribable_type"
    t.boolean "subscribed"
    t.datetime "created_at"
    t.datetime "updated_at"
    t.integer "project_id"
  end

  add_index "subscriptions", ["subscribable_id", "subscribable_type", "user_id", "project_id"], name: "index_subscriptions_on_subscribable_and_user_id_and_project_id", unique: true, using: :btree

  create_table "system_note_metadata", force: :cascade do |t|
    t.integer "note_id", null: false
    t.integer "commit_count"
    t.string "action"
    t.datetime "created_at", null: false
    t.datetime "updated_at", null: false
  end

  add_index "system_note_metadata", ["note_id"], name: "index_system_note_metadata_on_note_id", unique: true, using: :btree

  create_table "taggings", force: :cascade do |t|
    t.integer "tag_id"
    t.integer "taggable_id"
    t.string "taggable_type"
    t.integer "tagger_id"
    t.string "tagger_type"
    t.string "context"
    t.datetime "created_at"
  end

  add_index "taggings", ["tag_id", "taggable_id", "taggable_type", "context", "tagger_id", "tagger_type"], name: "taggings_idx", unique: true, using: :btree
  add_index "taggings", ["tag_id"], name: "index_taggings_on_tag_id", using: :btree
  add_index "taggings", ["taggable_id", "taggable_type", "context"], name: "index_taggings_on_taggable_id_and_taggable_type_and_context", using: :btree
  add_index "taggings", ["taggable_id", "taggable_type"], name: "index_taggings_on_taggable_id_and_taggable_type", using: :btree

  create_table "tags", force: :cascade do |t|
    t.string "name"
    t.integer "taggings_count", default: 0
  end

  add_index "tags", ["name"], name: "index_tags_on_name", unique: true, using: :btree

  create_table "term_agreements", force: :cascade do |t|
    t.integer "term_id", null: false
    t.integer "user_id", null: false
    t.boolean "accepted", default: false, null: false
    t.datetime_with_timezone "created_at", null: false
    t.datetime_with_timezone "updated_at", null: false
  end

  add_index "term_agreements", ["term_id"], name: "index_term_agreements_on_term_id", using: :btree
  add_index "term_agreements", ["user_id", "term_id"], name: "term_agreements_unique_index", unique: true, using: :btree
  add_index "term_agreements", ["user_id"], name: "index_term_agreements_on_user_id", using: :btree

  create_table "timelogs", force: :cascade do |t|
    t.integer "time_spent", null: false
    t.integer "user_id"
    t.datetime "created_at", null: false
    t.datetime "updated_at", null: false
    t.integer "issue_id"
    t.integer "merge_request_id"
    t.datetime "spent_at"
  end

  add_index "timelogs", ["issue_id"], name: "index_timelogs_on_issue_id", using: :btree
  add_index "timelogs", ["merge_request_id"], name: "index_timelogs_on_merge_request_id", using: :btree
  add_index "timelogs", ["user_id"], name: "index_timelogs_on_user_id", using: :btree

  create_table "todos", force: :cascade do |t|
    t.integer "user_id", null: false
    t.integer "project_id"
    t.integer "target_id"
    t.string "target_type", null: false
    t.integer "author_id", null: false
    t.integer "action", null: false
    t.string "state", null: false
    t.datetime "created_at"
    t.datetime "updated_at"
    t.integer "note_id"
    t.string "commit_id"
    t.integer "group_id"
  end

  add_index "todos", ["author_id"], name: "index_todos_on_author_id", using: :btree
  add_index "todos", ["commit_id"], name: "index_todos_on_commit_id", using: :btree
  add_index "todos", ["group_id"], name: "index_todos_on_group_id", using: :btree
  add_index "todos", ["note_id"], name: "index_todos_on_note_id", using: :btree
  add_index "todos", ["project_id"], name: "index_todos_on_project_id", using: :btree
  add_index "todos", ["target_type", "target_id"], name: "index_todos_on_target_type_and_target_id", using: :btree
  add_index "todos", ["user_id", "id"], name: "index_todos_on_user_id_and_id_done", where: "((state)::text = 'done'::text)", using: :btree
  add_index "todos", ["user_id", "id"], name: "index_todos_on_user_id_and_id_pending", where: "((state)::text = 'pending'::text)", using: :btree
  add_index "todos", ["user_id"], name: "index_todos_on_user_id", using: :btree

  create_table "trending_projects", force: :cascade do |t|
    t.integer "project_id", null: false
  end

  add_index "trending_projects", ["project_id"], name: "index_trending_projects_on_project_id", unique: true, using: :btree

  create_table "u2f_registrations", force: :cascade do |t|
    t.text "certificate"
    t.string "key_handle"
    t.string "public_key"
    t.integer "counter"
    t.integer "user_id"
    t.datetime "created_at", null: false
    t.datetime "updated_at", null: false
    t.string "name"
  end

  add_index "u2f_registrations", ["key_handle"], name: "index_u2f_registrations_on_key_handle", using: :btree
  add_index "u2f_registrations", ["user_id"], name: "index_u2f_registrations_on_user_id", using: :btree

  create_table "uploads", force: :cascade do |t|
    t.integer "size", limit: 8, null: false
    t.string "path", limit: 511, null: false
    t.string "checksum", limit: 64
    t.integer "model_id"
    t.string "model_type"
    t.string "uploader", null: false
    t.datetime "created_at", null: false
    t.integer "store"
    t.string "mount_point"
    t.string "secret"
  end

  add_index "uploads", ["checksum"], name: "index_uploads_on_checksum", using: :btree
  add_index "uploads", ["model_id", "model_type"], name: "index_uploads_on_model_id_and_model_type", using: :btree
  add_index "uploads", ["uploader", "path"], name: "index_uploads_on_uploader_and_path", using: :btree

  create_table "user_agent_details", force: :cascade do |t|
    t.string "user_agent", null: false
    t.string "ip_address", null: false
    t.integer "subject_id", null: false
    t.string "subject_type", null: false
    t.boolean "submitted", default: false, null: false
    t.datetime "created_at", null: false
    t.datetime "updated_at", null: false
  end

  add_index "user_agent_details", ["subject_id", "subject_type"], name: "index_user_agent_details_on_subject_id_and_subject_type", using: :btree

  create_table "user_callouts", force: :cascade do |t|
    t.integer "feature_name", null: false
    t.integer "user_id", null: false
  end

  add_index "user_callouts", ["user_id", "feature_name"], name: "index_user_callouts_on_user_id_and_feature_name", unique: true, using: :btree
  add_index "user_callouts", ["user_id"], name: "index_user_callouts_on_user_id", using: :btree

  create_table "user_custom_attributes", force: :cascade do |t|
    t.datetime_with_timezone "created_at", null: false
    t.datetime_with_timezone "updated_at", null: false
    t.integer "user_id", null: false
    t.string "key", null: false
    t.string "value", null: false
  end

  add_index "user_custom_attributes", ["key", "value"], name: "index_user_custom_attributes_on_key_and_value", using: :btree
  add_index "user_custom_attributes", ["user_id", "key"], name: "index_user_custom_attributes_on_user_id_and_key", unique: true, using: :btree

  create_table "user_interacted_projects", id: false, force: :cascade do |t|
    t.integer "user_id", null: false
    t.integer "project_id", null: false
  end

  add_index "user_interacted_projects", ["project_id", "user_id"], name: "index_user_interacted_projects_on_project_id_and_user_id", unique: true, using: :btree
  add_index "user_interacted_projects", ["user_id"], name: "index_user_interacted_projects_on_user_id", using: :btree

  create_table "user_synced_attributes_metadata", force: :cascade do |t|
    t.boolean "name_synced", default: false
    t.boolean "email_synced", default: false
    t.boolean "location_synced", default: false
    t.integer "user_id", null: false
    t.string "provider"
  end

  add_index "user_synced_attributes_metadata", ["user_id"], name: "index_user_synced_attributes_metadata_on_user_id", unique: true, using: :btree

  create_table "users", force: :cascade do |t|
    t.string "email", default: "", null: false
    t.string "encrypted_password", default: "", null: false
    t.string "reset_password_token"
    t.datetime "reset_password_sent_at"
    t.datetime "remember_created_at"
    t.integer "sign_in_count", default: 0
    t.datetime "current_sign_in_at"
    t.datetime "last_sign_in_at"
    t.string "current_sign_in_ip"
    t.string "last_sign_in_ip"
    t.datetime "created_at"
    t.datetime "updated_at"
    t.string "name"
    t.boolean "admin", default: false, null: false
    t.integer "projects_limit", null: false
    t.string "skype", default: "", null: false
    t.string "linkedin", default: "", null: false
    t.string "twitter", default: "", null: false
    t.string "bio"
    t.integer "failed_attempts", default: 0
    t.datetime "locked_at"
    t.string "username"
    t.boolean "can_create_group", default: true, null: false
    t.boolean "can_create_team", default: true, null: false
    t.string "state"
    t.integer "color_scheme_id", default: 1, null: false
    t.datetime "password_expires_at"
    t.integer "created_by_id"
    t.datetime "last_credential_check_at"
    t.string "avatar"
    t.string "confirmation_token"
    t.datetime "confirmed_at"
    t.datetime "confirmation_sent_at"
    t.string "unconfirmed_email"
    t.boolean "hide_no_ssh_key", default: false
    t.string "website_url", default: "", null: false
    t.datetime "admin_email_unsubscribed_at"
    t.string "notification_email"
    t.boolean "hide_no_password", default: false
    t.boolean "password_automatically_set", default: false
    t.string "location"
    t.string "encrypted_otp_secret"
    t.string "encrypted_otp_secret_iv"
    t.string "encrypted_otp_secret_salt"
    t.boolean "otp_required_for_login", default: false, null: false
    t.text "otp_backup_codes"
    t.string "public_email", default: "", null: false
    t.integer "dashboard", default: 0
    t.integer "project_view", default: 0
    t.integer "consumed_timestep"
    t.integer "layout", default: 0
    t.boolean "hide_project_limit", default: false
    t.text "note"
    t.string "unlock_token"
    t.datetime "otp_grace_period_started_at"
    t.boolean "external", default: false
    t.string "incoming_email_token"
    t.string "organization"
    t.boolean "auditor", default: false, null: false
    t.boolean "require_two_factor_authentication_from_group", default: false, null: false
    t.integer "two_factor_grace_period", default: 48, null: false
    t.boolean "ghost"
    t.date "last_activity_on"
    t.boolean "notified_of_own_activity"
    t.boolean "support_bot"
    t.string "preferred_language"
    t.boolean "email_opted_in"
    t.string "email_opted_in_ip"
    t.integer "email_opted_in_source_id"
    t.datetime "email_opted_in_at"
    t.integer "theme_id", limit: 2
    t.integer "accepted_term_id"
    t.string "feed_token"
  end

  add_index "users", ["admin"], name: "index_users_on_admin", using: :btree
  add_index "users", ["confirmation_token"], name: "index_users_on_confirmation_token", unique: true, using: :btree
  add_index "users", ["created_at"], name: "index_users_on_created_at", using: :btree
  add_index "users", ["email"], name: "index_users_on_email", unique: true, using: :btree
  add_index "users", ["email"], name: "index_users_on_email_trigram", using: :gin, opclasses: {"email"=>"gin_trgm_ops"}
  add_index "users", ["feed_token"], name: "index_users_on_feed_token", using: :btree
  add_index "users", ["ghost"], name: "index_users_on_ghost", using: :btree
  add_index "users", ["incoming_email_token"], name: "index_users_on_incoming_email_token", using: :btree
  add_index "users", ["name"], name: "index_users_on_name", using: :btree
  add_index "users", ["name"], name: "index_users_on_name_trigram", using: :gin, opclasses: {"name"=>"gin_trgm_ops"}
  add_index "users", ["reset_password_token"], name: "index_users_on_reset_password_token", unique: true, using: :btree
  add_index "users", ["state"], name: "index_users_on_state", using: :btree
  add_index "users", ["state"], name: "index_users_on_state_and_internal_attrs", where: "((ghost <> true) AND (support_bot <> true))", using: :btree
  add_index "users", ["support_bot"], name: "index_users_on_support_bot", using: :btree
  add_index "users", ["username"], name: "index_users_on_username", using: :btree
  add_index "users", ["username"], name: "index_users_on_username_trigram", using: :gin, opclasses: {"username"=>"gin_trgm_ops"}

  create_table "users_star_projects", force: :cascade do |t|
    t.integer "project_id", null: false
    t.integer "user_id", null: false
    t.datetime "created_at"
    t.datetime "updated_at"
  end

  add_index "users_star_projects", ["project_id"], name: "index_users_star_projects_on_project_id", using: :btree
  add_index "users_star_projects", ["user_id", "project_id"], name: "index_users_star_projects_on_user_id_and_project_id", unique: true, using: :btree

  create_table "vulnerability_feedback", force: :cascade do |t|
    t.datetime_with_timezone "created_at", null: false
    t.datetime_with_timezone "updated_at", null: false
    t.integer "feedback_type", limit: 2, null: false
    t.integer "category", limit: 2, null: false
    t.integer "project_id", null: false
    t.integer "author_id", null: false
    t.integer "pipeline_id"
    t.integer "issue_id"
    t.string "project_fingerprint", limit: 40, null: false
  end

  add_index "vulnerability_feedback", ["author_id"], name: "index_vulnerability_feedback_on_author_id", using: :btree
  add_index "vulnerability_feedback", ["issue_id"], name: "index_vulnerability_feedback_on_issue_id", using: :btree
  add_index "vulnerability_feedback", ["pipeline_id"], name: "index_vulnerability_feedback_on_pipeline_id", using: :btree
  add_index "vulnerability_feedback", ["project_id", "category", "feedback_type", "project_fingerprint"], name: "vulnerability_feedback_unique_idx", unique: true, using: :btree

  create_table "web_hook_logs", force: :cascade do |t|
    t.integer "web_hook_id", null: false
    t.string "trigger"
    t.string "url"
    t.text "request_headers"
    t.text "request_data"
    t.text "response_headers"
    t.text "response_body"
    t.string "response_status"
    t.float "execution_duration"
    t.string "internal_error_message"
    t.datetime "created_at", null: false
    t.datetime "updated_at", null: false
  end

  add_index "web_hook_logs", ["created_at", "web_hook_id"], name: "index_web_hook_logs_on_created_at_and_web_hook_id", using: :btree
  add_index "web_hook_logs", ["web_hook_id"], name: "index_web_hook_logs_on_web_hook_id", using: :btree

  create_table "web_hooks", force: :cascade do |t|
    t.string "url", limit: 2000
    t.integer "project_id"
    t.datetime "created_at"
    t.datetime "updated_at"
    t.string "type", default: "ProjectHook"
    t.integer "service_id"
    t.boolean "push_events", default: true, null: false
    t.boolean "issues_events", default: false, null: false
    t.boolean "merge_requests_events", default: false, null: false
    t.boolean "tag_push_events", default: false
    t.integer "group_id"
    t.boolean "note_events", default: false, null: false
    t.boolean "enable_ssl_verification", default: true
    t.boolean "wiki_page_events", default: false, null: false
    t.string "token"
    t.boolean "pipeline_events", default: false, null: false
    t.boolean "confidential_issues_events", default: false, null: false
    t.boolean "repository_update_events", default: false, null: false
    t.boolean "job_events", default: false, null: false
    t.boolean "confidential_note_events"
  end

  add_index "web_hooks", ["project_id"], name: "index_web_hooks_on_project_id", using: :btree
  add_index "web_hooks", ["type"], name: "index_web_hooks_on_type", using: :btree

  add_foreign_key "approvals", "merge_requests", name: "fk_310d714958", on_delete: :cascade
  add_foreign_key "approver_groups", "namespaces", column: "group_id", on_delete: :cascade
  add_foreign_key "badges", "namespaces", column: "group_id", on_delete: :cascade
  add_foreign_key "badges", "projects", on_delete: :cascade
  add_foreign_key "board_assignees", "boards", on_delete: :cascade
  add_foreign_key "board_assignees", "users", column: "assignee_id", on_delete: :cascade
  add_foreign_key "board_labels", "boards", on_delete: :cascade
  add_foreign_key "board_labels", "labels", on_delete: :cascade
  add_foreign_key "boards", "namespaces", column: "group_id", name: "fk_1e9a074a35", on_delete: :cascade
  add_foreign_key "boards", "projects", name: "fk_f15266b5f9", on_delete: :cascade
  add_foreign_key "chat_teams", "namespaces", on_delete: :cascade
  add_foreign_key "ci_build_trace_chunks", "ci_builds", column: "build_id", on_delete: :cascade
  add_foreign_key "ci_build_trace_section_names", "projects", on_delete: :cascade
  add_foreign_key "ci_build_trace_sections", "ci_build_trace_section_names", column: "section_name_id", name: "fk_264e112c66", on_delete: :cascade
  add_foreign_key "ci_build_trace_sections", "ci_builds", column: "build_id", name: "fk_4ebe41f502", on_delete: :cascade
  add_foreign_key "ci_build_trace_sections", "projects", on_delete: :cascade
  add_foreign_key "ci_builds", "ci_pipelines", column: "auto_canceled_by_id", name: "fk_a2141b1522", on_delete: :nullify
  add_foreign_key "ci_builds", "ci_pipelines", column: "commit_id", name: "fk_d3130c9a7f", on_delete: :cascade
  add_foreign_key "ci_builds", "ci_stages", column: "stage_id", name: "fk_3a9eaa254d", on_delete: :cascade
  add_foreign_key "ci_builds", "projects", name: "fk_befce0568a", on_delete: :cascade
  add_foreign_key "ci_builds_metadata", "ci_builds", column: "build_id", on_delete: :cascade
  add_foreign_key "ci_builds_metadata", "projects", on_delete: :cascade
  add_foreign_key "ci_builds_runner_session", "ci_builds", column: "build_id", on_delete: :cascade
  add_foreign_key "ci_group_variables", "namespaces", column: "group_id", name: "fk_33ae4d58d8", on_delete: :cascade
  add_foreign_key "ci_job_artifacts", "ci_builds", column: "job_id", on_delete: :cascade
  add_foreign_key "ci_job_artifacts", "projects", on_delete: :cascade
  add_foreign_key "ci_pipeline_chat_data", "chat_names", on_delete: :cascade
  add_foreign_key "ci_pipeline_chat_data", "ci_pipelines", column: "pipeline_id", on_delete: :cascade
  add_foreign_key "ci_pipeline_schedule_variables", "ci_pipeline_schedules", column: "pipeline_schedule_id", name: "fk_41c35fda51", on_delete: :cascade
  add_foreign_key "ci_pipeline_schedules", "projects", name: "fk_8ead60fcc4", on_delete: :cascade
  add_foreign_key "ci_pipeline_schedules", "users", column: "owner_id", name: "fk_9ea99f58d2", on_delete: :nullify
  add_foreign_key "ci_pipeline_variables", "ci_pipelines", column: "pipeline_id", name: "fk_f29c5f4380", on_delete: :cascade
  add_foreign_key "ci_pipelines", "ci_pipeline_schedules", column: "pipeline_schedule_id", name: "fk_3d34ab2e06", on_delete: :nullify
  add_foreign_key "ci_pipelines", "ci_pipelines", column: "auto_canceled_by_id", name: "fk_262d4c2d19", on_delete: :nullify
  add_foreign_key "ci_pipelines", "projects", name: "fk_86635dbd80", on_delete: :cascade
  add_foreign_key "ci_runner_namespaces", "ci_runners", column: "runner_id", on_delete: :cascade
  add_foreign_key "ci_runner_namespaces", "namespaces", on_delete: :cascade
  add_foreign_key "ci_runner_projects", "projects", name: "fk_4478a6f1e4", on_delete: :cascade
  add_foreign_key "ci_sources_pipelines", "ci_builds", column: "source_job_id", name: "fk_be5624bf37", on_delete: :cascade
  add_foreign_key "ci_sources_pipelines", "ci_pipelines", column: "pipeline_id", name: "fk_e1bad85861", on_delete: :cascade
  add_foreign_key "ci_sources_pipelines", "ci_pipelines", column: "source_pipeline_id", name: "fk_d4e29af7d7", on_delete: :cascade
  add_foreign_key "ci_sources_pipelines", "projects", column: "source_project_id", name: "fk_acd9737679", on_delete: :cascade
  add_foreign_key "ci_sources_pipelines", "projects", name: "fk_1e53c97c0a", on_delete: :cascade
  add_foreign_key "ci_stages", "ci_pipelines", column: "pipeline_id", name: "fk_fb57e6cc56", on_delete: :cascade
  add_foreign_key "ci_stages", "projects", name: "fk_2360681d1d", on_delete: :cascade
  add_foreign_key "ci_trigger_requests", "ci_triggers", column: "trigger_id", name: "fk_b8ec8b7245", on_delete: :cascade
  add_foreign_key "ci_triggers", "projects", name: "fk_e3e63f966e", on_delete: :cascade
  add_foreign_key "ci_triggers", "users", column: "owner_id", name: "fk_e8e10d1964", on_delete: :cascade
  add_foreign_key "ci_variables", "projects", name: "fk_ada5eb64b3", on_delete: :cascade
  add_foreign_key "cluster_platforms_kubernetes", "clusters", on_delete: :cascade
  add_foreign_key "cluster_projects", "clusters", on_delete: :cascade
  add_foreign_key "cluster_projects", "projects", on_delete: :cascade
  add_foreign_key "cluster_providers_gcp", "clusters", on_delete: :cascade
  add_foreign_key "clusters", "users", on_delete: :nullify
  add_foreign_key "clusters_applications_helm", "clusters", on_delete: :cascade
  add_foreign_key "clusters_applications_ingress", "clusters", name: "fk_753a7b41c1", on_delete: :cascade
  add_foreign_key "clusters_applications_jupyter", "clusters", on_delete: :cascade
  add_foreign_key "clusters_applications_jupyter", "oauth_applications", on_delete: :nullify
  add_foreign_key "clusters_applications_prometheus", "clusters", name: "fk_557e773639", on_delete: :cascade
  add_foreign_key "clusters_applications_runners", "ci_runners", column: "runner_id", name: "fk_02de2ded36", on_delete: :nullify
  add_foreign_key "clusters_applications_runners", "clusters", on_delete: :cascade
  add_foreign_key "container_repositories", "projects"
  add_foreign_key "deploy_keys_projects", "projects", name: "fk_58a901ca7e", on_delete: :cascade
  add_foreign_key "deployments", "projects", name: "fk_b9a3851b82", on_delete: :cascade
  add_foreign_key "environments", "projects", name: "fk_d1c8c1da6a", on_delete: :cascade
  add_foreign_key "epic_issues", "epics", on_delete: :cascade
  add_foreign_key "epic_issues", "issues", on_delete: :cascade
  add_foreign_key "epic_metrics", "epics", on_delete: :cascade
  add_foreign_key "epics", "milestones", on_delete: :nullify
  add_foreign_key "epics", "namespaces", column: "group_id", name: "fk_f081aa4489", on_delete: :cascade
  add_foreign_key "epics", "users", column: "assignee_id", name: "fk_dccd3f98fc", on_delete: :nullify
  add_foreign_key "epics", "users", column: "author_id", name: "fk_3654b61b03", on_delete: :cascade
  add_foreign_key "events", "projects", on_delete: :cascade
  add_foreign_key "events", "users", column: "author_id", name: "fk_edfd187b6f", on_delete: :cascade
  add_foreign_key "fork_network_members", "fork_networks", on_delete: :cascade
  add_foreign_key "fork_network_members", "projects", column: "forked_from_project_id", name: "fk_b01280dae4", on_delete: :nullify
  add_foreign_key "fork_network_members", "projects", on_delete: :cascade
  add_foreign_key "fork_networks", "projects", column: "root_project_id", name: "fk_e7b436b2b5", on_delete: :nullify
  add_foreign_key "forked_project_links", "projects", column: "forked_to_project_id", name: "fk_434510edb0", on_delete: :cascade
  add_foreign_key "gcp_clusters", "projects", on_delete: :cascade
  add_foreign_key "gcp_clusters", "services", on_delete: :nullify
  add_foreign_key "gcp_clusters", "users", on_delete: :nullify
  add_foreign_key "geo_event_log", "geo_hashed_storage_migrated_events", column: "hashed_storage_migrated_event_id", name: "fk_27548c6db3", on_delete: :cascade
  add_foreign_key "geo_event_log", "geo_job_artifact_deleted_events", column: "job_artifact_deleted_event_id", name: "fk_176d3fbb5d", on_delete: :cascade
  add_foreign_key "geo_event_log", "geo_lfs_object_deleted_events", column: "lfs_object_deleted_event_id", name: "fk_d5af95fcd9", on_delete: :cascade
  add_foreign_key "geo_event_log", "geo_repositories_changed_events", column: "repositories_changed_event_id", name: "fk_4a99ebfd60", on_delete: :cascade
  add_foreign_key "geo_event_log", "geo_repository_created_events", column: "repository_created_event_id", name: "fk_9b9afb1916", on_delete: :cascade
  add_foreign_key "geo_event_log", "geo_repository_deleted_events", column: "repository_deleted_event_id", name: "fk_c4b1c1f66e", on_delete: :cascade
  add_foreign_key "geo_event_log", "geo_repository_renamed_events", column: "repository_renamed_event_id", name: "fk_86c84214ec", on_delete: :cascade
  add_foreign_key "geo_event_log", "geo_repository_updated_events", column: "repository_updated_event_id", on_delete: :cascade
  add_foreign_key "geo_event_log", "geo_upload_deleted_events", column: "upload_deleted_event_id", name: "fk_c1f241c70d", on_delete: :cascade
  add_foreign_key "geo_hashed_storage_attachments_events", "projects", on_delete: :cascade
  add_foreign_key "geo_hashed_storage_migrated_events", "projects", on_delete: :cascade
  add_foreign_key "geo_node_namespace_links", "geo_nodes", on_delete: :cascade
  add_foreign_key "geo_node_namespace_links", "namespaces", on_delete: :cascade
  add_foreign_key "geo_node_statuses", "geo_nodes", on_delete: :cascade
  add_foreign_key "geo_repositories_changed_events", "geo_nodes", on_delete: :cascade
  add_foreign_key "geo_repository_created_events", "projects", on_delete: :cascade
  add_foreign_key "geo_repository_renamed_events", "projects", on_delete: :cascade
  add_foreign_key "geo_repository_updated_events", "projects", on_delete: :cascade
  add_foreign_key "gpg_key_subkeys", "gpg_keys", on_delete: :cascade
  add_foreign_key "gpg_keys", "users", on_delete: :cascade
  add_foreign_key "gpg_signatures", "gpg_key_subkeys", on_delete: :nullify
  add_foreign_key "gpg_signatures", "gpg_keys", on_delete: :nullify
  add_foreign_key "gpg_signatures", "projects", on_delete: :cascade
  add_foreign_key "group_custom_attributes", "namespaces", column: "group_id", on_delete: :cascade
<<<<<<< HEAD
  add_foreign_key "identities", "saml_providers", name: "fk_aade90f0fc", on_delete: :cascade
  add_foreign_key "index_statuses", "projects", name: "fk_74b2492545", on_delete: :cascade
=======
  add_foreign_key "import_export_uploads", "projects", on_delete: :cascade
>>>>>>> 753a2e78
  add_foreign_key "internal_ids", "namespaces", name: "fk_162941d509", on_delete: :cascade
  add_foreign_key "internal_ids", "projects", on_delete: :cascade
  add_foreign_key "issue_assignees", "issues", name: "fk_b7d881734a", on_delete: :cascade
  add_foreign_key "issue_assignees", "users", name: "fk_5e0c8d9154", on_delete: :cascade
  add_foreign_key "issue_links", "issues", column: "source_id", name: "fk_c900194ff2", on_delete: :cascade
  add_foreign_key "issue_links", "issues", column: "target_id", name: "fk_e71bb44f1f", on_delete: :cascade
  add_foreign_key "issue_metrics", "issues", on_delete: :cascade
  add_foreign_key "issues", "issues", column: "moved_to_id", name: "fk_a194299be1", on_delete: :nullify
  add_foreign_key "issues", "milestones", name: "fk_96b1dd429c", on_delete: :nullify
  add_foreign_key "issues", "projects", name: "fk_899c8f3231", on_delete: :cascade
  add_foreign_key "issues", "users", column: "author_id", name: "fk_05f1e72feb", on_delete: :nullify
  add_foreign_key "issues", "users", column: "closed_by_id", name: "fk_c63cbf6c25", on_delete: :nullify
  add_foreign_key "issues", "users", column: "updated_by_id", name: "fk_ffed080f01", on_delete: :nullify
  add_foreign_key "label_priorities", "labels", on_delete: :cascade
  add_foreign_key "label_priorities", "projects", on_delete: :cascade
  add_foreign_key "labels", "namespaces", column: "group_id", on_delete: :cascade
  add_foreign_key "labels", "projects", name: "fk_7de4989a69", on_delete: :cascade
  add_foreign_key "lfs_file_locks", "projects", on_delete: :cascade
  add_foreign_key "lfs_file_locks", "users", on_delete: :cascade
  add_foreign_key "lists", "boards", name: "fk_0d3f677137", on_delete: :cascade
  add_foreign_key "lists", "labels", name: "fk_7a5553d60f", on_delete: :cascade
  add_foreign_key "lists", "users", name: "fk_d6cf4279f7", on_delete: :cascade
  add_foreign_key "members", "users", name: "fk_2e88fb7ce9", on_delete: :cascade
  add_foreign_key "merge_request_diff_commits", "merge_request_diffs", on_delete: :cascade
  add_foreign_key "merge_request_diff_files", "merge_request_diffs", on_delete: :cascade
  add_foreign_key "merge_request_diffs", "merge_requests", name: "fk_8483f3258f", on_delete: :cascade
  add_foreign_key "merge_request_metrics", "ci_pipelines", column: "pipeline_id", on_delete: :cascade
  add_foreign_key "merge_request_metrics", "merge_requests", on_delete: :cascade
  add_foreign_key "merge_request_metrics", "users", column: "latest_closed_by_id", name: "fk_ae440388cc", on_delete: :nullify
  add_foreign_key "merge_request_metrics", "users", column: "merged_by_id", name: "fk_7f28d925f3", on_delete: :nullify
  add_foreign_key "merge_requests", "ci_pipelines", column: "head_pipeline_id", name: "fk_fd82eae0b9", on_delete: :nullify
  add_foreign_key "merge_requests", "merge_request_diffs", column: "latest_merge_request_diff_id", name: "fk_06067f5644", on_delete: :nullify
  add_foreign_key "merge_requests", "milestones", name: "fk_6a5165a692", on_delete: :nullify
  add_foreign_key "merge_requests", "projects", column: "source_project_id", name: "fk_3308fe130c", on_delete: :nullify
  add_foreign_key "merge_requests", "projects", column: "target_project_id", name: "fk_a6963e8447", on_delete: :cascade
  add_foreign_key "merge_requests", "users", column: "assignee_id", name: "fk_6149611a04", on_delete: :nullify
  add_foreign_key "merge_requests", "users", column: "author_id", name: "fk_e719a85f8a", on_delete: :nullify
  add_foreign_key "merge_requests", "users", column: "merge_user_id", name: "fk_ad525e1f87", on_delete: :nullify
  add_foreign_key "merge_requests", "users", column: "updated_by_id", name: "fk_641731faff", on_delete: :nullify
  add_foreign_key "merge_requests_closing_issues", "issues", on_delete: :cascade
  add_foreign_key "merge_requests_closing_issues", "merge_requests", on_delete: :cascade
  add_foreign_key "milestones", "namespaces", column: "group_id", name: "fk_95650a40d4", on_delete: :cascade
  add_foreign_key "milestones", "projects", name: "fk_9bd0a0c791", on_delete: :cascade
  add_foreign_key "namespace_statistics", "namespaces", on_delete: :cascade
  add_foreign_key "namespaces", "plans", name: "fk_fdd12e5b80", on_delete: :nullify
  add_foreign_key "note_diff_files", "notes", column: "diff_note_id", on_delete: :cascade
  add_foreign_key "notes", "projects", name: "fk_99e097b079", on_delete: :cascade
  add_foreign_key "oauth_openid_requests", "oauth_access_grants", column: "access_grant_id", name: "fk_oauth_openid_requests_oauth_access_grants_access_grant_id"
  add_foreign_key "pages_domains", "projects", name: "fk_ea2f6dfc6f", on_delete: :cascade
  add_foreign_key "path_locks", "projects", name: "fk_5265c98f24", on_delete: :cascade
  add_foreign_key "path_locks", "users"
  add_foreign_key "personal_access_tokens", "users"
  add_foreign_key "project_authorizations", "projects", on_delete: :cascade
  add_foreign_key "project_authorizations", "users", on_delete: :cascade
  add_foreign_key "project_auto_devops", "projects", on_delete: :cascade
  add_foreign_key "project_ci_cd_settings", "projects", name: "fk_24c15d2f2e", on_delete: :cascade
  add_foreign_key "project_custom_attributes", "projects", on_delete: :cascade
  add_foreign_key "project_deploy_tokens", "deploy_tokens", on_delete: :cascade
  add_foreign_key "project_deploy_tokens", "projects", on_delete: :cascade
  add_foreign_key "project_features", "projects", name: "fk_18513d9b92", on_delete: :cascade
  add_foreign_key "project_group_links", "projects", name: "fk_daa8cee94c", on_delete: :cascade
  add_foreign_key "project_import_data", "projects", name: "fk_ffb9ee3a10", on_delete: :cascade
  add_foreign_key "project_mirror_data", "projects", name: "fk_d1aad367d7", on_delete: :cascade
  add_foreign_key "project_repository_states", "projects", on_delete: :cascade
  add_foreign_key "project_statistics", "projects", on_delete: :cascade
  add_foreign_key "prometheus_metrics", "projects", on_delete: :cascade
  add_foreign_key "protected_branch_merge_access_levels", "namespaces", column: "group_id", name: "fk_98f3d044fe", on_delete: :cascade
  add_foreign_key "protected_branch_merge_access_levels", "protected_branches", name: "fk_8a3072ccb3", on_delete: :cascade
  add_foreign_key "protected_branch_merge_access_levels", "users"
  add_foreign_key "protected_branch_push_access_levels", "namespaces", column: "group_id", name: "fk_7111b68cdb", on_delete: :cascade
  add_foreign_key "protected_branch_push_access_levels", "protected_branches", name: "fk_9ffc86a3d9", on_delete: :cascade
  add_foreign_key "protected_branch_push_access_levels", "users"
  add_foreign_key "protected_branch_unprotect_access_levels", "namespaces", column: "group_id", on_delete: :cascade
  add_foreign_key "protected_branch_unprotect_access_levels", "protected_branches", on_delete: :cascade
  add_foreign_key "protected_branch_unprotect_access_levels", "users", on_delete: :cascade
  add_foreign_key "protected_branches", "projects", name: "fk_7a9c6d93e7", on_delete: :cascade
  add_foreign_key "protected_tag_create_access_levels", "namespaces", column: "group_id", name: "fk_b4eb82fe3c", on_delete: :cascade
  add_foreign_key "protected_tag_create_access_levels", "protected_tags", name: "fk_f7dfda8c51", on_delete: :cascade
  add_foreign_key "protected_tag_create_access_levels", "users"
  add_foreign_key "protected_tags", "projects", name: "fk_8e4af87648", on_delete: :cascade
  add_foreign_key "push_event_payloads", "events", name: "fk_36c74129da", on_delete: :cascade
  add_foreign_key "push_rules", "projects", name: "fk_83b29894de", on_delete: :cascade
  add_foreign_key "releases", "projects", name: "fk_47fe2a0596", on_delete: :cascade
  add_foreign_key "remote_mirrors", "projects", name: "fk_43a9aa4ca8", on_delete: :cascade
  add_foreign_key "saml_providers", "namespaces", column: "group_id", on_delete: :cascade
  add_foreign_key "services", "projects", name: "fk_71cce407f9", on_delete: :cascade
  add_foreign_key "slack_integrations", "services", on_delete: :cascade
  add_foreign_key "snippets", "projects", name: "fk_be41fd4bb7", on_delete: :cascade
  add_foreign_key "subscriptions", "projects", on_delete: :cascade
  add_foreign_key "system_note_metadata", "notes", name: "fk_d83a918cb1", on_delete: :cascade
  add_foreign_key "term_agreements", "application_setting_terms", column: "term_id"
  add_foreign_key "term_agreements", "users", on_delete: :cascade
  add_foreign_key "timelogs", "issues", name: "fk_timelogs_issues_issue_id", on_delete: :cascade
  add_foreign_key "timelogs", "merge_requests", name: "fk_timelogs_merge_requests_merge_request_id", on_delete: :cascade
  add_foreign_key "todos", "namespaces", column: "group_id", on_delete: :cascade
  add_foreign_key "todos", "notes", name: "fk_91d1f47b13", on_delete: :cascade
  add_foreign_key "todos", "projects", name: "fk_45054f9c45", on_delete: :cascade
  add_foreign_key "todos", "users", column: "author_id", name: "fk_ccf0373936", on_delete: :cascade
  add_foreign_key "todos", "users", name: "fk_d94154aa95", on_delete: :cascade
  add_foreign_key "trending_projects", "projects", on_delete: :cascade
  add_foreign_key "u2f_registrations", "users"
  add_foreign_key "user_callouts", "users", on_delete: :cascade
  add_foreign_key "user_custom_attributes", "users", on_delete: :cascade
  add_foreign_key "user_interacted_projects", "projects", name: "fk_722ceba4f7", on_delete: :cascade
  add_foreign_key "user_interacted_projects", "users", name: "fk_0894651f08", on_delete: :cascade
  add_foreign_key "user_synced_attributes_metadata", "users", on_delete: :cascade
  add_foreign_key "users", "application_setting_terms", column: "accepted_term_id", name: "fk_789cd90b35", on_delete: :cascade
  add_foreign_key "users_star_projects", "projects", name: "fk_22cd27ddfc", on_delete: :cascade
  add_foreign_key "vulnerability_feedback", "ci_pipelines", column: "pipeline_id", on_delete: :nullify
  add_foreign_key "vulnerability_feedback", "issues", on_delete: :nullify
  add_foreign_key "vulnerability_feedback", "projects", on_delete: :cascade
  add_foreign_key "vulnerability_feedback", "users", column: "author_id", on_delete: :cascade
  add_foreign_key "web_hook_logs", "web_hooks", on_delete: :cascade
  add_foreign_key "web_hooks", "projects", name: "fk_0c8ca6d9d1", on_delete: :cascade
end<|MERGE_RESOLUTION|>--- conflicted
+++ resolved
@@ -1322,7 +1322,6 @@
   add_index "import_export_uploads", ["project_id"], name: "index_import_export_uploads_on_project_id", using: :btree
   add_index "import_export_uploads", ["updated_at"], name: "index_import_export_uploads_on_updated_at", using: :btree
 
-<<<<<<< HEAD
   create_table "index_statuses", force: :cascade do |t|
     t.integer "project_id", null: false
     t.datetime "indexed_at"
@@ -1334,8 +1333,6 @@
 
   add_index "index_statuses", ["project_id"], name: "index_index_statuses_on_project_id", unique: true, using: :btree
 
-=======
->>>>>>> 753a2e78
   create_table "internal_ids", id: :bigserial, force: :cascade do |t|
     t.integer "project_id"
     t.integer "usage", null: false
@@ -2908,12 +2905,9 @@
   add_foreign_key "gpg_signatures", "gpg_keys", on_delete: :nullify
   add_foreign_key "gpg_signatures", "projects", on_delete: :cascade
   add_foreign_key "group_custom_attributes", "namespaces", column: "group_id", on_delete: :cascade
-<<<<<<< HEAD
   add_foreign_key "identities", "saml_providers", name: "fk_aade90f0fc", on_delete: :cascade
   add_foreign_key "index_statuses", "projects", name: "fk_74b2492545", on_delete: :cascade
-=======
   add_foreign_key "import_export_uploads", "projects", on_delete: :cascade
->>>>>>> 753a2e78
   add_foreign_key "internal_ids", "namespaces", name: "fk_162941d509", on_delete: :cascade
   add_foreign_key "internal_ids", "projects", on_delete: :cascade
   add_foreign_key "issue_assignees", "issues", name: "fk_b7d881734a", on_delete: :cascade
