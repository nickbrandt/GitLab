# This file is auto-generated from the current state of the database. Instead
# of editing this file, please use the migrations feature of Active Record to
# incrementally modify your database, and then regenerate this schema definition.
#
# Note that this schema.rb definition is the authoritative source for your
# database schema. If you need to create the application database on another
# system, you should be using db:schema:load, not running all the migrations
# from scratch. The latter is a flawed and unsustainable approach (the more migrations
# you'll amass, the slower it'll run and the greater likelihood for issues).
#
# It's strongly recommended that you check this file into your version control system.

ActiveRecord::Schema.define(version: 20190404231137) do

  # These are extensions that must be enabled in order to support this database
  enable_extension "plpgsql"
  enable_extension "pg_trgm"

  create_table "abuse_reports", force: :cascade do |t|
    t.integer "reporter_id"
    t.integer "user_id"
    t.text "message"
    t.datetime "created_at"
    t.datetime "updated_at"
    t.text "message_html"
    t.integer "cached_markdown_version"
  end

  create_table "appearances", force: :cascade do |t|
    t.string "title", null: false
    t.text "description", null: false
    t.string "logo"
    t.integer "updated_by"
    t.string "header_logo"
    t.datetime_with_timezone "created_at", null: false
    t.datetime_with_timezone "updated_at", null: false
    t.text "description_html"
    t.integer "cached_markdown_version"
    t.text "new_project_guidelines"
    t.text "new_project_guidelines_html"
    t.text "header_message"
    t.text "header_message_html"
    t.text "footer_message"
    t.text "footer_message_html"
    t.text "message_background_color"
    t.text "message_font_color"
    t.string "favicon"
    t.boolean "email_header_and_footer_enabled", default: false, null: false
  end

  create_table "application_setting_terms", force: :cascade do |t|
    t.integer "cached_markdown_version"
    t.text "terms", null: false
    t.text "terms_html"
  end

  create_table "application_settings", force: :cascade do |t|
    t.integer "default_projects_limit"
    t.boolean "signup_enabled"
    t.boolean "gravatar_enabled"
    t.text "sign_in_text"
    t.datetime "created_at"
    t.datetime "updated_at"
    t.string "home_page_url"
    t.integer "default_branch_protection", default: 2
    t.text "help_text"
    t.text "restricted_visibility_levels"
    t.boolean "version_check_enabled", default: true
    t.integer "max_attachment_size", default: 10, null: false
    t.integer "default_project_visibility"
    t.integer "default_snippet_visibility"
    t.text "domain_whitelist"
    t.boolean "user_oauth_applications", default: true
    t.string "after_sign_out_path"
    t.integer "session_expire_delay", default: 10080, null: false
    t.text "import_sources"
    t.text "help_page_text"
    t.string "admin_notification_email"
    t.boolean "shared_runners_enabled", default: true, null: false
    t.integer "max_artifacts_size", default: 100, null: false
    t.string "runners_registration_token"
    t.integer "max_pages_size", default: 100, null: false
    t.boolean "require_two_factor_authentication", default: false
    t.integer "two_factor_grace_period", default: 48
    t.boolean "metrics_enabled", default: false
    t.string "metrics_host", default: "localhost"
    t.integer "metrics_pool_size", default: 16
    t.integer "metrics_timeout", default: 10
    t.integer "metrics_method_call_threshold", default: 10
    t.boolean "recaptcha_enabled", default: false
    t.string "recaptcha_site_key"
    t.string "recaptcha_private_key"
    t.integer "metrics_port", default: 8089
    t.boolean "akismet_enabled", default: false
    t.string "akismet_api_key"
    t.integer "metrics_sample_interval", default: 15
    t.boolean "sentry_enabled", default: false
    t.string "sentry_dsn"
    t.boolean "email_author_in_body", default: false
    t.integer "default_group_visibility"
    t.boolean "repository_checks_enabled", default: false
    t.text "shared_runners_text"
    t.integer "metrics_packet_size", default: 1
    t.text "disabled_oauth_sign_in_sources"
    t.string "health_check_access_token"
    t.boolean "send_user_confirmation_email", default: false
    t.integer "container_registry_token_expire_delay", default: 5
    t.text "after_sign_up_text"
    t.boolean "user_default_external", default: false, null: false
    t.boolean "elasticsearch_indexing", default: false, null: false
    t.boolean "elasticsearch_search", default: false, null: false
    t.string "repository_storages", default: "default"
    t.string "enabled_git_access_protocol"
    t.boolean "domain_blacklist_enabled", default: false
    t.text "domain_blacklist"
    t.boolean "usage_ping_enabled", default: true, null: false
    t.text "sign_in_text_html"
    t.text "help_page_text_html"
    t.text "shared_runners_text_html"
    t.text "after_sign_up_text_html"
    t.integer "rsa_key_restriction", default: 0, null: false
    t.integer "dsa_key_restriction", default: -1, null: false
    t.integer "ecdsa_key_restriction", default: 0, null: false
    t.integer "ed25519_key_restriction", default: 0, null: false
    t.boolean "housekeeping_enabled", default: true, null: false
    t.boolean "housekeeping_bitmaps_enabled", default: true, null: false
    t.integer "housekeeping_incremental_repack_period", default: 10, null: false
    t.integer "housekeeping_full_repack_period", default: 50, null: false
    t.integer "housekeeping_gc_period", default: 200, null: false
    t.boolean "html_emails_enabled", default: true
    t.string "plantuml_url"
    t.boolean "plantuml_enabled"
    t.integer "shared_runners_minutes", default: 0, null: false
    t.bigint "repository_size_limit", default: 0
    t.integer "terminal_max_session_time", default: 0, null: false
    t.integer "unique_ips_limit_per_user"
    t.integer "unique_ips_limit_time_window"
    t.boolean "unique_ips_limit_enabled", default: false, null: false
    t.string "default_artifacts_expire_in", default: "0", null: false
    t.string "elasticsearch_url", default: "http://localhost:9200"
    t.boolean "elasticsearch_aws", default: false, null: false
    t.string "elasticsearch_aws_region", default: "us-east-1"
    t.string "elasticsearch_aws_access_key"
    t.string "elasticsearch_aws_secret_access_key"
    t.integer "geo_status_timeout", default: 10
    t.string "uuid"
    t.decimal "polling_interval_multiplier", default: "1.0", null: false
    t.boolean "elasticsearch_experimental_indexer"
    t.integer "cached_markdown_version"
    t.boolean "clientside_sentry_enabled", default: false, null: false
    t.string "clientside_sentry_dsn"
    t.boolean "check_namespace_plan", default: false, null: false
    t.integer "mirror_max_delay", default: 300, null: false
    t.integer "mirror_max_capacity", default: 100, null: false
    t.integer "mirror_capacity_threshold", default: 50, null: false
    t.boolean "prometheus_metrics_enabled", default: true, null: false
    t.boolean "authorized_keys_enabled", default: true, null: false
    t.boolean "help_page_hide_commercial_content", default: false
    t.string "help_page_support_url"
    t.boolean "slack_app_enabled", default: false
    t.string "slack_app_id"
    t.string "slack_app_secret"
    t.string "slack_app_verification_token"
    t.integer "performance_bar_allowed_group_id"
    t.boolean "allow_group_owners_to_manage_ldap", default: true, null: false
    t.boolean "hashed_storage_enabled", default: false, null: false
    t.boolean "project_export_enabled", default: true, null: false
    t.boolean "auto_devops_enabled", default: true, null: false
    t.boolean "throttle_unauthenticated_enabled", default: false, null: false
    t.integer "throttle_unauthenticated_requests_per_period", default: 3600, null: false
    t.integer "throttle_unauthenticated_period_in_seconds", default: 3600, null: false
    t.boolean "throttle_authenticated_api_enabled", default: false, null: false
    t.integer "throttle_authenticated_api_requests_per_period", default: 7200, null: false
    t.integer "throttle_authenticated_api_period_in_seconds", default: 3600, null: false
    t.boolean "throttle_authenticated_web_enabled", default: false, null: false
    t.integer "throttle_authenticated_web_requests_per_period", default: 7200, null: false
    t.integer "throttle_authenticated_web_period_in_seconds", default: 3600, null: false
    t.integer "gitaly_timeout_default", default: 55, null: false
    t.integer "gitaly_timeout_medium", default: 30, null: false
    t.integer "gitaly_timeout_fast", default: 10, null: false
    t.boolean "mirror_available", default: true, null: false
    t.boolean "password_authentication_enabled_for_web"
    t.boolean "password_authentication_enabled_for_git", default: true, null: false
    t.string "auto_devops_domain"
    t.boolean "external_authorization_service_enabled", default: false, null: false
    t.string "external_authorization_service_url"
    t.string "external_authorization_service_default_label"
    t.boolean "pages_domain_verification_enabled", default: true, null: false
    t.string "user_default_internal_regex"
    t.boolean "allow_local_requests_from_hooks_and_services", default: false, null: false
    t.float "external_authorization_service_timeout", default: 0.5
    t.text "external_auth_client_cert"
    t.text "encrypted_external_auth_client_key"
    t.string "encrypted_external_auth_client_key_iv"
    t.string "encrypted_external_auth_client_key_pass"
    t.string "encrypted_external_auth_client_key_pass_iv"
    t.string "email_additional_text"
    t.boolean "enforce_terms", default: false
    t.integer "file_template_project_id"
    t.boolean "pseudonymizer_enabled", default: false, null: false
    t.boolean "hide_third_party_offers", default: false, null: false
    t.boolean "snowplow_enabled", default: false, null: false
    t.string "snowplow_collector_uri"
    t.string "snowplow_site_id"
    t.string "snowplow_cookie_domain"
    t.boolean "instance_statistics_visibility_private", default: false, null: false
    t.boolean "web_ide_clientside_preview_enabled", default: false, null: false
    t.boolean "user_show_add_ssh_key_message", default: true, null: false
    t.integer "custom_project_templates_group_id"
    t.integer "usage_stats_set_by_user_id"
    t.integer "receive_max_input_size"
    t.integer "diff_max_patch_bytes", default: 102400, null: false
    t.integer "archive_builds_in_seconds"
    t.string "commit_email_hostname"
    t.boolean "protected_ci_variables", default: false, null: false
    t.string "runners_registration_token_encrypted"
    t.integer "local_markdown_version", default: 0, null: false
    t.integer "first_day_of_week", default: 0, null: false
    t.boolean "elasticsearch_limit_indexing", default: false, null: false
    t.integer "default_project_creation", default: 2, null: false
<<<<<<< HEAD
    t.string "geo_node_allowed_ips", default: "0.0.0.0/0, ::/0"
    t.index ["custom_project_templates_group_id"], name: "index_application_settings_on_custom_project_templates_group_id", using: :btree
    t.index ["file_template_project_id"], name: "index_application_settings_on_file_template_project_id", using: :btree
=======
    t.boolean "external_authorization_service_enabled", default: false, null: false
    t.string "external_authorization_service_url"
    t.string "external_authorization_service_default_label"
    t.float "external_authorization_service_timeout", default: 0.5
    t.text "external_auth_client_cert"
    t.text "encrypted_external_auth_client_key"
    t.string "encrypted_external_auth_client_key_iv"
    t.string "encrypted_external_auth_client_key_pass"
    t.string "encrypted_external_auth_client_key_pass_iv"
>>>>>>> f4d3820a
    t.index ["usage_stats_set_by_user_id"], name: "index_application_settings_on_usage_stats_set_by_user_id", using: :btree
  end

  create_table "approval_merge_request_rule_sources", id: :bigserial, force: :cascade do |t|
    t.bigint "approval_merge_request_rule_id", null: false
    t.bigint "approval_project_rule_id", null: false
    t.index ["approval_merge_request_rule_id"], name: "index_approval_merge_request_rule_sources_1", unique: true, using: :btree
    t.index ["approval_project_rule_id"], name: "index_approval_merge_request_rule_sources_2", using: :btree
  end

  create_table "approval_merge_request_rules", id: :bigserial, force: :cascade do |t|
    t.datetime_with_timezone "created_at", null: false
    t.datetime_with_timezone "updated_at", null: false
    t.integer "merge_request_id", null: false
    t.integer "approvals_required", limit: 2, default: 0, null: false
    t.boolean "code_owner", default: false, null: false
    t.string "name", null: false
    t.index ["merge_request_id", "code_owner", "name"], name: "approval_rule_name_index_for_code_owners", unique: true, where: "(code_owner = true)", using: :btree
    t.index ["merge_request_id", "code_owner"], name: "index_approval_merge_request_rules_1", using: :btree
  end

  create_table "approval_merge_request_rules_approved_approvers", id: :bigserial, force: :cascade do |t|
    t.bigint "approval_merge_request_rule_id", null: false
    t.integer "user_id", null: false
    t.index ["approval_merge_request_rule_id", "user_id"], name: "index_approval_merge_request_rules_approved_approvers_1", unique: true, using: :btree
    t.index ["user_id"], name: "index_approval_merge_request_rules_approved_approvers_2", using: :btree
  end

  create_table "approval_merge_request_rules_groups", id: :bigserial, force: :cascade do |t|
    t.bigint "approval_merge_request_rule_id", null: false
    t.integer "group_id", null: false
    t.index ["approval_merge_request_rule_id", "group_id"], name: "index_approval_merge_request_rules_groups_1", unique: true, using: :btree
    t.index ["group_id"], name: "index_approval_merge_request_rules_groups_2", using: :btree
  end

  create_table "approval_merge_request_rules_users", id: :bigserial, force: :cascade do |t|
    t.bigint "approval_merge_request_rule_id", null: false
    t.integer "user_id", null: false
    t.index ["approval_merge_request_rule_id", "user_id"], name: "index_approval_merge_request_rules_users_1", unique: true, using: :btree
    t.index ["user_id"], name: "index_approval_merge_request_rules_users_2", using: :btree
  end

  create_table "approval_project_rules", id: :bigserial, force: :cascade do |t|
    t.datetime_with_timezone "created_at", null: false
    t.datetime_with_timezone "updated_at", null: false
    t.integer "project_id", null: false
    t.integer "approvals_required", limit: 2, default: 0, null: false
    t.string "name", null: false
    t.index ["project_id"], name: "index_approval_project_rules_on_project_id", using: :btree
  end

  create_table "approval_project_rules_groups", id: :bigserial, force: :cascade do |t|
    t.bigint "approval_project_rule_id", null: false
    t.integer "group_id", null: false
    t.index ["approval_project_rule_id", "group_id"], name: "index_approval_project_rules_groups_1", unique: true, using: :btree
    t.index ["group_id"], name: "index_approval_project_rules_groups_2", using: :btree
  end

  create_table "approval_project_rules_users", id: :bigserial, force: :cascade do |t|
    t.bigint "approval_project_rule_id", null: false
    t.integer "user_id", null: false
    t.index ["approval_project_rule_id", "user_id"], name: "index_approval_project_rules_users_1", unique: true, using: :btree
    t.index ["user_id"], name: "index_approval_project_rules_users_2", using: :btree
  end

  create_table "approvals", force: :cascade do |t|
    t.integer "merge_request_id", null: false
    t.integer "user_id", null: false
    t.datetime "created_at"
    t.datetime "updated_at"
    t.index ["merge_request_id"], name: "index_approvals_on_merge_request_id", using: :btree
  end

  create_table "approver_groups", force: :cascade do |t|
    t.integer "target_id", null: false
    t.string "target_type", null: false
    t.integer "group_id", null: false
    t.datetime "created_at"
    t.datetime "updated_at"
    t.index ["group_id"], name: "index_approver_groups_on_group_id", using: :btree
    t.index ["target_id", "target_type"], name: "index_approver_groups_on_target_id_and_target_type", using: :btree
  end

  create_table "approvers", force: :cascade do |t|
    t.integer "target_id", null: false
    t.string "target_type"
    t.integer "user_id", null: false
    t.datetime "created_at"
    t.datetime "updated_at"
    t.index ["target_id", "target_type"], name: "index_approvers_on_target_id_and_target_type", using: :btree
    t.index ["user_id"], name: "index_approvers_on_user_id", using: :btree
  end

  create_table "audit_events", force: :cascade do |t|
    t.integer "author_id", null: false
    t.string "type", null: false
    t.integer "entity_id", null: false
    t.string "entity_type", null: false
    t.text "details"
    t.datetime "created_at"
    t.datetime "updated_at"
    t.index ["entity_id", "entity_type"], name: "index_audit_events_on_entity_id_and_entity_type", using: :btree
  end

  create_table "award_emoji", force: :cascade do |t|
    t.string "name"
    t.integer "user_id"
    t.integer "awardable_id"
    t.string "awardable_type"
    t.datetime "created_at"
    t.datetime "updated_at"
    t.index ["awardable_type", "awardable_id"], name: "index_award_emoji_on_awardable_type_and_awardable_id", using: :btree
    t.index ["user_id", "name"], name: "index_award_emoji_on_user_id_and_name", using: :btree
  end

  create_table "badges", force: :cascade do |t|
    t.string "link_url", null: false
    t.string "image_url", null: false
    t.integer "project_id"
    t.integer "group_id"
    t.string "type", null: false
    t.datetime_with_timezone "created_at", null: false
    t.datetime_with_timezone "updated_at", null: false
    t.index ["group_id"], name: "index_badges_on_group_id", using: :btree
    t.index ["project_id"], name: "index_badges_on_project_id", using: :btree
  end

  create_table "board_assignees", force: :cascade do |t|
    t.integer "board_id", null: false
    t.integer "assignee_id", null: false
    t.index ["assignee_id"], name: "index_board_assignees_on_assignee_id", using: :btree
    t.index ["board_id", "assignee_id"], name: "index_board_assignees_on_board_id_and_assignee_id", unique: true, using: :btree
  end

  create_table "board_group_recent_visits", id: :bigserial, force: :cascade do |t|
    t.datetime_with_timezone "created_at", null: false
    t.datetime_with_timezone "updated_at", null: false
    t.integer "user_id"
    t.integer "board_id"
    t.integer "group_id"
    t.index ["board_id"], name: "index_board_group_recent_visits_on_board_id", using: :btree
    t.index ["group_id"], name: "index_board_group_recent_visits_on_group_id", using: :btree
    t.index ["user_id", "group_id", "board_id"], name: "index_board_group_recent_visits_on_user_group_and_board", unique: true, using: :btree
    t.index ["user_id"], name: "index_board_group_recent_visits_on_user_id", using: :btree
  end

  create_table "board_labels", force: :cascade do |t|
    t.integer "board_id", null: false
    t.integer "label_id", null: false
    t.index ["board_id", "label_id"], name: "index_board_labels_on_board_id_and_label_id", unique: true, using: :btree
    t.index ["label_id"], name: "index_board_labels_on_label_id", using: :btree
  end

  create_table "board_project_recent_visits", id: :bigserial, force: :cascade do |t|
    t.datetime_with_timezone "created_at", null: false
    t.datetime_with_timezone "updated_at", null: false
    t.integer "user_id"
    t.integer "project_id"
    t.integer "board_id"
    t.index ["board_id"], name: "index_board_project_recent_visits_on_board_id", using: :btree
    t.index ["project_id"], name: "index_board_project_recent_visits_on_project_id", using: :btree
    t.index ["user_id", "project_id", "board_id"], name: "index_board_project_recent_visits_on_user_project_and_board", unique: true, using: :btree
    t.index ["user_id"], name: "index_board_project_recent_visits_on_user_id", using: :btree
  end

  create_table "boards", force: :cascade do |t|
    t.integer "project_id"
    t.datetime "created_at", null: false
    t.datetime "updated_at", null: false
    t.string "name", default: "Development", null: false
    t.integer "milestone_id"
    t.integer "group_id"
    t.integer "weight"
    t.index ["group_id"], name: "index_boards_on_group_id", using: :btree
    t.index ["milestone_id"], name: "index_boards_on_milestone_id", using: :btree
    t.index ["project_id"], name: "index_boards_on_project_id", using: :btree
  end

  create_table "broadcast_messages", force: :cascade do |t|
    t.text "message", null: false
    t.datetime "starts_at", null: false
    t.datetime "ends_at", null: false
    t.datetime "created_at", null: false
    t.datetime "updated_at", null: false
    t.string "color"
    t.string "font"
    t.text "message_html", null: false
    t.integer "cached_markdown_version"
    t.index ["starts_at", "ends_at", "id"], name: "index_broadcast_messages_on_starts_at_and_ends_at_and_id", using: :btree
  end

  create_table "chat_names", force: :cascade do |t|
    t.integer "user_id", null: false
    t.integer "service_id", null: false
    t.string "team_id", null: false
    t.string "team_domain"
    t.string "chat_id", null: false
    t.string "chat_name"
    t.datetime "last_used_at"
    t.datetime "created_at", null: false
    t.datetime "updated_at", null: false
    t.index ["service_id", "team_id", "chat_id"], name: "index_chat_names_on_service_id_and_team_id_and_chat_id", unique: true, using: :btree
    t.index ["user_id", "service_id"], name: "index_chat_names_on_user_id_and_service_id", unique: true, using: :btree
  end

  create_table "chat_teams", force: :cascade do |t|
    t.integer "namespace_id", null: false
    t.string "team_id"
    t.string "name"
    t.datetime "created_at", null: false
    t.datetime "updated_at", null: false
    t.index ["namespace_id"], name: "index_chat_teams_on_namespace_id", unique: true, using: :btree
  end

  create_table "ci_build_trace_chunks", id: :bigserial, force: :cascade do |t|
    t.integer "build_id", null: false
    t.integer "chunk_index", null: false
    t.integer "data_store", null: false
    t.binary "raw_data"
    t.index ["build_id", "chunk_index"], name: "index_ci_build_trace_chunks_on_build_id_and_chunk_index", unique: true, using: :btree
  end

  create_table "ci_build_trace_section_names", force: :cascade do |t|
    t.integer "project_id", null: false
    t.string "name", null: false
    t.index ["project_id", "name"], name: "index_ci_build_trace_section_names_on_project_id_and_name", unique: true, using: :btree
  end

  create_table "ci_build_trace_sections", force: :cascade do |t|
    t.integer "project_id", null: false
    t.datetime "date_start", null: false
    t.datetime "date_end", null: false
    t.bigint "byte_start", null: false
    t.bigint "byte_end", null: false
    t.integer "build_id", null: false
    t.integer "section_name_id", null: false
    t.index ["build_id", "section_name_id"], name: "index_ci_build_trace_sections_on_build_id_and_section_name_id", unique: true, using: :btree
    t.index ["project_id"], name: "index_ci_build_trace_sections_on_project_id", using: :btree
    t.index ["section_name_id"], name: "index_ci_build_trace_sections_on_section_name_id", using: :btree
  end

  create_table "ci_builds", force: :cascade do |t|
    t.string "status"
    t.datetime "finished_at"
    t.text "trace"
    t.datetime "created_at"
    t.datetime "updated_at"
    t.datetime "started_at"
    t.integer "runner_id"
    t.float "coverage"
    t.integer "commit_id"
    t.text "commands"
    t.string "name"
    t.text "options"
    t.boolean "allow_failure", default: false, null: false
    t.string "stage"
    t.integer "trigger_request_id"
    t.integer "stage_idx"
    t.boolean "tag"
    t.string "ref"
    t.integer "user_id"
    t.string "type"
    t.string "target_url"
    t.string "description"
    t.text "artifacts_file"
    t.integer "project_id"
    t.text "artifacts_metadata"
    t.integer "erased_by_id"
    t.datetime "erased_at"
    t.datetime "artifacts_expire_at"
    t.string "environment"
    t.bigint "artifacts_size"
    t.string "when"
    t.text "yaml_variables"
    t.datetime "queued_at"
    t.string "token"
    t.integer "lock_version"
    t.string "coverage_regex"
    t.integer "auto_canceled_by_id"
    t.boolean "retried"
    t.integer "stage_id"
    t.integer "artifacts_file_store"
    t.integer "artifacts_metadata_store"
    t.boolean "protected"
    t.integer "failure_reason"
    t.datetime_with_timezone "scheduled_at"
    t.string "token_encrypted"
    t.index ["artifacts_expire_at"], name: "index_ci_builds_on_artifacts_expire_at", where: "(artifacts_file <> ''::text)", using: :btree
    t.index ["auto_canceled_by_id"], name: "index_ci_builds_on_auto_canceled_by_id", using: :btree
    t.index ["commit_id", "artifacts_expire_at", "id"], name: "index_ci_builds_on_commit_id_and_artifacts_expireatandidpartial", where: "(((type)::text = 'Ci::Build'::text) AND ((retried = false) OR (retried IS NULL)) AND ((name)::text = ANY (ARRAY[('sast'::character varying)::text, ('dependency_scanning'::character varying)::text, ('sast:container'::character varying)::text, ('container_scanning'::character varying)::text, ('dast'::character varying)::text])))", using: :btree
    t.index ["commit_id", "stage_idx", "created_at"], name: "index_ci_builds_on_commit_id_and_stage_idx_and_created_at", using: :btree
    t.index ["commit_id", "status", "type"], name: "index_ci_builds_on_commit_id_and_status_and_type", using: :btree
    t.index ["commit_id", "type", "name", "ref"], name: "index_ci_builds_on_commit_id_and_type_and_name_and_ref", using: :btree
    t.index ["commit_id", "type", "ref"], name: "index_ci_builds_on_commit_id_and_type_and_ref", using: :btree
    t.index ["name"], name: "index_ci_builds_on_name_for_security_products_values", where: "((name)::text = ANY (ARRAY[('container_scanning'::character varying)::text, ('dast'::character varying)::text, ('dependency_scanning'::character varying)::text, ('license_management'::character varying)::text, ('sast'::character varying)::text]))", using: :btree
    t.index ["project_id", "id"], name: "index_ci_builds_on_project_id_and_id", using: :btree
    t.index ["project_id", "status"], name: "index_ci_builds_project_id_and_status_for_live_jobs_partial2", where: "(((type)::text = 'Ci::Build'::text) AND ((status)::text = ANY (ARRAY[('running'::character varying)::text, ('pending'::character varying)::text, ('created'::character varying)::text])))", using: :btree
    t.index ["protected"], name: "index_ci_builds_on_protected", using: :btree
    t.index ["runner_id"], name: "index_ci_builds_on_runner_id", using: :btree
    t.index ["scheduled_at"], name: "partial_index_ci_builds_on_scheduled_at_with_scheduled_jobs", where: "((scheduled_at IS NOT NULL) AND ((type)::text = 'Ci::Build'::text) AND ((status)::text = 'scheduled'::text))", using: :btree
    t.index ["stage_id", "stage_idx"], name: "tmp_build_stage_position_index", where: "(stage_idx IS NOT NULL)", using: :btree
    t.index ["stage_id"], name: "index_ci_builds_on_stage_id", using: :btree
    t.index ["status", "type", "runner_id"], name: "index_ci_builds_on_status_and_type_and_runner_id", using: :btree
    t.index ["token"], name: "index_ci_builds_on_token", unique: true, using: :btree
    t.index ["token_encrypted"], name: "index_ci_builds_on_token_encrypted", unique: true, where: "(token_encrypted IS NOT NULL)", using: :btree
    t.index ["updated_at"], name: "index_ci_builds_on_updated_at", using: :btree
    t.index ["user_id"], name: "index_ci_builds_on_user_id", using: :btree
  end

  create_table "ci_builds_metadata", force: :cascade do |t|
    t.integer "build_id", null: false
    t.integer "project_id", null: false
    t.integer "timeout"
    t.integer "timeout_source", default: 1, null: false
    t.jsonb "config_options"
    t.jsonb "config_variables"
    t.index ["build_id"], name: "index_ci_builds_metadata_on_build_id", unique: true, using: :btree
    t.index ["project_id"], name: "index_ci_builds_metadata_on_project_id", using: :btree
  end

  create_table "ci_builds_runner_session", id: :bigserial, force: :cascade do |t|
    t.integer "build_id", null: false
    t.string "url", null: false
    t.string "certificate"
    t.string "authorization"
    t.index ["build_id"], name: "index_ci_builds_runner_session_on_build_id", unique: true, using: :btree
  end

  create_table "ci_group_variables", force: :cascade do |t|
    t.string "key", null: false
    t.text "value"
    t.text "encrypted_value"
    t.string "encrypted_value_salt"
    t.string "encrypted_value_iv"
    t.integer "group_id", null: false
    t.boolean "protected", default: false, null: false
    t.datetime_with_timezone "created_at", null: false
    t.datetime_with_timezone "updated_at", null: false
    t.boolean "masked", default: false, null: false
    t.index ["group_id", "key"], name: "index_ci_group_variables_on_group_id_and_key", unique: true, using: :btree
  end

  create_table "ci_job_artifacts", force: :cascade do |t|
    t.integer "project_id", null: false
    t.integer "job_id", null: false
    t.integer "file_type", null: false
    t.bigint "size"
    t.datetime_with_timezone "created_at", null: false
    t.datetime_with_timezone "updated_at", null: false
    t.datetime_with_timezone "expire_at"
    t.string "file"
    t.integer "file_store"
    t.binary "file_sha256"
    t.integer "file_format", limit: 2
    t.integer "file_location", limit: 2
    t.index ["expire_at", "job_id"], name: "index_ci_job_artifacts_on_expire_at_and_job_id", using: :btree
    t.index ["file_store"], name: "index_ci_job_artifacts_on_file_store", using: :btree
    t.index ["job_id", "file_type"], name: "index_ci_job_artifacts_on_job_id_and_file_type", unique: true, using: :btree
    t.index ["project_id"], name: "index_ci_job_artifacts_on_project_id", using: :btree
  end

  create_table "ci_pipeline_chat_data", id: :bigserial, force: :cascade do |t|
    t.integer "pipeline_id", null: false
    t.integer "chat_name_id", null: false
    t.text "response_url", null: false
    t.index ["chat_name_id"], name: "index_ci_pipeline_chat_data_on_chat_name_id", using: :btree
    t.index ["pipeline_id"], name: "index_ci_pipeline_chat_data_on_pipeline_id", unique: true, using: :btree
  end

  create_table "ci_pipeline_schedule_variables", force: :cascade do |t|
    t.string "key", null: false
    t.text "value"
    t.text "encrypted_value"
    t.string "encrypted_value_salt"
    t.string "encrypted_value_iv"
    t.integer "pipeline_schedule_id", null: false
    t.datetime_with_timezone "created_at"
    t.datetime_with_timezone "updated_at"
    t.index ["pipeline_schedule_id", "key"], name: "index_ci_pipeline_schedule_variables_on_schedule_id_and_key", unique: true, using: :btree
  end

  create_table "ci_pipeline_schedules", force: :cascade do |t|
    t.string "description"
    t.string "ref"
    t.string "cron"
    t.string "cron_timezone"
    t.datetime "next_run_at"
    t.integer "project_id"
    t.integer "owner_id"
    t.boolean "active", default: true
    t.datetime "created_at"
    t.datetime "updated_at"
    t.index ["next_run_at", "active"], name: "index_ci_pipeline_schedules_on_next_run_at_and_active", using: :btree
    t.index ["owner_id"], name: "index_ci_pipeline_schedules_on_owner_id", using: :btree
    t.index ["project_id"], name: "index_ci_pipeline_schedules_on_project_id", using: :btree
  end

  create_table "ci_pipeline_variables", force: :cascade do |t|
    t.string "key", null: false
    t.text "value"
    t.text "encrypted_value"
    t.string "encrypted_value_salt"
    t.string "encrypted_value_iv"
    t.integer "pipeline_id", null: false
    t.index ["pipeline_id", "key"], name: "index_ci_pipeline_variables_on_pipeline_id_and_key", unique: true, using: :btree
  end

  create_table "ci_pipelines", force: :cascade do |t|
    t.string "ref"
    t.string "sha"
    t.string "before_sha"
    t.datetime "created_at"
    t.datetime "updated_at"
    t.boolean "tag", default: false
    t.text "yaml_errors"
    t.datetime "committed_at"
    t.integer "project_id"
    t.string "status"
    t.datetime "started_at"
    t.datetime "finished_at"
    t.integer "duration"
    t.integer "user_id"
    t.integer "lock_version"
    t.integer "auto_canceled_by_id"
    t.integer "pipeline_schedule_id"
    t.integer "source"
    t.integer "config_source"
    t.boolean "protected"
    t.integer "failure_reason"
    t.integer "iid"
    t.integer "merge_request_id"
    t.binary "source_sha"
    t.binary "target_sha"
    t.index ["auto_canceled_by_id"], name: "index_ci_pipelines_on_auto_canceled_by_id", using: :btree
    t.index ["merge_request_id"], name: "index_ci_pipelines_on_merge_request_id", where: "(merge_request_id IS NOT NULL)", using: :btree
    t.index ["pipeline_schedule_id"], name: "index_ci_pipelines_on_pipeline_schedule_id", using: :btree
    t.index ["project_id", "iid"], name: "index_ci_pipelines_on_project_id_and_iid", unique: true, where: "(iid IS NOT NULL)", using: :btree
    t.index ["project_id", "ref", "id"], name: "index_ci_pipelines_on_project_idandrefandiddesc", order: { id: :desc }, using: :btree
    t.index ["project_id", "ref", "status", "id"], name: "index_ci_pipelines_on_project_id_and_ref_and_status_and_id", using: :btree
    t.index ["project_id", "sha"], name: "index_ci_pipelines_on_project_id_and_sha", using: :btree
    t.index ["project_id", "source"], name: "index_ci_pipelines_on_project_id_and_source", using: :btree
    t.index ["project_id", "status", "config_source"], name: "index_ci_pipelines_on_project_id_and_status_and_config_source", using: :btree
    t.index ["project_id"], name: "index_ci_pipelines_on_project_id", using: :btree
    t.index ["status"], name: "index_ci_pipelines_on_status", using: :btree
    t.index ["user_id"], name: "index_ci_pipelines_on_user_id", using: :btree
  end

  create_table "ci_runner_namespaces", force: :cascade do |t|
    t.integer "runner_id"
    t.integer "namespace_id"
    t.index ["namespace_id"], name: "index_ci_runner_namespaces_on_namespace_id", using: :btree
    t.index ["runner_id", "namespace_id"], name: "index_ci_runner_namespaces_on_runner_id_and_namespace_id", unique: true, using: :btree
  end

  create_table "ci_runner_projects", force: :cascade do |t|
    t.integer "runner_id", null: false
    t.datetime "created_at"
    t.datetime "updated_at"
    t.integer "project_id"
    t.index ["project_id"], name: "index_ci_runner_projects_on_project_id", using: :btree
    t.index ["runner_id"], name: "index_ci_runner_projects_on_runner_id", using: :btree
  end

  create_table "ci_runners", force: :cascade do |t|
    t.string "token"
    t.datetime "created_at"
    t.datetime "updated_at"
    t.string "description"
    t.datetime "contacted_at"
    t.boolean "active", default: true, null: false
    t.boolean "is_shared", default: false
    t.string "name"
    t.string "version"
    t.string "revision"
    t.string "platform"
    t.string "architecture"
    t.boolean "run_untagged", default: true, null: false
    t.boolean "locked", default: false, null: false
    t.integer "access_level", default: 0, null: false
    t.string "ip_address"
    t.integer "maximum_timeout"
    t.integer "runner_type", limit: 2, null: false
    t.string "token_encrypted"
    t.index ["contacted_at"], name: "index_ci_runners_on_contacted_at", using: :btree
    t.index ["is_shared"], name: "index_ci_runners_on_is_shared", using: :btree
    t.index ["locked"], name: "index_ci_runners_on_locked", using: :btree
    t.index ["runner_type"], name: "index_ci_runners_on_runner_type", using: :btree
    t.index ["token"], name: "index_ci_runners_on_token", using: :btree
    t.index ["token_encrypted"], name: "index_ci_runners_on_token_encrypted", using: :btree
  end

  create_table "ci_sources_pipelines", force: :cascade do |t|
    t.integer "project_id"
    t.integer "pipeline_id"
    t.integer "source_project_id"
    t.integer "source_job_id"
    t.integer "source_pipeline_id"
    t.index ["pipeline_id"], name: "index_ci_sources_pipelines_on_pipeline_id", using: :btree
    t.index ["project_id"], name: "index_ci_sources_pipelines_on_project_id", using: :btree
    t.index ["source_job_id"], name: "index_ci_sources_pipelines_on_source_job_id", using: :btree
    t.index ["source_pipeline_id"], name: "index_ci_sources_pipelines_on_source_pipeline_id", using: :btree
    t.index ["source_project_id"], name: "index_ci_sources_pipelines_on_source_project_id", using: :btree
  end

  create_table "ci_stages", force: :cascade do |t|
    t.integer "project_id"
    t.integer "pipeline_id"
    t.datetime "created_at"
    t.datetime "updated_at"
    t.string "name"
    t.integer "status"
    t.integer "lock_version"
    t.integer "position"
    t.index ["pipeline_id", "name"], name: "index_ci_stages_on_pipeline_id_and_name", unique: true, using: :btree
    t.index ["pipeline_id", "position"], name: "index_ci_stages_on_pipeline_id_and_position", using: :btree
    t.index ["pipeline_id"], name: "index_ci_stages_on_pipeline_id", using: :btree
    t.index ["project_id"], name: "index_ci_stages_on_project_id", using: :btree
  end

  create_table "ci_trigger_requests", force: :cascade do |t|
    t.integer "trigger_id", null: false
    t.text "variables"
    t.datetime "created_at"
    t.datetime "updated_at"
    t.integer "commit_id"
    t.index ["commit_id"], name: "index_ci_trigger_requests_on_commit_id", using: :btree
    t.index ["trigger_id"], name: "index_ci_trigger_requests_on_trigger_id", using: :btree
  end

  create_table "ci_triggers", force: :cascade do |t|
    t.string "token"
    t.datetime "created_at"
    t.datetime "updated_at"
    t.integer "project_id"
    t.integer "owner_id"
    t.string "description"
    t.string "ref"
    t.index ["owner_id"], name: "index_ci_triggers_on_owner_id", using: :btree
    t.index ["project_id"], name: "index_ci_triggers_on_project_id", using: :btree
  end

  create_table "ci_variables", force: :cascade do |t|
    t.string "key", null: false
    t.text "value"
    t.text "encrypted_value"
    t.string "encrypted_value_salt"
    t.string "encrypted_value_iv"
    t.integer "project_id", null: false
    t.boolean "protected", default: false, null: false
    t.string "environment_scope", default: "*", null: false
    t.boolean "masked", default: false, null: false
    t.index ["project_id", "key", "environment_scope"], name: "index_ci_variables_on_project_id_and_key_and_environment_scope", unique: true, using: :btree
  end

  create_table "cluster_groups", force: :cascade do |t|
    t.integer "cluster_id", null: false
    t.integer "group_id", null: false
    t.index ["cluster_id", "group_id"], name: "index_cluster_groups_on_cluster_id_and_group_id", unique: true, using: :btree
    t.index ["group_id"], name: "index_cluster_groups_on_group_id", using: :btree
  end

  create_table "cluster_platforms_kubernetes", force: :cascade do |t|
    t.integer "cluster_id", null: false
    t.datetime "created_at", null: false
    t.datetime "updated_at", null: false
    t.text "api_url"
    t.text "ca_cert"
    t.string "namespace"
    t.string "username"
    t.text "encrypted_password"
    t.string "encrypted_password_iv"
    t.text "encrypted_token"
    t.string "encrypted_token_iv"
    t.integer "authorization_type", limit: 2
    t.index ["cluster_id"], name: "index_cluster_platforms_kubernetes_on_cluster_id", unique: true, using: :btree
  end

  create_table "cluster_projects", force: :cascade do |t|
    t.integer "project_id", null: false
    t.integer "cluster_id", null: false
    t.datetime "created_at", null: false
    t.datetime "updated_at", null: false
    t.index ["cluster_id"], name: "index_cluster_projects_on_cluster_id", using: :btree
    t.index ["project_id"], name: "index_cluster_projects_on_project_id", using: :btree
  end

  create_table "cluster_providers_gcp", force: :cascade do |t|
    t.integer "cluster_id", null: false
    t.integer "status"
    t.integer "num_nodes", null: false
    t.datetime "created_at", null: false
    t.datetime "updated_at", null: false
    t.text "status_reason"
    t.string "gcp_project_id", null: false
    t.string "zone", null: false
    t.string "machine_type"
    t.string "operation_id"
    t.string "endpoint"
    t.text "encrypted_access_token"
    t.string "encrypted_access_token_iv"
    t.boolean "legacy_abac", default: false, null: false
    t.index ["cluster_id"], name: "index_cluster_providers_gcp_on_cluster_id", unique: true, using: :btree
  end

  create_table "clusters", force: :cascade do |t|
    t.integer "user_id"
    t.integer "provider_type"
    t.integer "platform_type"
    t.datetime "created_at", null: false
    t.datetime "updated_at", null: false
    t.boolean "enabled", default: true
    t.string "name", null: false
    t.string "environment_scope", default: "*", null: false
    t.integer "cluster_type", limit: 2, default: 3, null: false
    t.string "domain"
    t.boolean "managed", default: true, null: false
    t.index ["enabled"], name: "index_clusters_on_enabled", using: :btree
    t.index ["user_id"], name: "index_clusters_on_user_id", using: :btree
  end

  create_table "clusters_applications_cert_managers", force: :cascade do |t|
    t.integer "cluster_id", null: false
    t.integer "status", null: false
    t.string "version", null: false
    t.string "email", null: false
    t.datetime_with_timezone "created_at", null: false
    t.datetime_with_timezone "updated_at", null: false
    t.text "status_reason"
    t.index ["cluster_id"], name: "index_clusters_applications_cert_managers_on_cluster_id", unique: true, using: :btree
  end

  create_table "clusters_applications_helm", force: :cascade do |t|
    t.integer "cluster_id", null: false
    t.datetime "created_at", null: false
    t.datetime "updated_at", null: false
    t.integer "status", null: false
    t.string "version", null: false
    t.text "status_reason"
    t.text "encrypted_ca_key"
    t.text "encrypted_ca_key_iv"
    t.text "ca_cert"
    t.index ["cluster_id"], name: "index_clusters_applications_helm_on_cluster_id", unique: true, using: :btree
  end

  create_table "clusters_applications_ingress", force: :cascade do |t|
    t.integer "cluster_id", null: false
    t.datetime "created_at", null: false
    t.datetime "updated_at", null: false
    t.integer "status", null: false
    t.integer "ingress_type", null: false
    t.string "version", null: false
    t.string "cluster_ip"
    t.text "status_reason"
    t.string "external_ip"
    t.string "external_hostname"
    t.index ["cluster_id"], name: "index_clusters_applications_ingress_on_cluster_id", unique: true, using: :btree
  end

  create_table "clusters_applications_jupyter", force: :cascade do |t|
    t.integer "cluster_id", null: false
    t.integer "oauth_application_id"
    t.integer "status", null: false
    t.string "version", null: false
    t.string "hostname"
    t.datetime_with_timezone "created_at", null: false
    t.datetime_with_timezone "updated_at", null: false
    t.text "status_reason"
    t.index ["cluster_id"], name: "index_clusters_applications_jupyter_on_cluster_id", unique: true, using: :btree
    t.index ["oauth_application_id"], name: "index_clusters_applications_jupyter_on_oauth_application_id", using: :btree
  end

  create_table "clusters_applications_knative", force: :cascade do |t|
    t.integer "cluster_id", null: false
    t.datetime_with_timezone "created_at", null: false
    t.datetime_with_timezone "updated_at", null: false
    t.integer "status", null: false
    t.string "version", null: false
    t.string "hostname"
    t.text "status_reason"
    t.string "external_ip"
    t.string "external_hostname"
    t.index ["cluster_id"], name: "index_clusters_applications_knative_on_cluster_id", unique: true, using: :btree
  end

  create_table "clusters_applications_prometheus", force: :cascade do |t|
    t.integer "cluster_id", null: false
    t.integer "status", null: false
    t.string "version", null: false
    t.text "status_reason"
    t.datetime_with_timezone "created_at", null: false
    t.datetime_with_timezone "updated_at", null: false
    t.datetime_with_timezone "last_update_started_at"
    t.string "encrypted_alert_manager_token"
    t.string "encrypted_alert_manager_token_iv"
    t.index ["cluster_id"], name: "index_clusters_applications_prometheus_on_cluster_id", unique: true, using: :btree
  end

  create_table "clusters_applications_runners", force: :cascade do |t|
    t.integer "cluster_id", null: false
    t.integer "runner_id"
    t.integer "status", null: false
    t.datetime_with_timezone "created_at", null: false
    t.datetime_with_timezone "updated_at", null: false
    t.string "version", null: false
    t.text "status_reason"
    t.boolean "privileged", default: true, null: false
    t.index ["cluster_id"], name: "index_clusters_applications_runners_on_cluster_id", unique: true, using: :btree
    t.index ["runner_id"], name: "index_clusters_applications_runners_on_runner_id", using: :btree
  end

  create_table "clusters_kubernetes_namespaces", id: :bigserial, force: :cascade do |t|
    t.integer "cluster_id", null: false
    t.integer "project_id"
    t.integer "cluster_project_id"
    t.datetime_with_timezone "created_at", null: false
    t.datetime_with_timezone "updated_at", null: false
    t.text "encrypted_service_account_token"
    t.string "encrypted_service_account_token_iv"
    t.string "namespace", null: false
    t.string "service_account_name"
    t.index ["cluster_id", "namespace"], name: "kubernetes_namespaces_cluster_and_namespace", unique: true, using: :btree
    t.index ["cluster_id"], name: "index_clusters_kubernetes_namespaces_on_cluster_id", using: :btree
    t.index ["cluster_project_id"], name: "index_clusters_kubernetes_namespaces_on_cluster_project_id", using: :btree
    t.index ["project_id"], name: "index_clusters_kubernetes_namespaces_on_project_id", using: :btree
  end

  create_table "container_repositories", force: :cascade do |t|
    t.integer "project_id", null: false
    t.string "name", null: false
    t.datetime "created_at", null: false
    t.datetime "updated_at", null: false
    t.index ["project_id", "name"], name: "index_container_repositories_on_project_id_and_name", unique: true, using: :btree
    t.index ["project_id"], name: "index_container_repositories_on_project_id", using: :btree
  end

  create_table "conversational_development_index_metrics", force: :cascade do |t|
    t.float "leader_issues", null: false
    t.float "instance_issues", null: false
    t.float "leader_notes", null: false
    t.float "instance_notes", null: false
    t.float "leader_milestones", null: false
    t.float "instance_milestones", null: false
    t.float "leader_boards", null: false
    t.float "instance_boards", null: false
    t.float "leader_merge_requests", null: false
    t.float "instance_merge_requests", null: false
    t.float "leader_ci_pipelines", null: false
    t.float "instance_ci_pipelines", null: false
    t.float "leader_environments", null: false
    t.float "instance_environments", null: false
    t.float "leader_deployments", null: false
    t.float "instance_deployments", null: false
    t.float "leader_projects_prometheus_active", null: false
    t.float "instance_projects_prometheus_active", null: false
    t.float "leader_service_desk_issues", null: false
    t.float "instance_service_desk_issues", null: false
    t.datetime "created_at", null: false
    t.datetime "updated_at", null: false
    t.float "percentage_boards", default: 0.0, null: false
    t.float "percentage_ci_pipelines", default: 0.0, null: false
    t.float "percentage_deployments", default: 0.0, null: false
    t.float "percentage_environments", default: 0.0, null: false
    t.float "percentage_issues", default: 0.0, null: false
    t.float "percentage_merge_requests", default: 0.0, null: false
    t.float "percentage_milestones", default: 0.0, null: false
    t.float "percentage_notes", default: 0.0, null: false
    t.float "percentage_projects_prometheus_active", default: 0.0, null: false
    t.float "percentage_service_desk_issues", default: 0.0, null: false
  end

  create_table "deploy_keys_projects", force: :cascade do |t|
    t.integer "deploy_key_id", null: false
    t.integer "project_id", null: false
    t.datetime "created_at"
    t.datetime "updated_at"
    t.boolean "can_push", default: false, null: false
    t.index ["project_id"], name: "index_deploy_keys_projects_on_project_id", using: :btree
  end

  create_table "deploy_tokens", force: :cascade do |t|
    t.boolean "revoked", default: false
    t.boolean "read_repository", default: false, null: false
    t.boolean "read_registry", default: false, null: false
    t.datetime_with_timezone "expires_at", null: false
    t.datetime_with_timezone "created_at", null: false
    t.string "name", null: false
    t.string "token", null: false
    t.index ["token", "expires_at", "id"], name: "index_deploy_tokens_on_token_and_expires_at_and_id", where: "(revoked IS FALSE)", using: :btree
    t.index ["token"], name: "index_deploy_tokens_on_token", unique: true, using: :btree
  end

  create_table "deployments", force: :cascade do |t|
    t.integer "iid", null: false
    t.integer "project_id", null: false
    t.integer "environment_id", null: false
    t.string "ref", null: false
    t.boolean "tag", null: false
    t.string "sha", null: false
    t.integer "user_id"
    t.integer "deployable_id"
    t.string "deployable_type"
    t.datetime "created_at"
    t.datetime "updated_at"
    t.string "on_stop"
    t.integer "status", limit: 2, null: false
    t.datetime_with_timezone "finished_at"
    t.index ["created_at"], name: "index_deployments_on_created_at", using: :btree
    t.index ["deployable_type", "deployable_id"], name: "index_deployments_on_deployable_type_and_deployable_id", using: :btree
    t.index ["environment_id", "id"], name: "index_deployments_on_environment_id_and_id", using: :btree
    t.index ["environment_id", "iid", "project_id"], name: "index_deployments_on_environment_id_and_iid_and_project_id", using: :btree
    t.index ["environment_id", "status"], name: "index_deployments_on_environment_id_and_status", using: :btree
    t.index ["id"], name: "partial_index_deployments_for_legacy_successful_deployments", where: "((finished_at IS NULL) AND (status = 2))", using: :btree
    t.index ["project_id", "iid"], name: "index_deployments_on_project_id_and_iid", unique: true, using: :btree
    t.index ["project_id", "status", "created_at"], name: "index_deployments_on_project_id_and_status_and_created_at", using: :btree
    t.index ["project_id", "status"], name: "index_deployments_on_project_id_and_status", using: :btree
  end

  create_table "design_management_designs", id: :bigserial, force: :cascade do |t|
    t.integer "project_id", null: false
    t.integer "issue_id", null: false
    t.string "filename", null: false
    t.index ["issue_id", "filename"], name: "index_design_management_designs_on_issue_id_and_filename", unique: true, using: :btree
    t.index ["project_id"], name: "index_design_management_designs_on_project_id", using: :btree
  end

  create_table "design_management_designs_versions", id: false, force: :cascade do |t|
    t.bigint "design_id", null: false
    t.bigint "version_id", null: false
    t.index ["design_id", "version_id"], name: "design_management_designs_versions_uniqueness", unique: true, using: :btree
    t.index ["design_id"], name: "index_design_management_designs_versions_on_design_id", using: :btree
    t.index ["version_id"], name: "index_design_management_designs_versions_on_version_id", using: :btree
  end

  create_table "design_management_versions", id: :bigserial, force: :cascade do |t|
    t.binary "sha", null: false
    t.index ["sha"], name: "index_design_management_versions_on_sha", unique: true, using: :btree
  end

  create_table "draft_notes", id: :bigserial, force: :cascade do |t|
    t.integer "merge_request_id", null: false
    t.integer "author_id", null: false
    t.boolean "resolve_discussion", default: false, null: false
    t.string "discussion_id"
    t.text "note", null: false
    t.text "position"
    t.text "original_position"
    t.text "change_position"
    t.index ["author_id"], name: "index_draft_notes_on_author_id", using: :btree
    t.index ["discussion_id"], name: "index_draft_notes_on_discussion_id", using: :btree
    t.index ["merge_request_id"], name: "index_draft_notes_on_merge_request_id", using: :btree
  end

  create_table "elasticsearch_indexed_namespaces", id: false, force: :cascade do |t|
    t.datetime_with_timezone "created_at", null: false
    t.datetime_with_timezone "updated_at", null: false
    t.integer "namespace_id"
    t.index ["namespace_id"], name: "index_elasticsearch_indexed_namespaces_on_namespace_id", unique: true, using: :btree
  end

  create_table "elasticsearch_indexed_projects", id: false, force: :cascade do |t|
    t.datetime_with_timezone "created_at", null: false
    t.datetime_with_timezone "updated_at", null: false
    t.integer "project_id"
    t.index ["project_id"], name: "index_elasticsearch_indexed_projects_on_project_id", unique: true, using: :btree
  end

  create_table "emails", force: :cascade do |t|
    t.integer "user_id", null: false
    t.string "email", null: false
    t.datetime "created_at"
    t.datetime "updated_at"
    t.string "confirmation_token"
    t.datetime "confirmed_at"
    t.datetime "confirmation_sent_at"
    t.index ["confirmation_token"], name: "index_emails_on_confirmation_token", unique: true, using: :btree
    t.index ["email"], name: "index_emails_on_email", unique: true, using: :btree
    t.index ["user_id"], name: "index_emails_on_user_id", using: :btree
  end

  create_table "environments", force: :cascade do |t|
    t.integer "project_id", null: false
    t.string "name", null: false
    t.datetime "created_at"
    t.datetime "updated_at"
    t.string "external_url"
    t.string "environment_type"
    t.string "state", default: "available", null: false
    t.string "slug", null: false
    t.index ["name"], name: "index_environments_on_name_varchar_pattern_ops", using: :btree, opclasses: {"name"=>"varchar_pattern_ops"}
    t.index ["project_id", "name"], name: "index_environments_on_project_id_and_name", unique: true, using: :btree
    t.index ["project_id", "slug"], name: "index_environments_on_project_id_and_slug", unique: true, using: :btree
  end

  create_table "epic_issues", force: :cascade do |t|
    t.integer "epic_id", null: false
    t.integer "issue_id", null: false
    t.integer "relative_position", default: 1073741823, null: false
    t.index ["epic_id"], name: "index_epic_issues_on_epic_id", using: :btree
    t.index ["issue_id"], name: "index_epic_issues_on_issue_id", unique: true, using: :btree
  end

  create_table "epic_metrics", force: :cascade do |t|
    t.integer "epic_id", null: false
    t.datetime "created_at", null: false
    t.datetime "updated_at", null: false
    t.index ["epic_id"], name: "index_epic_metrics", using: :btree
  end

  create_table "epics", force: :cascade do |t|
    t.integer "milestone_id"
    t.integer "group_id", null: false
    t.integer "author_id", null: false
    t.integer "assignee_id"
    t.integer "iid", null: false
    t.integer "cached_markdown_version"
    t.integer "updated_by_id"
    t.integer "last_edited_by_id"
    t.integer "lock_version"
    t.date "start_date"
    t.date "end_date"
    t.datetime "last_edited_at"
    t.datetime "created_at", null: false
    t.datetime "updated_at", null: false
    t.string "title", null: false
    t.string "title_html", null: false
    t.text "description"
    t.text "description_html"
    t.integer "start_date_sourcing_milestone_id"
    t.integer "due_date_sourcing_milestone_id"
    t.date "start_date_fixed"
    t.date "due_date_fixed"
    t.boolean "start_date_is_fixed"
    t.boolean "due_date_is_fixed"
    t.integer "state", limit: 2, default: 1, null: false
    t.integer "closed_by_id"
    t.datetime "closed_at"
    t.integer "parent_id"
    t.integer "relative_position"
    t.index ["assignee_id"], name: "index_epics_on_assignee_id", using: :btree
    t.index ["author_id"], name: "index_epics_on_author_id", using: :btree
    t.index ["closed_by_id"], name: "index_epics_on_closed_by_id", using: :btree
    t.index ["end_date"], name: "index_epics_on_end_date", using: :btree
    t.index ["group_id"], name: "index_epics_on_group_id", using: :btree
    t.index ["iid"], name: "index_epics_on_iid", using: :btree
    t.index ["milestone_id"], name: "index_milestone", using: :btree
    t.index ["parent_id"], name: "index_epics_on_parent_id", using: :btree
    t.index ["start_date"], name: "index_epics_on_start_date", using: :btree
  end

  create_table "events", force: :cascade do |t|
    t.integer "project_id"
    t.integer "author_id", null: false
    t.integer "target_id"
    t.datetime_with_timezone "created_at", null: false
    t.datetime_with_timezone "updated_at", null: false
    t.integer "action", limit: 2, null: false
    t.string "target_type"
    t.index ["action"], name: "index_events_on_action", using: :btree
    t.index ["author_id", "project_id"], name: "index_events_on_author_id_and_project_id", using: :btree
    t.index ["project_id", "created_at"], name: "index_events_on_project_id_and_created_at", using: :btree
    t.index ["project_id", "id"], name: "index_events_on_project_id_and_id", using: :btree
    t.index ["target_type", "target_id"], name: "index_events_on_target_type_and_target_id", using: :btree
  end

  create_table "feature_gates", force: :cascade do |t|
    t.string "feature_key", null: false
    t.string "key", null: false
    t.string "value"
    t.datetime "created_at", null: false
    t.datetime "updated_at", null: false
    t.index ["feature_key", "key", "value"], name: "index_feature_gates_on_feature_key_and_key_and_value", unique: true, using: :btree
  end

  create_table "features", force: :cascade do |t|
    t.string "key", null: false
    t.datetime "created_at", null: false
    t.datetime "updated_at", null: false
    t.index ["key"], name: "index_features_on_key", unique: true, using: :btree
  end

  create_table "fork_network_members", force: :cascade do |t|
    t.integer "fork_network_id", null: false
    t.integer "project_id", null: false
    t.integer "forked_from_project_id"
    t.index ["fork_network_id"], name: "index_fork_network_members_on_fork_network_id", using: :btree
    t.index ["forked_from_project_id"], name: "index_fork_network_members_on_forked_from_project_id", using: :btree
    t.index ["project_id"], name: "index_fork_network_members_on_project_id", unique: true, using: :btree
  end

  create_table "fork_networks", force: :cascade do |t|
    t.integer "root_project_id"
    t.string "deleted_root_project_name"
    t.index ["root_project_id"], name: "index_fork_networks_on_root_project_id", unique: true, using: :btree
  end

  create_table "forked_project_links", force: :cascade do |t|
    t.integer "forked_to_project_id", null: false
    t.integer "forked_from_project_id", null: false
    t.datetime "created_at"
    t.datetime "updated_at"
    t.index ["forked_to_project_id"], name: "index_forked_project_links_on_forked_to_project_id", unique: true, using: :btree
  end

  create_table "geo_cache_invalidation_events", id: :bigserial, force: :cascade do |t|
    t.string "key", null: false
  end

  create_table "geo_event_log", id: :bigserial, force: :cascade do |t|
    t.datetime "created_at", null: false
    t.bigint "repository_updated_event_id"
    t.bigint "repository_deleted_event_id"
    t.bigint "repository_renamed_event_id"
    t.bigint "repositories_changed_event_id"
    t.bigint "repository_created_event_id"
    t.bigint "hashed_storage_migrated_event_id"
    t.bigint "lfs_object_deleted_event_id"
    t.bigint "hashed_storage_attachments_event_id"
    t.bigint "upload_deleted_event_id"
    t.bigint "job_artifact_deleted_event_id"
    t.bigint "reset_checksum_event_id"
    t.bigint "cache_invalidation_event_id"
    t.index ["cache_invalidation_event_id"], name: "index_geo_event_log_on_cache_invalidation_event_id", where: "(cache_invalidation_event_id IS NOT NULL)", using: :btree
    t.index ["hashed_storage_attachments_event_id"], name: "index_geo_event_log_on_hashed_storage_attachments_event_id", where: "(hashed_storage_attachments_event_id IS NOT NULL)", using: :btree
    t.index ["hashed_storage_migrated_event_id"], name: "index_geo_event_log_on_hashed_storage_migrated_event_id", where: "(hashed_storage_migrated_event_id IS NOT NULL)", using: :btree
    t.index ["job_artifact_deleted_event_id"], name: "index_geo_event_log_on_job_artifact_deleted_event_id", where: "(job_artifact_deleted_event_id IS NOT NULL)", using: :btree
    t.index ["lfs_object_deleted_event_id"], name: "index_geo_event_log_on_lfs_object_deleted_event_id", where: "(lfs_object_deleted_event_id IS NOT NULL)", using: :btree
    t.index ["repositories_changed_event_id"], name: "index_geo_event_log_on_repositories_changed_event_id", where: "(repositories_changed_event_id IS NOT NULL)", using: :btree
    t.index ["repository_created_event_id"], name: "index_geo_event_log_on_repository_created_event_id", where: "(repository_created_event_id IS NOT NULL)", using: :btree
    t.index ["repository_deleted_event_id"], name: "index_geo_event_log_on_repository_deleted_event_id", where: "(repository_deleted_event_id IS NOT NULL)", using: :btree
    t.index ["repository_renamed_event_id"], name: "index_geo_event_log_on_repository_renamed_event_id", where: "(repository_renamed_event_id IS NOT NULL)", using: :btree
    t.index ["repository_updated_event_id"], name: "index_geo_event_log_on_repository_updated_event_id", where: "(repository_updated_event_id IS NOT NULL)", using: :btree
    t.index ["reset_checksum_event_id"], name: "index_geo_event_log_on_reset_checksum_event_id", where: "(reset_checksum_event_id IS NOT NULL)", using: :btree
    t.index ["upload_deleted_event_id"], name: "index_geo_event_log_on_upload_deleted_event_id", where: "(upload_deleted_event_id IS NOT NULL)", using: :btree
  end

  create_table "geo_hashed_storage_attachments_events", id: :bigserial, force: :cascade do |t|
    t.integer "project_id", null: false
    t.text "old_attachments_path", null: false
    t.text "new_attachments_path", null: false
    t.index ["project_id"], name: "index_geo_hashed_storage_attachments_events_on_project_id", using: :btree
  end

  create_table "geo_hashed_storage_migrated_events", id: :bigserial, force: :cascade do |t|
    t.integer "project_id", null: false
    t.text "repository_storage_name", null: false
    t.text "old_disk_path", null: false
    t.text "new_disk_path", null: false
    t.text "old_wiki_disk_path", null: false
    t.text "new_wiki_disk_path", null: false
    t.integer "old_storage_version", limit: 2
    t.integer "new_storage_version", limit: 2, null: false
    t.index ["project_id"], name: "index_geo_hashed_storage_migrated_events_on_project_id", using: :btree
  end

  create_table "geo_job_artifact_deleted_events", id: :bigserial, force: :cascade do |t|
    t.integer "job_artifact_id", null: false
    t.string "file_path", null: false
    t.index ["job_artifact_id"], name: "index_geo_job_artifact_deleted_events_on_job_artifact_id", using: :btree
  end

  create_table "geo_lfs_object_deleted_events", id: :bigserial, force: :cascade do |t|
    t.integer "lfs_object_id", null: false
    t.string "oid", null: false
    t.string "file_path", null: false
    t.index ["lfs_object_id"], name: "index_geo_lfs_object_deleted_events_on_lfs_object_id", using: :btree
  end

  create_table "geo_node_namespace_links", force: :cascade do |t|
    t.integer "geo_node_id", null: false
    t.integer "namespace_id", null: false
    t.datetime "created_at", null: false
    t.datetime "updated_at", null: false
    t.index ["geo_node_id", "namespace_id"], name: "index_geo_node_namespace_links_on_geo_node_id_and_namespace_id", unique: true, using: :btree
    t.index ["geo_node_id"], name: "index_geo_node_namespace_links_on_geo_node_id", using: :btree
    t.index ["namespace_id"], name: "index_geo_node_namespace_links_on_namespace_id", using: :btree
  end

  create_table "geo_node_statuses", force: :cascade do |t|
    t.integer "geo_node_id", null: false
    t.integer "db_replication_lag_seconds"
    t.integer "repositories_synced_count"
    t.integer "repositories_failed_count"
    t.integer "lfs_objects_count"
    t.integer "lfs_objects_synced_count"
    t.integer "lfs_objects_failed_count"
    t.integer "attachments_count"
    t.integer "attachments_synced_count"
    t.integer "attachments_failed_count"
    t.integer "last_event_id"
    t.datetime "last_event_date"
    t.integer "cursor_last_event_id"
    t.datetime "cursor_last_event_date"
    t.datetime "created_at", null: false
    t.datetime "updated_at", null: false
    t.datetime "last_successful_status_check_at"
    t.string "status_message"
    t.integer "replication_slots_count"
    t.integer "replication_slots_used_count"
    t.bigint "replication_slots_max_retained_wal_bytes"
    t.integer "wikis_synced_count"
    t.integer "wikis_failed_count"
    t.integer "job_artifacts_count"
    t.integer "job_artifacts_synced_count"
    t.integer "job_artifacts_failed_count"
    t.string "version"
    t.string "revision"
    t.integer "repositories_verified_count"
    t.integer "repositories_verification_failed_count"
    t.integer "wikis_verified_count"
    t.integer "wikis_verification_failed_count"
    t.integer "lfs_objects_synced_missing_on_primary_count"
    t.integer "job_artifacts_synced_missing_on_primary_count"
    t.integer "attachments_synced_missing_on_primary_count"
    t.integer "repositories_checksummed_count"
    t.integer "repositories_checksum_failed_count"
    t.integer "repositories_checksum_mismatch_count"
    t.integer "wikis_checksummed_count"
    t.integer "wikis_checksum_failed_count"
    t.integer "wikis_checksum_mismatch_count"
    t.binary "storage_configuration_digest"
    t.integer "repositories_retrying_verification_count"
    t.integer "wikis_retrying_verification_count"
    t.integer "projects_count"
    t.index ["geo_node_id"], name: "index_geo_node_statuses_on_geo_node_id", unique: true, using: :btree
  end

  create_table "geo_nodes", force: :cascade do |t|
    t.boolean "primary"
    t.integer "oauth_application_id"
    t.boolean "enabled", default: true, null: false
    t.string "access_key"
    t.string "encrypted_secret_access_key"
    t.string "encrypted_secret_access_key_iv"
    t.string "clone_url_prefix"
    t.integer "files_max_capacity", default: 10, null: false
    t.integer "repos_max_capacity", default: 25, null: false
    t.string "url", null: false
    t.string "selective_sync_type"
    t.text "selective_sync_shards"
    t.integer "verification_max_capacity", default: 100, null: false
    t.integer "minimum_reverification_interval", default: 7, null: false
    t.string "internal_url"
    t.index ["access_key"], name: "index_geo_nodes_on_access_key", using: :btree
    t.index ["primary"], name: "index_geo_nodes_on_primary", using: :btree
    t.index ["url"], name: "index_geo_nodes_on_url", unique: true, using: :btree
  end

  create_table "geo_repositories_changed_events", id: :bigserial, force: :cascade do |t|
    t.integer "geo_node_id", null: false
    t.index ["geo_node_id"], name: "index_geo_repositories_changed_events_on_geo_node_id", using: :btree
  end

  create_table "geo_repository_created_events", id: :bigserial, force: :cascade do |t|
    t.integer "project_id", null: false
    t.text "repository_storage_name", null: false
    t.text "repo_path", null: false
    t.text "wiki_path"
    t.text "project_name", null: false
    t.index ["project_id"], name: "index_geo_repository_created_events_on_project_id", using: :btree
  end

  create_table "geo_repository_deleted_events", id: :bigserial, force: :cascade do |t|
    t.integer "project_id", null: false
    t.text "repository_storage_name", null: false
    t.text "deleted_path", null: false
    t.text "deleted_wiki_path"
    t.text "deleted_project_name", null: false
    t.index ["project_id"], name: "index_geo_repository_deleted_events_on_project_id", using: :btree
  end

  create_table "geo_repository_renamed_events", id: :bigserial, force: :cascade do |t|
    t.integer "project_id", null: false
    t.text "repository_storage_name", null: false
    t.text "old_path_with_namespace", null: false
    t.text "new_path_with_namespace", null: false
    t.text "old_wiki_path_with_namespace", null: false
    t.text "new_wiki_path_with_namespace", null: false
    t.text "old_path", null: false
    t.text "new_path", null: false
    t.index ["project_id"], name: "index_geo_repository_renamed_events_on_project_id", using: :btree
  end

  create_table "geo_repository_updated_events", id: :bigserial, force: :cascade do |t|
    t.integer "branches_affected", null: false
    t.integer "tags_affected", null: false
    t.integer "project_id", null: false
    t.integer "source", limit: 2, null: false
    t.boolean "new_branch", default: false, null: false
    t.boolean "remove_branch", default: false, null: false
    t.text "ref"
    t.index ["project_id"], name: "index_geo_repository_updated_events_on_project_id", using: :btree
    t.index ["source"], name: "index_geo_repository_updated_events_on_source", using: :btree
  end

  create_table "geo_reset_checksum_events", id: :bigserial, force: :cascade do |t|
    t.integer "project_id", null: false
    t.index ["project_id"], name: "index_geo_reset_checksum_events_on_project_id", using: :btree
  end

  create_table "geo_upload_deleted_events", id: :bigserial, force: :cascade do |t|
    t.integer "upload_id", null: false
    t.string "file_path", null: false
    t.integer "model_id", null: false
    t.string "model_type", null: false
    t.string "uploader", null: false
    t.index ["upload_id"], name: "index_geo_upload_deleted_events_on_upload_id", using: :btree
  end

  create_table "gitlab_subscriptions", id: :bigserial, force: :cascade do |t|
    t.datetime_with_timezone "created_at", null: false
    t.datetime_with_timezone "updated_at", null: false
    t.date "start_date"
    t.date "end_date"
    t.date "trial_ends_on"
    t.integer "namespace_id"
    t.integer "hosted_plan_id"
    t.integer "max_seats_used", default: 0
    t.integer "seats", default: 0
    t.boolean "trial", default: false
    t.index ["hosted_plan_id"], name: "index_gitlab_subscriptions_on_hosted_plan_id", using: :btree
    t.index ["namespace_id"], name: "index_gitlab_subscriptions_on_namespace_id", unique: true, using: :btree
  end

  create_table "gpg_key_subkeys", force: :cascade do |t|
    t.integer "gpg_key_id", null: false
    t.binary "keyid"
    t.binary "fingerprint"
    t.index ["fingerprint"], name: "index_gpg_key_subkeys_on_fingerprint", unique: true, using: :btree
    t.index ["gpg_key_id"], name: "index_gpg_key_subkeys_on_gpg_key_id", using: :btree
    t.index ["keyid"], name: "index_gpg_key_subkeys_on_keyid", unique: true, using: :btree
  end

  create_table "gpg_keys", force: :cascade do |t|
    t.datetime_with_timezone "created_at", null: false
    t.datetime_with_timezone "updated_at", null: false
    t.integer "user_id"
    t.binary "primary_keyid"
    t.binary "fingerprint"
    t.text "key"
    t.index ["fingerprint"], name: "index_gpg_keys_on_fingerprint", unique: true, using: :btree
    t.index ["primary_keyid"], name: "index_gpg_keys_on_primary_keyid", unique: true, using: :btree
    t.index ["user_id"], name: "index_gpg_keys_on_user_id", using: :btree
  end

  create_table "gpg_signatures", force: :cascade do |t|
    t.datetime_with_timezone "created_at", null: false
    t.datetime_with_timezone "updated_at", null: false
    t.integer "project_id"
    t.integer "gpg_key_id"
    t.binary "commit_sha"
    t.binary "gpg_key_primary_keyid"
    t.text "gpg_key_user_name"
    t.text "gpg_key_user_email"
    t.integer "verification_status", limit: 2, default: 0, null: false
    t.integer "gpg_key_subkey_id"
    t.index ["commit_sha"], name: "index_gpg_signatures_on_commit_sha", unique: true, using: :btree
    t.index ["gpg_key_id"], name: "index_gpg_signatures_on_gpg_key_id", using: :btree
    t.index ["gpg_key_primary_keyid"], name: "index_gpg_signatures_on_gpg_key_primary_keyid", using: :btree
    t.index ["gpg_key_subkey_id"], name: "index_gpg_signatures_on_gpg_key_subkey_id", using: :btree
    t.index ["project_id"], name: "index_gpg_signatures_on_project_id", using: :btree
  end

  create_table "group_custom_attributes", force: :cascade do |t|
    t.datetime_with_timezone "created_at", null: false
    t.datetime_with_timezone "updated_at", null: false
    t.integer "group_id", null: false
    t.string "key", null: false
    t.string "value", null: false
    t.index ["group_id", "key"], name: "index_group_custom_attributes_on_group_id_and_key", unique: true, using: :btree
    t.index ["key", "value"], name: "index_group_custom_attributes_on_key_and_value", using: :btree
  end

  create_table "historical_data", force: :cascade do |t|
    t.date "date", null: false
    t.integer "active_user_count"
    t.datetime "created_at"
    t.datetime "updated_at"
  end

  create_table "identities", force: :cascade do |t|
    t.string "extern_uid"
    t.string "provider"
    t.integer "user_id"
    t.datetime "created_at"
    t.datetime "updated_at"
    t.string "secondary_extern_uid"
    t.integer "saml_provider_id"
    t.index ["saml_provider_id"], name: "index_identities_on_saml_provider_id", where: "(saml_provider_id IS NOT NULL)", using: :btree
    t.index ["user_id"], name: "index_identities_on_user_id", using: :btree
  end

  create_table "import_export_uploads", force: :cascade do |t|
    t.datetime_with_timezone "updated_at", null: false
    t.integer "project_id"
    t.text "import_file"
    t.text "export_file"
    t.index ["project_id"], name: "index_import_export_uploads_on_project_id", using: :btree
    t.index ["updated_at"], name: "index_import_export_uploads_on_updated_at", using: :btree
  end

  create_table "index_statuses", force: :cascade do |t|
    t.integer "project_id", null: false
    t.datetime "indexed_at"
    t.text "note"
    t.string "last_commit"
    t.datetime "created_at", null: false
    t.datetime "updated_at", null: false
    t.index ["project_id"], name: "index_index_statuses_on_project_id", unique: true, using: :btree
  end

  create_table "insights", force: :cascade do |t|
    t.integer "namespace_id", null: false
    t.integer "project_id", null: false
    t.index ["namespace_id"], name: "index_insights_on_namespace_id", using: :btree
    t.index ["project_id"], name: "index_insights_on_project_id", using: :btree
  end

  create_table "internal_ids", id: :bigserial, force: :cascade do |t|
    t.integer "project_id"
    t.integer "usage", null: false
    t.integer "last_value", null: false
    t.integer "namespace_id"
    t.index ["namespace_id"], name: "index_internal_ids_on_namespace_id", using: :btree
    t.index ["project_id"], name: "index_internal_ids_on_project_id", using: :btree
    t.index ["usage", "namespace_id"], name: "index_internal_ids_on_usage_and_namespace_id", unique: true, where: "(namespace_id IS NOT NULL)", using: :btree
    t.index ["usage", "project_id"], name: "index_internal_ids_on_usage_and_project_id", unique: true, where: "(project_id IS NOT NULL)", using: :btree
  end

  create_table "issue_assignees", id: false, force: :cascade do |t|
    t.integer "user_id", null: false
    t.integer "issue_id", null: false
    t.index ["issue_id", "user_id"], name: "index_issue_assignees_on_issue_id_and_user_id", unique: true, using: :btree
    t.index ["user_id"], name: "index_issue_assignees_on_user_id", using: :btree
  end

  create_table "issue_links", force: :cascade do |t|
    t.integer "source_id", null: false
    t.integer "target_id", null: false
    t.datetime "created_at"
    t.datetime "updated_at"
    t.index ["source_id", "target_id"], name: "index_issue_links_on_source_id_and_target_id", unique: true, using: :btree
    t.index ["source_id"], name: "index_issue_links_on_source_id", using: :btree
    t.index ["target_id"], name: "index_issue_links_on_target_id", using: :btree
  end

  create_table "issue_metrics", force: :cascade do |t|
    t.integer "issue_id", null: false
    t.datetime "first_mentioned_in_commit_at"
    t.datetime "first_associated_with_milestone_at"
    t.datetime "first_added_to_board_at"
    t.datetime "created_at", null: false
    t.datetime "updated_at", null: false
    t.index ["issue_id"], name: "index_issue_metrics", using: :btree
  end

  create_table "issues", force: :cascade do |t|
    t.string "title"
    t.integer "author_id"
    t.integer "project_id"
    t.datetime "created_at"
    t.datetime "updated_at"
    t.text "description"
    t.integer "milestone_id"
    t.string "state"
    t.integer "iid"
    t.integer "updated_by_id"
    t.integer "weight"
    t.boolean "confidential", default: false, null: false
    t.date "due_date"
    t.integer "moved_to_id"
    t.integer "lock_version"
    t.text "title_html"
    t.text "description_html"
    t.integer "time_estimate"
    t.integer "relative_position"
    t.string "service_desk_reply_to"
    t.integer "cached_markdown_version"
    t.datetime "last_edited_at"
    t.integer "last_edited_by_id"
    t.boolean "discussion_locked"
    t.datetime_with_timezone "closed_at"
    t.integer "closed_by_id"
    t.integer "state_id", limit: 2
    t.index ["author_id"], name: "index_issues_on_author_id", using: :btree
    t.index ["closed_by_id"], name: "index_issues_on_closed_by_id", using: :btree
    t.index ["confidential"], name: "index_issues_on_confidential", using: :btree
    t.index ["description"], name: "index_issues_on_description_trigram", using: :gin, opclasses: {"description"=>"gin_trgm_ops"}
    t.index ["milestone_id"], name: "index_issues_on_milestone_id", using: :btree
    t.index ["moved_to_id"], name: "index_issues_on_moved_to_id", where: "(moved_to_id IS NOT NULL)", using: :btree
    t.index ["project_id", "created_at", "id", "state"], name: "index_issues_on_project_id_and_created_at_and_id_and_state", using: :btree
    t.index ["project_id", "due_date", "id", "state"], name: "idx_issues_on_project_id_and_due_date_and_id_and_state_partial", where: "(due_date IS NOT NULL)", using: :btree
    t.index ["project_id", "iid"], name: "index_issues_on_project_id_and_iid", unique: true, using: :btree
    t.index ["project_id", "updated_at", "id", "state"], name: "index_issues_on_project_id_and_updated_at_and_id_and_state", using: :btree
    t.index ["relative_position"], name: "index_issues_on_relative_position", using: :btree
    t.index ["state"], name: "index_issues_on_state", using: :btree
    t.index ["title"], name: "index_issues_on_title_trigram", using: :gin, opclasses: {"title"=>"gin_trgm_ops"}
    t.index ["updated_at"], name: "index_issues_on_updated_at", using: :btree
    t.index ["updated_by_id"], name: "index_issues_on_updated_by_id", where: "(updated_by_id IS NOT NULL)", using: :btree
  end

  create_table "jira_connect_installations", id: :bigserial, force: :cascade do |t|
    t.string "client_key"
    t.string "encrypted_shared_secret"
    t.string "encrypted_shared_secret_iv"
    t.string "base_url"
    t.index ["client_key"], name: "index_jira_connect_installations_on_client_key", unique: true, using: :btree
  end

  create_table "keys", force: :cascade do |t|
    t.integer "user_id"
    t.datetime "created_at"
    t.datetime "updated_at"
    t.text "key"
    t.string "title"
    t.string "type"
    t.string "fingerprint"
    t.boolean "public", default: false, null: false
    t.datetime "last_used_at"
    t.index ["fingerprint"], name: "index_keys_on_fingerprint", unique: true, using: :btree
    t.index ["user_id"], name: "index_keys_on_user_id", using: :btree
  end

  create_table "label_links", force: :cascade do |t|
    t.integer "label_id"
    t.integer "target_id"
    t.string "target_type"
    t.datetime "created_at"
    t.datetime "updated_at"
    t.index ["label_id"], name: "index_label_links_on_label_id", using: :btree
    t.index ["target_id", "target_type"], name: "index_label_links_on_target_id_and_target_type", using: :btree
  end

  create_table "label_priorities", force: :cascade do |t|
    t.integer "project_id", null: false
    t.integer "label_id", null: false
    t.integer "priority", null: false
    t.datetime "created_at", null: false
    t.datetime "updated_at", null: false
    t.index ["label_id"], name: "index_label_priorities_on_label_id", using: :btree
    t.index ["priority"], name: "index_label_priorities_on_priority", using: :btree
    t.index ["project_id", "label_id"], name: "index_label_priorities_on_project_id_and_label_id", unique: true, using: :btree
  end

  create_table "labels", force: :cascade do |t|
    t.string "title"
    t.string "color"
    t.integer "project_id"
    t.datetime "created_at"
    t.datetime "updated_at"
    t.boolean "template", default: false
    t.string "description"
    t.text "description_html"
    t.string "type"
    t.integer "group_id"
    t.integer "cached_markdown_version"
    t.index ["group_id", "project_id", "title"], name: "index_labels_on_group_id_and_project_id_and_title", unique: true, using: :btree
    t.index ["project_id"], name: "index_labels_on_project_id", using: :btree
    t.index ["template"], name: "index_labels_on_template", where: "template", using: :btree
    t.index ["title"], name: "index_labels_on_title", using: :btree
    t.index ["type", "project_id"], name: "index_labels_on_type_and_project_id", using: :btree
  end

  create_table "ldap_group_links", force: :cascade do |t|
    t.string "cn"
    t.integer "group_access", null: false
    t.integer "group_id", null: false
    t.datetime "created_at"
    t.datetime "updated_at"
    t.string "provider"
    t.string "filter"
  end

  create_table "lfs_file_locks", force: :cascade do |t|
    t.integer "project_id", null: false
    t.integer "user_id", null: false
    t.datetime "created_at", null: false
    t.string "path", limit: 511
    t.index ["project_id", "path"], name: "index_lfs_file_locks_on_project_id_and_path", unique: true, using: :btree
    t.index ["user_id"], name: "index_lfs_file_locks_on_user_id", using: :btree
  end

  create_table "lfs_objects", force: :cascade do |t|
    t.string "oid", null: false
    t.bigint "size", null: false
    t.datetime "created_at"
    t.datetime "updated_at"
    t.string "file"
    t.integer "file_store"
    t.index ["file_store"], name: "index_lfs_objects_on_file_store", using: :btree
    t.index ["oid"], name: "index_lfs_objects_on_oid", unique: true, using: :btree
  end

  create_table "lfs_objects_projects", force: :cascade do |t|
    t.integer "lfs_object_id", null: false
    t.integer "project_id", null: false
    t.datetime "created_at"
    t.datetime "updated_at"
    t.index ["project_id"], name: "index_lfs_objects_projects_on_project_id", using: :btree
  end

  create_table "licenses", force: :cascade do |t|
    t.text "data", null: false
    t.datetime "created_at"
    t.datetime "updated_at"
  end

  create_table "lists", force: :cascade do |t|
    t.integer "board_id", null: false
    t.integer "label_id"
    t.integer "list_type", default: 1, null: false
    t.integer "position"
    t.datetime "created_at", null: false
    t.datetime "updated_at", null: false
    t.integer "user_id"
    t.integer "milestone_id"
    t.index ["board_id", "label_id"], name: "index_lists_on_board_id_and_label_id", unique: true, using: :btree
    t.index ["label_id"], name: "index_lists_on_label_id", using: :btree
    t.index ["list_type"], name: "index_lists_on_list_type", using: :btree
    t.index ["milestone_id"], name: "index_lists_on_milestone_id", using: :btree
    t.index ["user_id"], name: "index_lists_on_user_id", using: :btree
  end

  create_table "members", force: :cascade do |t|
    t.integer "access_level", null: false
    t.integer "source_id", null: false
    t.string "source_type", null: false
    t.integer "user_id"
    t.integer "notification_level", null: false
    t.string "type"
    t.datetime "created_at"
    t.datetime "updated_at"
    t.integer "created_by_id"
    t.string "invite_email"
    t.string "invite_token"
    t.datetime "invite_accepted_at"
    t.datetime "requested_at"
    t.date "expires_at"
    t.boolean "ldap", default: false, null: false
    t.boolean "override", default: false, null: false
    t.index ["access_level"], name: "index_members_on_access_level", using: :btree
    t.index ["invite_token"], name: "index_members_on_invite_token", unique: true, using: :btree
    t.index ["requested_at"], name: "index_members_on_requested_at", using: :btree
    t.index ["source_id", "source_type"], name: "index_members_on_source_id_and_source_type", using: :btree
    t.index ["user_id"], name: "index_members_on_user_id", using: :btree
  end

  create_table "merge_request_assignees", force: :cascade do |t|
    t.integer "user_id", null: false
    t.integer "merge_request_id", null: false
    t.index ["merge_request_id", "user_id"], name: "index_merge_request_assignees_on_merge_request_id_and_user_id", unique: true, using: :btree
    t.index ["merge_request_id"], name: "index_merge_request_assignees_on_merge_request_id", using: :btree
    t.index ["user_id"], name: "index_merge_request_assignees_on_user_id", using: :btree
  end

  create_table "merge_request_diff_commits", id: false, force: :cascade do |t|
    t.datetime "authored_date"
    t.datetime "committed_date"
    t.integer "merge_request_diff_id", null: false
    t.integer "relative_order", null: false
    t.binary "sha", null: false
    t.text "author_name"
    t.text "author_email"
    t.text "committer_name"
    t.text "committer_email"
    t.text "message"
    t.index ["merge_request_diff_id", "relative_order"], name: "index_merge_request_diff_commits_on_mr_diff_id_and_order", unique: true, using: :btree
    t.index ["sha"], name: "index_merge_request_diff_commits_on_sha", using: :btree
  end

  create_table "merge_request_diff_files", id: false, force: :cascade do |t|
    t.integer "merge_request_diff_id", null: false
    t.integer "relative_order", null: false
    t.boolean "new_file", null: false
    t.boolean "renamed_file", null: false
    t.boolean "deleted_file", null: false
    t.boolean "too_large", null: false
    t.string "a_mode", null: false
    t.string "b_mode", null: false
    t.text "new_path", null: false
    t.text "old_path", null: false
    t.text "diff"
    t.boolean "binary"
    t.integer "external_diff_offset"
    t.integer "external_diff_size"
    t.index ["merge_request_diff_id", "relative_order"], name: "index_merge_request_diff_files_on_mr_diff_id_and_order", unique: true, using: :btree
  end

  create_table "merge_request_diffs", force: :cascade do |t|
    t.string "state"
    t.integer "merge_request_id", null: false
    t.datetime "created_at"
    t.datetime "updated_at"
    t.string "base_commit_sha"
    t.string "real_size"
    t.string "head_commit_sha"
    t.string "start_commit_sha"
    t.integer "commits_count"
    t.string "external_diff"
    t.integer "external_diff_store"
    t.boolean "stored_externally"
    t.index ["merge_request_id", "id"], name: "index_merge_request_diffs_on_merge_request_id_and_id", using: :btree
    t.index ["merge_request_id", "id"], name: "index_merge_request_diffs_on_merge_request_id_and_id_partial", where: "((NOT stored_externally) OR (stored_externally IS NULL))", using: :btree
  end

  create_table "merge_request_metrics", force: :cascade do |t|
    t.integer "merge_request_id", null: false
    t.datetime "latest_build_started_at"
    t.datetime "latest_build_finished_at"
    t.datetime "first_deployed_to_production_at"
    t.datetime "merged_at"
    t.datetime "created_at", null: false
    t.datetime "updated_at", null: false
    t.integer "pipeline_id"
    t.integer "merged_by_id"
    t.integer "latest_closed_by_id"
    t.datetime_with_timezone "latest_closed_at"
    t.index ["first_deployed_to_production_at"], name: "index_merge_request_metrics_on_first_deployed_to_production_at", using: :btree
    t.index ["latest_closed_at"], name: "index_merge_request_metrics_on_latest_closed_at", where: "(latest_closed_at IS NOT NULL)", using: :btree
    t.index ["latest_closed_by_id"], name: "index_merge_request_metrics_on_latest_closed_by_id", using: :btree
    t.index ["merge_request_id", "merged_at"], name: "index_merge_request_metrics_on_merge_request_id_and_merged_at", where: "(merged_at IS NOT NULL)", using: :btree
    t.index ["merge_request_id"], name: "index_merge_request_metrics", using: :btree
    t.index ["merged_by_id"], name: "index_merge_request_metrics_on_merged_by_id", using: :btree
    t.index ["pipeline_id"], name: "index_merge_request_metrics_on_pipeline_id", using: :btree
  end

  create_table "merge_requests", force: :cascade do |t|
    t.string "target_branch", null: false
    t.string "source_branch", null: false
    t.integer "source_project_id"
    t.integer "author_id"
    t.integer "assignee_id"
    t.string "title"
    t.datetime "created_at"
    t.datetime "updated_at"
    t.integer "milestone_id"
    t.string "state", default: "opened", null: false
    t.string "merge_status", default: "unchecked", null: false
    t.integer "target_project_id", null: false
    t.integer "iid"
    t.text "description"
    t.integer "updated_by_id"
    t.text "merge_error"
    t.text "merge_params"
    t.boolean "merge_when_pipeline_succeeds", default: false, null: false
    t.integer "merge_user_id"
    t.string "merge_commit_sha"
    t.integer "approvals_before_merge"
    t.string "rebase_commit_sha"
    t.string "in_progress_merge_commit_sha"
    t.integer "lock_version"
    t.text "title_html"
    t.text "description_html"
    t.integer "time_estimate"
    t.boolean "squash", default: false, null: false
    t.integer "cached_markdown_version"
    t.datetime "last_edited_at"
    t.integer "last_edited_by_id"
    t.integer "head_pipeline_id"
    t.string "merge_jid"
    t.boolean "discussion_locked"
    t.integer "latest_merge_request_diff_id"
    t.boolean "allow_maintainer_to_push"
    t.integer "state_id", limit: 2
    t.index ["assignee_id"], name: "index_merge_requests_on_assignee_id", using: :btree
    t.index ["author_id"], name: "index_merge_requests_on_author_id", using: :btree
    t.index ["created_at"], name: "index_merge_requests_on_created_at", using: :btree
    t.index ["description"], name: "index_merge_requests_on_description_trigram", using: :gin, opclasses: {"description"=>"gin_trgm_ops"}
    t.index ["head_pipeline_id"], name: "index_merge_requests_on_head_pipeline_id", using: :btree
    t.index ["id", "merge_jid"], name: "index_merge_requests_on_id_and_merge_jid", where: "((merge_jid IS NOT NULL) AND ((state)::text = 'locked'::text))", using: :btree
    t.index ["latest_merge_request_diff_id"], name: "index_merge_requests_on_latest_merge_request_diff_id", using: :btree
    t.index ["merge_user_id"], name: "index_merge_requests_on_merge_user_id", where: "(merge_user_id IS NOT NULL)", using: :btree
    t.index ["milestone_id"], name: "index_merge_requests_on_milestone_id", using: :btree
    t.index ["source_branch"], name: "index_merge_requests_on_source_branch", using: :btree
    t.index ["source_project_id", "source_branch"], name: "index_merge_requests_on_source_project_and_branch_state_opened", where: "((state)::text = 'opened'::text)", using: :btree
    t.index ["source_project_id", "source_branch"], name: "index_merge_requests_on_source_project_id_and_source_branch", using: :btree
    t.index ["target_branch"], name: "index_merge_requests_on_target_branch", using: :btree
    t.index ["target_project_id", "iid"], name: "index_merge_requests_on_target_project_id_and_iid", unique: true, using: :btree
    t.index ["target_project_id", "iid"], name: "index_merge_requests_on_target_project_id_and_iid_opened", where: "((state)::text = 'opened'::text)", using: :btree
    t.index ["target_project_id", "merge_commit_sha", "id"], name: "index_merge_requests_on_tp_id_and_merge_commit_sha_and_id", using: :btree
    t.index ["title"], name: "index_merge_requests_on_title", using: :btree
    t.index ["title"], name: "index_merge_requests_on_title_trigram", using: :gin, opclasses: {"title"=>"gin_trgm_ops"}
    t.index ["updated_by_id"], name: "index_merge_requests_on_updated_by_id", where: "(updated_by_id IS NOT NULL)", using: :btree
  end

  create_table "merge_requests_closing_issues", force: :cascade do |t|
    t.integer "merge_request_id", null: false
    t.integer "issue_id", null: false
    t.datetime "created_at", null: false
    t.datetime "updated_at", null: false
    t.index ["issue_id"], name: "index_merge_requests_closing_issues_on_issue_id", using: :btree
    t.index ["merge_request_id"], name: "index_merge_requests_closing_issues_on_merge_request_id", using: :btree
  end

  create_table "milestones", force: :cascade do |t|
    t.string "title", null: false
    t.integer "project_id"
    t.text "description"
    t.date "due_date"
    t.datetime "created_at"
    t.datetime "updated_at"
    t.string "state"
    t.integer "iid"
    t.text "title_html"
    t.text "description_html"
    t.date "start_date"
    t.integer "cached_markdown_version"
    t.integer "group_id"
    t.index ["description"], name: "index_milestones_on_description_trigram", using: :gin, opclasses: {"description"=>"gin_trgm_ops"}
    t.index ["due_date"], name: "index_milestones_on_due_date", using: :btree
    t.index ["group_id"], name: "index_milestones_on_group_id", using: :btree
    t.index ["project_id", "iid"], name: "index_milestones_on_project_id_and_iid", unique: true, using: :btree
    t.index ["title"], name: "index_milestones_on_title", using: :btree
    t.index ["title"], name: "index_milestones_on_title_trigram", using: :gin, opclasses: {"title"=>"gin_trgm_ops"}
  end

  create_table "namespace_statistics", force: :cascade do |t|
    t.integer "namespace_id", null: false
    t.integer "shared_runners_seconds", default: 0, null: false
    t.datetime "shared_runners_seconds_last_reset"
    t.index ["namespace_id"], name: "index_namespace_statistics_on_namespace_id", unique: true, using: :btree
  end

  create_table "namespaces", force: :cascade do |t|
    t.string "name", null: false
    t.string "path", null: false
    t.integer "owner_id"
    t.datetime "created_at"
    t.datetime "updated_at"
    t.string "type"
    t.string "description", default: "", null: false
    t.string "avatar"
    t.boolean "membership_lock", default: false
    t.boolean "share_with_group_lock", default: false
    t.integer "visibility_level", default: 20, null: false
    t.boolean "request_access_enabled", default: false, null: false
    t.string "ldap_sync_status", default: "ready", null: false
    t.string "ldap_sync_error"
    t.datetime "ldap_sync_last_update_at"
    t.datetime "ldap_sync_last_successful_update_at"
    t.datetime "ldap_sync_last_sync_at"
    t.text "description_html"
    t.boolean "lfs_enabled"
    t.integer "parent_id"
    t.integer "shared_runners_minutes_limit"
    t.bigint "repository_size_limit"
    t.boolean "require_two_factor_authentication", default: false, null: false
    t.integer "two_factor_grace_period", default: 48, null: false
    t.integer "cached_markdown_version"
    t.integer "plan_id"
    t.integer "project_creation_level"
    t.string "runners_token"
    t.datetime_with_timezone "trial_ends_on"
    t.integer "file_template_project_id"
    t.string "saml_discovery_token"
    t.string "runners_token_encrypted"
    t.integer "custom_project_templates_group_id"
    t.boolean "auto_devops_enabled"
    t.integer "extra_shared_runners_minutes_limit"
    t.index ["created_at"], name: "index_namespaces_on_created_at", using: :btree
    t.index ["custom_project_templates_group_id", "type"], name: "index_namespaces_on_custom_project_templates_group_id_and_type", where: "(custom_project_templates_group_id IS NOT NULL)", using: :btree
    t.index ["file_template_project_id"], name: "index_namespaces_on_file_template_project_id", using: :btree
    t.index ["ldap_sync_last_successful_update_at"], name: "index_namespaces_on_ldap_sync_last_successful_update_at", using: :btree
    t.index ["ldap_sync_last_update_at"], name: "index_namespaces_on_ldap_sync_last_update_at", using: :btree
    t.index ["name", "parent_id"], name: "index_namespaces_on_name_and_parent_id", unique: true, using: :btree
    t.index ["name"], name: "index_namespaces_on_name_trigram", using: :gin, opclasses: {"name"=>"gin_trgm_ops"}
    t.index ["owner_id"], name: "index_namespaces_on_owner_id", using: :btree
    t.index ["parent_id", "id"], name: "index_namespaces_on_parent_id_and_id", unique: true, using: :btree
    t.index ["path"], name: "index_namespaces_on_path", using: :btree
    t.index ["path"], name: "index_namespaces_on_path_trigram", using: :gin, opclasses: {"path"=>"gin_trgm_ops"}
    t.index ["plan_id"], name: "index_namespaces_on_plan_id", using: :btree
    t.index ["require_two_factor_authentication"], name: "index_namespaces_on_require_two_factor_authentication", using: :btree
    t.index ["runners_token"], name: "index_namespaces_on_runners_token", unique: true, using: :btree
    t.index ["runners_token_encrypted"], name: "index_namespaces_on_runners_token_encrypted", unique: true, using: :btree
    t.index ["shared_runners_minutes_limit", "extra_shared_runners_minutes_limit"], name: "index_namespaces_on_shared_and_extra_runners_minutes_limit", using: :btree
    t.index ["trial_ends_on"], name: "index_namespaces_on_trial_ends_on", where: "(trial_ends_on IS NOT NULL)", using: :btree
    t.index ["type"], name: "index_namespaces_on_type", using: :btree
  end

  create_table "note_diff_files", force: :cascade do |t|
    t.integer "diff_note_id", null: false
    t.text "diff", null: false
    t.boolean "new_file", null: false
    t.boolean "renamed_file", null: false
    t.boolean "deleted_file", null: false
    t.string "a_mode", null: false
    t.string "b_mode", null: false
    t.text "new_path", null: false
    t.text "old_path", null: false
    t.index ["diff_note_id"], name: "index_note_diff_files_on_diff_note_id", unique: true, using: :btree
  end

  create_table "notes", force: :cascade do |t|
    t.text "note"
    t.string "noteable_type"
    t.integer "author_id"
    t.datetime "created_at"
    t.datetime "updated_at"
    t.integer "project_id"
    t.string "attachment"
    t.string "line_code"
    t.string "commit_id"
    t.integer "noteable_id"
    t.boolean "system", default: false, null: false
    t.text "st_diff"
    t.integer "updated_by_id"
    t.string "type"
    t.text "position"
    t.text "original_position"
    t.datetime "resolved_at"
    t.integer "resolved_by_id"
    t.string "discussion_id"
    t.text "note_html"
    t.integer "cached_markdown_version"
    t.text "change_position"
    t.boolean "resolved_by_push"
    t.bigint "review_id"
    t.index ["author_id"], name: "index_notes_on_author_id", using: :btree
    t.index ["commit_id"], name: "index_notes_on_commit_id", using: :btree
    t.index ["created_at"], name: "index_notes_on_created_at", using: :btree
    t.index ["discussion_id"], name: "index_notes_on_discussion_id", using: :btree
    t.index ["line_code"], name: "index_notes_on_line_code", using: :btree
    t.index ["note"], name: "index_notes_on_note_trigram", using: :gin, opclasses: {"note"=>"gin_trgm_ops"}
    t.index ["noteable_id", "noteable_type"], name: "index_notes_on_noteable_id_and_noteable_type", using: :btree
    t.index ["noteable_type"], name: "index_notes_on_noteable_type", using: :btree
    t.index ["project_id", "noteable_type"], name: "index_notes_on_project_id_and_noteable_type", using: :btree
    t.index ["review_id"], name: "index_notes_on_review_id", using: :btree
  end

  create_table "notification_settings", force: :cascade do |t|
    t.integer "user_id", null: false
    t.integer "source_id"
    t.string "source_type"
    t.integer "level", default: 0, null: false
    t.datetime "created_at", null: false
    t.datetime "updated_at", null: false
    t.boolean "new_note"
    t.boolean "new_issue"
    t.boolean "reopen_issue"
    t.boolean "close_issue"
    t.boolean "reassign_issue"
    t.boolean "new_merge_request"
    t.boolean "reopen_merge_request"
    t.boolean "close_merge_request"
    t.boolean "reassign_merge_request"
    t.boolean "merge_merge_request"
    t.boolean "failed_pipeline"
    t.boolean "success_pipeline"
    t.boolean "push_to_merge_request"
    t.boolean "issue_due"
    t.boolean "new_epic"
    t.index ["source_id", "source_type"], name: "index_notification_settings_on_source_id_and_source_type", using: :btree
    t.index ["user_id", "source_id", "source_type"], name: "index_notifications_on_user_id_and_source_id_and_source_type", unique: true, using: :btree
    t.index ["user_id"], name: "index_notification_settings_on_user_id", using: :btree
  end

  create_table "oauth_access_grants", force: :cascade do |t|
    t.integer "resource_owner_id", null: false
    t.integer "application_id", null: false
    t.string "token", null: false
    t.integer "expires_in", null: false
    t.text "redirect_uri", null: false
    t.datetime "created_at", null: false
    t.datetime "revoked_at"
    t.string "scopes"
    t.index ["token"], name: "index_oauth_access_grants_on_token", unique: true, using: :btree
  end

  create_table "oauth_access_tokens", force: :cascade do |t|
    t.integer "resource_owner_id"
    t.integer "application_id"
    t.string "token", null: false
    t.string "refresh_token"
    t.integer "expires_in"
    t.datetime "revoked_at"
    t.datetime "created_at", null: false
    t.string "scopes"
    t.index ["refresh_token"], name: "index_oauth_access_tokens_on_refresh_token", unique: true, using: :btree
    t.index ["resource_owner_id"], name: "index_oauth_access_tokens_on_resource_owner_id", using: :btree
    t.index ["token"], name: "index_oauth_access_tokens_on_token", unique: true, using: :btree
  end

  create_table "oauth_applications", force: :cascade do |t|
    t.string "name", null: false
    t.string "uid", null: false
    t.string "secret", null: false
    t.text "redirect_uri", null: false
    t.string "scopes", default: "", null: false
    t.datetime "created_at"
    t.datetime "updated_at"
    t.integer "owner_id"
    t.string "owner_type"
    t.boolean "trusted", default: false, null: false
    t.index ["owner_id", "owner_type"], name: "index_oauth_applications_on_owner_id_and_owner_type", using: :btree
    t.index ["uid"], name: "index_oauth_applications_on_uid", unique: true, using: :btree
  end

  create_table "oauth_openid_requests", force: :cascade do |t|
    t.integer "access_grant_id", null: false
    t.string "nonce", null: false
    t.index ["access_grant_id"], name: "index_oauth_openid_requests_on_access_grant_id", using: :btree
  end

  create_table "operations_feature_flag_scopes", id: :bigserial, force: :cascade do |t|
    t.bigint "feature_flag_id", null: false
    t.datetime_with_timezone "created_at", null: false
    t.datetime_with_timezone "updated_at", null: false
    t.boolean "active", null: false
    t.string "environment_scope", default: "*", null: false
    t.index ["feature_flag_id", "environment_scope"], name: "index_feature_flag_scopes_on_flag_id_and_environment_scope", unique: true, using: :btree
  end

  create_table "operations_feature_flags", id: :bigserial, force: :cascade do |t|
    t.integer "project_id", null: false
    t.boolean "active", null: false
    t.datetime_with_timezone "created_at", null: false
    t.datetime_with_timezone "updated_at", null: false
    t.string "name", null: false
    t.text "description"
    t.index ["project_id", "name"], name: "index_operations_feature_flags_on_project_id_and_name", unique: true, using: :btree
  end

  create_table "operations_feature_flags_clients", id: :bigserial, force: :cascade do |t|
    t.integer "project_id", null: false
    t.string "token", null: false
    t.index ["project_id", "token"], name: "index_operations_feature_flags_clients_on_project_id_and_token", unique: true, using: :btree
  end

  create_table "packages_maven_metadata", id: :bigserial, force: :cascade do |t|
    t.bigint "package_id", null: false
    t.datetime_with_timezone "created_at", null: false
    t.datetime_with_timezone "updated_at", null: false
    t.string "app_group", null: false
    t.string "app_name", null: false
    t.string "app_version"
    t.string "path", limit: 512, null: false
    t.index ["package_id", "path"], name: "index_packages_maven_metadata_on_package_id_and_path", using: :btree
  end

  create_table "packages_package_files", id: :bigserial, force: :cascade do |t|
    t.bigint "package_id", null: false
    t.datetime_with_timezone "created_at", null: false
    t.datetime_with_timezone "updated_at", null: false
    t.bigint "size"
    t.integer "file_type"
    t.integer "file_store"
    t.binary "file_md5"
    t.binary "file_sha1"
    t.string "file_name", null: false
    t.text "file", null: false
    t.index ["package_id", "file_name"], name: "index_packages_package_files_on_package_id_and_file_name", using: :btree
  end

  create_table "packages_packages", id: :bigserial, force: :cascade do |t|
    t.integer "project_id", null: false
    t.datetime_with_timezone "created_at", null: false
    t.datetime_with_timezone "updated_at", null: false
    t.string "name", null: false
    t.string "version"
    t.integer "package_type", limit: 2, null: false
    t.index ["project_id"], name: "index_packages_packages_on_project_id", using: :btree
  end

  create_table "pages_domains", force: :cascade do |t|
    t.integer "project_id"
    t.text "certificate"
    t.text "encrypted_key"
    t.string "encrypted_key_iv"
    t.string "encrypted_key_salt"
    t.string "domain"
    t.datetime_with_timezone "verified_at"
    t.string "verification_code", null: false
    t.datetime_with_timezone "enabled_until"
    t.index ["domain"], name: "index_pages_domains_on_domain", unique: true, using: :btree
    t.index ["project_id", "enabled_until"], name: "index_pages_domains_on_project_id_and_enabled_until", using: :btree
    t.index ["project_id"], name: "index_pages_domains_on_project_id", using: :btree
    t.index ["verified_at", "enabled_until"], name: "index_pages_domains_on_verified_at_and_enabled_until", using: :btree
    t.index ["verified_at"], name: "index_pages_domains_on_verified_at", using: :btree
  end

  create_table "path_locks", force: :cascade do |t|
    t.string "path", null: false
    t.integer "project_id"
    t.integer "user_id"
    t.datetime "created_at", null: false
    t.datetime "updated_at", null: false
    t.index ["path"], name: "index_path_locks_on_path", using: :btree
    t.index ["project_id"], name: "index_path_locks_on_project_id", using: :btree
    t.index ["user_id"], name: "index_path_locks_on_user_id", using: :btree
  end

  create_table "personal_access_tokens", force: :cascade do |t|
    t.integer "user_id", null: false
    t.string "name", null: false
    t.boolean "revoked", default: false
    t.date "expires_at"
    t.datetime "created_at", null: false
    t.datetime "updated_at", null: false
    t.string "scopes", default: "--- []\n", null: false
    t.boolean "impersonation", default: false, null: false
    t.string "token_digest"
    t.index ["token_digest"], name: "index_personal_access_tokens_on_token_digest", unique: true, using: :btree
    t.index ["user_id"], name: "index_personal_access_tokens_on_user_id", using: :btree
  end

  create_table "plans", force: :cascade do |t|
    t.datetime "created_at", null: false
    t.datetime "updated_at", null: false
    t.string "name"
    t.string "title"
    t.integer "active_pipelines_limit"
    t.integer "pipeline_size_limit"
    t.index ["name"], name: "index_plans_on_name", using: :btree
  end

  create_table "pool_repositories", id: :bigserial, force: :cascade do |t|
    t.integer "shard_id", null: false
    t.string "disk_path"
    t.string "state"
    t.integer "source_project_id"
    t.index ["disk_path"], name: "index_pool_repositories_on_disk_path", unique: true, using: :btree
    t.index ["shard_id"], name: "index_pool_repositories_on_shard_id", using: :btree
    t.index ["source_project_id"], name: "index_pool_repositories_on_source_project_id", unique: true, using: :btree
  end

  create_table "programming_languages", force: :cascade do |t|
    t.string "name", null: false
    t.string "color", null: false
    t.datetime_with_timezone "created_at", null: false
    t.index ["name"], name: "index_programming_languages_on_name", unique: true, using: :btree
  end

  create_table "project_alerting_settings", primary_key: "project_id", id: :integer, force: :cascade do |t|
    t.string "encrypted_token", null: false
    t.string "encrypted_token_iv", null: false
  end

  create_table "project_authorizations", id: false, force: :cascade do |t|
    t.integer "user_id", null: false
    t.integer "project_id", null: false
    t.integer "access_level", null: false
    t.index ["project_id"], name: "index_project_authorizations_on_project_id", using: :btree
    t.index ["user_id", "project_id", "access_level"], name: "index_project_authorizations_on_user_id_project_id_access_level", unique: true, using: :btree
  end

  create_table "project_auto_devops", force: :cascade do |t|
    t.integer "project_id", null: false
    t.datetime_with_timezone "created_at", null: false
    t.datetime_with_timezone "updated_at", null: false
    t.boolean "enabled"
    t.string "domain"
    t.integer "deploy_strategy", default: 0, null: false
    t.index ["project_id"], name: "index_project_auto_devops_on_project_id", unique: true, using: :btree
  end

  create_table "project_ci_cd_settings", force: :cascade do |t|
    t.integer "project_id", null: false
    t.boolean "group_runners_enabled", default: true, null: false
    t.boolean "merge_pipelines_enabled"
    t.index ["project_id"], name: "index_project_ci_cd_settings_on_project_id", unique: true, using: :btree
  end

  create_table "project_custom_attributes", force: :cascade do |t|
    t.datetime_with_timezone "created_at", null: false
    t.datetime_with_timezone "updated_at", null: false
    t.integer "project_id", null: false
    t.string "key", null: false
    t.string "value", null: false
    t.index ["key", "value"], name: "index_project_custom_attributes_on_key_and_value", using: :btree
    t.index ["project_id", "key"], name: "index_project_custom_attributes_on_project_id_and_key", unique: true, using: :btree
  end

  create_table "project_daily_statistics", id: :bigserial, force: :cascade do |t|
    t.integer "project_id", null: false
    t.integer "fetch_count", null: false
    t.date "date"
    t.index ["project_id", "date"], name: "index_project_daily_statistics_on_project_id_and_date", unique: true, order: { date: :desc }, using: :btree
  end

  create_table "project_deploy_tokens", force: :cascade do |t|
    t.integer "project_id", null: false
    t.integer "deploy_token_id", null: false
    t.datetime_with_timezone "created_at", null: false
    t.index ["deploy_token_id"], name: "index_project_deploy_tokens_on_deploy_token_id", using: :btree
    t.index ["project_id", "deploy_token_id"], name: "index_project_deploy_tokens_on_project_id_and_deploy_token_id", unique: true, using: :btree
  end

  create_table "project_error_tracking_settings", primary_key: "project_id", id: :integer, force: :cascade do |t|
    t.boolean "enabled", default: false, null: false
    t.string "api_url"
    t.string "encrypted_token"
    t.string "encrypted_token_iv"
    t.string "project_name"
    t.string "organization_name"
  end

  create_table "project_feature_usages", primary_key: "project_id", id: :integer, force: :cascade do |t|
    t.datetime "jira_dvcs_cloud_last_sync_at"
    t.datetime "jira_dvcs_server_last_sync_at"
    t.index ["jira_dvcs_cloud_last_sync_at", "project_id"], name: "idx_proj_feat_usg_on_jira_dvcs_cloud_last_sync_at_and_proj_id", where: "(jira_dvcs_cloud_last_sync_at IS NOT NULL)", using: :btree
    t.index ["jira_dvcs_server_last_sync_at", "project_id"], name: "idx_proj_feat_usg_on_jira_dvcs_server_last_sync_at_and_proj_id", where: "(jira_dvcs_server_last_sync_at IS NOT NULL)", using: :btree
    t.index ["project_id"], name: "index_project_feature_usages_on_project_id", using: :btree
  end

  create_table "project_features", force: :cascade do |t|
    t.integer "project_id", null: false
    t.integer "merge_requests_access_level"
    t.integer "issues_access_level"
    t.integer "wiki_access_level"
    t.integer "snippets_access_level", default: 20, null: false
    t.integer "builds_access_level"
    t.datetime "created_at"
    t.datetime "updated_at"
    t.integer "repository_access_level", default: 20, null: false
    t.integer "pages_access_level", default: 20, null: false
    t.index ["project_id"], name: "index_project_features_on_project_id", unique: true, using: :btree
  end

  create_table "project_group_links", force: :cascade do |t|
    t.integer "project_id", null: false
    t.integer "group_id", null: false
    t.datetime "created_at"
    t.datetime "updated_at"
    t.integer "group_access", default: 30, null: false
    t.date "expires_at"
    t.index ["group_id"], name: "index_project_group_links_on_group_id", using: :btree
    t.index ["project_id"], name: "index_project_group_links_on_project_id", using: :btree
  end

  create_table "project_import_data", force: :cascade do |t|
    t.integer "project_id"
    t.text "data"
    t.text "encrypted_credentials"
    t.string "encrypted_credentials_iv"
    t.string "encrypted_credentials_salt"
    t.index ["project_id"], name: "index_project_import_data_on_project_id", using: :btree
  end

  create_table "project_incident_management_settings", primary_key: "project_id", id: :integer, force: :cascade do |t|
    t.boolean "create_issue", default: false, null: false
    t.boolean "send_email", default: true, null: false
    t.text "issue_template_key"
  end

  create_table "project_mirror_data", force: :cascade do |t|
    t.integer "project_id", null: false
    t.integer "retry_count", default: 0, null: false
    t.datetime "last_update_started_at"
    t.datetime "last_update_scheduled_at"
    t.datetime "next_execution_timestamp"
    t.string "status"
    t.string "jid"
    t.text "last_error"
    t.datetime_with_timezone "last_update_at"
    t.datetime_with_timezone "last_successful_update_at"
    t.index ["jid"], name: "index_project_mirror_data_on_jid", using: :btree
    t.index ["last_successful_update_at"], name: "index_project_mirror_data_on_last_successful_update_at", using: :btree
    t.index ["next_execution_timestamp", "retry_count"], name: "index_mirror_data_on_next_execution_and_retry_count", using: :btree
    t.index ["project_id"], name: "index_project_mirror_data_on_project_id", unique: true, using: :btree
    t.index ["status"], name: "index_project_mirror_data_on_status", using: :btree
  end

  create_table "project_repositories", id: :bigserial, force: :cascade do |t|
    t.integer "shard_id", null: false
    t.string "disk_path", null: false
    t.integer "project_id", null: false
    t.index ["disk_path"], name: "index_project_repositories_on_disk_path", unique: true, using: :btree
    t.index ["project_id"], name: "index_project_repositories_on_project_id", unique: true, using: :btree
    t.index ["shard_id"], name: "index_project_repositories_on_shard_id", using: :btree
  end

  create_table "project_repository_states", force: :cascade do |t|
    t.integer "project_id", null: false
    t.binary "repository_verification_checksum"
    t.binary "wiki_verification_checksum"
    t.string "last_repository_verification_failure"
    t.string "last_wiki_verification_failure"
    t.datetime_with_timezone "repository_retry_at"
    t.datetime_with_timezone "wiki_retry_at"
    t.integer "repository_retry_count"
    t.integer "wiki_retry_count"
    t.datetime_with_timezone "last_repository_verification_ran_at"
    t.datetime_with_timezone "last_wiki_verification_ran_at"
    t.index ["last_repository_verification_failure"], name: "idx_repository_states_on_repository_failure_partial", where: "(last_repository_verification_failure IS NOT NULL)", using: :btree
    t.index ["last_wiki_verification_failure"], name: "idx_repository_states_on_wiki_failure_partial", where: "(last_wiki_verification_failure IS NOT NULL)", using: :btree
    t.index ["project_id", "last_repository_verification_ran_at"], name: "idx_repository_states_on_last_repository_verification_ran_at", where: "((repository_verification_checksum IS NOT NULL) AND (last_repository_verification_failure IS NULL))", using: :btree
    t.index ["project_id", "last_wiki_verification_ran_at"], name: "idx_repository_states_on_last_wiki_verification_ran_at", where: "((wiki_verification_checksum IS NOT NULL) AND (last_wiki_verification_failure IS NULL))", using: :btree
    t.index ["project_id"], name: "idx_repository_states_outdated_checksums", where: "(((repository_verification_checksum IS NULL) AND (last_repository_verification_failure IS NULL)) OR ((wiki_verification_checksum IS NULL) AND (last_wiki_verification_failure IS NULL)))", using: :btree
    t.index ["project_id"], name: "index_project_repository_states_on_project_id", unique: true, using: :btree
  end

  create_table "project_statistics", force: :cascade do |t|
    t.integer "project_id", null: false
    t.integer "namespace_id", null: false
    t.bigint "commit_count", default: 0, null: false
    t.bigint "storage_size", default: 0, null: false
    t.bigint "repository_size", default: 0, null: false
    t.bigint "lfs_objects_size", default: 0, null: false
    t.bigint "build_artifacts_size", default: 0, null: false
    t.bigint "shared_runners_seconds", default: 0, null: false
    t.datetime "shared_runners_seconds_last_reset"
    t.index ["namespace_id"], name: "index_project_statistics_on_namespace_id", using: :btree
    t.index ["project_id"], name: "index_project_statistics_on_project_id", unique: true, using: :btree
  end

  create_table "project_tracing_settings", id: :bigserial, force: :cascade do |t|
    t.datetime_with_timezone "created_at", null: false
    t.datetime_with_timezone "updated_at", null: false
    t.integer "project_id", null: false
    t.string "external_url", null: false
    t.index ["project_id"], name: "index_project_tracing_settings_on_project_id", unique: true, using: :btree
  end

  create_table "projects", force: :cascade do |t|
    t.string "name"
    t.string "path"
    t.text "description"
    t.datetime "created_at"
    t.datetime "updated_at"
    t.integer "creator_id"
    t.integer "namespace_id", null: false
    t.datetime "last_activity_at"
    t.string "import_url"
    t.integer "visibility_level", default: 0, null: false
    t.boolean "archived", default: false, null: false
    t.string "avatar"
    t.string "import_status"
    t.text "merge_requests_template"
    t.integer "star_count", default: 0, null: false
    t.boolean "merge_requests_rebase_enabled", default: false
    t.string "import_type"
    t.string "import_source"
    t.integer "approvals_before_merge", default: 0, null: false
    t.boolean "reset_approvals_on_push", default: true
    t.boolean "merge_requests_ff_only_enabled", default: false
    t.text "issues_template"
    t.boolean "mirror", default: false, null: false
    t.datetime "mirror_last_update_at"
    t.datetime "mirror_last_successful_update_at"
    t.integer "mirror_user_id"
    t.text "import_error"
    t.integer "ci_id"
    t.boolean "shared_runners_enabled", default: true, null: false
    t.string "runners_token"
    t.string "build_coverage_regex"
    t.boolean "build_allow_git_fetch", default: true, null: false
    t.integer "build_timeout", default: 3600, null: false
    t.boolean "mirror_trigger_builds", default: false, null: false
    t.boolean "pending_delete", default: false
    t.boolean "public_builds", default: true, null: false
    t.boolean "last_repository_check_failed"
    t.datetime "last_repository_check_at"
    t.boolean "container_registry_enabled"
    t.boolean "only_allow_merge_if_pipeline_succeeds", default: false, null: false
    t.boolean "has_external_issue_tracker"
    t.string "repository_storage", default: "default", null: false
    t.boolean "repository_read_only"
    t.boolean "request_access_enabled", default: false, null: false
    t.boolean "has_external_wiki"
    t.string "ci_config_path"
    t.boolean "lfs_enabled"
    t.text "description_html"
    t.boolean "only_allow_merge_if_all_discussions_are_resolved"
    t.bigint "repository_size_limit"
    t.boolean "printing_merge_request_link_enabled", default: true, null: false
    t.integer "auto_cancel_pending_pipelines", default: 1, null: false
    t.boolean "service_desk_enabled", default: true
    t.string "import_jid"
    t.integer "cached_markdown_version"
    t.text "delete_error"
    t.datetime "last_repository_updated_at"
    t.boolean "disable_overriding_approvers_per_merge_request"
    t.integer "storage_version", limit: 2
    t.boolean "resolve_outdated_diff_discussions"
    t.boolean "remote_mirror_available_overridden"
    t.boolean "only_mirror_protected_branches"
    t.boolean "pull_mirror_available_overridden"
    t.integer "jobs_cache_index"
    t.string "external_authorization_classification_label"
    t.boolean "mirror_overwrites_diverged_branches"
    t.boolean "pages_https_only", default: true
    t.string "external_webhook_token"
    t.boolean "packages_enabled"
    t.boolean "merge_requests_author_approval"
    t.bigint "pool_repository_id"
    t.string "runners_token_encrypted"
    t.string "bfg_object_map"
    t.boolean "merge_requests_require_code_owner_approval"
    t.boolean "detected_repository_languages"
<<<<<<< HEAD
    t.boolean "merge_requests_disable_committers_approval"
    t.index ["archived", "pending_delete", "merge_requests_require_code_owner_approval"], name: "projects_requiring_code_owner_approval", where: "((pending_delete = false) AND (archived = false) AND (merge_requests_require_code_owner_approval = true))", using: :btree
=======
    t.string "external_authorization_classification_label"
>>>>>>> f4d3820a
    t.index ["ci_id"], name: "index_projects_on_ci_id", using: :btree
    t.index ["created_at"], name: "index_projects_on_created_at", using: :btree
    t.index ["creator_id"], name: "index_projects_on_creator_id", using: :btree
    t.index ["description"], name: "index_projects_on_description_trigram", using: :gin, opclasses: {"description"=>"gin_trgm_ops"}
    t.index ["id", "repository_storage", "last_repository_updated_at"], name: "idx_projects_on_repository_storage_last_repository_updated_at", using: :btree
    t.index ["id"], name: "index_projects_on_id_partial_for_visibility", unique: true, where: "(visibility_level = ANY (ARRAY[10, 20]))", using: :btree
    t.index ["id"], name: "index_projects_on_mirror_and_mirror_trigger_builds_both_true", where: "((mirror IS TRUE) AND (mirror_trigger_builds IS TRUE))", using: :btree
    t.index ["last_activity_at"], name: "index_projects_on_last_activity_at", using: :btree
    t.index ["last_repository_check_at"], name: "index_projects_on_last_repository_check_at", where: "(last_repository_check_at IS NOT NULL)", using: :btree
    t.index ["last_repository_check_failed"], name: "index_projects_on_last_repository_check_failed", using: :btree
    t.index ["last_repository_updated_at"], name: "index_projects_on_last_repository_updated_at", using: :btree
    t.index ["mirror_last_successful_update_at"], name: "index_projects_on_mirror_last_successful_update_at", using: :btree
    t.index ["name"], name: "index_projects_on_name_trigram", using: :gin, opclasses: {"name"=>"gin_trgm_ops"}
    t.index ["namespace_id"], name: "index_projects_on_namespace_id", using: :btree
    t.index ["path"], name: "index_projects_on_path", using: :btree
    t.index ["path"], name: "index_projects_on_path_trigram", using: :gin, opclasses: {"path"=>"gin_trgm_ops"}
    t.index ["pending_delete"], name: "index_projects_on_pending_delete", using: :btree
    t.index ["pool_repository_id"], name: "index_projects_on_pool_repository_id", where: "(pool_repository_id IS NOT NULL)", using: :btree
    t.index ["repository_storage", "created_at"], name: "idx_project_repository_check_partial", where: "(last_repository_check_at IS NULL)", using: :btree
    t.index ["repository_storage"], name: "index_projects_on_repository_storage", using: :btree
    t.index ["runners_token"], name: "index_projects_on_runners_token", using: :btree
    t.index ["runners_token_encrypted"], name: "index_projects_on_runners_token_encrypted", using: :btree
    t.index ["star_count"], name: "index_projects_on_star_count", using: :btree
    t.index ["visibility_level"], name: "index_projects_on_visibility_level", using: :btree
  end

  create_table "prometheus_alert_events", id: :bigserial, force: :cascade do |t|
    t.integer "project_id", null: false
    t.integer "prometheus_alert_id", null: false
    t.datetime_with_timezone "started_at", null: false
    t.datetime_with_timezone "ended_at"
    t.integer "status", limit: 2
    t.string "payload_key"
    t.index ["project_id", "status"], name: "index_prometheus_alert_events_on_project_id_and_status", using: :btree
    t.index ["prometheus_alert_id", "payload_key"], name: "index_prometheus_alert_event_scoped_payload_key", unique: true, using: :btree
  end

  create_table "prometheus_alerts", force: :cascade do |t|
    t.datetime_with_timezone "created_at", null: false
    t.datetime_with_timezone "updated_at", null: false
    t.float "threshold", null: false
    t.integer "operator", null: false
    t.integer "environment_id", null: false
    t.integer "project_id", null: false
    t.integer "prometheus_metric_id", null: false
    t.index ["environment_id"], name: "index_prometheus_alerts_on_environment_id", using: :btree
    t.index ["project_id", "prometheus_metric_id", "environment_id"], name: "index_prometheus_alerts_metric_environment", unique: true, using: :btree
    t.index ["prometheus_metric_id"], name: "index_prometheus_alerts_on_prometheus_metric_id", using: :btree
  end

  create_table "prometheus_metrics", force: :cascade do |t|
    t.integer "project_id"
    t.string "title", null: false
    t.string "query", null: false
    t.string "y_label"
    t.string "unit"
    t.string "legend"
    t.integer "group", null: false
    t.datetime_with_timezone "created_at", null: false
    t.datetime_with_timezone "updated_at", null: false
    t.boolean "common", default: false, null: false
    t.string "identifier"
    t.index ["common"], name: "index_prometheus_metrics_on_common", using: :btree
    t.index ["group"], name: "index_prometheus_metrics_on_group", using: :btree
    t.index ["identifier"], name: "index_prometheus_metrics_on_identifier", unique: true, using: :btree
    t.index ["project_id"], name: "index_prometheus_metrics_on_project_id", using: :btree
  end

  create_table "protected_branch_merge_access_levels", force: :cascade do |t|
    t.integer "protected_branch_id", null: false
    t.integer "access_level", default: 40
    t.datetime "created_at", null: false
    t.datetime "updated_at", null: false
    t.integer "user_id"
    t.integer "group_id"
    t.index ["group_id"], name: "index_protected_branch_merge_access_levels_on_group_id", using: :btree
    t.index ["protected_branch_id"], name: "index_protected_branch_merge_access", using: :btree
    t.index ["user_id"], name: "index_protected_branch_merge_access_levels_on_user_id", using: :btree
  end

  create_table "protected_branch_push_access_levels", force: :cascade do |t|
    t.integer "protected_branch_id", null: false
    t.integer "access_level", default: 40
    t.datetime "created_at", null: false
    t.datetime "updated_at", null: false
    t.integer "user_id"
    t.integer "group_id"
    t.index ["group_id"], name: "index_protected_branch_push_access_levels_on_group_id", using: :btree
    t.index ["protected_branch_id"], name: "index_protected_branch_push_access", using: :btree
    t.index ["user_id"], name: "index_protected_branch_push_access_levels_on_user_id", using: :btree
  end

  create_table "protected_branch_unprotect_access_levels", force: :cascade do |t|
    t.integer "protected_branch_id", null: false
    t.integer "access_level", default: 40
    t.integer "user_id"
    t.integer "group_id"
    t.index ["group_id"], name: "index_protected_branch_unprotect_access_levels_on_group_id", using: :btree
    t.index ["protected_branch_id"], name: "index_protected_branch_unprotect_access", using: :btree
    t.index ["user_id"], name: "index_protected_branch_unprotect_access_levels_on_user_id", using: :btree
  end

  create_table "protected_branches", force: :cascade do |t|
    t.integer "project_id", null: false
    t.string "name", null: false
    t.datetime "created_at"
    t.datetime "updated_at"
    t.index ["project_id"], name: "index_protected_branches_on_project_id", using: :btree
  end

  create_table "protected_environment_deploy_access_levels", force: :cascade do |t|
    t.datetime_with_timezone "created_at", null: false
    t.datetime_with_timezone "updated_at", null: false
    t.integer "access_level", default: 40
    t.integer "protected_environment_id", null: false
    t.integer "user_id"
    t.integer "group_id"
    t.index ["group_id"], name: "index_protected_environment_deploy_access_levels_on_group_id", using: :btree
    t.index ["protected_environment_id"], name: "index_protected_environment_deploy_access", using: :btree
    t.index ["user_id"], name: "index_protected_environment_deploy_access_levels_on_user_id", using: :btree
  end

  create_table "protected_environments", force: :cascade do |t|
    t.integer "project_id", null: false
    t.datetime_with_timezone "created_at", null: false
    t.datetime_with_timezone "updated_at", null: false
    t.string "name", null: false
    t.index ["project_id", "name"], name: "index_protected_environments_on_project_id_and_name", unique: true, using: :btree
    t.index ["project_id"], name: "index_protected_environments_on_project_id", using: :btree
  end

  create_table "protected_tag_create_access_levels", force: :cascade do |t|
    t.integer "protected_tag_id", null: false
    t.integer "access_level", default: 40
    t.integer "user_id"
    t.integer "group_id"
    t.datetime "created_at", null: false
    t.datetime "updated_at", null: false
    t.index ["group_id"], name: "index_protected_tag_create_access_levels_on_group_id", using: :btree
    t.index ["protected_tag_id"], name: "index_protected_tag_create_access", using: :btree
    t.index ["user_id"], name: "index_protected_tag_create_access_levels_on_user_id", using: :btree
  end

  create_table "protected_tags", force: :cascade do |t|
    t.integer "project_id", null: false
    t.string "name", null: false
    t.datetime "created_at", null: false
    t.datetime "updated_at", null: false
    t.index ["project_id", "name"], name: "index_protected_tags_on_project_id_and_name", unique: true, using: :btree
    t.index ["project_id"], name: "index_protected_tags_on_project_id", using: :btree
  end

  create_table "push_event_payloads", id: false, force: :cascade do |t|
    t.bigint "commit_count", null: false
    t.integer "event_id", null: false
    t.integer "action", limit: 2, null: false
    t.integer "ref_type", limit: 2, null: false
    t.binary "commit_from"
    t.binary "commit_to"
    t.text "ref"
    t.string "commit_title", limit: 70
    t.index ["event_id"], name: "index_push_event_payloads_on_event_id", unique: true, using: :btree
  end

  create_table "push_rules", force: :cascade do |t|
    t.string "force_push_regex"
    t.string "delete_branch_regex"
    t.string "commit_message_regex"
    t.boolean "deny_delete_tag"
    t.integer "project_id"
    t.datetime "created_at"
    t.datetime "updated_at"
    t.string "author_email_regex"
    t.boolean "member_check", default: false, null: false
    t.string "file_name_regex"
    t.boolean "is_sample", default: false
    t.integer "max_file_size", default: 0, null: false
    t.boolean "prevent_secrets", default: false, null: false
    t.string "branch_name_regex"
    t.boolean "reject_unsigned_commits"
    t.boolean "commit_committer_check"
    t.boolean "regexp_uses_re2", default: true
    t.string "commit_message_negative_regex"
    t.index ["is_sample"], name: "index_push_rules_on_is_sample", where: "is_sample", using: :btree
    t.index ["project_id"], name: "index_push_rules_on_project_id", using: :btree
  end

  create_table "redirect_routes", force: :cascade do |t|
    t.integer "source_id", null: false
    t.string "source_type", null: false
    t.string "path", null: false
    t.datetime "created_at", null: false
    t.datetime "updated_at", null: false
    t.index ["path"], name: "index_redirect_routes_on_path", unique: true, using: :btree
    t.index ["source_type", "source_id"], name: "index_redirect_routes_on_source_type_and_source_id", using: :btree
  end

  create_table "release_links", id: :bigserial, force: :cascade do |t|
    t.integer "release_id", null: false
    t.string "url", null: false
    t.string "name", null: false
    t.datetime_with_timezone "created_at", null: false
    t.datetime_with_timezone "updated_at", null: false
    t.index ["release_id", "name"], name: "index_release_links_on_release_id_and_name", unique: true, using: :btree
    t.index ["release_id", "url"], name: "index_release_links_on_release_id_and_url", unique: true, using: :btree
  end

  create_table "releases", force: :cascade do |t|
    t.string "tag"
    t.text "description"
    t.integer "project_id"
    t.datetime "created_at"
    t.datetime "updated_at"
    t.text "description_html"
    t.integer "cached_markdown_version"
    t.integer "author_id"
    t.string "name"
    t.string "sha"
    t.index ["author_id"], name: "index_releases_on_author_id", using: :btree
    t.index ["project_id", "tag"], name: "index_releases_on_project_id_and_tag", using: :btree
    t.index ["project_id"], name: "index_releases_on_project_id", using: :btree
  end

  create_table "remote_mirrors", force: :cascade do |t|
    t.integer "project_id"
    t.string "url"
    t.boolean "enabled", default: false
    t.string "update_status"
    t.datetime "last_update_at"
    t.datetime "last_successful_update_at"
    t.string "last_error"
    t.text "encrypted_credentials"
    t.string "encrypted_credentials_iv"
    t.string "encrypted_credentials_salt"
    t.datetime "created_at", null: false
    t.datetime "updated_at", null: false
    t.datetime "last_update_started_at"
    t.boolean "only_protected_branches", default: false, null: false
    t.string "remote_name"
    t.boolean "error_notification_sent"
    t.index ["last_successful_update_at"], name: "index_remote_mirrors_on_last_successful_update_at", using: :btree
    t.index ["project_id"], name: "index_remote_mirrors_on_project_id", using: :btree
  end

  create_table "repository_languages", id: false, force: :cascade do |t|
    t.integer "project_id", null: false
    t.integer "programming_language_id", null: false
    t.float "share", null: false
    t.index ["project_id", "programming_language_id"], name: "index_repository_languages_on_project_and_languages_id", unique: true, using: :btree
  end

  create_table "resource_label_events", id: :bigserial, force: :cascade do |t|
    t.integer "action", null: false
    t.integer "issue_id"
    t.integer "merge_request_id"
    t.integer "epic_id"
    t.integer "label_id"
    t.integer "user_id"
    t.datetime_with_timezone "created_at", null: false
    t.integer "cached_markdown_version"
    t.text "reference"
    t.text "reference_html"
    t.index ["epic_id"], name: "index_resource_label_events_on_epic_id", using: :btree
    t.index ["issue_id"], name: "index_resource_label_events_on_issue_id", using: :btree
    t.index ["label_id"], name: "index_resource_label_events_on_label_id", using: :btree
    t.index ["merge_request_id"], name: "index_resource_label_events_on_merge_request_id", using: :btree
    t.index ["user_id"], name: "index_resource_label_events_on_user_id", using: :btree
  end

  create_table "reviews", id: :bigserial, force: :cascade do |t|
    t.integer "author_id"
    t.integer "merge_request_id", null: false
    t.integer "project_id", null: false
    t.datetime_with_timezone "created_at", null: false
    t.index ["author_id"], name: "index_reviews_on_author_id", using: :btree
    t.index ["merge_request_id"], name: "index_reviews_on_merge_request_id", using: :btree
    t.index ["project_id"], name: "index_reviews_on_project_id", using: :btree
  end

  create_table "routes", force: :cascade do |t|
    t.integer "source_id", null: false
    t.string "source_type", null: false
    t.string "path", null: false
    t.datetime "created_at"
    t.datetime "updated_at"
    t.string "name"
    t.index ["path"], name: "index_routes_on_path", unique: true, using: :btree
    t.index ["path"], name: "index_routes_on_path_text_pattern_ops", using: :btree, opclasses: {"path"=>"varchar_pattern_ops"}
    t.index ["source_type", "source_id"], name: "index_routes_on_source_type_and_source_id", unique: true, using: :btree
  end

  create_table "saml_providers", force: :cascade do |t|
    t.integer "group_id", null: false
    t.boolean "enabled", null: false
    t.string "certificate_fingerprint", null: false
    t.string "sso_url", null: false
    t.boolean "enforced_sso", default: false, null: false
    t.boolean "enforced_group_managed_accounts", default: false, null: false
    t.index ["group_id"], name: "index_saml_providers_on_group_id", using: :btree
  end

  create_table "scim_oauth_access_tokens", force: :cascade do |t|
    t.datetime_with_timezone "created_at", null: false
    t.datetime_with_timezone "updated_at", null: false
    t.integer "group_id", null: false
    t.string "token_encrypted", null: false
    t.index ["group_id", "token_encrypted"], name: "index_scim_oauth_access_tokens_on_group_id_and_token_encrypted", unique: true, using: :btree
  end

  create_table "sent_notifications", force: :cascade do |t|
    t.integer "project_id"
    t.integer "noteable_id"
    t.string "noteable_type"
    t.integer "recipient_id"
    t.string "commit_id"
    t.string "reply_key", null: false
    t.string "line_code"
    t.string "note_type"
    t.text "position"
    t.string "in_reply_to_discussion_id"
    t.index ["reply_key"], name: "index_sent_notifications_on_reply_key", unique: true, using: :btree
  end

  create_table "services", force: :cascade do |t|
    t.string "type"
    t.string "title"
    t.integer "project_id"
    t.datetime "created_at"
    t.datetime "updated_at"
    t.boolean "active", default: false, null: false
    t.text "properties"
    t.boolean "template", default: false
    t.boolean "push_events", default: true
    t.boolean "issues_events", default: true
    t.boolean "merge_requests_events", default: true
    t.boolean "tag_push_events", default: true
    t.boolean "note_events", default: true, null: false
    t.string "category", default: "common", null: false
    t.boolean "default", default: false
    t.boolean "wiki_page_events", default: true
    t.boolean "pipeline_events", default: false, null: false
    t.boolean "confidential_issues_events", default: true, null: false
    t.boolean "commit_events", default: true, null: false
    t.boolean "job_events", default: false, null: false
    t.boolean "confidential_note_events", default: true
    t.index ["project_id"], name: "index_services_on_project_id", using: :btree
    t.index ["template"], name: "index_services_on_template", using: :btree
    t.index ["type"], name: "index_services_on_type", using: :btree
  end

  create_table "shards", force: :cascade do |t|
    t.string "name", null: false
    t.index ["name"], name: "index_shards_on_name", unique: true, using: :btree
  end

  create_table "slack_integrations", force: :cascade do |t|
    t.integer "service_id", null: false
    t.string "team_id", null: false
    t.string "team_name", null: false
    t.string "alias", null: false
    t.string "user_id", null: false
    t.datetime "created_at", null: false
    t.datetime "updated_at", null: false
    t.index ["service_id"], name: "index_slack_integrations_on_service_id", using: :btree
    t.index ["team_id", "alias"], name: "index_slack_integrations_on_team_id_and_alias", unique: true, using: :btree
  end

  create_table "smartcard_identities", id: :bigserial, force: :cascade do |t|
    t.integer "user_id", null: false
    t.string "subject", null: false
    t.string "issuer", null: false
    t.index ["subject", "issuer"], name: "index_smartcard_identities_on_subject_and_issuer", unique: true, using: :btree
    t.index ["user_id"], name: "index_smartcard_identities_on_user_id", using: :btree
  end

  create_table "snippets", force: :cascade do |t|
    t.string "title"
    t.text "content"
    t.integer "author_id", null: false
    t.integer "project_id"
    t.datetime "created_at"
    t.datetime "updated_at"
    t.string "file_name"
    t.string "type"
    t.integer "visibility_level", default: 0, null: false
    t.text "title_html"
    t.text "content_html"
    t.integer "cached_markdown_version"
    t.text "description"
    t.text "description_html"
    t.index ["author_id"], name: "index_snippets_on_author_id", using: :btree
    t.index ["file_name"], name: "index_snippets_on_file_name_trigram", using: :gin, opclasses: {"file_name"=>"gin_trgm_ops"}
    t.index ["project_id"], name: "index_snippets_on_project_id", using: :btree
    t.index ["title"], name: "index_snippets_on_title_trigram", using: :gin, opclasses: {"title"=>"gin_trgm_ops"}
    t.index ["updated_at"], name: "index_snippets_on_updated_at", using: :btree
    t.index ["visibility_level"], name: "index_snippets_on_visibility_level", using: :btree
  end

  create_table "software_license_policies", force: :cascade do |t|
    t.integer "project_id", null: false
    t.integer "software_license_id", null: false
    t.integer "approval_status", default: 0, null: false
    t.index ["project_id", "software_license_id"], name: "index_software_license_policies_unique_per_project", unique: true, using: :btree
    t.index ["software_license_id"], name: "index_software_license_policies_on_software_license_id", using: :btree
  end

  create_table "software_licenses", force: :cascade do |t|
    t.string "name", null: false
    t.index ["name"], name: "index_software_licenses_on_name", using: :btree
  end

  create_table "spam_logs", force: :cascade do |t|
    t.integer "user_id"
    t.string "source_ip"
    t.string "user_agent"
    t.boolean "via_api"
    t.string "noteable_type"
    t.string "title"
    t.text "description"
    t.datetime "created_at", null: false
    t.datetime "updated_at", null: false
    t.boolean "submitted_as_ham", default: false, null: false
    t.boolean "recaptcha_verified", default: false, null: false
  end

  create_table "subscriptions", force: :cascade do |t|
    t.integer "user_id"
    t.integer "subscribable_id"
    t.string "subscribable_type"
    t.boolean "subscribed"
    t.datetime "created_at"
    t.datetime "updated_at"
    t.integer "project_id"
    t.index ["project_id"], name: "index_subscriptions_on_project_id", using: :btree
    t.index ["subscribable_id", "subscribable_type", "user_id", "project_id"], name: "index_subscriptions_on_subscribable_and_user_id_and_project_id", unique: true, using: :btree
  end

  create_table "suggestions", id: :bigserial, force: :cascade do |t|
    t.integer "note_id", null: false
    t.integer "relative_order", limit: 2, null: false
    t.boolean "applied", default: false, null: false
    t.string "commit_id"
    t.text "from_content", null: false
    t.text "to_content", null: false
    t.integer "lines_above", default: 0, null: false
    t.integer "lines_below", default: 0, null: false
    t.boolean "outdated", default: false, null: false
    t.index ["note_id", "relative_order"], name: "index_suggestions_on_note_id_and_relative_order", unique: true, using: :btree
  end

  create_table "system_note_metadata", force: :cascade do |t|
    t.integer "note_id", null: false
    t.integer "commit_count"
    t.string "action"
    t.datetime "created_at", null: false
    t.datetime "updated_at", null: false
    t.index ["note_id"], name: "index_system_note_metadata_on_note_id", unique: true, using: :btree
  end

  create_table "taggings", force: :cascade do |t|
    t.integer "tag_id"
    t.integer "taggable_id"
    t.string "taggable_type"
    t.integer "tagger_id"
    t.string "tagger_type"
    t.string "context"
    t.datetime "created_at"
    t.index ["tag_id", "taggable_id", "taggable_type", "context", "tagger_id", "tagger_type"], name: "taggings_idx", unique: true, using: :btree
    t.index ["tag_id"], name: "index_taggings_on_tag_id", using: :btree
    t.index ["taggable_id", "taggable_type", "context"], name: "index_taggings_on_taggable_id_and_taggable_type_and_context", using: :btree
    t.index ["taggable_id", "taggable_type"], name: "index_taggings_on_taggable_id_and_taggable_type", using: :btree
  end

  create_table "tags", force: :cascade do |t|
    t.string "name"
    t.integer "taggings_count", default: 0
    t.index ["name"], name: "index_tags_on_name", unique: true, using: :btree
    t.index ["name"], name: "index_tags_on_name_trigram", using: :gin, opclasses: {"name"=>"gin_trgm_ops"}
  end

  create_table "term_agreements", force: :cascade do |t|
    t.integer "term_id", null: false
    t.integer "user_id", null: false
    t.boolean "accepted", default: false, null: false
    t.datetime_with_timezone "created_at", null: false
    t.datetime_with_timezone "updated_at", null: false
    t.index ["term_id"], name: "index_term_agreements_on_term_id", using: :btree
    t.index ["user_id", "term_id"], name: "term_agreements_unique_index", unique: true, using: :btree
    t.index ["user_id"], name: "index_term_agreements_on_user_id", using: :btree
  end

  create_table "timelogs", force: :cascade do |t|
    t.integer "time_spent", null: false
    t.integer "user_id"
    t.datetime "created_at", null: false
    t.datetime "updated_at", null: false
    t.integer "issue_id"
    t.integer "merge_request_id"
    t.datetime "spent_at"
    t.index ["issue_id"], name: "index_timelogs_on_issue_id", using: :btree
    t.index ["merge_request_id"], name: "index_timelogs_on_merge_request_id", using: :btree
    t.index ["user_id"], name: "index_timelogs_on_user_id", using: :btree
  end

  create_table "todos", force: :cascade do |t|
    t.integer "user_id", null: false
    t.integer "project_id"
    t.integer "target_id"
    t.string "target_type", null: false
    t.integer "author_id", null: false
    t.integer "action", null: false
    t.string "state", null: false
    t.datetime "created_at"
    t.datetime "updated_at"
    t.integer "note_id"
    t.string "commit_id"
    t.integer "group_id"
    t.index ["author_id"], name: "index_todos_on_author_id", using: :btree
    t.index ["commit_id"], name: "index_todos_on_commit_id", using: :btree
    t.index ["group_id"], name: "index_todos_on_group_id", using: :btree
    t.index ["note_id"], name: "index_todos_on_note_id", using: :btree
    t.index ["project_id"], name: "index_todos_on_project_id", using: :btree
    t.index ["target_type", "target_id"], name: "index_todos_on_target_type_and_target_id", using: :btree
    t.index ["user_id", "id"], name: "index_todos_on_user_id_and_id_done", where: "((state)::text = 'done'::text)", using: :btree
    t.index ["user_id", "id"], name: "index_todos_on_user_id_and_id_pending", where: "((state)::text = 'pending'::text)", using: :btree
    t.index ["user_id"], name: "index_todos_on_user_id", using: :btree
  end

  create_table "trending_projects", force: :cascade do |t|
    t.integer "project_id", null: false
    t.index ["project_id"], name: "index_trending_projects_on_project_id", unique: true, using: :btree
  end

  create_table "u2f_registrations", force: :cascade do |t|
    t.text "certificate"
    t.string "key_handle"
    t.string "public_key"
    t.integer "counter"
    t.integer "user_id"
    t.datetime "created_at", null: false
    t.datetime "updated_at", null: false
    t.string "name"
    t.index ["key_handle"], name: "index_u2f_registrations_on_key_handle", using: :btree
    t.index ["user_id"], name: "index_u2f_registrations_on_user_id", using: :btree
  end

  create_table "uploads", force: :cascade do |t|
    t.bigint "size", null: false
    t.string "path", limit: 511, null: false
    t.string "checksum", limit: 64
    t.integer "model_id"
    t.string "model_type"
    t.string "uploader", null: false
    t.datetime "created_at", null: false
    t.integer "store"
    t.string "mount_point"
    t.string "secret"
    t.index ["checksum"], name: "index_uploads_on_checksum", using: :btree
    t.index ["model_id", "model_type"], name: "index_uploads_on_model_id_and_model_type", using: :btree
    t.index ["store"], name: "index_uploads_on_store", using: :btree
    t.index ["uploader", "path"], name: "index_uploads_on_uploader_and_path", using: :btree
  end

  create_table "user_agent_details", force: :cascade do |t|
    t.string "user_agent", null: false
    t.string "ip_address", null: false
    t.integer "subject_id", null: false
    t.string "subject_type", null: false
    t.boolean "submitted", default: false, null: false
    t.datetime "created_at", null: false
    t.datetime "updated_at", null: false
    t.index ["subject_id", "subject_type"], name: "index_user_agent_details_on_subject_id_and_subject_type", using: :btree
  end

  create_table "user_callouts", force: :cascade do |t|
    t.integer "feature_name", null: false
    t.integer "user_id", null: false
    t.index ["user_id", "feature_name"], name: "index_user_callouts_on_user_id_and_feature_name", unique: true, using: :btree
    t.index ["user_id"], name: "index_user_callouts_on_user_id", using: :btree
  end

  create_table "user_custom_attributes", force: :cascade do |t|
    t.datetime "created_at", null: false
    t.datetime "updated_at", null: false
    t.integer "user_id", null: false
    t.string "key", null: false
    t.string "value", null: false
    t.index ["key", "value"], name: "index_user_custom_attributes_on_key_and_value", using: :btree
    t.index ["user_id", "key"], name: "index_user_custom_attributes_on_user_id_and_key", unique: true, using: :btree
  end

  create_table "user_interacted_projects", id: false, force: :cascade do |t|
    t.integer "user_id", null: false
    t.integer "project_id", null: false
    t.index ["project_id", "user_id"], name: "index_user_interacted_projects_on_project_id_and_user_id", unique: true, using: :btree
    t.index ["user_id"], name: "index_user_interacted_projects_on_user_id", using: :btree
  end

  create_table "user_preferences", force: :cascade do |t|
    t.integer "user_id", null: false
    t.integer "issue_notes_filter", limit: 2, default: 0, null: false
    t.integer "merge_request_notes_filter", limit: 2, default: 0, null: false
    t.datetime_with_timezone "created_at", null: false
    t.datetime_with_timezone "updated_at", null: false
    t.string "epics_sort"
    t.integer "roadmap_epics_state"
    t.integer "epic_notes_filter", limit: 2, default: 0, null: false
    t.string "issues_sort"
    t.string "merge_requests_sort"
    t.string "roadmaps_sort"
    t.integer "first_day_of_week"
    t.index ["user_id"], name: "index_user_preferences_on_user_id", unique: true, using: :btree
  end

  create_table "user_statuses", primary_key: "user_id", force: :cascade do |t|
    t.integer "cached_markdown_version"
    t.string "emoji", default: "speech_balloon", null: false
    t.string "message", limit: 100
    t.string "message_html"
    t.index ["user_id"], name: "index_user_statuses_on_user_id", using: :btree
  end

  create_table "user_synced_attributes_metadata", force: :cascade do |t|
    t.boolean "name_synced", default: false
    t.boolean "email_synced", default: false
    t.boolean "location_synced", default: false
    t.integer "user_id", null: false
    t.string "provider"
    t.index ["user_id"], name: "index_user_synced_attributes_metadata_on_user_id", unique: true, using: :btree
  end

  create_table "users", force: :cascade do |t|
    t.string "email", default: "", null: false
    t.string "encrypted_password", default: "", null: false
    t.string "reset_password_token"
    t.datetime "reset_password_sent_at"
    t.datetime "remember_created_at"
    t.integer "sign_in_count", default: 0
    t.datetime "current_sign_in_at"
    t.datetime "last_sign_in_at"
    t.string "current_sign_in_ip"
    t.string "last_sign_in_ip"
    t.datetime "created_at"
    t.datetime "updated_at"
    t.string "name"
    t.boolean "admin", default: false, null: false
    t.integer "projects_limit", null: false
    t.string "skype", default: "", null: false
    t.string "linkedin", default: "", null: false
    t.string "twitter", default: "", null: false
    t.string "bio"
    t.integer "failed_attempts", default: 0
    t.datetime "locked_at"
    t.string "username"
    t.boolean "can_create_group", default: true, null: false
    t.boolean "can_create_team", default: true, null: false
    t.string "state"
    t.integer "color_scheme_id", default: 1, null: false
    t.datetime "password_expires_at"
    t.integer "created_by_id"
    t.datetime "last_credential_check_at"
    t.string "avatar"
    t.string "confirmation_token"
    t.datetime "confirmed_at"
    t.datetime "confirmation_sent_at"
    t.string "unconfirmed_email"
    t.boolean "hide_no_ssh_key", default: false
    t.string "website_url", default: "", null: false
    t.datetime "admin_email_unsubscribed_at"
    t.string "notification_email"
    t.boolean "hide_no_password", default: false
    t.boolean "password_automatically_set", default: false
    t.string "location"
    t.string "encrypted_otp_secret"
    t.string "encrypted_otp_secret_iv"
    t.string "encrypted_otp_secret_salt"
    t.boolean "otp_required_for_login", default: false, null: false
    t.text "otp_backup_codes"
    t.string "public_email", default: "", null: false
    t.integer "dashboard", default: 0
    t.integer "project_view", default: 0
    t.integer "consumed_timestep"
    t.integer "layout", default: 0
    t.boolean "hide_project_limit", default: false
    t.text "note"
    t.string "unlock_token"
    t.datetime "otp_grace_period_started_at"
    t.boolean "external", default: false
    t.string "incoming_email_token"
    t.string "organization"
    t.boolean "auditor", default: false, null: false
    t.boolean "require_two_factor_authentication_from_group", default: false, null: false
    t.integer "two_factor_grace_period", default: 48, null: false
    t.boolean "ghost"
    t.date "last_activity_on"
    t.boolean "notified_of_own_activity"
    t.boolean "support_bot"
    t.string "preferred_language"
    t.boolean "email_opted_in"
    t.string "email_opted_in_ip"
    t.integer "email_opted_in_source_id"
    t.datetime "email_opted_in_at"
    t.integer "theme_id", limit: 2
    t.integer "accepted_term_id"
    t.string "feed_token"
    t.boolean "private_profile"
    t.integer "roadmap_layout", limit: 2
    t.boolean "include_private_contributions"
    t.string "commit_email"
    t.integer "group_view"
    t.integer "managing_group_id"
    t.index ["accepted_term_id"], name: "index_users_on_accepted_term_id", using: :btree
    t.index ["admin"], name: "index_users_on_admin", using: :btree
    t.index ["confirmation_token"], name: "index_users_on_confirmation_token", unique: true, using: :btree
    t.index ["created_at"], name: "index_users_on_created_at", using: :btree
    t.index ["email"], name: "index_users_on_email", unique: true, using: :btree
    t.index ["email"], name: "index_users_on_email_trigram", using: :gin, opclasses: {"email"=>"gin_trgm_ops"}
    t.index ["feed_token"], name: "index_users_on_feed_token", using: :btree
    t.index ["ghost"], name: "index_users_on_ghost", using: :btree
    t.index ["group_view"], name: "index_users_on_group_view", using: :btree
    t.index ["incoming_email_token"], name: "index_users_on_incoming_email_token", using: :btree
    t.index ["managing_group_id"], name: "index_users_on_managing_group_id", using: :btree
    t.index ["name"], name: "index_users_on_name", using: :btree
    t.index ["name"], name: "index_users_on_name_trigram", using: :gin, opclasses: {"name"=>"gin_trgm_ops"}
    t.index ["reset_password_token"], name: "index_users_on_reset_password_token", unique: true, using: :btree
    t.index ["state"], name: "index_users_on_state", using: :btree
    t.index ["state"], name: "index_users_on_state_and_internal_attrs", where: "((ghost <> true) AND (support_bot <> true))", using: :btree
    t.index ["support_bot"], name: "index_users_on_support_bot", using: :btree
    t.index ["username"], name: "index_users_on_username", using: :btree
    t.index ["username"], name: "index_users_on_username_trigram", using: :gin, opclasses: {"username"=>"gin_trgm_ops"}
  end

  create_table "users_ops_dashboard_projects", id: :bigserial, force: :cascade do |t|
    t.datetime_with_timezone "created_at", null: false
    t.datetime_with_timezone "updated_at", null: false
    t.integer "user_id", null: false
    t.integer "project_id", null: false
    t.index ["project_id"], name: "index_users_ops_dashboard_projects_on_project_id", using: :btree
    t.index ["user_id", "project_id"], name: "index_users_ops_dashboard_projects_on_user_id_and_project_id", unique: true, using: :btree
  end

  create_table "users_star_projects", force: :cascade do |t|
    t.integer "project_id", null: false
    t.integer "user_id", null: false
    t.datetime "created_at"
    t.datetime "updated_at"
    t.index ["project_id"], name: "index_users_star_projects_on_project_id", using: :btree
    t.index ["user_id", "project_id"], name: "index_users_star_projects_on_user_id_and_project_id", unique: true, using: :btree
  end

  create_table "vulnerability_feedback", force: :cascade do |t|
    t.datetime_with_timezone "created_at", null: false
    t.datetime_with_timezone "updated_at", null: false
    t.integer "feedback_type", limit: 2, null: false
    t.integer "category", limit: 2, null: false
    t.integer "project_id", null: false
    t.integer "author_id", null: false
    t.integer "pipeline_id"
    t.integer "issue_id"
    t.string "project_fingerprint", limit: 40, null: false
    t.integer "merge_request_id"
    t.index ["author_id"], name: "index_vulnerability_feedback_on_author_id", using: :btree
    t.index ["issue_id"], name: "index_vulnerability_feedback_on_issue_id", using: :btree
    t.index ["merge_request_id"], name: "index_vulnerability_feedback_on_merge_request_id", using: :btree
    t.index ["pipeline_id"], name: "index_vulnerability_feedback_on_pipeline_id", using: :btree
    t.index ["project_id", "category", "feedback_type", "project_fingerprint"], name: "vulnerability_feedback_unique_idx", unique: true, using: :btree
  end

  create_table "vulnerability_identifiers", id: :bigserial, force: :cascade do |t|
    t.datetime_with_timezone "created_at", null: false
    t.datetime_with_timezone "updated_at", null: false
    t.integer "project_id", null: false
    t.binary "fingerprint", null: false
    t.string "external_type", null: false
    t.string "external_id", null: false
    t.string "name", null: false
    t.text "url"
    t.index ["project_id", "fingerprint"], name: "index_vulnerability_identifiers_on_project_id_and_fingerprint", unique: true, using: :btree
  end

  create_table "vulnerability_occurrence_identifiers", id: :bigserial, force: :cascade do |t|
    t.datetime_with_timezone "created_at", null: false
    t.datetime_with_timezone "updated_at", null: false
    t.bigint "occurrence_id", null: false
    t.bigint "identifier_id", null: false
    t.index ["identifier_id"], name: "index_vulnerability_occurrence_identifiers_on_identifier_id", using: :btree
    t.index ["occurrence_id", "identifier_id"], name: "index_vulnerability_occurrence_identifiers_on_unique_keys", unique: true, using: :btree
  end

  create_table "vulnerability_occurrence_pipelines", id: :bigserial, force: :cascade do |t|
    t.datetime_with_timezone "created_at", null: false
    t.datetime_with_timezone "updated_at", null: false
    t.bigint "occurrence_id", null: false
    t.integer "pipeline_id", null: false
    t.index ["occurrence_id", "pipeline_id"], name: "vulnerability_occurrence_pipelines_on_unique_keys", unique: true, using: :btree
    t.index ["pipeline_id"], name: "index_vulnerability_occurrence_pipelines_on_pipeline_id", using: :btree
  end

  create_table "vulnerability_occurrences", id: :bigserial, force: :cascade do |t|
    t.datetime_with_timezone "created_at", null: false
    t.datetime_with_timezone "updated_at", null: false
    t.integer "severity", limit: 2, null: false
    t.integer "confidence", limit: 2, null: false
    t.integer "report_type", limit: 2, null: false
    t.integer "project_id", null: false
    t.bigint "scanner_id", null: false
    t.bigint "primary_identifier_id", null: false
    t.binary "project_fingerprint", null: false
    t.binary "location_fingerprint", null: false
    t.string "uuid", limit: 36, null: false
    t.string "name", null: false
    t.string "metadata_version", null: false
    t.text "raw_metadata", null: false
    t.index ["primary_identifier_id"], name: "index_vulnerability_occurrences_on_primary_identifier_id", using: :btree
    t.index ["project_id", "primary_identifier_id", "location_fingerprint", "scanner_id"], name: "index_vulnerability_occurrences_on_unique_keys", unique: true, using: :btree
    t.index ["scanner_id"], name: "index_vulnerability_occurrences_on_scanner_id", using: :btree
    t.index ["uuid"], name: "index_vulnerability_occurrences_on_uuid", unique: true, using: :btree
  end

  create_table "vulnerability_scanners", id: :bigserial, force: :cascade do |t|
    t.datetime_with_timezone "created_at", null: false
    t.datetime_with_timezone "updated_at", null: false
    t.integer "project_id", null: false
    t.string "external_id", null: false
    t.string "name", null: false
    t.index ["project_id", "external_id"], name: "index_vulnerability_scanners_on_project_id_and_external_id", unique: true, using: :btree
  end

  create_table "web_hook_logs", force: :cascade do |t|
    t.integer "web_hook_id", null: false
    t.string "trigger"
    t.string "url"
    t.text "request_headers"
    t.text "request_data"
    t.text "response_headers"
    t.text "response_body"
    t.string "response_status"
    t.float "execution_duration"
    t.string "internal_error_message"
    t.datetime "created_at", null: false
    t.datetime "updated_at", null: false
    t.index ["created_at", "web_hook_id"], name: "index_web_hook_logs_on_created_at_and_web_hook_id", using: :btree
    t.index ["web_hook_id"], name: "index_web_hook_logs_on_web_hook_id", using: :btree
  end

  create_table "web_hooks", force: :cascade do |t|
    t.integer "project_id"
    t.datetime "created_at"
    t.datetime "updated_at"
    t.string "type", default: "ProjectHook"
    t.integer "service_id"
    t.boolean "push_events", default: true, null: false
    t.boolean "issues_events", default: false, null: false
    t.boolean "merge_requests_events", default: false, null: false
    t.boolean "tag_push_events", default: false
    t.integer "group_id"
    t.boolean "note_events", default: false, null: false
    t.boolean "enable_ssl_verification", default: true
    t.boolean "wiki_page_events", default: false, null: false
    t.boolean "pipeline_events", default: false, null: false
    t.boolean "confidential_issues_events", default: false, null: false
    t.boolean "repository_update_events", default: false, null: false
    t.boolean "job_events", default: false, null: false
    t.boolean "confidential_note_events"
    t.text "push_events_branch_filter"
    t.string "encrypted_token"
    t.string "encrypted_token_iv"
    t.string "encrypted_url"
    t.string "encrypted_url_iv"
    t.index ["project_id"], name: "index_web_hooks_on_project_id", using: :btree
    t.index ["type"], name: "index_web_hooks_on_type", using: :btree
  end

  add_foreign_key "application_settings", "namespaces", column: "custom_project_templates_group_id", on_delete: :nullify
  add_foreign_key "application_settings", "projects", column: "file_template_project_id", name: "fk_ec757bd087", on_delete: :nullify
  add_foreign_key "application_settings", "users", column: "usage_stats_set_by_user_id", name: "fk_964370041d", on_delete: :nullify
  add_foreign_key "approval_merge_request_rule_sources", "approval_merge_request_rules", on_delete: :cascade
  add_foreign_key "approval_merge_request_rule_sources", "approval_project_rules", on_delete: :cascade
  add_foreign_key "approval_merge_request_rules", "merge_requests", on_delete: :cascade
  add_foreign_key "approval_merge_request_rules_approved_approvers", "approval_merge_request_rules", on_delete: :cascade
  add_foreign_key "approval_merge_request_rules_approved_approvers", "users", on_delete: :cascade
  add_foreign_key "approval_merge_request_rules_groups", "approval_merge_request_rules", on_delete: :cascade
  add_foreign_key "approval_merge_request_rules_groups", "namespaces", column: "group_id", on_delete: :cascade
  add_foreign_key "approval_merge_request_rules_users", "approval_merge_request_rules", on_delete: :cascade
  add_foreign_key "approval_merge_request_rules_users", "users", on_delete: :cascade
  add_foreign_key "approval_project_rules", "projects", on_delete: :cascade
  add_foreign_key "approval_project_rules_groups", "approval_project_rules", on_delete: :cascade
  add_foreign_key "approval_project_rules_groups", "namespaces", column: "group_id", on_delete: :cascade
  add_foreign_key "approval_project_rules_users", "approval_project_rules", on_delete: :cascade
  add_foreign_key "approval_project_rules_users", "users", on_delete: :cascade
  add_foreign_key "approvals", "merge_requests", name: "fk_310d714958", on_delete: :cascade
  add_foreign_key "approver_groups", "namespaces", column: "group_id", on_delete: :cascade
  add_foreign_key "badges", "namespaces", column: "group_id", on_delete: :cascade
  add_foreign_key "badges", "projects", on_delete: :cascade
  add_foreign_key "board_assignees", "boards", on_delete: :cascade
  add_foreign_key "board_assignees", "users", column: "assignee_id", on_delete: :cascade
  add_foreign_key "board_group_recent_visits", "boards", on_delete: :cascade
  add_foreign_key "board_group_recent_visits", "namespaces", column: "group_id", on_delete: :cascade
  add_foreign_key "board_group_recent_visits", "users", on_delete: :cascade
  add_foreign_key "board_labels", "boards", on_delete: :cascade
  add_foreign_key "board_labels", "labels", on_delete: :cascade
  add_foreign_key "board_project_recent_visits", "boards", on_delete: :cascade
  add_foreign_key "board_project_recent_visits", "projects", on_delete: :cascade
  add_foreign_key "board_project_recent_visits", "users", on_delete: :cascade
  add_foreign_key "boards", "namespaces", column: "group_id", name: "fk_1e9a074a35", on_delete: :cascade
  add_foreign_key "boards", "projects", name: "fk_f15266b5f9", on_delete: :cascade
  add_foreign_key "chat_teams", "namespaces", on_delete: :cascade
  add_foreign_key "ci_build_trace_chunks", "ci_builds", column: "build_id", on_delete: :cascade
  add_foreign_key "ci_build_trace_section_names", "projects", on_delete: :cascade
  add_foreign_key "ci_build_trace_sections", "ci_build_trace_section_names", column: "section_name_id", name: "fk_264e112c66", on_delete: :cascade
  add_foreign_key "ci_build_trace_sections", "ci_builds", column: "build_id", name: "fk_4ebe41f502", on_delete: :cascade
  add_foreign_key "ci_build_trace_sections", "projects", on_delete: :cascade
  add_foreign_key "ci_builds", "ci_pipelines", column: "auto_canceled_by_id", name: "fk_a2141b1522", on_delete: :nullify
  add_foreign_key "ci_builds", "ci_pipelines", column: "commit_id", name: "fk_d3130c9a7f", on_delete: :cascade
  add_foreign_key "ci_builds", "ci_stages", column: "stage_id", name: "fk_3a9eaa254d", on_delete: :cascade
  add_foreign_key "ci_builds", "projects", name: "fk_befce0568a", on_delete: :cascade
  add_foreign_key "ci_builds_metadata", "ci_builds", column: "build_id", on_delete: :cascade
  add_foreign_key "ci_builds_metadata", "projects", on_delete: :cascade
  add_foreign_key "ci_builds_runner_session", "ci_builds", column: "build_id", on_delete: :cascade
  add_foreign_key "ci_group_variables", "namespaces", column: "group_id", name: "fk_33ae4d58d8", on_delete: :cascade
  add_foreign_key "ci_job_artifacts", "ci_builds", column: "job_id", on_delete: :cascade
  add_foreign_key "ci_job_artifacts", "projects", on_delete: :cascade
  add_foreign_key "ci_pipeline_chat_data", "chat_names", on_delete: :cascade
  add_foreign_key "ci_pipeline_chat_data", "ci_pipelines", column: "pipeline_id", on_delete: :cascade
  add_foreign_key "ci_pipeline_schedule_variables", "ci_pipeline_schedules", column: "pipeline_schedule_id", name: "fk_41c35fda51", on_delete: :cascade
  add_foreign_key "ci_pipeline_schedules", "projects", name: "fk_8ead60fcc4", on_delete: :cascade
  add_foreign_key "ci_pipeline_schedules", "users", column: "owner_id", name: "fk_9ea99f58d2", on_delete: :nullify
  add_foreign_key "ci_pipeline_variables", "ci_pipelines", column: "pipeline_id", name: "fk_f29c5f4380", on_delete: :cascade
  add_foreign_key "ci_pipelines", "ci_pipeline_schedules", column: "pipeline_schedule_id", name: "fk_3d34ab2e06", on_delete: :nullify
  add_foreign_key "ci_pipelines", "ci_pipelines", column: "auto_canceled_by_id", name: "fk_262d4c2d19", on_delete: :nullify
  add_foreign_key "ci_pipelines", "merge_requests", name: "fk_a23be95014", on_delete: :cascade
  add_foreign_key "ci_pipelines", "projects", name: "fk_86635dbd80", on_delete: :cascade
  add_foreign_key "ci_runner_namespaces", "ci_runners", column: "runner_id", on_delete: :cascade
  add_foreign_key "ci_runner_namespaces", "namespaces", on_delete: :cascade
  add_foreign_key "ci_runner_projects", "projects", name: "fk_4478a6f1e4", on_delete: :cascade
  add_foreign_key "ci_sources_pipelines", "ci_builds", column: "source_job_id", name: "fk_be5624bf37", on_delete: :cascade
  add_foreign_key "ci_sources_pipelines", "ci_pipelines", column: "pipeline_id", name: "fk_e1bad85861", on_delete: :cascade
  add_foreign_key "ci_sources_pipelines", "ci_pipelines", column: "source_pipeline_id", name: "fk_d4e29af7d7", on_delete: :cascade
  add_foreign_key "ci_sources_pipelines", "projects", column: "source_project_id", name: "fk_acd9737679", on_delete: :cascade
  add_foreign_key "ci_sources_pipelines", "projects", name: "fk_1e53c97c0a", on_delete: :cascade
  add_foreign_key "ci_stages", "ci_pipelines", column: "pipeline_id", name: "fk_fb57e6cc56", on_delete: :cascade
  add_foreign_key "ci_stages", "projects", name: "fk_2360681d1d", on_delete: :cascade
  add_foreign_key "ci_trigger_requests", "ci_triggers", column: "trigger_id", name: "fk_b8ec8b7245", on_delete: :cascade
  add_foreign_key "ci_triggers", "projects", name: "fk_e3e63f966e", on_delete: :cascade
  add_foreign_key "ci_triggers", "users", column: "owner_id", name: "fk_e8e10d1964", on_delete: :cascade
  add_foreign_key "ci_variables", "projects", name: "fk_ada5eb64b3", on_delete: :cascade
  add_foreign_key "cluster_groups", "clusters", on_delete: :cascade
  add_foreign_key "cluster_groups", "namespaces", column: "group_id", on_delete: :cascade
  add_foreign_key "cluster_platforms_kubernetes", "clusters", on_delete: :cascade
  add_foreign_key "cluster_projects", "clusters", on_delete: :cascade
  add_foreign_key "cluster_projects", "projects", on_delete: :cascade
  add_foreign_key "cluster_providers_gcp", "clusters", on_delete: :cascade
  add_foreign_key "clusters", "users", on_delete: :nullify
  add_foreign_key "clusters_applications_cert_managers", "clusters", on_delete: :cascade
  add_foreign_key "clusters_applications_helm", "clusters", on_delete: :cascade
  add_foreign_key "clusters_applications_ingress", "clusters", on_delete: :cascade
  add_foreign_key "clusters_applications_jupyter", "clusters", on_delete: :cascade
  add_foreign_key "clusters_applications_jupyter", "oauth_applications", on_delete: :nullify
  add_foreign_key "clusters_applications_knative", "clusters", on_delete: :cascade
  add_foreign_key "clusters_applications_prometheus", "clusters", name: "fk_557e773639", on_delete: :cascade
  add_foreign_key "clusters_applications_runners", "ci_runners", column: "runner_id", name: "fk_02de2ded36", on_delete: :nullify
  add_foreign_key "clusters_applications_runners", "clusters", on_delete: :cascade
  add_foreign_key "clusters_kubernetes_namespaces", "cluster_projects", on_delete: :nullify
  add_foreign_key "clusters_kubernetes_namespaces", "clusters", on_delete: :cascade
  add_foreign_key "clusters_kubernetes_namespaces", "projects", on_delete: :nullify
  add_foreign_key "container_repositories", "projects"
  add_foreign_key "deploy_keys_projects", "projects", name: "fk_58a901ca7e", on_delete: :cascade
  add_foreign_key "deployments", "projects", name: "fk_b9a3851b82", on_delete: :cascade
  add_foreign_key "design_management_designs", "issues", on_delete: :cascade
  add_foreign_key "design_management_designs", "projects", on_delete: :cascade
  add_foreign_key "design_management_designs_versions", "design_management_designs", column: "design_id", on_delete: :cascade
  add_foreign_key "design_management_designs_versions", "design_management_versions", column: "version_id", on_delete: :cascade
  add_foreign_key "draft_notes", "merge_requests", on_delete: :cascade
  add_foreign_key "draft_notes", "users", column: "author_id", on_delete: :cascade
  add_foreign_key "elasticsearch_indexed_namespaces", "namespaces", on_delete: :cascade
  add_foreign_key "elasticsearch_indexed_projects", "projects", on_delete: :cascade
  add_foreign_key "environments", "projects", name: "fk_d1c8c1da6a", on_delete: :cascade
  add_foreign_key "epic_issues", "epics", on_delete: :cascade
  add_foreign_key "epic_issues", "issues", on_delete: :cascade
  add_foreign_key "epic_metrics", "epics", on_delete: :cascade
  add_foreign_key "epics", "epics", column: "parent_id", name: "fk_25b99c1be3", on_delete: :cascade
  add_foreign_key "epics", "milestones", on_delete: :nullify
  add_foreign_key "epics", "namespaces", column: "group_id", name: "fk_f081aa4489", on_delete: :cascade
  add_foreign_key "epics", "users", column: "assignee_id", name: "fk_dccd3f98fc", on_delete: :nullify
  add_foreign_key "epics", "users", column: "author_id", name: "fk_3654b61b03", on_delete: :cascade
  add_foreign_key "epics", "users", column: "closed_by_id", name: "fk_aa5798e761", on_delete: :nullify
  add_foreign_key "events", "projects", on_delete: :cascade
  add_foreign_key "events", "users", column: "author_id", name: "fk_edfd187b6f", on_delete: :cascade
  add_foreign_key "fork_network_members", "fork_networks", on_delete: :cascade
  add_foreign_key "fork_network_members", "projects", column: "forked_from_project_id", name: "fk_b01280dae4", on_delete: :nullify
  add_foreign_key "fork_network_members", "projects", on_delete: :cascade
  add_foreign_key "fork_networks", "projects", column: "root_project_id", name: "fk_e7b436b2b5", on_delete: :nullify
  add_foreign_key "forked_project_links", "projects", column: "forked_to_project_id", name: "fk_434510edb0", on_delete: :cascade
  add_foreign_key "geo_event_log", "geo_cache_invalidation_events", column: "cache_invalidation_event_id", name: "fk_42c3b54bed", on_delete: :cascade
  add_foreign_key "geo_event_log", "geo_hashed_storage_migrated_events", column: "hashed_storage_migrated_event_id", name: "fk_27548c6db3", on_delete: :cascade
  add_foreign_key "geo_event_log", "geo_job_artifact_deleted_events", column: "job_artifact_deleted_event_id", name: "fk_176d3fbb5d", on_delete: :cascade
  add_foreign_key "geo_event_log", "geo_lfs_object_deleted_events", column: "lfs_object_deleted_event_id", name: "fk_d5af95fcd9", on_delete: :cascade
  add_foreign_key "geo_event_log", "geo_repositories_changed_events", column: "repositories_changed_event_id", name: "fk_4a99ebfd60", on_delete: :cascade
  add_foreign_key "geo_event_log", "geo_repository_created_events", column: "repository_created_event_id", name: "fk_9b9afb1916", on_delete: :cascade
  add_foreign_key "geo_event_log", "geo_repository_deleted_events", column: "repository_deleted_event_id", name: "fk_c4b1c1f66e", on_delete: :cascade
  add_foreign_key "geo_event_log", "geo_repository_renamed_events", column: "repository_renamed_event_id", name: "fk_86c84214ec", on_delete: :cascade
  add_foreign_key "geo_event_log", "geo_repository_updated_events", column: "repository_updated_event_id", name: "fk_78a6492f68", on_delete: :cascade
  add_foreign_key "geo_event_log", "geo_reset_checksum_events", column: "reset_checksum_event_id", name: "fk_cff7185ad2", on_delete: :cascade
  add_foreign_key "geo_event_log", "geo_upload_deleted_events", column: "upload_deleted_event_id", name: "fk_c1f241c70d", on_delete: :cascade
  add_foreign_key "geo_hashed_storage_attachments_events", "projects", on_delete: :cascade
  add_foreign_key "geo_hashed_storage_migrated_events", "projects", on_delete: :cascade
  add_foreign_key "geo_node_namespace_links", "geo_nodes", on_delete: :cascade
  add_foreign_key "geo_node_namespace_links", "namespaces", on_delete: :cascade
  add_foreign_key "geo_node_statuses", "geo_nodes", on_delete: :cascade
  add_foreign_key "geo_repositories_changed_events", "geo_nodes", on_delete: :cascade
  add_foreign_key "geo_repository_created_events", "projects", on_delete: :cascade
  add_foreign_key "geo_repository_renamed_events", "projects", on_delete: :cascade
  add_foreign_key "geo_repository_updated_events", "projects", on_delete: :cascade
  add_foreign_key "geo_reset_checksum_events", "projects", on_delete: :cascade
  add_foreign_key "gitlab_subscriptions", "namespaces", name: "fk_e2595d00a1", on_delete: :cascade
  add_foreign_key "gitlab_subscriptions", "plans", column: "hosted_plan_id", name: "fk_bd0c4019c3", on_delete: :cascade
  add_foreign_key "gpg_key_subkeys", "gpg_keys", on_delete: :cascade
  add_foreign_key "gpg_keys", "users", on_delete: :cascade
  add_foreign_key "gpg_signatures", "gpg_key_subkeys", on_delete: :nullify
  add_foreign_key "gpg_signatures", "gpg_keys", on_delete: :nullify
  add_foreign_key "gpg_signatures", "projects", on_delete: :cascade
  add_foreign_key "group_custom_attributes", "namespaces", column: "group_id", on_delete: :cascade
  add_foreign_key "identities", "saml_providers", name: "fk_aade90f0fc", on_delete: :cascade
  add_foreign_key "import_export_uploads", "projects", on_delete: :cascade
  add_foreign_key "index_statuses", "projects", name: "fk_74b2492545", on_delete: :cascade
  add_foreign_key "insights", "namespaces"
  add_foreign_key "insights", "projects"
  add_foreign_key "internal_ids", "namespaces", name: "fk_162941d509", on_delete: :cascade
  add_foreign_key "internal_ids", "projects", on_delete: :cascade
  add_foreign_key "issue_assignees", "issues", name: "fk_b7d881734a", on_delete: :cascade
  add_foreign_key "issue_assignees", "users", name: "fk_5e0c8d9154", on_delete: :cascade
  add_foreign_key "issue_links", "issues", column: "source_id", name: "fk_c900194ff2", on_delete: :cascade
  add_foreign_key "issue_links", "issues", column: "target_id", name: "fk_e71bb44f1f", on_delete: :cascade
  add_foreign_key "issue_metrics", "issues", on_delete: :cascade
  add_foreign_key "issues", "issues", column: "moved_to_id", name: "fk_a194299be1", on_delete: :nullify
  add_foreign_key "issues", "milestones", name: "fk_96b1dd429c", on_delete: :nullify
  add_foreign_key "issues", "projects", name: "fk_899c8f3231", on_delete: :cascade
  add_foreign_key "issues", "users", column: "author_id", name: "fk_05f1e72feb", on_delete: :nullify
  add_foreign_key "issues", "users", column: "closed_by_id", name: "fk_c63cbf6c25", on_delete: :nullify
  add_foreign_key "issues", "users", column: "updated_by_id", name: "fk_ffed080f01", on_delete: :nullify
  add_foreign_key "label_links", "labels", name: "fk_d97dd08678", on_delete: :cascade
  add_foreign_key "label_priorities", "labels", on_delete: :cascade
  add_foreign_key "label_priorities", "projects", on_delete: :cascade
  add_foreign_key "labels", "namespaces", column: "group_id", on_delete: :cascade
  add_foreign_key "labels", "projects", name: "fk_7de4989a69", on_delete: :cascade
  add_foreign_key "lfs_file_locks", "projects", on_delete: :cascade
  add_foreign_key "lfs_file_locks", "users", on_delete: :cascade
  add_foreign_key "lists", "boards", name: "fk_0d3f677137", on_delete: :cascade
  add_foreign_key "lists", "labels", name: "fk_7a5553d60f", on_delete: :cascade
  add_foreign_key "lists", "milestones", on_delete: :cascade
  add_foreign_key "lists", "users", name: "fk_d6cf4279f7", on_delete: :cascade
  add_foreign_key "members", "users", name: "fk_2e88fb7ce9", on_delete: :cascade
  add_foreign_key "merge_request_assignees", "merge_requests", on_delete: :cascade
  add_foreign_key "merge_request_assignees", "users", on_delete: :cascade
  add_foreign_key "merge_request_diff_commits", "merge_request_diffs", on_delete: :cascade
  add_foreign_key "merge_request_diff_files", "merge_request_diffs", on_delete: :cascade
  add_foreign_key "merge_request_diffs", "merge_requests", name: "fk_8483f3258f", on_delete: :cascade
  add_foreign_key "merge_request_metrics", "ci_pipelines", column: "pipeline_id", on_delete: :cascade
  add_foreign_key "merge_request_metrics", "merge_requests", on_delete: :cascade
  add_foreign_key "merge_request_metrics", "users", column: "latest_closed_by_id", name: "fk_ae440388cc", on_delete: :nullify
  add_foreign_key "merge_request_metrics", "users", column: "merged_by_id", name: "fk_7f28d925f3", on_delete: :nullify
  add_foreign_key "merge_requests", "ci_pipelines", column: "head_pipeline_id", name: "fk_fd82eae0b9", on_delete: :nullify
  add_foreign_key "merge_requests", "merge_request_diffs", column: "latest_merge_request_diff_id", name: "fk_06067f5644", on_delete: :nullify
  add_foreign_key "merge_requests", "milestones", name: "fk_6a5165a692", on_delete: :nullify
  add_foreign_key "merge_requests", "projects", column: "source_project_id", name: "fk_3308fe130c", on_delete: :nullify
  add_foreign_key "merge_requests", "projects", column: "target_project_id", name: "fk_a6963e8447", on_delete: :cascade
  add_foreign_key "merge_requests", "users", column: "assignee_id", name: "fk_6149611a04", on_delete: :nullify
  add_foreign_key "merge_requests", "users", column: "author_id", name: "fk_e719a85f8a", on_delete: :nullify
  add_foreign_key "merge_requests", "users", column: "merge_user_id", name: "fk_ad525e1f87", on_delete: :nullify
  add_foreign_key "merge_requests", "users", column: "updated_by_id", name: "fk_641731faff", on_delete: :nullify
  add_foreign_key "merge_requests_closing_issues", "issues", on_delete: :cascade
  add_foreign_key "merge_requests_closing_issues", "merge_requests", on_delete: :cascade
  add_foreign_key "milestones", "namespaces", column: "group_id", name: "fk_95650a40d4", on_delete: :cascade
  add_foreign_key "milestones", "projects", name: "fk_9bd0a0c791", on_delete: :cascade
  add_foreign_key "namespace_statistics", "namespaces", on_delete: :cascade
  add_foreign_key "namespaces", "namespaces", column: "custom_project_templates_group_id", name: "fk_e7a0b20a6b", on_delete: :nullify
  add_foreign_key "namespaces", "plans", name: "fk_fdd12e5b80", on_delete: :nullify
  add_foreign_key "namespaces", "projects", column: "file_template_project_id", name: "fk_319256d87a", on_delete: :nullify
  add_foreign_key "note_diff_files", "notes", column: "diff_note_id", on_delete: :cascade
  add_foreign_key "notes", "projects", name: "fk_99e097b079", on_delete: :cascade
  add_foreign_key "notes", "reviews", name: "fk_2e82291620", on_delete: :nullify
  add_foreign_key "notification_settings", "users", name: "fk_0c95e91db7", on_delete: :cascade
  add_foreign_key "oauth_openid_requests", "oauth_access_grants", column: "access_grant_id", name: "fk_oauth_openid_requests_oauth_access_grants_access_grant_id"
  add_foreign_key "operations_feature_flag_scopes", "operations_feature_flags", column: "feature_flag_id", on_delete: :cascade
  add_foreign_key "operations_feature_flags", "projects", on_delete: :cascade
  add_foreign_key "operations_feature_flags_clients", "projects", on_delete: :cascade
  add_foreign_key "packages_maven_metadata", "packages_packages", column: "package_id", name: "fk_be88aed360", on_delete: :cascade
  add_foreign_key "packages_package_files", "packages_packages", column: "package_id", name: "fk_86f0f182f8", on_delete: :cascade
  add_foreign_key "packages_packages", "projects", on_delete: :cascade
  add_foreign_key "pages_domains", "projects", name: "fk_ea2f6dfc6f", on_delete: :cascade
  add_foreign_key "path_locks", "projects", name: "fk_5265c98f24", on_delete: :cascade
  add_foreign_key "path_locks", "users"
  add_foreign_key "personal_access_tokens", "users"
  add_foreign_key "pool_repositories", "projects", column: "source_project_id", on_delete: :nullify
  add_foreign_key "pool_repositories", "shards", on_delete: :restrict
  add_foreign_key "project_alerting_settings", "projects", on_delete: :cascade
  add_foreign_key "project_authorizations", "projects", on_delete: :cascade
  add_foreign_key "project_authorizations", "users", on_delete: :cascade
  add_foreign_key "project_auto_devops", "projects", on_delete: :cascade
  add_foreign_key "project_ci_cd_settings", "projects", name: "fk_24c15d2f2e", on_delete: :cascade
  add_foreign_key "project_custom_attributes", "projects", on_delete: :cascade
  add_foreign_key "project_daily_statistics", "projects", on_delete: :cascade
  add_foreign_key "project_deploy_tokens", "deploy_tokens", on_delete: :cascade
  add_foreign_key "project_deploy_tokens", "projects", on_delete: :cascade
  add_foreign_key "project_error_tracking_settings", "projects", on_delete: :cascade
  add_foreign_key "project_feature_usages", "projects", on_delete: :cascade
  add_foreign_key "project_features", "projects", name: "fk_18513d9b92", on_delete: :cascade
  add_foreign_key "project_group_links", "projects", name: "fk_daa8cee94c", on_delete: :cascade
  add_foreign_key "project_import_data", "projects", name: "fk_ffb9ee3a10", on_delete: :cascade
  add_foreign_key "project_incident_management_settings", "projects", on_delete: :cascade
  add_foreign_key "project_mirror_data", "projects", name: "fk_d1aad367d7", on_delete: :cascade
  add_foreign_key "project_repositories", "projects", on_delete: :cascade
  add_foreign_key "project_repositories", "shards", on_delete: :restrict
  add_foreign_key "project_repository_states", "projects", on_delete: :cascade
  add_foreign_key "project_statistics", "projects", on_delete: :cascade
  add_foreign_key "project_tracing_settings", "projects", on_delete: :cascade
  add_foreign_key "projects", "pool_repositories", name: "fk_6e5c14658a", on_delete: :nullify
  add_foreign_key "prometheus_alert_events", "projects", on_delete: :cascade
  add_foreign_key "prometheus_alert_events", "prometheus_alerts", on_delete: :cascade
  add_foreign_key "prometheus_alerts", "environments", on_delete: :cascade
  add_foreign_key "prometheus_alerts", "projects", on_delete: :cascade
  add_foreign_key "prometheus_alerts", "prometheus_metrics", on_delete: :cascade
  add_foreign_key "prometheus_metrics", "projects", on_delete: :cascade
  add_foreign_key "protected_branch_merge_access_levels", "namespaces", column: "group_id", name: "fk_98f3d044fe", on_delete: :cascade
  add_foreign_key "protected_branch_merge_access_levels", "protected_branches", name: "fk_8a3072ccb3", on_delete: :cascade
  add_foreign_key "protected_branch_merge_access_levels", "users"
  add_foreign_key "protected_branch_push_access_levels", "namespaces", column: "group_id", name: "fk_7111b68cdb", on_delete: :cascade
  add_foreign_key "protected_branch_push_access_levels", "protected_branches", name: "fk_9ffc86a3d9", on_delete: :cascade
  add_foreign_key "protected_branch_push_access_levels", "users"
  add_foreign_key "protected_branch_unprotect_access_levels", "namespaces", column: "group_id", on_delete: :cascade
  add_foreign_key "protected_branch_unprotect_access_levels", "protected_branches", on_delete: :cascade
  add_foreign_key "protected_branch_unprotect_access_levels", "users", on_delete: :cascade
  add_foreign_key "protected_branches", "projects", name: "fk_7a9c6d93e7", on_delete: :cascade
  add_foreign_key "protected_environment_deploy_access_levels", "namespaces", column: "group_id", on_delete: :cascade
  add_foreign_key "protected_environment_deploy_access_levels", "protected_environments", on_delete: :cascade
  add_foreign_key "protected_environment_deploy_access_levels", "users", on_delete: :cascade
  add_foreign_key "protected_environments", "projects", on_delete: :cascade
  add_foreign_key "protected_tag_create_access_levels", "namespaces", column: "group_id", name: "fk_b4eb82fe3c", on_delete: :cascade
  add_foreign_key "protected_tag_create_access_levels", "protected_tags", name: "fk_f7dfda8c51", on_delete: :cascade
  add_foreign_key "protected_tag_create_access_levels", "users"
  add_foreign_key "protected_tags", "projects", name: "fk_8e4af87648", on_delete: :cascade
  add_foreign_key "push_event_payloads", "events", name: "fk_36c74129da", on_delete: :cascade
  add_foreign_key "push_rules", "projects", name: "fk_83b29894de", on_delete: :cascade
  add_foreign_key "release_links", "releases", on_delete: :cascade
  add_foreign_key "releases", "projects", name: "fk_47fe2a0596", on_delete: :cascade
  add_foreign_key "releases", "users", column: "author_id", name: "fk_8e4456f90f", on_delete: :nullify
  add_foreign_key "remote_mirrors", "projects", name: "fk_43a9aa4ca8", on_delete: :cascade
  add_foreign_key "repository_languages", "projects", on_delete: :cascade
  add_foreign_key "resource_label_events", "epics", on_delete: :cascade
  add_foreign_key "resource_label_events", "issues", on_delete: :cascade
  add_foreign_key "resource_label_events", "labels", on_delete: :nullify
  add_foreign_key "resource_label_events", "merge_requests", on_delete: :cascade
  add_foreign_key "resource_label_events", "users", on_delete: :nullify
  add_foreign_key "reviews", "merge_requests", on_delete: :cascade
  add_foreign_key "reviews", "projects", on_delete: :cascade
  add_foreign_key "reviews", "users", column: "author_id", on_delete: :nullify
  add_foreign_key "saml_providers", "namespaces", column: "group_id", on_delete: :cascade
  add_foreign_key "scim_oauth_access_tokens", "namespaces", column: "group_id", on_delete: :cascade
  add_foreign_key "services", "projects", name: "fk_71cce407f9", on_delete: :cascade
  add_foreign_key "slack_integrations", "services", on_delete: :cascade
  add_foreign_key "smartcard_identities", "users", on_delete: :cascade
  add_foreign_key "snippets", "projects", name: "fk_be41fd4bb7", on_delete: :cascade
  add_foreign_key "software_license_policies", "projects", on_delete: :cascade
  add_foreign_key "software_license_policies", "software_licenses", on_delete: :cascade
  add_foreign_key "subscriptions", "projects", on_delete: :cascade
  add_foreign_key "suggestions", "notes", on_delete: :cascade
  add_foreign_key "system_note_metadata", "notes", name: "fk_d83a918cb1", on_delete: :cascade
  add_foreign_key "term_agreements", "application_setting_terms", column: "term_id"
  add_foreign_key "term_agreements", "users", on_delete: :cascade
  add_foreign_key "timelogs", "issues", name: "fk_timelogs_issues_issue_id", on_delete: :cascade
  add_foreign_key "timelogs", "merge_requests", name: "fk_timelogs_merge_requests_merge_request_id", on_delete: :cascade
  add_foreign_key "todos", "namespaces", column: "group_id", on_delete: :cascade
  add_foreign_key "todos", "notes", name: "fk_91d1f47b13", on_delete: :cascade
  add_foreign_key "todos", "projects", name: "fk_45054f9c45", on_delete: :cascade
  add_foreign_key "todos", "users", column: "author_id", name: "fk_ccf0373936", on_delete: :cascade
  add_foreign_key "todos", "users", name: "fk_d94154aa95", on_delete: :cascade
  add_foreign_key "trending_projects", "projects", on_delete: :cascade
  add_foreign_key "u2f_registrations", "users"
  add_foreign_key "user_callouts", "users", on_delete: :cascade
  add_foreign_key "user_custom_attributes", "users", on_delete: :cascade
  add_foreign_key "user_interacted_projects", "projects", name: "fk_722ceba4f7", on_delete: :cascade
  add_foreign_key "user_interacted_projects", "users", name: "fk_0894651f08", on_delete: :cascade
  add_foreign_key "user_preferences", "users", on_delete: :cascade
  add_foreign_key "user_statuses", "users", on_delete: :cascade
  add_foreign_key "user_synced_attributes_metadata", "users", on_delete: :cascade
  add_foreign_key "users", "application_setting_terms", column: "accepted_term_id", name: "fk_789cd90b35", on_delete: :cascade
  add_foreign_key "users", "namespaces", column: "managing_group_id", name: "fk_a4b8fefe3e", on_delete: :nullify
  add_foreign_key "users_ops_dashboard_projects", "projects", on_delete: :cascade
  add_foreign_key "users_ops_dashboard_projects", "users", on_delete: :cascade
  add_foreign_key "users_star_projects", "projects", name: "fk_22cd27ddfc", on_delete: :cascade
  add_foreign_key "vulnerability_feedback", "ci_pipelines", column: "pipeline_id", on_delete: :nullify
  add_foreign_key "vulnerability_feedback", "issues", on_delete: :nullify
  add_foreign_key "vulnerability_feedback", "merge_requests", name: "fk_563ff1912e", on_delete: :nullify
  add_foreign_key "vulnerability_feedback", "projects", on_delete: :cascade
  add_foreign_key "vulnerability_feedback", "users", column: "author_id", on_delete: :cascade
  add_foreign_key "vulnerability_identifiers", "projects", on_delete: :cascade
  add_foreign_key "vulnerability_occurrence_identifiers", "vulnerability_identifiers", column: "identifier_id", on_delete: :cascade
  add_foreign_key "vulnerability_occurrence_identifiers", "vulnerability_occurrences", column: "occurrence_id", on_delete: :cascade
  add_foreign_key "vulnerability_occurrence_pipelines", "ci_pipelines", column: "pipeline_id", on_delete: :cascade
  add_foreign_key "vulnerability_occurrence_pipelines", "vulnerability_occurrences", column: "occurrence_id", on_delete: :cascade
  add_foreign_key "vulnerability_occurrences", "projects", on_delete: :cascade
  add_foreign_key "vulnerability_occurrences", "vulnerability_identifiers", column: "primary_identifier_id", on_delete: :cascade
  add_foreign_key "vulnerability_occurrences", "vulnerability_scanners", column: "scanner_id", on_delete: :cascade
  add_foreign_key "vulnerability_scanners", "projects", on_delete: :cascade
  add_foreign_key "web_hook_logs", "web_hooks", on_delete: :cascade
  add_foreign_key "web_hooks", "projects", name: "fk_0c8ca6d9d1", on_delete: :cascade
end<|MERGE_RESOLUTION|>--- conflicted
+++ resolved
@@ -218,11 +218,6 @@
     t.integer "first_day_of_week", default: 0, null: false
     t.boolean "elasticsearch_limit_indexing", default: false, null: false
     t.integer "default_project_creation", default: 2, null: false
-<<<<<<< HEAD
-    t.string "geo_node_allowed_ips", default: "0.0.0.0/0, ::/0"
-    t.index ["custom_project_templates_group_id"], name: "index_application_settings_on_custom_project_templates_group_id", using: :btree
-    t.index ["file_template_project_id"], name: "index_application_settings_on_file_template_project_id", using: :btree
-=======
     t.boolean "external_authorization_service_enabled", default: false, null: false
     t.string "external_authorization_service_url"
     t.string "external_authorization_service_default_label"
@@ -232,7 +227,9 @@
     t.string "encrypted_external_auth_client_key_iv"
     t.string "encrypted_external_auth_client_key_pass"
     t.string "encrypted_external_auth_client_key_pass_iv"
->>>>>>> f4d3820a
+    t.string "geo_node_allowed_ips", default: "0.0.0.0/0, ::/0"
+    t.index ["custom_project_templates_group_id"], name: "index_application_settings_on_custom_project_templates_group_id", using: :btree
+    t.index ["file_template_project_id"], name: "index_application_settings_on_file_template_project_id", using: :btree
     t.index ["usage_stats_set_by_user_id"], name: "index_application_settings_on_usage_stats_set_by_user_id", using: :btree
   end
 
@@ -2521,12 +2518,9 @@
     t.string "bfg_object_map"
     t.boolean "merge_requests_require_code_owner_approval"
     t.boolean "detected_repository_languages"
-<<<<<<< HEAD
+    t.string "external_authorization_classification_label"
     t.boolean "merge_requests_disable_committers_approval"
     t.index ["archived", "pending_delete", "merge_requests_require_code_owner_approval"], name: "projects_requiring_code_owner_approval", where: "((pending_delete = false) AND (archived = false) AND (merge_requests_require_code_owner_approval = true))", using: :btree
-=======
-    t.string "external_authorization_classification_label"
->>>>>>> f4d3820a
     t.index ["ci_id"], name: "index_projects_on_ci_id", using: :btree
     t.index ["created_at"], name: "index_projects_on_created_at", using: :btree
     t.index ["creator_id"], name: "index_projects_on_creator_id", using: :btree
