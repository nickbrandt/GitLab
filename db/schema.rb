# encoding: UTF-8
# This file is auto-generated from the current state of the database. Instead
# of editing this file, please use the migrations feature of Active Record to
# incrementally modify your database, and then regenerate this schema definition.
#
# Note that this schema.rb definition is the authoritative source for your
# database schema. If you need to create the application database on another
# system, you should be using db:schema:load, not running all the migrations
# from scratch. The latter is a flawed and unsustainable approach (the more migrations
# you'll amass, the slower it'll run and the greater likelihood for issues).
#
# It's strongly recommended that you check this file into your version control system.

ActiveRecord::Schema.define(version: 20160530150109) do

  # These are extensions that must be enabled in order to support this database
  enable_extension "plpgsql"
  enable_extension "pg_trgm"

  create_table "abuse_reports", force: :cascade do |t|
    t.integer  "reporter_id"
    t.integer  "user_id"
    t.text     "message"
    t.datetime "created_at"
    t.datetime "updated_at"
  end

  create_table "appearances", force: :cascade do |t|
    t.string   "title"
    t.text     "description"
    t.string   "logo"
    t.integer  "updated_by"
    t.datetime "created_at"
    t.datetime "updated_at"
    t.string   "header_logo"
  end

  create_table "application_settings", force: :cascade do |t|
    t.integer  "default_projects_limit"
    t.boolean  "signup_enabled"
    t.boolean  "signin_enabled"
    t.boolean  "gravatar_enabled"
    t.text     "sign_in_text"
    t.datetime "created_at"
    t.datetime "updated_at"
    t.string   "home_page_url"
<<<<<<< HEAD
    t.integer  "default_branch_protection",         default: 2
    t.text     "help_text"
=======
    t.integer  "default_branch_protection",             default: 2
>>>>>>> e6389dfe
    t.text     "restricted_visibility_levels"
    t.boolean  "version_check_enabled",                 default: true
    t.integer  "max_attachment_size",                   default: 10,          null: false
    t.integer  "default_project_visibility"
    t.integer  "default_snippet_visibility"
    t.text     "restricted_signup_domains"
    t.boolean  "user_oauth_applications",               default: true
    t.string   "after_sign_out_path"
    t.integer  "session_expire_delay",                  default: 10080,       null: false
    t.text     "import_sources"
    t.text     "help_page_text"
    t.string   "admin_notification_email"
    t.boolean  "shared_runners_enabled",                default: true,        null: false
    t.integer  "max_artifacts_size",                    default: 100,         null: false
    t.string   "runners_registration_token"
<<<<<<< HEAD
    t.integer  "max_pages_size",                    default: 100,         null: false
    t.boolean  "require_two_factor_authentication", default: false
    t.integer  "two_factor_grace_period",           default: 48
    t.boolean  "metrics_enabled",                   default: false
    t.string   "metrics_host",                      default: "localhost"
    t.integer  "metrics_pool_size",                 default: 16
    t.integer  "metrics_timeout",                   default: 10
    t.integer  "metrics_method_call_threshold",     default: 10
    t.boolean  "recaptcha_enabled",                 default: false
=======
    t.boolean  "require_two_factor_authentication",     default: false
    t.integer  "two_factor_grace_period",               default: 48
    t.boolean  "metrics_enabled",                       default: false
    t.string   "metrics_host",                          default: "localhost"
    t.integer  "metrics_pool_size",                     default: 16
    t.integer  "metrics_timeout",                       default: 10
    t.integer  "metrics_method_call_threshold",         default: 10
    t.boolean  "recaptcha_enabled",                     default: false
>>>>>>> e6389dfe
    t.string   "recaptcha_site_key"
    t.string   "recaptcha_private_key"
    t.integer  "metrics_port",                          default: 8089
    t.boolean  "akismet_enabled",                       default: false
    t.string   "akismet_api_key"
    t.integer  "metrics_sample_interval",               default: 15
    t.boolean  "sentry_enabled",                        default: false
    t.string   "sentry_dsn"
    t.boolean  "email_author_in_body",                  default: false
    t.integer  "default_group_visibility"
    t.boolean  "repository_checks_enabled",             default: false
    t.text     "shared_runners_text"
    t.integer  "metrics_packet_size",                   default: 1
    t.text     "disabled_oauth_sign_in_sources"
    t.string   "health_check_access_token"
    t.boolean  "send_user_confirmation_email",          default: false
    t.integer  "container_registry_token_expire_delay", default: 5
  end

  create_table "approvals", force: :cascade do |t|
    t.integer  "merge_request_id", null: false
    t.integer  "user_id",          null: false
    t.datetime "created_at"
    t.datetime "updated_at"
  end

  create_table "approvers", force: :cascade do |t|
    t.integer  "target_id",   null: false
    t.string   "target_type"
    t.integer  "user_id",     null: false
    t.datetime "created_at"
    t.datetime "updated_at"
  end

  add_index "approvers", ["target_id", "target_type"], name: "index_approvers_on_target_id_and_target_type", using: :btree
  add_index "approvers", ["user_id"], name: "index_approvers_on_user_id", using: :btree

  create_table "audit_events", force: :cascade do |t|
    t.integer  "author_id",   null: false
    t.string   "type",        null: false
    t.integer  "entity_id",   null: false
    t.string   "entity_type", null: false
    t.text     "details"
    t.datetime "created_at"
    t.datetime "updated_at"
  end

  add_index "audit_events", ["author_id"], name: "index_audit_events_on_author_id", using: :btree
  add_index "audit_events", ["entity_id", "entity_type"], name: "index_audit_events_on_entity_id_and_entity_type", using: :btree
  add_index "audit_events", ["type"], name: "index_audit_events_on_type", using: :btree

  create_table "broadcast_messages", force: :cascade do |t|
    t.text     "message",    null: false
    t.datetime "starts_at"
    t.datetime "ends_at"
    t.datetime "created_at"
    t.datetime "updated_at"
    t.string   "color"
    t.string   "font"
  end

  create_table "ci_application_settings", force: :cascade do |t|
    t.boolean  "all_broken_builds"
    t.boolean  "add_pusher"
    t.datetime "created_at"
    t.datetime "updated_at"
  end

  create_table "ci_builds", force: :cascade do |t|
    t.integer  "project_id"
    t.string   "status"
    t.datetime "finished_at"
    t.text     "trace"
    t.datetime "created_at"
    t.datetime "updated_at"
    t.datetime "started_at"
    t.integer  "runner_id"
    t.float    "coverage"
    t.integer  "commit_id"
    t.text     "commands"
    t.integer  "job_id"
    t.string   "name"
    t.boolean  "deploy",             default: false
    t.text     "options"
    t.boolean  "allow_failure",      default: false, null: false
    t.string   "stage"
    t.integer  "trigger_request_id"
    t.integer  "stage_idx"
    t.boolean  "tag"
    t.string   "ref"
    t.integer  "user_id"
    t.string   "type"
    t.string   "target_url"
    t.string   "description"
    t.text     "artifacts_file"
    t.integer  "gl_project_id"
    t.text     "artifacts_metadata"
    t.integer  "erased_by_id"
    t.datetime "erased_at"
  end

  add_index "ci_builds", ["commit_id", "stage_idx", "created_at"], name: "index_ci_builds_on_commit_id_and_stage_idx_and_created_at", using: :btree
  add_index "ci_builds", ["commit_id", "status", "type"], name: "index_ci_builds_on_commit_id_and_status_and_type", using: :btree
  add_index "ci_builds", ["commit_id", "type", "name", "ref"], name: "index_ci_builds_on_commit_id_and_type_and_name_and_ref", using: :btree
  add_index "ci_builds", ["commit_id", "type", "ref"], name: "index_ci_builds_on_commit_id_and_type_and_ref", using: :btree
  add_index "ci_builds", ["commit_id"], name: "index_ci_builds_on_commit_id", using: :btree
  add_index "ci_builds", ["erased_by_id"], name: "index_ci_builds_on_erased_by_id", using: :btree
  add_index "ci_builds", ["gl_project_id"], name: "index_ci_builds_on_gl_project_id", using: :btree
  add_index "ci_builds", ["project_id", "commit_id"], name: "index_ci_builds_on_project_id_and_commit_id", using: :btree
  add_index "ci_builds", ["project_id"], name: "index_ci_builds_on_project_id", using: :btree
  add_index "ci_builds", ["runner_id"], name: "index_ci_builds_on_runner_id", using: :btree
  add_index "ci_builds", ["status"], name: "index_ci_builds_on_status", using: :btree
  add_index "ci_builds", ["type"], name: "index_ci_builds_on_type", using: :btree

  create_table "ci_commits", force: :cascade do |t|
    t.integer  "project_id"
    t.string   "ref"
    t.string   "sha"
    t.string   "before_sha"
    t.text     "push_data"
    t.datetime "created_at"
    t.datetime "updated_at"
    t.boolean  "tag",           default: false
    t.text     "yaml_errors"
    t.datetime "committed_at"
    t.integer  "gl_project_id"
    t.string   "status"
    t.datetime "started_at"
    t.datetime "finished_at"
    t.integer  "duration"
  end

  add_index "ci_commits", ["gl_project_id", "sha"], name: "index_ci_commits_on_gl_project_id_and_sha", using: :btree
  add_index "ci_commits", ["gl_project_id", "status"], name: "index_ci_commits_on_gl_project_id_and_status", using: :btree
  add_index "ci_commits", ["gl_project_id"], name: "index_ci_commits_on_gl_project_id", using: :btree
  add_index "ci_commits", ["project_id", "committed_at", "id"], name: "index_ci_commits_on_project_id_and_committed_at_and_id", using: :btree
  add_index "ci_commits", ["project_id", "committed_at"], name: "index_ci_commits_on_project_id_and_committed_at", using: :btree
  add_index "ci_commits", ["project_id", "sha"], name: "index_ci_commits_on_project_id_and_sha", using: :btree
  add_index "ci_commits", ["project_id"], name: "index_ci_commits_on_project_id", using: :btree
  add_index "ci_commits", ["sha"], name: "index_ci_commits_on_sha", using: :btree
  add_index "ci_commits", ["status"], name: "index_ci_commits_on_status", using: :btree

  create_table "ci_events", force: :cascade do |t|
    t.integer  "project_id"
    t.integer  "user_id"
    t.integer  "is_admin"
    t.text     "description"
    t.datetime "created_at"
    t.datetime "updated_at"
  end

  add_index "ci_events", ["created_at"], name: "index_ci_events_on_created_at", using: :btree
  add_index "ci_events", ["is_admin"], name: "index_ci_events_on_is_admin", using: :btree
  add_index "ci_events", ["project_id"], name: "index_ci_events_on_project_id", using: :btree

  create_table "ci_jobs", force: :cascade do |t|
    t.integer  "project_id",                          null: false
    t.text     "commands"
    t.boolean  "active",         default: true,       null: false
    t.datetime "created_at"
    t.datetime "updated_at"
    t.string   "name"
    t.boolean  "build_branches", default: true,       null: false
    t.boolean  "build_tags",     default: false,      null: false
    t.string   "job_type",       default: "parallel"
    t.string   "refs"
    t.datetime "deleted_at"
  end

  add_index "ci_jobs", ["deleted_at"], name: "index_ci_jobs_on_deleted_at", using: :btree
  add_index "ci_jobs", ["project_id"], name: "index_ci_jobs_on_project_id", using: :btree

  create_table "ci_projects", force: :cascade do |t|
    t.string   "name"
    t.integer  "timeout",                  default: 3600,  null: false
    t.datetime "created_at"
    t.datetime "updated_at"
    t.string   "token"
    t.string   "default_ref"
    t.string   "path"
    t.boolean  "always_build",             default: false, null: false
    t.integer  "polling_interval"
    t.boolean  "public",                   default: false, null: false
    t.string   "ssh_url_to_repo"
    t.integer  "gitlab_id"
    t.boolean  "allow_git_fetch",          default: true,  null: false
    t.string   "email_recipients",         default: "",    null: false
    t.boolean  "email_add_pusher",         default: true,  null: false
    t.boolean  "email_only_broken_builds", default: true,  null: false
    t.string   "skip_refs"
    t.string   "coverage_regex"
    t.boolean  "shared_runners_enabled",   default: false
    t.text     "generated_yaml_config"
  end

  add_index "ci_projects", ["gitlab_id"], name: "index_ci_projects_on_gitlab_id", using: :btree
  add_index "ci_projects", ["shared_runners_enabled"], name: "index_ci_projects_on_shared_runners_enabled", using: :btree

  create_table "ci_runner_projects", force: :cascade do |t|
    t.integer  "runner_id",     null: false
    t.integer  "project_id"
    t.datetime "created_at"
    t.datetime "updated_at"
    t.integer  "gl_project_id"
  end

  add_index "ci_runner_projects", ["gl_project_id"], name: "index_ci_runner_projects_on_gl_project_id", using: :btree
  add_index "ci_runner_projects", ["runner_id"], name: "index_ci_runner_projects_on_runner_id", using: :btree

  create_table "ci_runners", force: :cascade do |t|
    t.string   "token"
    t.datetime "created_at"
    t.datetime "updated_at"
    t.string   "description"
    t.datetime "contacted_at"
    t.boolean  "active",       default: true,  null: false
    t.boolean  "is_shared",    default: false
    t.string   "name"
    t.string   "version"
    t.string   "revision"
    t.string   "platform"
    t.string   "architecture"
    t.boolean  "run_untagged", default: true,  null: false
  end

  add_index "ci_runners", ["description"], name: "index_ci_runners_on_description_trigram", using: :gin, opclasses: {"description"=>"gin_trgm_ops"}
  add_index "ci_runners", ["token"], name: "index_ci_runners_on_token", using: :btree
  add_index "ci_runners", ["token"], name: "index_ci_runners_on_token_trigram", using: :gin, opclasses: {"token"=>"gin_trgm_ops"}

  create_table "ci_services", force: :cascade do |t|
    t.string   "type"
    t.string   "title"
    t.integer  "project_id",                 null: false
    t.datetime "created_at"
    t.datetime "updated_at"
    t.boolean  "active",     default: false, null: false
    t.text     "properties"
  end

  add_index "ci_services", ["project_id"], name: "index_ci_services_on_project_id", using: :btree

  create_table "ci_sessions", force: :cascade do |t|
    t.string   "session_id", null: false
    t.text     "data"
    t.datetime "created_at"
    t.datetime "updated_at"
  end

  add_index "ci_sessions", ["session_id"], name: "index_ci_sessions_on_session_id", using: :btree
  add_index "ci_sessions", ["updated_at"], name: "index_ci_sessions_on_updated_at", using: :btree

  create_table "ci_taggings", force: :cascade do |t|
    t.integer  "tag_id"
    t.integer  "taggable_id"
    t.string   "taggable_type"
    t.integer  "tagger_id"
    t.string   "tagger_type"
    t.string   "context",       limit: 128
    t.datetime "created_at"
  end

  add_index "ci_taggings", ["tag_id", "taggable_id", "taggable_type", "context", "tagger_id", "tagger_type"], name: "ci_taggings_idx", unique: true, using: :btree
  add_index "ci_taggings", ["taggable_id", "taggable_type", "context"], name: "index_ci_taggings_on_taggable_id_and_taggable_type_and_context", using: :btree

  create_table "ci_tags", force: :cascade do |t|
    t.string  "name"
    t.integer "taggings_count", default: 0
  end

  add_index "ci_tags", ["name"], name: "index_ci_tags_on_name", unique: true, using: :btree

  create_table "ci_trigger_requests", force: :cascade do |t|
    t.integer  "trigger_id", null: false
    t.text     "variables"
    t.datetime "created_at"
    t.datetime "updated_at"
    t.integer  "commit_id"
  end

  create_table "ci_triggers", force: :cascade do |t|
    t.string   "token"
    t.integer  "project_id"
    t.datetime "deleted_at"
    t.datetime "created_at"
    t.datetime "updated_at"
    t.integer  "gl_project_id"
  end

  add_index "ci_triggers", ["deleted_at"], name: "index_ci_triggers_on_deleted_at", using: :btree
  add_index "ci_triggers", ["gl_project_id"], name: "index_ci_triggers_on_gl_project_id", using: :btree

  create_table "ci_variables", force: :cascade do |t|
    t.integer "project_id"
    t.string  "key"
    t.text    "value"
    t.text    "encrypted_value"
    t.string  "encrypted_value_salt"
    t.string  "encrypted_value_iv"
    t.integer "gl_project_id"
  end

  add_index "ci_variables", ["gl_project_id"], name: "index_ci_variables_on_gl_project_id", using: :btree

  create_table "ci_web_hooks", force: :cascade do |t|
    t.string   "url",        null: false
    t.integer  "project_id", null: false
    t.datetime "created_at"
    t.datetime "updated_at"
  end

  create_table "deploy_keys_projects", force: :cascade do |t|
    t.integer  "deploy_key_id", null: false
    t.integer  "project_id",    null: false
    t.datetime "created_at"
    t.datetime "updated_at"
  end

  add_index "deploy_keys_projects", ["project_id"], name: "index_deploy_keys_projects_on_project_id", using: :btree

  create_table "emails", force: :cascade do |t|
    t.integer  "user_id",    null: false
    t.string   "email",      null: false
    t.datetime "created_at"
    t.datetime "updated_at"
  end

  add_index "emails", ["email"], name: "index_emails_on_email", unique: true, using: :btree
  add_index "emails", ["user_id"], name: "index_emails_on_user_id", using: :btree

  create_table "events", force: :cascade do |t|
    t.string   "target_type"
    t.integer  "target_id"
    t.string   "title"
    t.text     "data"
    t.integer  "project_id"
    t.datetime "created_at"
    t.datetime "updated_at"
    t.integer  "action"
    t.integer  "author_id"
  end

  add_index "events", ["action"], name: "index_events_on_action", using: :btree
  add_index "events", ["author_id"], name: "index_events_on_author_id", using: :btree
  add_index "events", ["created_at"], name: "index_events_on_created_at", using: :btree
  add_index "events", ["project_id"], name: "index_events_on_project_id", using: :btree
  add_index "events", ["target_id"], name: "index_events_on_target_id", using: :btree
  add_index "events", ["target_type"], name: "index_events_on_target_type", using: :btree

  create_table "forked_project_links", force: :cascade do |t|
    t.integer  "forked_to_project_id",   null: false
    t.integer  "forked_from_project_id", null: false
    t.datetime "created_at"
    t.datetime "updated_at"
  end

  add_index "forked_project_links", ["forked_to_project_id"], name: "index_forked_project_links_on_forked_to_project_id", unique: true, using: :btree

  create_table "geo_nodes", force: :cascade do |t|
    t.string  "schema"
    t.string  "host"
    t.integer "port"
    t.string  "relative_url_root"
    t.boolean "primary"
    t.integer "geo_node_key_id"
    t.integer "oauth_application_id"
    t.integer "system_hook_id"
  end

  add_index "geo_nodes", ["geo_node_key_id"], name: "index_geo_nodes_on_geo_node_key_id", using: :btree
  add_index "geo_nodes", ["host"], name: "index_geo_nodes_on_host", using: :btree
  add_index "geo_nodes", ["primary"], name: "index_geo_nodes_on_primary", using: :btree

  create_table "git_hooks", force: :cascade do |t|
    t.string   "force_push_regex"
    t.string   "delete_branch_regex"
    t.string   "commit_message_regex"
    t.boolean  "deny_delete_tag"
    t.integer  "project_id"
    t.datetime "created_at"
    t.datetime "updated_at"
    t.string   "author_email_regex"
    t.boolean  "member_check",         default: false, null: false
    t.string   "file_name_regex"
    t.boolean  "is_sample",            default: false
    t.integer  "max_file_size",        default: 0,     null: false
  end

  add_index "git_hooks", ["project_id"], name: "index_git_hooks_on_project_id", using: :btree

  create_table "historical_data", force: :cascade do |t|
    t.date     "date",              null: false
    t.integer  "active_user_count"
    t.datetime "created_at"
    t.datetime "updated_at"
  end

  create_table "identities", force: :cascade do |t|
    t.string   "extern_uid"
    t.string   "provider"
    t.integer  "user_id"
    t.datetime "created_at"
    t.datetime "updated_at"
    t.string   "secondary_extern_uid"
  end

  add_index "identities", ["created_at", "id"], name: "index_identities_on_created_at_and_id", using: :btree
  add_index "identities", ["user_id"], name: "index_identities_on_user_id", using: :btree

  create_table "index_statuses", force: :cascade do |t|
    t.integer  "project_id",  null: false
    t.datetime "indexed_at"
    t.text     "note"
    t.string   "last_commit"
    t.datetime "created_at",  null: false
    t.datetime "updated_at",  null: false
  end

  add_index "index_statuses", ["project_id"], name: "index_index_statuses_on_project_id", unique: true, using: :btree

  create_table "issues", force: :cascade do |t|
    t.string   "title"
    t.integer  "assignee_id"
    t.integer  "author_id"
    t.integer  "project_id"
    t.datetime "created_at"
    t.datetime "updated_at"
    t.integer  "position",      default: 0
    t.string   "branch_name"
    t.text     "description"
    t.integer  "milestone_id"
    t.string   "state"
    t.integer  "iid"
    t.integer  "updated_by_id"
    t.integer  "weight"
    t.boolean  "confidential",  default: false
    t.datetime "deleted_at"
    t.date     "due_date"
    t.integer  "moved_to_id"
  end

  add_index "issues", ["assignee_id"], name: "index_issues_on_assignee_id", using: :btree
  add_index "issues", ["author_id"], name: "index_issues_on_author_id", using: :btree
  add_index "issues", ["confidential"], name: "index_issues_on_confidential", using: :btree
  add_index "issues", ["created_at", "id"], name: "index_issues_on_created_at_and_id", using: :btree
  add_index "issues", ["created_at"], name: "index_issues_on_created_at", using: :btree
  add_index "issues", ["deleted_at"], name: "index_issues_on_deleted_at", using: :btree
  add_index "issues", ["description"], name: "index_issues_on_description_trigram", using: :gin, opclasses: {"description"=>"gin_trgm_ops"}
  add_index "issues", ["due_date"], name: "index_issues_on_due_date", using: :btree
  add_index "issues", ["milestone_id"], name: "index_issues_on_milestone_id", using: :btree
  add_index "issues", ["project_id", "iid"], name: "index_issues_on_project_id_and_iid", unique: true, using: :btree
  add_index "issues", ["project_id"], name: "index_issues_on_project_id", using: :btree
  add_index "issues", ["state"], name: "index_issues_on_state", using: :btree
  add_index "issues", ["title"], name: "index_issues_on_title", using: :btree
  add_index "issues", ["title"], name: "index_issues_on_title_trigram", using: :gin, opclasses: {"title"=>"gin_trgm_ops"}

  create_table "keys", force: :cascade do |t|
    t.integer  "user_id"
    t.datetime "created_at"
    t.datetime "updated_at"
    t.text     "key"
    t.string   "title"
    t.string   "type"
    t.string   "fingerprint"
    t.boolean  "public",      default: false, null: false
  end

  add_index "keys", ["created_at", "id"], name: "index_keys_on_created_at_and_id", using: :btree
  add_index "keys", ["fingerprint"], name: "index_keys_on_fingerprint", using: :btree
  add_index "keys", ["user_id"], name: "index_keys_on_user_id", using: :btree

  create_table "label_links", force: :cascade do |t|
    t.integer  "label_id"
    t.integer  "target_id"
    t.string   "target_type"
    t.datetime "created_at"
    t.datetime "updated_at"
  end

  add_index "label_links", ["label_id"], name: "index_label_links_on_label_id", using: :btree
  add_index "label_links", ["target_id", "target_type"], name: "index_label_links_on_target_id_and_target_type", using: :btree

  create_table "labels", force: :cascade do |t|
    t.string   "title"
    t.string   "color"
    t.integer  "project_id"
    t.datetime "created_at"
    t.datetime "updated_at"
    t.boolean  "template",    default: false
    t.string   "description"
  end

  add_index "labels", ["project_id"], name: "index_labels_on_project_id", using: :btree

  create_table "ldap_group_links", force: :cascade do |t|
    t.string   "cn",           null: false
    t.integer  "group_access", null: false
    t.integer  "group_id",     null: false
    t.datetime "created_at"
    t.datetime "updated_at"
    t.string   "provider"
  end

  create_table "lfs_objects", force: :cascade do |t|
    t.string   "oid",                  null: false
    t.integer  "size",       limit: 8, null: false
    t.datetime "created_at"
    t.datetime "updated_at"
    t.string   "file"
  end

  add_index "lfs_objects", ["oid"], name: "index_lfs_objects_on_oid", unique: true, using: :btree

  create_table "lfs_objects_projects", force: :cascade do |t|
    t.integer  "lfs_object_id", null: false
    t.integer  "project_id",    null: false
    t.datetime "created_at"
    t.datetime "updated_at"
  end

  add_index "lfs_objects_projects", ["project_id"], name: "index_lfs_objects_projects_on_project_id", using: :btree

  create_table "licenses", force: :cascade do |t|
    t.text     "data",       null: false
    t.datetime "created_at"
    t.datetime "updated_at"
  end

  create_table "members", force: :cascade do |t|
    t.integer  "access_level",       null: false
    t.integer  "source_id",          null: false
    t.string   "source_type",        null: false
    t.integer  "user_id"
    t.integer  "notification_level", null: false
    t.string   "type"
    t.datetime "created_at"
    t.datetime "updated_at"
    t.integer  "created_by_id"
    t.string   "invite_email"
    t.string   "invite_token"
    t.datetime "invite_accepted_at"
  end

  add_index "members", ["access_level"], name: "index_members_on_access_level", using: :btree
  add_index "members", ["created_at", "id"], name: "index_members_on_created_at_and_id", using: :btree
  add_index "members", ["invite_token"], name: "index_members_on_invite_token", unique: true, using: :btree
  add_index "members", ["source_id", "source_type"], name: "index_members_on_source_id_and_source_type", using: :btree
  add_index "members", ["type"], name: "index_members_on_type", using: :btree
  add_index "members", ["user_id"], name: "index_members_on_user_id", using: :btree

  create_table "merge_request_diffs", force: :cascade do |t|
    t.string   "state"
    t.text     "st_commits"
    t.text     "st_diffs"
    t.integer  "merge_request_id", null: false
    t.datetime "created_at"
    t.datetime "updated_at"
    t.string   "base_commit_sha"
    t.string   "real_size"
  end

  add_index "merge_request_diffs", ["merge_request_id"], name: "index_merge_request_diffs_on_merge_request_id", unique: true, using: :btree

  create_table "merge_requests", force: :cascade do |t|
    t.string   "target_branch",                             null: false
    t.string   "source_branch",                             null: false
    t.integer  "source_project_id",                         null: false
    t.integer  "author_id"
    t.integer  "assignee_id"
    t.string   "title"
    t.datetime "created_at"
    t.datetime "updated_at"
    t.integer  "milestone_id"
    t.string   "state"
    t.string   "merge_status"
    t.integer  "target_project_id",                         null: false
    t.integer  "iid"
    t.text     "description"
    t.integer  "position",                  default: 0
    t.datetime "locked_at"
    t.integer  "updated_by_id"
    t.string   "merge_error"
    t.text     "merge_params"
    t.boolean  "merge_when_build_succeeds", default: false, null: false
    t.integer  "merge_user_id"
    t.string   "merge_commit_sha"
    t.datetime "deleted_at"
  end

  add_index "merge_requests", ["assignee_id"], name: "index_merge_requests_on_assignee_id", using: :btree
  add_index "merge_requests", ["author_id"], name: "index_merge_requests_on_author_id", using: :btree
  add_index "merge_requests", ["created_at", "id"], name: "index_merge_requests_on_created_at_and_id", using: :btree
  add_index "merge_requests", ["created_at"], name: "index_merge_requests_on_created_at", using: :btree
  add_index "merge_requests", ["deleted_at"], name: "index_merge_requests_on_deleted_at", using: :btree
  add_index "merge_requests", ["description"], name: "index_merge_requests_on_description_trigram", using: :gin, opclasses: {"description"=>"gin_trgm_ops"}
  add_index "merge_requests", ["milestone_id"], name: "index_merge_requests_on_milestone_id", using: :btree
  add_index "merge_requests", ["source_branch"], name: "index_merge_requests_on_source_branch", using: :btree
  add_index "merge_requests", ["source_project_id"], name: "index_merge_requests_on_source_project_id", using: :btree
  add_index "merge_requests", ["target_branch"], name: "index_merge_requests_on_target_branch", using: :btree
  add_index "merge_requests", ["target_project_id", "iid"], name: "index_merge_requests_on_target_project_id_and_iid", unique: true, using: :btree
  add_index "merge_requests", ["title"], name: "index_merge_requests_on_title", using: :btree
  add_index "merge_requests", ["title"], name: "index_merge_requests_on_title_trigram", using: :gin, opclasses: {"title"=>"gin_trgm_ops"}

  create_table "milestones", force: :cascade do |t|
    t.string   "title",       null: false
    t.integer  "project_id",  null: false
    t.text     "description"
    t.date     "due_date"
    t.datetime "created_at"
    t.datetime "updated_at"
    t.string   "state"
    t.integer  "iid"
  end

  add_index "milestones", ["created_at", "id"], name: "index_milestones_on_created_at_and_id", using: :btree
  add_index "milestones", ["description"], name: "index_milestones_on_description_trigram", using: :gin, opclasses: {"description"=>"gin_trgm_ops"}
  add_index "milestones", ["due_date"], name: "index_milestones_on_due_date", using: :btree
  add_index "milestones", ["project_id", "iid"], name: "index_milestones_on_project_id_and_iid", unique: true, using: :btree
  add_index "milestones", ["project_id"], name: "index_milestones_on_project_id", using: :btree
  add_index "milestones", ["title"], name: "index_milestones_on_title", using: :btree
  add_index "milestones", ["title"], name: "index_milestones_on_title_trigram", using: :gin, opclasses: {"title"=>"gin_trgm_ops"}

  create_table "namespaces", force: :cascade do |t|
    t.string   "name",                                  null: false
    t.string   "path",                                  null: false
    t.integer  "owner_id"
    t.datetime "created_at"
    t.datetime "updated_at"
    t.string   "type"
    t.string   "description",           default: "",    null: false
    t.string   "avatar"
    t.boolean  "membership_lock",       default: false
    t.boolean  "share_with_group_lock", default: false
    t.integer  "visibility_level",      default: 20,    null: false
    t.datetime "last_ldap_sync_at"
  end

  add_index "namespaces", ["created_at", "id"], name: "index_namespaces_on_created_at_and_id", using: :btree
  add_index "namespaces", ["last_ldap_sync_at"], name: "index_namespaces_on_last_ldap_sync_at", using: :btree
  add_index "namespaces", ["name"], name: "index_namespaces_on_name", unique: true, using: :btree
  add_index "namespaces", ["name"], name: "index_namespaces_on_name_trigram", using: :gin, opclasses: {"name"=>"gin_trgm_ops"}
  add_index "namespaces", ["owner_id"], name: "index_namespaces_on_owner_id", using: :btree
  add_index "namespaces", ["path"], name: "index_namespaces_on_path", unique: true, using: :btree
  add_index "namespaces", ["path"], name: "index_namespaces_on_path_trigram", using: :gin, opclasses: {"path"=>"gin_trgm_ops"}
  add_index "namespaces", ["type"], name: "index_namespaces_on_type", using: :btree
  add_index "namespaces", ["visibility_level"], name: "index_namespaces_on_visibility_level", using: :btree

  create_table "notes", force: :cascade do |t|
    t.text     "note"
    t.string   "noteable_type"
    t.integer  "author_id"
    t.datetime "created_at"
    t.datetime "updated_at"
    t.integer  "project_id"
    t.string   "attachment"
    t.string   "line_code"
    t.string   "commit_id"
    t.integer  "noteable_id"
    t.boolean  "system",        default: false, null: false
    t.text     "st_diff"
    t.integer  "updated_by_id"
    t.boolean  "is_award",      default: false, null: false
    t.string   "type"
  end

  add_index "notes", ["author_id"], name: "index_notes_on_author_id", using: :btree
  add_index "notes", ["commit_id"], name: "index_notes_on_commit_id", using: :btree
  add_index "notes", ["created_at", "id"], name: "index_notes_on_created_at_and_id", using: :btree
  add_index "notes", ["created_at"], name: "index_notes_on_created_at", using: :btree
  add_index "notes", ["is_award"], name: "index_notes_on_is_award", using: :btree
  add_index "notes", ["line_code"], name: "index_notes_on_line_code", using: :btree
  add_index "notes", ["note"], name: "index_notes_on_note_trigram", using: :gin, opclasses: {"note"=>"gin_trgm_ops"}
  add_index "notes", ["noteable_id", "noteable_type"], name: "index_notes_on_noteable_id_and_noteable_type", using: :btree
  add_index "notes", ["noteable_type"], name: "index_notes_on_noteable_type", using: :btree
  add_index "notes", ["project_id", "noteable_type"], name: "index_notes_on_project_id_and_noteable_type", using: :btree
  add_index "notes", ["project_id"], name: "index_notes_on_project_id", using: :btree
  add_index "notes", ["updated_at"], name: "index_notes_on_updated_at", using: :btree

  create_table "notification_settings", force: :cascade do |t|
    t.integer  "user_id",                 null: false
    t.integer  "source_id",               null: false
    t.string   "source_type",             null: false
    t.integer  "level",       default: 0, null: false
    t.datetime "created_at",              null: false
    t.datetime "updated_at",              null: false
  end

  add_index "notification_settings", ["source_id", "source_type"], name: "index_notification_settings_on_source_id_and_source_type", using: :btree
  add_index "notification_settings", ["user_id"], name: "index_notification_settings_on_user_id", using: :btree

  create_table "oauth_access_grants", force: :cascade do |t|
    t.integer  "resource_owner_id", null: false
    t.integer  "application_id",    null: false
    t.string   "token",             null: false
    t.integer  "expires_in",        null: false
    t.text     "redirect_uri",      null: false
    t.datetime "created_at",        null: false
    t.datetime "revoked_at"
    t.string   "scopes"
  end

  add_index "oauth_access_grants", ["token"], name: "index_oauth_access_grants_on_token", unique: true, using: :btree

  create_table "oauth_access_tokens", force: :cascade do |t|
    t.integer  "resource_owner_id"
    t.integer  "application_id"
    t.string   "token",             null: false
    t.string   "refresh_token"
    t.integer  "expires_in"
    t.datetime "revoked_at"
    t.datetime "created_at",        null: false
    t.string   "scopes"
  end

  add_index "oauth_access_tokens", ["refresh_token"], name: "index_oauth_access_tokens_on_refresh_token", unique: true, using: :btree
  add_index "oauth_access_tokens", ["resource_owner_id"], name: "index_oauth_access_tokens_on_resource_owner_id", using: :btree
  add_index "oauth_access_tokens", ["token"], name: "index_oauth_access_tokens_on_token", unique: true, using: :btree

  create_table "oauth_applications", force: :cascade do |t|
    t.string   "name",                      null: false
    t.string   "uid",                       null: false
    t.string   "secret",                    null: false
    t.text     "redirect_uri",              null: false
    t.string   "scopes",       default: "", null: false
    t.datetime "created_at"
    t.datetime "updated_at"
    t.integer  "owner_id"
    t.string   "owner_type"
  end

  add_index "oauth_applications", ["owner_id", "owner_type"], name: "index_oauth_applications_on_owner_id_and_owner_type", using: :btree
  add_index "oauth_applications", ["uid"], name: "index_oauth_applications_on_uid", unique: true, using: :btree

  create_table "pages_domains", force: :cascade do |t|
    t.integer "project_id"
    t.text    "certificate"
    t.text    "encrypted_key"
    t.string  "encrypted_key_iv"
    t.string  "encrypted_key_salt"
    t.string  "domain"
  end

  add_index "pages_domains", ["domain"], name: "index_pages_domains_on_domain", unique: true, using: :btree

  create_table "project_group_links", force: :cascade do |t|
    t.integer  "project_id",                null: false
    t.integer  "group_id",                  null: false
    t.datetime "created_at"
    t.datetime "updated_at"
    t.integer  "group_access", default: 30, null: false
  end

  create_table "project_import_data", force: :cascade do |t|
    t.integer "project_id"
    t.text    "data"
    t.text    "encrypted_credentials"
    t.string  "encrypted_credentials_iv"
    t.string  "encrypted_credentials_salt"
  end

  create_table "projects", force: :cascade do |t|
    t.string   "name"
    t.string   "path"
    t.text     "description"
    t.datetime "created_at"
    t.datetime "updated_at"
    t.integer  "creator_id"
    t.boolean  "issues_enabled",                   default: true,     null: false
    t.boolean  "wall_enabled",                     default: true,     null: false
    t.boolean  "merge_requests_enabled",           default: true,     null: false
    t.boolean  "wiki_enabled",                     default: true,     null: false
    t.integer  "namespace_id"
    t.string   "issues_tracker",                   default: "gitlab", null: false
    t.string   "issues_tracker_id"
    t.boolean  "snippets_enabled",                 default: true,     null: false
    t.datetime "last_activity_at"
    t.string   "import_url"
    t.integer  "visibility_level",                 default: 0,        null: false
    t.boolean  "archived",                         default: false,    null: false
    t.string   "avatar"
    t.string   "import_status"
    t.float    "repository_size",                  default: 0.0
    t.text     "merge_requests_template"
    t.integer  "star_count",                       default: 0,        null: false
    t.boolean  "merge_requests_rebase_enabled",    default: false
    t.string   "import_type"
    t.string   "import_source"
    t.integer  "approvals_before_merge",           default: 0,        null: false
    t.boolean  "reset_approvals_on_push",          default: true
    t.integer  "commit_count",                     default: 0
    t.boolean  "merge_requests_ff_only_enabled",   default: false
    t.text     "issues_template"
    t.boolean  "mirror",                           default: false,    null: false
    t.datetime "mirror_last_update_at"
    t.datetime "mirror_last_successful_update_at"
    t.integer  "mirror_user_id"
    t.text     "import_error"
    t.integer  "ci_id"
    t.boolean  "builds_enabled",                   default: true,     null: false
    t.boolean  "shared_runners_enabled",           default: true,     null: false
    t.string   "runners_token"
    t.string   "build_coverage_regex"
<<<<<<< HEAD
    t.boolean  "build_allow_git_fetch",            default: true,     null: false
    t.integer  "build_timeout",                    default: 3600,     null: false
    t.boolean  "mirror_trigger_builds",            default: false,    null: false
    t.boolean  "pending_delete",                   default: false
    t.boolean  "public_builds",                    default: true,     null: false
    t.string   "main_language"
    t.integer  "pushes_since_gc",                  default: 0
=======
    t.boolean  "build_allow_git_fetch",        default: true,     null: false
    t.integer  "build_timeout",                default: 3600,     null: false
    t.boolean  "pending_delete",               default: false
    t.boolean  "public_builds",                default: true,     null: false
    t.integer  "pushes_since_gc",              default: 0
>>>>>>> e6389dfe
    t.boolean  "last_repository_check_failed"
    t.datetime "last_repository_check_at"
    t.boolean  "container_registry_enabled"
  end

  add_index "projects", ["builds_enabled", "shared_runners_enabled"], name: "index_projects_on_builds_enabled_and_shared_runners_enabled", using: :btree
  add_index "projects", ["builds_enabled"], name: "index_projects_on_builds_enabled", using: :btree
  add_index "projects", ["ci_id"], name: "index_projects_on_ci_id", using: :btree
  add_index "projects", ["created_at", "id"], name: "index_projects_on_created_at_and_id", using: :btree
  add_index "projects", ["creator_id"], name: "index_projects_on_creator_id", using: :btree
  add_index "projects", ["description"], name: "index_projects_on_description_trigram", using: :gin, opclasses: {"description"=>"gin_trgm_ops"}
  add_index "projects", ["last_activity_at"], name: "index_projects_on_last_activity_at", using: :btree
  add_index "projects", ["last_repository_check_failed"], name: "index_projects_on_last_repository_check_failed", using: :btree
  add_index "projects", ["name"], name: "index_projects_on_name_trigram", using: :gin, opclasses: {"name"=>"gin_trgm_ops"}
  add_index "projects", ["namespace_id"], name: "index_projects_on_namespace_id", using: :btree
  add_index "projects", ["path"], name: "index_projects_on_path", using: :btree
  add_index "projects", ["path"], name: "index_projects_on_path_trigram", using: :gin, opclasses: {"path"=>"gin_trgm_ops"}
  add_index "projects", ["pending_delete"], name: "index_projects_on_pending_delete", using: :btree
  add_index "projects", ["runners_token"], name: "index_projects_on_runners_token", using: :btree
  add_index "projects", ["star_count"], name: "index_projects_on_star_count", using: :btree
  add_index "projects", ["visibility_level"], name: "index_projects_on_visibility_level", using: :btree

  create_table "protected_branches", force: :cascade do |t|
    t.integer  "project_id",                          null: false
    t.string   "name",                                null: false
    t.datetime "created_at"
    t.datetime "updated_at"
    t.boolean  "developers_can_push", default: false, null: false
  end

  add_index "protected_branches", ["project_id"], name: "index_protected_branches_on_project_id", using: :btree

  create_table "releases", force: :cascade do |t|
    t.string   "tag"
    t.text     "description"
    t.integer  "project_id"
    t.datetime "created_at"
    t.datetime "updated_at"
  end

  add_index "releases", ["project_id", "tag"], name: "index_releases_on_project_id_and_tag", using: :btree
  add_index "releases", ["project_id"], name: "index_releases_on_project_id", using: :btree

  create_table "remote_mirrors", force: :cascade do |t|
    t.integer  "project_id"
    t.string   "url"
    t.boolean  "enabled",                    default: true
    t.string   "update_status"
    t.datetime "last_update_at"
    t.datetime "last_successful_update_at"
    t.string   "last_error"
    t.text     "encrypted_credentials"
    t.string   "encrypted_credentials_iv"
    t.string   "encrypted_credentials_salt"
    t.datetime "created_at",                                null: false
    t.datetime "updated_at",                                null: false
  end

  add_index "remote_mirrors", ["project_id"], name: "index_remote_mirrors_on_project_id", using: :btree

  create_table "sent_notifications", force: :cascade do |t|
    t.integer "project_id"
    t.integer "noteable_id"
    t.string  "noteable_type"
    t.integer "recipient_id"
    t.string  "commit_id"
    t.string  "reply_key",     null: false
    t.string  "line_code"
  end

  add_index "sent_notifications", ["reply_key"], name: "index_sent_notifications_on_reply_key", unique: true, using: :btree

  create_table "services", force: :cascade do |t|
    t.string   "type"
    t.string   "title"
    t.integer  "project_id"
    t.datetime "created_at"
    t.datetime "updated_at"
    t.boolean  "active",                default: false,    null: false
    t.text     "properties"
    t.boolean  "template",              default: false
    t.boolean  "push_events",           default: true
    t.boolean  "issues_events",         default: true
    t.boolean  "merge_requests_events", default: true
    t.boolean  "tag_push_events",       default: true
    t.boolean  "note_events",           default: true,     null: false
    t.boolean  "build_events",          default: false,    null: false
    t.string   "category",              default: "common", null: false
    t.boolean  "default",               default: false
    t.boolean  "wiki_page_events",      default: true
  end

  add_index "services", ["category"], name: "index_services_on_category", using: :btree
  add_index "services", ["created_at", "id"], name: "index_services_on_created_at_and_id", using: :btree
  add_index "services", ["default"], name: "index_services_on_default", using: :btree
  add_index "services", ["project_id"], name: "index_services_on_project_id", using: :btree
  add_index "services", ["template"], name: "index_services_on_template", using: :btree

  create_table "snippets", force: :cascade do |t|
    t.string   "title"
    t.text     "content"
    t.integer  "author_id",                    null: false
    t.integer  "project_id"
    t.datetime "created_at"
    t.datetime "updated_at"
    t.string   "file_name"
    t.string   "type"
    t.integer  "visibility_level", default: 0, null: false
  end

  add_index "snippets", ["author_id"], name: "index_snippets_on_author_id", using: :btree
  add_index "snippets", ["created_at", "id"], name: "index_snippets_on_created_at_and_id", using: :btree
  add_index "snippets", ["created_at"], name: "index_snippets_on_created_at", using: :btree
  add_index "snippets", ["file_name"], name: "index_snippets_on_file_name_trigram", using: :gin, opclasses: {"file_name"=>"gin_trgm_ops"}
  add_index "snippets", ["project_id"], name: "index_snippets_on_project_id", using: :btree
  add_index "snippets", ["title"], name: "index_snippets_on_title_trigram", using: :gin, opclasses: {"title"=>"gin_trgm_ops"}
  add_index "snippets", ["updated_at"], name: "index_snippets_on_updated_at", using: :btree
  add_index "snippets", ["visibility_level"], name: "index_snippets_on_visibility_level", using: :btree

  create_table "spam_logs", force: :cascade do |t|
    t.integer  "user_id"
    t.string   "source_ip"
    t.string   "user_agent"
    t.boolean  "via_api"
    t.integer  "project_id"
    t.string   "noteable_type"
    t.string   "title"
    t.text     "description"
    t.datetime "created_at",    null: false
    t.datetime "updated_at",    null: false
  end

  create_table "subscriptions", force: :cascade do |t|
    t.integer  "user_id"
    t.integer  "subscribable_id"
    t.string   "subscribable_type"
    t.boolean  "subscribed"
    t.datetime "created_at"
    t.datetime "updated_at"
  end

  add_index "subscriptions", ["subscribable_id", "subscribable_type", "user_id"], name: "subscriptions_user_id_and_ref_fields", unique: true, using: :btree

  create_table "taggings", force: :cascade do |t|
    t.integer  "tag_id"
    t.integer  "taggable_id"
    t.string   "taggable_type"
    t.integer  "tagger_id"
    t.string   "tagger_type"
    t.string   "context"
    t.datetime "created_at"
  end

  add_index "taggings", ["tag_id", "taggable_id", "taggable_type", "context", "tagger_id", "tagger_type"], name: "taggings_idx", unique: true, using: :btree
  add_index "taggings", ["taggable_id", "taggable_type", "context"], name: "index_taggings_on_taggable_id_and_taggable_type_and_context", using: :btree

  create_table "tags", force: :cascade do |t|
    t.string  "name"
    t.integer "taggings_count", default: 0
  end

  add_index "tags", ["name"], name: "index_tags_on_name", unique: true, using: :btree

  create_table "todos", force: :cascade do |t|
    t.integer  "user_id",     null: false
    t.integer  "project_id",  null: false
    t.integer  "target_id"
    t.string   "target_type", null: false
    t.integer  "author_id"
    t.integer  "action",      null: false
    t.string   "state",       null: false
    t.datetime "created_at"
    t.datetime "updated_at"
    t.integer  "note_id"
    t.string   "commit_id"
  end

  add_index "todos", ["author_id"], name: "index_todos_on_author_id", using: :btree
  add_index "todos", ["commit_id"], name: "index_todos_on_commit_id", using: :btree
  add_index "todos", ["note_id"], name: "index_todos_on_note_id", using: :btree
  add_index "todos", ["project_id"], name: "index_todos_on_project_id", using: :btree
  add_index "todos", ["state"], name: "index_todos_on_state", using: :btree
  add_index "todos", ["target_type", "target_id"], name: "index_todos_on_target_type_and_target_id", using: :btree
  add_index "todos", ["user_id"], name: "index_todos_on_user_id", using: :btree

  create_table "users", force: :cascade do |t|
    t.string   "email",                       default: "",    null: false
    t.string   "encrypted_password",          default: "",    null: false
    t.string   "reset_password_token"
    t.datetime "reset_password_sent_at"
    t.datetime "remember_created_at"
    t.integer  "sign_in_count",               default: 0
    t.datetime "current_sign_in_at"
    t.datetime "last_sign_in_at"
    t.string   "current_sign_in_ip"
    t.string   "last_sign_in_ip"
    t.datetime "created_at"
    t.datetime "updated_at"
    t.string   "name"
    t.boolean  "admin",                       default: false, null: false
    t.integer  "projects_limit",              default: 10
    t.string   "skype",                       default: "",    null: false
    t.string   "linkedin",                    default: "",    null: false
    t.string   "twitter",                     default: "",    null: false
    t.string   "authentication_token"
    t.integer  "theme_id",                    default: 1,     null: false
    t.string   "bio"
    t.integer  "failed_attempts",             default: 0
    t.datetime "locked_at"
    t.string   "username"
    t.boolean  "can_create_group",            default: true,  null: false
    t.boolean  "can_create_team",             default: true,  null: false
    t.string   "state"
    t.integer  "color_scheme_id",             default: 1,     null: false
    t.integer  "notification_level",          default: 1,     null: false
    t.datetime "password_expires_at"
    t.integer  "created_by_id"
    t.datetime "last_credential_check_at"
    t.string   "avatar"
    t.string   "confirmation_token"
    t.datetime "confirmed_at"
    t.datetime "confirmation_sent_at"
    t.string   "unconfirmed_email"
    t.boolean  "hide_no_ssh_key",             default: false
    t.string   "website_url",                 default: "",    null: false
    t.datetime "admin_email_unsubscribed_at"
    t.string   "notification_email"
    t.boolean  "hide_no_password",            default: false
    t.boolean  "password_automatically_set",  default: false
    t.string   "location"
    t.string   "encrypted_otp_secret"
    t.string   "encrypted_otp_secret_iv"
    t.string   "encrypted_otp_secret_salt"
    t.boolean  "otp_required_for_login",      default: false, null: false
    t.text     "otp_backup_codes"
    t.string   "public_email",                default: "",    null: false
    t.integer  "dashboard",                   default: 0
    t.integer  "project_view",                default: 0
    t.integer  "consumed_timestep"
    t.integer  "layout",                      default: 0
    t.boolean  "hide_project_limit",          default: false
    t.text     "note"
    t.string   "unlock_token"
    t.datetime "otp_grace_period_started_at"
    t.boolean  "ldap_email",                  default: false, null: false
    t.boolean  "external",                    default: false
  end

  add_index "users", ["admin"], name: "index_users_on_admin", using: :btree
  add_index "users", ["authentication_token"], name: "index_users_on_authentication_token", unique: true, using: :btree
  add_index "users", ["confirmation_token"], name: "index_users_on_confirmation_token", unique: true, using: :btree
  add_index "users", ["created_at", "id"], name: "index_users_on_created_at_and_id", using: :btree
  add_index "users", ["current_sign_in_at"], name: "index_users_on_current_sign_in_at", using: :btree
  add_index "users", ["email"], name: "index_users_on_email", unique: true, using: :btree
  add_index "users", ["email"], name: "index_users_on_email_trigram", using: :gin, opclasses: {"email"=>"gin_trgm_ops"}
  add_index "users", ["name"], name: "index_users_on_name", using: :btree
  add_index "users", ["name"], name: "index_users_on_name_trigram", using: :gin, opclasses: {"name"=>"gin_trgm_ops"}
  add_index "users", ["reset_password_token"], name: "index_users_on_reset_password_token", unique: true, using: :btree
  add_index "users", ["state"], name: "index_users_on_state", using: :btree
  add_index "users", ["username"], name: "index_users_on_username", using: :btree
  add_index "users", ["username"], name: "index_users_on_username_trigram", using: :gin, opclasses: {"username"=>"gin_trgm_ops"}

  create_table "users_star_projects", force: :cascade do |t|
    t.integer  "project_id", null: false
    t.integer  "user_id",    null: false
    t.datetime "created_at"
    t.datetime "updated_at"
  end

  add_index "users_star_projects", ["project_id"], name: "index_users_star_projects_on_project_id", using: :btree
  add_index "users_star_projects", ["user_id", "project_id"], name: "index_users_star_projects_on_user_id_and_project_id", unique: true, using: :btree
  add_index "users_star_projects", ["user_id"], name: "index_users_star_projects_on_user_id", using: :btree

  create_table "web_hooks", force: :cascade do |t|
    t.string   "url",                     limit: 2000
    t.integer  "project_id"
    t.datetime "created_at"
    t.datetime "updated_at"
    t.string   "type",                                 default: "ProjectHook"
    t.integer  "service_id"
    t.boolean  "push_events",                          default: true,          null: false
    t.boolean  "issues_events",                        default: false,         null: false
    t.boolean  "merge_requests_events",                default: false,         null: false
    t.boolean  "tag_push_events",                      default: false
    t.integer  "group_id"
    t.boolean  "note_events",                          default: false,         null: false
    t.boolean  "enable_ssl_verification",              default: true
    t.boolean  "build_events",                         default: false,         null: false
    t.string   "token"
    t.boolean  "wiki_page_events",                     default: false,         null: false
    t.string   "token"
  end

  add_index "web_hooks", ["created_at", "id"], name: "index_web_hooks_on_created_at_and_id", using: :btree
  add_index "web_hooks", ["project_id"], name: "index_web_hooks_on_project_id", using: :btree

  add_foreign_key "remote_mirrors", "projects"
end<|MERGE_RESOLUTION|>--- conflicted
+++ resolved
@@ -44,12 +44,8 @@
     t.datetime "created_at"
     t.datetime "updated_at"
     t.string   "home_page_url"
-<<<<<<< HEAD
     t.integer  "default_branch_protection",         default: 2
     t.text     "help_text"
-=======
-    t.integer  "default_branch_protection",             default: 2
->>>>>>> e6389dfe
     t.text     "restricted_visibility_levels"
     t.boolean  "version_check_enabled",                 default: true
     t.integer  "max_attachment_size",                   default: 10,          null: false
@@ -65,7 +61,6 @@
     t.boolean  "shared_runners_enabled",                default: true,        null: false
     t.integer  "max_artifacts_size",                    default: 100,         null: false
     t.string   "runners_registration_token"
-<<<<<<< HEAD
     t.integer  "max_pages_size",                    default: 100,         null: false
     t.boolean  "require_two_factor_authentication", default: false
     t.integer  "two_factor_grace_period",           default: 48
@@ -75,7 +70,6 @@
     t.integer  "metrics_timeout",                   default: 10
     t.integer  "metrics_method_call_threshold",     default: 10
     t.boolean  "recaptcha_enabled",                 default: false
-=======
     t.boolean  "require_two_factor_authentication",     default: false
     t.integer  "two_factor_grace_period",               default: 48
     t.boolean  "metrics_enabled",                       default: false
@@ -84,7 +78,6 @@
     t.integer  "metrics_timeout",                       default: 10
     t.integer  "metrics_method_call_threshold",         default: 10
     t.boolean  "recaptcha_enabled",                     default: false
->>>>>>> e6389dfe
     t.string   "recaptcha_site_key"
     t.string   "recaptcha_private_key"
     t.integer  "metrics_port",                          default: 8089
@@ -886,7 +879,6 @@
     t.boolean  "shared_runners_enabled",           default: true,     null: false
     t.string   "runners_token"
     t.string   "build_coverage_regex"
-<<<<<<< HEAD
     t.boolean  "build_allow_git_fetch",            default: true,     null: false
     t.integer  "build_timeout",                    default: 3600,     null: false
     t.boolean  "mirror_trigger_builds",            default: false,    null: false
@@ -894,13 +886,6 @@
     t.boolean  "public_builds",                    default: true,     null: false
     t.string   "main_language"
     t.integer  "pushes_since_gc",                  default: 0
-=======
-    t.boolean  "build_allow_git_fetch",        default: true,     null: false
-    t.integer  "build_timeout",                default: 3600,     null: false
-    t.boolean  "pending_delete",               default: false
-    t.boolean  "public_builds",                default: true,     null: false
-    t.integer  "pushes_since_gc",              default: 0
->>>>>>> e6389dfe
     t.boolean  "last_repository_check_failed"
     t.datetime "last_repository_check_at"
     t.boolean  "container_registry_enabled"
