--- conflicted
+++ resolved
@@ -10,11 +10,7 @@
 #
 # It's strongly recommended that you check this file into your version control system.
 
-<<<<<<< HEAD
 ActiveRecord::Schema.define(version: 20181206121340) do
-=======
-ActiveRecord::Schema.define(version: 20181212104941) do
->>>>>>> 213891fa
 
   # These are extensions that must be enabled in order to support this database
   enable_extension "plpgsql"
@@ -3384,12 +3380,7 @@
   add_foreign_key "push_event_payloads", "events", name: "fk_36c74129da", on_delete: :cascade
   add_foreign_key "push_rules", "projects", name: "fk_83b29894de", on_delete: :cascade
   add_foreign_key "releases", "projects", name: "fk_47fe2a0596", on_delete: :cascade
-<<<<<<< HEAD
   add_foreign_key "remote_mirrors", "projects", name: "fk_43a9aa4ca8", on_delete: :cascade
-=======
-  add_foreign_key "releases", "users", column: "author_id", name: "fk_8e4456f90f", on_delete: :nullify
-  add_foreign_key "remote_mirrors", "projects", on_delete: :cascade
->>>>>>> 213891fa
   add_foreign_key "repository_languages", "projects", on_delete: :cascade
   add_foreign_key "resource_label_events", "epics", on_delete: :cascade
   add_foreign_key "resource_label_events", "issues", on_delete: :cascade
