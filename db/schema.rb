# encoding: UTF-8
# This file is auto-generated from the current state of the database. Instead
# of editing this file, please use the migrations feature of Active Record to
# incrementally modify your database, and then regenerate this schema definition.
#
# Note that this schema.rb definition is the authoritative source for your
# database schema. If you need to create the application database on another
# system, you should be using db:schema:load, not running all the migrations
# from scratch. The latter is a flawed and unsustainable approach (the more migrations
# you'll amass, the slower it'll run and the greater likelihood for issues).
#
# It's strongly recommended that you check this file into your version control system.

<<<<<<< HEAD
ActiveRecord::Schema.define(version: 20180607154645) do
=======
ActiveRecord::Schema.define(version: 20180608201435) do
>>>>>>> c160c518

  # These are extensions that must be enabled in order to support this database
  enable_extension "plpgsql"
  enable_extension "pg_trgm"

  create_table "abuse_reports", force: :cascade do |t|
    t.integer "reporter_id"
    t.integer "user_id"
    t.text "message"
    t.datetime "created_at"
    t.datetime "updated_at"
    t.text "message_html"
    t.integer "cached_markdown_version"
  end

  create_table "appearances", force: :cascade do |t|
    t.string "title", null: false
    t.text "description", null: false
    t.string "logo"
    t.integer "updated_by"
    t.string "header_logo"
    t.datetime "created_at", null: false
    t.datetime "updated_at", null: false
    t.text "description_html"
    t.integer "cached_markdown_version"
    t.text "new_project_guidelines"
    t.text "new_project_guidelines_html"
    t.string "favicon"
    t.text "header_message"
    t.text "header_message_html"
    t.text "footer_message"
    t.text "footer_message_html"
    t.text "message_background_color"
    t.text "message_font_color"
  end

  create_table "application_setting_terms", force: :cascade do |t|
    t.integer "cached_markdown_version"
    t.text "terms", null: false
    t.text "terms_html"
  end

  create_table "application_settings", force: :cascade do |t|
    t.integer "default_projects_limit"
    t.boolean "signup_enabled"
    t.boolean "gravatar_enabled"
    t.text "sign_in_text"
    t.datetime "created_at"
    t.datetime "updated_at"
    t.string "home_page_url"
    t.integer "default_branch_protection", default: 2
    t.text "help_text"
    t.text "restricted_visibility_levels"
    t.boolean "version_check_enabled", default: true
    t.integer "max_attachment_size", default: 10, null: false
    t.integer "default_project_visibility"
    t.integer "default_snippet_visibility"
    t.text "domain_whitelist"
    t.boolean "user_oauth_applications", default: true
    t.string "after_sign_out_path"
    t.integer "session_expire_delay", default: 10080, null: false
    t.text "import_sources"
    t.text "help_page_text"
    t.string "admin_notification_email"
    t.boolean "shared_runners_enabled", default: true, null: false
    t.integer "max_artifacts_size", default: 100, null: false
    t.string "runners_registration_token"
    t.integer "max_pages_size", default: 100, null: false
    t.boolean "require_two_factor_authentication", default: false
    t.integer "two_factor_grace_period", default: 48
    t.boolean "metrics_enabled", default: false
    t.string "metrics_host", default: "localhost"
    t.integer "metrics_pool_size", default: 16
    t.integer "metrics_timeout", default: 10
    t.integer "metrics_method_call_threshold", default: 10
    t.boolean "recaptcha_enabled", default: false
    t.string "recaptcha_site_key"
    t.string "recaptcha_private_key"
    t.integer "metrics_port", default: 8089
    t.boolean "akismet_enabled", default: false
    t.string "akismet_api_key"
    t.integer "metrics_sample_interval", default: 15
    t.boolean "sentry_enabled", default: false
    t.string "sentry_dsn"
    t.boolean "email_author_in_body", default: false
    t.integer "default_group_visibility"
    t.boolean "repository_checks_enabled", default: false
    t.text "shared_runners_text"
    t.integer "metrics_packet_size", default: 1
    t.text "disabled_oauth_sign_in_sources"
    t.string "health_check_access_token"
    t.boolean "send_user_confirmation_email", default: false
    t.integer "container_registry_token_expire_delay", default: 5
    t.text "after_sign_up_text"
    t.boolean "user_default_external", default: false, null: false
    t.boolean "elasticsearch_indexing", default: false, null: false
    t.boolean "elasticsearch_search", default: false, null: false
    t.string "repository_storages", default: "default"
    t.string "enabled_git_access_protocol"
    t.boolean "domain_blacklist_enabled", default: false
    t.text "domain_blacklist"
    t.boolean "usage_ping_enabled", default: true, null: false
    t.boolean "koding_enabled"
    t.string "koding_url"
    t.text "sign_in_text_html"
    t.text "help_page_text_html"
    t.text "shared_runners_text_html"
    t.text "after_sign_up_text_html"
    t.integer "rsa_key_restriction", default: 0, null: false
    t.integer "dsa_key_restriction", default: -1, null: false
    t.integer "ecdsa_key_restriction", default: 0, null: false
    t.integer "ed25519_key_restriction", default: 0, null: false
    t.boolean "housekeeping_enabled", default: true, null: false
    t.boolean "housekeeping_bitmaps_enabled", default: true, null: false
    t.integer "housekeeping_incremental_repack_period", default: 10, null: false
    t.integer "housekeeping_full_repack_period", default: 50, null: false
    t.integer "housekeeping_gc_period", default: 200, null: false
    t.boolean "sidekiq_throttling_enabled", default: false
    t.string "sidekiq_throttling_queues"
    t.decimal "sidekiq_throttling_factor"
    t.boolean "html_emails_enabled", default: true
    t.string "plantuml_url"
    t.boolean "plantuml_enabled"
    t.integer "shared_runners_minutes", default: 0, null: false
    t.integer "repository_size_limit", limit: 8, default: 0
    t.integer "terminal_max_session_time", default: 0, null: false
    t.integer "unique_ips_limit_per_user"
    t.integer "unique_ips_limit_time_window"
    t.boolean "unique_ips_limit_enabled", default: false, null: false
    t.string "default_artifacts_expire_in", default: "0", null: false
    t.string "elasticsearch_url", default: "http://localhost:9200"
    t.boolean "elasticsearch_aws", default: false, null: false
    t.string "elasticsearch_aws_region", default: "us-east-1"
    t.string "elasticsearch_aws_access_key"
    t.string "elasticsearch_aws_secret_access_key"
    t.integer "geo_status_timeout", default: 10
    t.string "uuid"
    t.decimal "polling_interval_multiplier", default: 1.0, null: false
    t.boolean "elasticsearch_experimental_indexer"
    t.integer "cached_markdown_version"
    t.boolean "clientside_sentry_enabled", default: false, null: false
    t.string "clientside_sentry_dsn"
    t.boolean "check_namespace_plan", default: false, null: false
    t.integer "mirror_max_delay", default: 300, null: false
    t.integer "mirror_max_capacity", default: 100, null: false
    t.integer "mirror_capacity_threshold", default: 50, null: false
    t.boolean "prometheus_metrics_enabled", default: true, null: false
    t.boolean "authorized_keys_enabled", default: true, null: false
    t.boolean "help_page_hide_commercial_content", default: false
    t.string "help_page_support_url"
    t.boolean "slack_app_enabled", default: false
    t.string "slack_app_id"
    t.string "slack_app_secret"
    t.string "slack_app_verification_token"
    t.integer "performance_bar_allowed_group_id"
    t.boolean "allow_group_owners_to_manage_ldap", default: true, null: false
    t.boolean "hashed_storage_enabled", default: false, null: false
    t.boolean "project_export_enabled", default: true, null: false
    t.boolean "auto_devops_enabled", default: false, null: false
    t.integer "circuitbreaker_failure_count_threshold", default: 3
    t.integer "circuitbreaker_failure_reset_time", default: 1800
    t.integer "circuitbreaker_storage_timeout", default: 15
    t.integer "circuitbreaker_access_retries", default: 3
    t.boolean "throttle_unauthenticated_enabled", default: false, null: false
    t.integer "throttle_unauthenticated_requests_per_period", default: 3600, null: false
    t.integer "throttle_unauthenticated_period_in_seconds", default: 3600, null: false
    t.boolean "throttle_authenticated_api_enabled", default: false, null: false
    t.integer "throttle_authenticated_api_requests_per_period", default: 7200, null: false
    t.integer "throttle_authenticated_api_period_in_seconds", default: 3600, null: false
    t.boolean "throttle_authenticated_web_enabled", default: false, null: false
    t.integer "throttle_authenticated_web_requests_per_period", default: 7200, null: false
    t.integer "throttle_authenticated_web_period_in_seconds", default: 3600, null: false
    t.integer "circuitbreaker_check_interval", default: 1, null: false
    t.boolean "password_authentication_enabled_for_web"
    t.boolean "password_authentication_enabled_for_git", default: true
    t.integer "gitaly_timeout_default", default: 55, null: false
    t.integer "gitaly_timeout_medium", default: 30, null: false
    t.integer "gitaly_timeout_fast", default: 10, null: false
    t.boolean "mirror_available", default: true, null: false
    t.string "auto_devops_domain"
    t.integer "default_project_creation", default: 2, null: false
    t.boolean "external_authorization_service_enabled", default: false, null: false
    t.string "external_authorization_service_url"
    t.string "external_authorization_service_default_label"
    t.boolean "pages_domain_verification_enabled", default: true, null: false
    t.float "external_authorization_service_timeout", default: 0.5, null: false
    t.boolean "allow_local_requests_from_hooks_and_services", default: false, null: false
    t.text "external_auth_client_cert"
    t.text "encrypted_external_auth_client_key"
    t.string "encrypted_external_auth_client_key_iv"
    t.string "encrypted_external_auth_client_key_pass"
    t.string "encrypted_external_auth_client_key_pass_iv"
    t.string "email_additional_text"
    t.boolean "enforce_terms", default: false
  end

  create_table "approvals", force: :cascade do |t|
    t.integer "merge_request_id", null: false
    t.integer "user_id", null: false
    t.datetime "created_at"
    t.datetime "updated_at"
  end

  add_index "approvals", ["merge_request_id"], name: "index_approvals_on_merge_request_id", using: :btree

  create_table "approver_groups", force: :cascade do |t|
    t.integer "target_id", null: false
    t.string "target_type", null: false
    t.integer "group_id", null: false
    t.datetime "created_at"
    t.datetime "updated_at"
  end

  add_index "approver_groups", ["group_id"], name: "index_approver_groups_on_group_id", using: :btree
  add_index "approver_groups", ["target_id", "target_type"], name: "index_approver_groups_on_target_id_and_target_type", using: :btree

  create_table "approvers", force: :cascade do |t|
    t.integer "target_id", null: false
    t.string "target_type"
    t.integer "user_id", null: false
    t.datetime "created_at"
    t.datetime "updated_at"
  end

  add_index "approvers", ["target_id", "target_type"], name: "index_approvers_on_target_id_and_target_type", using: :btree
  add_index "approvers", ["user_id"], name: "index_approvers_on_user_id", using: :btree

  create_table "audit_events", force: :cascade do |t|
    t.integer "author_id", null: false
    t.string "type", null: false
    t.integer "entity_id", null: false
    t.string "entity_type", null: false
    t.text "details"
    t.datetime "created_at"
    t.datetime "updated_at"
  end

  add_index "audit_events", ["entity_id", "entity_type"], name: "index_audit_events_on_entity_id_and_entity_type", using: :btree

  create_table "award_emoji", force: :cascade do |t|
    t.string "name"
    t.integer "user_id"
    t.integer "awardable_id"
    t.string "awardable_type"
    t.datetime "created_at"
    t.datetime "updated_at"
  end

  add_index "award_emoji", ["awardable_type", "awardable_id"], name: "index_award_emoji_on_awardable_type_and_awardable_id", using: :btree
  add_index "award_emoji", ["user_id", "name"], name: "index_award_emoji_on_user_id_and_name", using: :btree

  create_table "badges", force: :cascade do |t|
    t.string "link_url", null: false
    t.string "image_url", null: false
    t.integer "project_id"
    t.integer "group_id"
    t.string "type", null: false
    t.datetime_with_timezone "created_at", null: false
    t.datetime_with_timezone "updated_at", null: false
  end

  add_index "badges", ["group_id"], name: "index_badges_on_group_id", using: :btree
  add_index "badges", ["project_id"], name: "index_badges_on_project_id", using: :btree

  create_table "board_assignees", force: :cascade do |t|
    t.integer "board_id", null: false
    t.integer "assignee_id", null: false
  end

  add_index "board_assignees", ["board_id", "assignee_id"], name: "index_board_assignees_on_board_id_and_assignee_id", unique: true, using: :btree

  create_table "board_labels", force: :cascade do |t|
    t.integer "board_id", null: false
    t.integer "label_id", null: false
  end

  add_index "board_labels", ["board_id", "label_id"], name: "index_board_labels_on_board_id_and_label_id", unique: true, using: :btree

  create_table "boards", force: :cascade do |t|
    t.integer "project_id"
    t.datetime "created_at", null: false
    t.datetime "updated_at", null: false
    t.string "name", default: "Development", null: false
    t.integer "milestone_id"
    t.integer "group_id"
    t.integer "weight"
  end

  add_index "boards", ["group_id"], name: "index_boards_on_group_id", using: :btree
  add_index "boards", ["milestone_id"], name: "index_boards_on_milestone_id", using: :btree
  add_index "boards", ["project_id"], name: "index_boards_on_project_id", using: :btree

  create_table "broadcast_messages", force: :cascade do |t|
    t.text "message", null: false
    t.datetime "starts_at", null: false
    t.datetime "ends_at", null: false
    t.datetime "created_at", null: false
    t.datetime "updated_at", null: false
    t.string "color"
    t.string "font"
    t.text "message_html", null: false
    t.integer "cached_markdown_version"
  end

  add_index "broadcast_messages", ["starts_at", "ends_at", "id"], name: "index_broadcast_messages_on_starts_at_and_ends_at_and_id", using: :btree

  create_table "chat_names", force: :cascade do |t|
    t.integer "user_id", null: false
    t.integer "service_id", null: false
    t.string "team_id", null: false
    t.string "team_domain"
    t.string "chat_id", null: false
    t.string "chat_name"
    t.datetime "last_used_at"
    t.datetime "created_at", null: false
    t.datetime "updated_at", null: false
  end

  add_index "chat_names", ["service_id", "team_id", "chat_id"], name: "index_chat_names_on_service_id_and_team_id_and_chat_id", unique: true, using: :btree
  add_index "chat_names", ["user_id", "service_id"], name: "index_chat_names_on_user_id_and_service_id", unique: true, using: :btree

  create_table "chat_teams", force: :cascade do |t|
    t.integer "namespace_id", null: false
    t.string "team_id"
    t.string "name"
    t.datetime "created_at", null: false
    t.datetime "updated_at", null: false
  end

  add_index "chat_teams", ["namespace_id"], name: "index_chat_teams_on_namespace_id", unique: true, using: :btree

  create_table "ci_build_trace_chunks", id: :bigserial, force: :cascade do |t|
    t.integer "build_id", null: false
    t.integer "chunk_index", null: false
    t.integer "data_store", null: false
    t.binary "raw_data"
  end

  add_index "ci_build_trace_chunks", ["build_id", "chunk_index"], name: "index_ci_build_trace_chunks_on_build_id_and_chunk_index", unique: true, using: :btree

  create_table "ci_build_trace_section_names", force: :cascade do |t|
    t.integer "project_id", null: false
    t.string "name", null: false
  end

  add_index "ci_build_trace_section_names", ["project_id", "name"], name: "index_ci_build_trace_section_names_on_project_id_and_name", unique: true, using: :btree

  create_table "ci_build_trace_sections", force: :cascade do |t|
    t.integer "project_id", null: false
    t.datetime "date_start", null: false
    t.datetime "date_end", null: false
    t.integer "byte_start", limit: 8, null: false
    t.integer "byte_end", limit: 8, null: false
    t.integer "build_id", null: false
    t.integer "section_name_id", null: false
  end

  add_index "ci_build_trace_sections", ["build_id", "section_name_id"], name: "index_ci_build_trace_sections_on_build_id_and_section_name_id", unique: true, using: :btree
  add_index "ci_build_trace_sections", ["project_id"], name: "index_ci_build_trace_sections_on_project_id", using: :btree
  add_index "ci_build_trace_sections", ["section_name_id"], name: "index_ci_build_trace_sections_on_section_name_id", using: :btree

  create_table "ci_builds", force: :cascade do |t|
    t.string "status"
    t.datetime "finished_at"
    t.text "trace"
    t.datetime "created_at"
    t.datetime "updated_at"
    t.datetime "started_at"
    t.integer "runner_id"
    t.float "coverage"
    t.integer "commit_id"
    t.text "commands"
    t.string "name"
    t.text "options"
    t.boolean "allow_failure", default: false, null: false
    t.string "stage"
    t.integer "trigger_request_id"
    t.integer "stage_idx"
    t.boolean "tag"
    t.string "ref"
    t.integer "user_id"
    t.string "type"
    t.string "target_url"
    t.string "description"
    t.text "artifacts_file"
    t.integer "project_id"
    t.text "artifacts_metadata"
    t.integer "erased_by_id"
    t.datetime "erased_at"
    t.datetime "artifacts_expire_at"
    t.string "environment"
    t.integer "artifacts_size", limit: 8
    t.string "when"
    t.text "yaml_variables"
    t.datetime "queued_at"
    t.string "token"
    t.integer "lock_version"
    t.string "coverage_regex"
    t.integer "auto_canceled_by_id"
    t.boolean "retried"
    t.integer "stage_id"
    t.integer "artifacts_file_store"
    t.integer "artifacts_metadata_store"
    t.boolean "protected"
    t.integer "failure_reason"
  end

  add_index "ci_builds", ["artifacts_expire_at"], name: "index_ci_builds_on_artifacts_expire_at", where: "(artifacts_file <> ''::text)", using: :btree
  add_index "ci_builds", ["auto_canceled_by_id"], name: "index_ci_builds_on_auto_canceled_by_id", using: :btree
  add_index "ci_builds", ["commit_id", "stage_idx", "created_at"], name: "index_ci_builds_on_commit_id_and_stage_idx_and_created_at", using: :btree
  add_index "ci_builds", ["commit_id", "status", "type"], name: "index_ci_builds_on_commit_id_and_status_and_type", using: :btree
  add_index "ci_builds", ["commit_id", "type", "name", "ref"], name: "index_ci_builds_on_commit_id_and_type_and_name_and_ref", using: :btree
  add_index "ci_builds", ["commit_id", "type", "ref"], name: "index_ci_builds_on_commit_id_and_type_and_ref", using: :btree
  add_index "ci_builds", ["project_id", "id"], name: "index_ci_builds_on_project_id_and_id", using: :btree
  add_index "ci_builds", ["protected"], name: "index_ci_builds_on_protected", using: :btree
  add_index "ci_builds", ["runner_id"], name: "index_ci_builds_on_runner_id", using: :btree
  add_index "ci_builds", ["stage_id", "stage_idx"], name: "tmp_build_stage_position_index", where: "(stage_idx IS NOT NULL)", using: :btree
  add_index "ci_builds", ["stage_id"], name: "index_ci_builds_on_stage_id", using: :btree
  add_index "ci_builds", ["status", "type", "runner_id"], name: "index_ci_builds_on_status_and_type_and_runner_id", using: :btree
  add_index "ci_builds", ["status"], name: "index_ci_builds_on_status", using: :btree
  add_index "ci_builds", ["token"], name: "index_ci_builds_on_token", unique: true, using: :btree
  add_index "ci_builds", ["updated_at"], name: "index_ci_builds_on_updated_at", using: :btree
  add_index "ci_builds", ["user_id"], name: "index_ci_builds_on_user_id", using: :btree

  create_table "ci_builds_metadata", force: :cascade do |t|
    t.integer "build_id", null: false
    t.integer "project_id", null: false
    t.integer "timeout"
    t.integer "timeout_source", default: 1, null: false
  end

  add_index "ci_builds_metadata", ["build_id"], name: "index_ci_builds_metadata_on_build_id", unique: true, using: :btree
  add_index "ci_builds_metadata", ["project_id"], name: "index_ci_builds_metadata_on_project_id", using: :btree

  create_table "ci_group_variables", force: :cascade do |t|
    t.string "key", null: false
    t.text "value"
    t.text "encrypted_value"
    t.string "encrypted_value_salt"
    t.string "encrypted_value_iv"
    t.integer "group_id", null: false
    t.boolean "protected", default: false, null: false
    t.datetime "created_at", null: false
    t.datetime "updated_at", null: false
  end

  add_index "ci_group_variables", ["group_id", "key"], name: "index_ci_group_variables_on_group_id_and_key", unique: true, using: :btree

  create_table "ci_job_artifacts", force: :cascade do |t|
    t.integer "project_id", null: false
    t.integer "job_id", null: false
    t.integer "file_type", null: false
    t.integer "size", limit: 8
    t.datetime_with_timezone "created_at", null: false
    t.datetime_with_timezone "updated_at", null: false
    t.datetime_with_timezone "expire_at"
    t.string "file"
    t.integer "file_store"
    t.binary "file_sha256"
  end

  add_index "ci_job_artifacts", ["expire_at", "job_id"], name: "index_ci_job_artifacts_on_expire_at_and_job_id", using: :btree
  add_index "ci_job_artifacts", ["file_store"], name: "index_ci_job_artifacts_on_file_store", using: :btree
  add_index "ci_job_artifacts", ["job_id", "file_type"], name: "index_ci_job_artifacts_on_job_id_and_file_type", unique: true, using: :btree
  add_index "ci_job_artifacts", ["project_id"], name: "index_ci_job_artifacts_on_project_id", using: :btree

  create_table "ci_pipeline_chat_data", id: :bigserial, force: :cascade do |t|
    t.integer "pipeline_id", null: false
    t.integer "chat_name_id", null: false
    t.text "response_url", null: false
  end

  add_index "ci_pipeline_chat_data", ["pipeline_id"], name: "index_ci_pipeline_chat_data_on_pipeline_id", unique: true, using: :btree

  create_table "ci_pipeline_schedule_variables", force: :cascade do |t|
    t.string "key", null: false
    t.text "value"
    t.text "encrypted_value"
    t.string "encrypted_value_salt"
    t.string "encrypted_value_iv"
    t.integer "pipeline_schedule_id", null: false
    t.datetime "created_at"
    t.datetime "updated_at"
  end

  add_index "ci_pipeline_schedule_variables", ["pipeline_schedule_id", "key"], name: "index_ci_pipeline_schedule_variables_on_schedule_id_and_key", unique: true, using: :btree

  create_table "ci_pipeline_schedules", force: :cascade do |t|
    t.string "description"
    t.string "ref"
    t.string "cron"
    t.string "cron_timezone"
    t.datetime "next_run_at"
    t.integer "project_id"
    t.integer "owner_id"
    t.boolean "active", default: true
    t.datetime "created_at"
    t.datetime "updated_at"
  end

  add_index "ci_pipeline_schedules", ["next_run_at", "active"], name: "index_ci_pipeline_schedules_on_next_run_at_and_active", using: :btree
  add_index "ci_pipeline_schedules", ["project_id"], name: "index_ci_pipeline_schedules_on_project_id", using: :btree

  create_table "ci_pipeline_variables", force: :cascade do |t|
    t.string "key", null: false
    t.text "value"
    t.text "encrypted_value"
    t.string "encrypted_value_salt"
    t.string "encrypted_value_iv"
    t.integer "pipeline_id", null: false
  end

  add_index "ci_pipeline_variables", ["pipeline_id", "key"], name: "index_ci_pipeline_variables_on_pipeline_id_and_key", unique: true, using: :btree

  create_table "ci_pipelines", force: :cascade do |t|
    t.string "ref"
    t.string "sha"
    t.string "before_sha"
    t.datetime "created_at"
    t.datetime "updated_at"
    t.boolean "tag", default: false
    t.text "yaml_errors"
    t.datetime "committed_at"
    t.integer "project_id"
    t.string "status"
    t.datetime "started_at"
    t.datetime "finished_at"
    t.integer "duration"
    t.integer "user_id"
    t.integer "lock_version"
    t.integer "auto_canceled_by_id"
    t.integer "pipeline_schedule_id"
    t.integer "source"
    t.integer "config_source"
    t.boolean "protected"
    t.integer "failure_reason"
    t.integer "iid"
  end

  add_index "ci_pipelines", ["auto_canceled_by_id"], name: "index_ci_pipelines_on_auto_canceled_by_id", using: :btree
  add_index "ci_pipelines", ["pipeline_schedule_id"], name: "index_ci_pipelines_on_pipeline_schedule_id", using: :btree
  add_index "ci_pipelines", ["project_id", "iid"], name: "index_ci_pipelines_on_project_id_and_iid", unique: true, where: "(iid IS NOT NULL)", using: :btree
  add_index "ci_pipelines", ["project_id", "ref", "status", "id"], name: "index_ci_pipelines_on_project_id_and_ref_and_status_and_id", using: :btree
  add_index "ci_pipelines", ["project_id", "sha"], name: "index_ci_pipelines_on_project_id_and_sha", using: :btree
  add_index "ci_pipelines", ["project_id"], name: "index_ci_pipelines_on_project_id", using: :btree
  add_index "ci_pipelines", ["status"], name: "index_ci_pipelines_on_status", using: :btree
  add_index "ci_pipelines", ["user_id"], name: "index_ci_pipelines_on_user_id", using: :btree

  create_table "ci_runner_namespaces", force: :cascade do |t|
    t.integer "runner_id"
    t.integer "namespace_id"
  end

  add_index "ci_runner_namespaces", ["namespace_id"], name: "index_ci_runner_namespaces_on_namespace_id", using: :btree
  add_index "ci_runner_namespaces", ["runner_id", "namespace_id"], name: "index_ci_runner_namespaces_on_runner_id_and_namespace_id", unique: true, using: :btree

  create_table "ci_runner_projects", force: :cascade do |t|
    t.integer "runner_id", null: false
    t.datetime "created_at"
    t.datetime "updated_at"
    t.integer "project_id"
  end

  add_index "ci_runner_projects", ["project_id"], name: "index_ci_runner_projects_on_project_id", using: :btree
  add_index "ci_runner_projects", ["runner_id"], name: "index_ci_runner_projects_on_runner_id", using: :btree

  create_table "ci_runners", force: :cascade do |t|
    t.string "token"
    t.datetime "created_at"
    t.datetime "updated_at"
    t.string "description"
    t.datetime "contacted_at"
    t.boolean "active", default: true, null: false
    t.boolean "is_shared", default: false
    t.string "name"
    t.string "version"
    t.string "revision"
    t.string "platform"
    t.string "architecture"
    t.boolean "run_untagged", default: true, null: false
    t.boolean "locked", default: false, null: false
    t.integer "access_level", default: 0, null: false
    t.string "ip_address"
    t.integer "maximum_timeout"
    t.integer "runner_type", limit: 2, null: false
  end

  add_index "ci_runners", ["contacted_at"], name: "index_ci_runners_on_contacted_at", using: :btree
  add_index "ci_runners", ["is_shared"], name: "index_ci_runners_on_is_shared", using: :btree
  add_index "ci_runners", ["locked"], name: "index_ci_runners_on_locked", using: :btree
  add_index "ci_runners", ["runner_type"], name: "index_ci_runners_on_runner_type", using: :btree
  add_index "ci_runners", ["token"], name: "index_ci_runners_on_token", using: :btree

  create_table "ci_sources_pipelines", force: :cascade do |t|
    t.integer "project_id"
    t.integer "pipeline_id"
    t.integer "source_project_id"
    t.integer "source_job_id"
    t.integer "source_pipeline_id"
  end

  add_index "ci_sources_pipelines", ["pipeline_id"], name: "index_ci_sources_pipelines_on_pipeline_id", using: :btree
  add_index "ci_sources_pipelines", ["project_id"], name: "index_ci_sources_pipelines_on_project_id", using: :btree
  add_index "ci_sources_pipelines", ["source_job_id"], name: "index_ci_sources_pipelines_on_source_job_id", using: :btree
  add_index "ci_sources_pipelines", ["source_pipeline_id"], name: "index_ci_sources_pipelines_on_source_pipeline_id", using: :btree
  add_index "ci_sources_pipelines", ["source_project_id"], name: "index_ci_sources_pipelines_on_source_project_id", using: :btree

  create_table "ci_stages", force: :cascade do |t|
    t.integer "project_id"
    t.integer "pipeline_id"
    t.datetime "created_at"
    t.datetime "updated_at"
    t.string "name"
    t.integer "status"
    t.integer "lock_version"
    t.integer "position"
  end

  add_index "ci_stages", ["pipeline_id", "name"], name: "index_ci_stages_on_pipeline_id_and_name", unique: true, using: :btree
  add_index "ci_stages", ["pipeline_id", "position"], name: "index_ci_stages_on_pipeline_id_and_position", using: :btree
  add_index "ci_stages", ["pipeline_id"], name: "index_ci_stages_on_pipeline_id", using: :btree
  add_index "ci_stages", ["project_id"], name: "index_ci_stages_on_project_id", using: :btree

  create_table "ci_trigger_requests", force: :cascade do |t|
    t.integer "trigger_id", null: false
    t.text "variables"
    t.datetime "created_at"
    t.datetime "updated_at"
    t.integer "commit_id"
  end

  add_index "ci_trigger_requests", ["commit_id"], name: "index_ci_trigger_requests_on_commit_id", using: :btree

  create_table "ci_triggers", force: :cascade do |t|
    t.string "token"
    t.datetime "created_at"
    t.datetime "updated_at"
    t.integer "project_id"
    t.integer "owner_id"
    t.string "description"
    t.string "ref"
  end

  add_index "ci_triggers", ["project_id"], name: "index_ci_triggers_on_project_id", using: :btree

  create_table "ci_variables", force: :cascade do |t|
    t.string "key", null: false
    t.text "value"
    t.text "encrypted_value"
    t.string "encrypted_value_salt"
    t.string "encrypted_value_iv"
    t.integer "project_id", null: false
    t.boolean "protected", default: false, null: false
    t.string "environment_scope", default: "*", null: false
  end

  add_index "ci_variables", ["project_id", "key", "environment_scope"], name: "index_ci_variables_on_project_id_and_key_and_environment_scope", unique: true, using: :btree

  create_table "cluster_platforms_kubernetes", force: :cascade do |t|
    t.integer "cluster_id", null: false
    t.datetime "created_at", null: false
    t.datetime "updated_at", null: false
    t.text "api_url"
    t.text "ca_cert"
    t.string "namespace"
    t.string "username"
    t.text "encrypted_password"
    t.string "encrypted_password_iv"
    t.text "encrypted_token"
    t.string "encrypted_token_iv"
  end

  add_index "cluster_platforms_kubernetes", ["cluster_id"], name: "index_cluster_platforms_kubernetes_on_cluster_id", unique: true, using: :btree

  create_table "cluster_projects", force: :cascade do |t|
    t.integer "project_id", null: false
    t.integer "cluster_id", null: false
    t.datetime "created_at", null: false
    t.datetime "updated_at", null: false
  end

  add_index "cluster_projects", ["cluster_id"], name: "index_cluster_projects_on_cluster_id", using: :btree
  add_index "cluster_projects", ["project_id"], name: "index_cluster_projects_on_project_id", using: :btree

  create_table "cluster_providers_gcp", force: :cascade do |t|
    t.integer "cluster_id", null: false
    t.integer "status"
    t.integer "num_nodes", null: false
    t.datetime "created_at", null: false
    t.datetime "updated_at", null: false
    t.text "status_reason"
    t.string "gcp_project_id", null: false
    t.string "zone", null: false
    t.string "machine_type"
    t.string "operation_id"
    t.string "endpoint"
    t.text "encrypted_access_token"
    t.string "encrypted_access_token_iv"
  end

  add_index "cluster_providers_gcp", ["cluster_id"], name: "index_cluster_providers_gcp_on_cluster_id", unique: true, using: :btree

  create_table "clusters", force: :cascade do |t|
    t.integer "user_id"
    t.integer "provider_type"
    t.integer "platform_type"
    t.datetime "created_at", null: false
    t.datetime "updated_at", null: false
    t.boolean "enabled", default: true
    t.string "name", null: false
    t.string "environment_scope", default: "*", null: false
  end

  add_index "clusters", ["enabled"], name: "index_clusters_on_enabled", using: :btree
  add_index "clusters", ["user_id"], name: "index_clusters_on_user_id", using: :btree

  create_table "clusters_applications_helm", force: :cascade do |t|
    t.integer "cluster_id", null: false
    t.datetime "created_at", null: false
    t.datetime "updated_at", null: false
    t.integer "status", null: false
    t.string "version", null: false
    t.text "status_reason"
  end

  create_table "clusters_applications_ingress", force: :cascade do |t|
    t.integer "cluster_id", null: false
    t.datetime "created_at", null: false
    t.datetime "updated_at", null: false
    t.integer "status", null: false
    t.integer "ingress_type", null: false
    t.string "version", null: false
    t.string "cluster_ip"
    t.text "status_reason"
    t.string "external_ip"
  end

  create_table "clusters_applications_jupyter", force: :cascade do |t|
    t.integer "cluster_id", null: false
    t.integer "oauth_application_id"
    t.integer "status", null: false
    t.string "version", null: false
    t.string "hostname"
    t.datetime_with_timezone "created_at", null: false
    t.datetime_with_timezone "updated_at", null: false
    t.text "status_reason"
  end

  create_table "clusters_applications_prometheus", force: :cascade do |t|
    t.integer "cluster_id", null: false
    t.integer "status", null: false
    t.string "version", null: false
    t.text "status_reason"
    t.datetime_with_timezone "created_at", null: false
    t.datetime_with_timezone "updated_at", null: false
  end

  create_table "clusters_applications_runners", force: :cascade do |t|
    t.integer "cluster_id", null: false
    t.integer "runner_id"
    t.integer "status", null: false
    t.datetime_with_timezone "created_at", null: false
    t.datetime_with_timezone "updated_at", null: false
    t.string "version", null: false
    t.text "status_reason"
    t.boolean "privileged", default: true, null: false
  end

  add_index "clusters_applications_runners", ["cluster_id"], name: "index_clusters_applications_runners_on_cluster_id", unique: true, using: :btree
  add_index "clusters_applications_runners", ["runner_id"], name: "index_clusters_applications_runners_on_runner_id", using: :btree

  create_table "container_repositories", force: :cascade do |t|
    t.integer "project_id", null: false
    t.string "name", null: false
    t.datetime "created_at", null: false
    t.datetime "updated_at", null: false
  end

  add_index "container_repositories", ["project_id", "name"], name: "index_container_repositories_on_project_id_and_name", unique: true, using: :btree
  add_index "container_repositories", ["project_id"], name: "index_container_repositories_on_project_id", using: :btree

  create_table "conversational_development_index_metrics", force: :cascade do |t|
    t.float "leader_issues", null: false
    t.float "instance_issues", null: false
    t.float "leader_notes", null: false
    t.float "instance_notes", null: false
    t.float "leader_milestones", null: false
    t.float "instance_milestones", null: false
    t.float "leader_boards", null: false
    t.float "instance_boards", null: false
    t.float "leader_merge_requests", null: false
    t.float "instance_merge_requests", null: false
    t.float "leader_ci_pipelines", null: false
    t.float "instance_ci_pipelines", null: false
    t.float "leader_environments", null: false
    t.float "instance_environments", null: false
    t.float "leader_deployments", null: false
    t.float "instance_deployments", null: false
    t.float "leader_projects_prometheus_active", null: false
    t.float "instance_projects_prometheus_active", null: false
    t.float "leader_service_desk_issues", null: false
    t.float "instance_service_desk_issues", null: false
    t.datetime "created_at", null: false
    t.datetime "updated_at", null: false
    t.float "percentage_boards", default: 0.0, null: false
    t.float "percentage_ci_pipelines", default: 0.0, null: false
    t.float "percentage_deployments", default: 0.0, null: false
    t.float "percentage_environments", default: 0.0, null: false
    t.float "percentage_issues", default: 0.0, null: false
    t.float "percentage_merge_requests", default: 0.0, null: false
    t.float "percentage_milestones", default: 0.0, null: false
    t.float "percentage_notes", default: 0.0, null: false
    t.float "percentage_projects_prometheus_active", default: 0.0, null: false
    t.float "percentage_service_desk_issues", default: 0.0, null: false
  end

  create_table "deploy_keys_projects", force: :cascade do |t|
    t.integer "deploy_key_id", null: false
    t.integer "project_id", null: false
    t.datetime "created_at"
    t.datetime "updated_at"
    t.boolean "can_push", default: false, null: false
  end

  add_index "deploy_keys_projects", ["project_id"], name: "index_deploy_keys_projects_on_project_id", using: :btree

  create_table "deploy_tokens", force: :cascade do |t|
    t.boolean "revoked", default: false
    t.boolean "read_repository", default: false, null: false
    t.boolean "read_registry", default: false, null: false
    t.datetime_with_timezone "expires_at", null: false
    t.datetime_with_timezone "created_at", null: false
    t.string "name", null: false
    t.string "token", null: false
  end

  add_index "deploy_tokens", ["token", "expires_at", "id"], name: "index_deploy_tokens_on_token_and_expires_at_and_id", where: "(revoked IS FALSE)", using: :btree
  add_index "deploy_tokens", ["token"], name: "index_deploy_tokens_on_token", unique: true, using: :btree

  create_table "deployments", force: :cascade do |t|
    t.integer "iid", null: false
    t.integer "project_id", null: false
    t.integer "environment_id", null: false
    t.string "ref", null: false
    t.boolean "tag", null: false
    t.string "sha", null: false
    t.integer "user_id"
    t.integer "deployable_id"
    t.string "deployable_type"
    t.datetime "created_at"
    t.datetime "updated_at"
    t.string "on_stop"
  end

  add_index "deployments", ["created_at"], name: "index_deployments_on_created_at", using: :btree
  add_index "deployments", ["environment_id", "id"], name: "index_deployments_on_environment_id_and_id", using: :btree
  add_index "deployments", ["environment_id", "iid", "project_id"], name: "index_deployments_on_environment_id_and_iid_and_project_id", using: :btree
  add_index "deployments", ["project_id", "iid"], name: "index_deployments_on_project_id_and_iid", unique: true, using: :btree

  create_table "emails", force: :cascade do |t|
    t.integer "user_id", null: false
    t.string "email", null: false
    t.datetime "created_at"
    t.datetime "updated_at"
    t.string "confirmation_token"
    t.datetime_with_timezone "confirmed_at"
    t.datetime_with_timezone "confirmation_sent_at"
  end

  add_index "emails", ["confirmation_token"], name: "index_emails_on_confirmation_token", unique: true, using: :btree
  add_index "emails", ["email"], name: "index_emails_on_email", unique: true, using: :btree
  add_index "emails", ["user_id"], name: "index_emails_on_user_id", using: :btree

  create_table "environments", force: :cascade do |t|
    t.integer "project_id", null: false
    t.string "name", null: false
    t.datetime "created_at"
    t.datetime "updated_at"
    t.string "external_url"
    t.string "environment_type"
    t.string "state", default: "available", null: false
    t.string "slug", null: false
  end

  add_index "environments", ["project_id", "name"], name: "index_environments_on_project_id_and_name", unique: true, using: :btree
  add_index "environments", ["project_id", "slug"], name: "index_environments_on_project_id_and_slug", unique: true, using: :btree

  create_table "epic_issues", force: :cascade do |t|
    t.integer "epic_id", null: false
    t.integer "issue_id", null: false
    t.integer "relative_position", default: 1073741823, null: false
  end

  add_index "epic_issues", ["epic_id"], name: "index_epic_issues_on_epic_id", using: :btree
  add_index "epic_issues", ["issue_id"], name: "index_epic_issues_on_issue_id", unique: true, using: :btree

  create_table "epic_metrics", force: :cascade do |t|
    t.integer "epic_id", null: false
    t.datetime "created_at", null: false
    t.datetime "updated_at", null: false
  end

  add_index "epic_metrics", ["epic_id"], name: "index_epic_metrics", using: :btree

  create_table "epics", force: :cascade do |t|
    t.integer "milestone_id"
    t.integer "group_id", null: false
    t.integer "author_id", null: false
    t.integer "assignee_id"
    t.integer "iid", null: false
    t.integer "cached_markdown_version"
    t.integer "updated_by_id"
    t.integer "last_edited_by_id"
    t.integer "lock_version"
    t.date "start_date"
    t.date "end_date"
    t.datetime "last_edited_at"
    t.datetime "created_at", null: false
    t.datetime "updated_at", null: false
    t.string "title", null: false
    t.string "title_html", null: false
    t.text "description"
    t.text "description_html"
  end

  add_index "epics", ["assignee_id"], name: "index_epics_on_assignee_id", using: :btree
  add_index "epics", ["author_id"], name: "index_epics_on_author_id", using: :btree
  add_index "epics", ["end_date"], name: "index_epics_on_end_date", using: :btree
  add_index "epics", ["group_id"], name: "index_epics_on_group_id", using: :btree
  add_index "epics", ["iid"], name: "index_epics_on_iid", using: :btree
  add_index "epics", ["milestone_id"], name: "index_milestone", using: :btree
  add_index "epics", ["start_date"], name: "index_epics_on_start_date", using: :btree

  create_table "events", force: :cascade do |t|
    t.integer "project_id"
    t.integer "author_id", null: false
    t.integer "target_id"
    t.datetime "created_at", null: false
    t.datetime "updated_at", null: false
    t.integer "action", limit: 2, null: false
    t.string "target_type"
  end

  add_index "events", ["action"], name: "index_events_on_action", using: :btree
  add_index "events", ["author_id", "project_id"], name: "index_events_on_author_id_and_project_id", using: :btree
  add_index "events", ["project_id", "id"], name: "index_events_on_project_id_and_id", using: :btree
  add_index "events", ["target_type", "target_id"], name: "index_events_on_target_type_and_target_id", using: :btree

  create_table "feature_gates", force: :cascade do |t|
    t.string "feature_key", null: false
    t.string "key", null: false
    t.string "value"
    t.datetime "created_at", null: false
    t.datetime "updated_at", null: false
  end

  add_index "feature_gates", ["feature_key", "key", "value"], name: "index_feature_gates_on_feature_key_and_key_and_value", unique: true, using: :btree

  create_table "features", force: :cascade do |t|
    t.string "key", null: false
    t.datetime "created_at", null: false
    t.datetime "updated_at", null: false
  end

  add_index "features", ["key"], name: "index_features_on_key", unique: true, using: :btree

  create_table "fork_network_members", force: :cascade do |t|
    t.integer "fork_network_id", null: false
    t.integer "project_id", null: false
    t.integer "forked_from_project_id"
  end

  add_index "fork_network_members", ["fork_network_id"], name: "index_fork_network_members_on_fork_network_id", using: :btree
  add_index "fork_network_members", ["project_id"], name: "index_fork_network_members_on_project_id", unique: true, using: :btree

  create_table "fork_networks", force: :cascade do |t|
    t.integer "root_project_id"
    t.string "deleted_root_project_name"
  end

  add_index "fork_networks", ["root_project_id"], name: "index_fork_networks_on_root_project_id", unique: true, using: :btree

  create_table "forked_project_links", force: :cascade do |t|
    t.integer "forked_to_project_id", null: false
    t.integer "forked_from_project_id", null: false
    t.datetime "created_at"
    t.datetime "updated_at"
  end

  add_index "forked_project_links", ["forked_to_project_id"], name: "index_forked_project_links_on_forked_to_project_id", unique: true, using: :btree

  create_table "gcp_clusters", force: :cascade do |t|
    t.integer "project_id", null: false
    t.integer "user_id"
    t.integer "service_id"
    t.integer "status"
    t.integer "gcp_cluster_size", null: false
    t.datetime "created_at", null: false
    t.datetime "updated_at", null: false
    t.boolean "enabled", default: true
    t.text "status_reason"
    t.string "project_namespace"
    t.string "endpoint"
    t.text "ca_cert"
    t.text "encrypted_kubernetes_token"
    t.string "encrypted_kubernetes_token_iv"
    t.string "username"
    t.text "encrypted_password"
    t.string "encrypted_password_iv"
    t.string "gcp_project_id", null: false
    t.string "gcp_cluster_zone", null: false
    t.string "gcp_cluster_name", null: false
    t.string "gcp_machine_type"
    t.string "gcp_operation_id"
    t.text "encrypted_gcp_token"
    t.string "encrypted_gcp_token_iv"
  end

  add_index "gcp_clusters", ["project_id"], name: "index_gcp_clusters_on_project_id", unique: true, using: :btree

  create_table "geo_event_log", id: :bigserial, force: :cascade do |t|
    t.datetime "created_at", null: false
    t.integer "repository_updated_event_id", limit: 8
    t.integer "repository_deleted_event_id", limit: 8
    t.integer "repository_renamed_event_id", limit: 8
    t.integer "repositories_changed_event_id", limit: 8
    t.integer "repository_created_event_id", limit: 8
    t.integer "hashed_storage_migrated_event_id", limit: 8
    t.integer "lfs_object_deleted_event_id", limit: 8
    t.integer "hashed_storage_attachments_event_id", limit: 8
    t.integer "job_artifact_deleted_event_id", limit: 8
    t.integer "upload_deleted_event_id", limit: 8
  end

  add_index "geo_event_log", ["repositories_changed_event_id"], name: "index_geo_event_log_on_repositories_changed_event_id", using: :btree
  add_index "geo_event_log", ["repository_created_event_id"], name: "index_geo_event_log_on_repository_created_event_id", using: :btree
  add_index "geo_event_log", ["repository_deleted_event_id"], name: "index_geo_event_log_on_repository_deleted_event_id", using: :btree
  add_index "geo_event_log", ["repository_renamed_event_id"], name: "index_geo_event_log_on_repository_renamed_event_id", using: :btree
  add_index "geo_event_log", ["repository_updated_event_id"], name: "index_geo_event_log_on_repository_updated_event_id", using: :btree

  create_table "geo_hashed_storage_attachments_events", id: :bigserial, force: :cascade do |t|
    t.integer "project_id", null: false
    t.text "old_attachments_path", null: false
    t.text "new_attachments_path", null: false
  end

  add_index "geo_hashed_storage_attachments_events", ["project_id"], name: "index_geo_hashed_storage_attachments_events_on_project_id", using: :btree

  create_table "geo_hashed_storage_migrated_events", id: :bigserial, force: :cascade do |t|
    t.integer "project_id", null: false
    t.text "repository_storage_name", null: false
    t.text "repository_storage_path"
    t.text "old_disk_path", null: false
    t.text "new_disk_path", null: false
    t.text "old_wiki_disk_path", null: false
    t.text "new_wiki_disk_path", null: false
    t.integer "old_storage_version", limit: 2
    t.integer "new_storage_version", limit: 2, null: false
  end

  add_index "geo_hashed_storage_migrated_events", ["project_id"], name: "index_geo_hashed_storage_migrated_events_on_project_id", using: :btree

  create_table "geo_job_artifact_deleted_events", id: :bigserial, force: :cascade do |t|
    t.integer "job_artifact_id", null: false
    t.string "file_path", null: false
  end

  add_index "geo_job_artifact_deleted_events", ["job_artifact_id"], name: "index_geo_job_artifact_deleted_events_on_job_artifact_id", using: :btree

  create_table "geo_lfs_object_deleted_events", id: :bigserial, force: :cascade do |t|
    t.integer "lfs_object_id", null: false
    t.string "oid", null: false
    t.string "file_path", null: false
  end

  add_index "geo_lfs_object_deleted_events", ["lfs_object_id"], name: "index_geo_lfs_object_deleted_events_on_lfs_object_id", using: :btree

  create_table "geo_node_namespace_links", force: :cascade do |t|
    t.integer "geo_node_id", null: false
    t.integer "namespace_id", null: false
    t.datetime "created_at", null: false
    t.datetime "updated_at", null: false
  end

  add_index "geo_node_namespace_links", ["geo_node_id", "namespace_id"], name: "index_geo_node_namespace_links_on_geo_node_id_and_namespace_id", unique: true, using: :btree
  add_index "geo_node_namespace_links", ["geo_node_id"], name: "index_geo_node_namespace_links_on_geo_node_id", using: :btree

  create_table "geo_node_statuses", force: :cascade do |t|
    t.integer "geo_node_id", null: false
    t.integer "db_replication_lag_seconds"
    t.integer "repositories_count"
    t.integer "repositories_synced_count"
    t.integer "repositories_failed_count"
    t.integer "lfs_objects_count"
    t.integer "lfs_objects_synced_count"
    t.integer "lfs_objects_failed_count"
    t.integer "attachments_count"
    t.integer "attachments_synced_count"
    t.integer "attachments_failed_count"
    t.integer "last_event_id"
    t.datetime "last_event_date"
    t.integer "cursor_last_event_id"
    t.datetime "cursor_last_event_date"
    t.datetime "created_at", null: false
    t.datetime "updated_at", null: false
    t.datetime "last_successful_status_check_at"
    t.string "status_message"
    t.integer "replication_slots_count"
    t.integer "replication_slots_used_count"
    t.integer "replication_slots_max_retained_wal_bytes", limit: 8
    t.integer "wikis_count"
    t.integer "wikis_synced_count"
    t.integer "wikis_failed_count"
    t.integer "job_artifacts_count"
    t.integer "job_artifacts_synced_count"
    t.integer "job_artifacts_failed_count"
    t.string "version"
    t.string "revision"
    t.integer "repositories_verified_count"
    t.integer "repositories_verification_failed_count"
    t.integer "wikis_verified_count"
    t.integer "wikis_verification_failed_count"
    t.integer "lfs_objects_synced_missing_on_primary_count"
    t.integer "job_artifacts_synced_missing_on_primary_count"
    t.integer "attachments_synced_missing_on_primary_count"
    t.integer "repositories_checksummed_count"
    t.integer "repositories_checksum_failed_count"
    t.integer "repositories_checksum_mismatch_count"
    t.integer "wikis_checksummed_count"
    t.integer "wikis_checksum_failed_count"
    t.integer "wikis_checksum_mismatch_count"
  end

  add_index "geo_node_statuses", ["geo_node_id"], name: "index_geo_node_statuses_on_geo_node_id", unique: true, using: :btree

  create_table "geo_nodes", force: :cascade do |t|
    t.boolean "primary"
    t.integer "oauth_application_id"
    t.boolean "enabled", default: true, null: false
    t.string "access_key"
    t.string "encrypted_secret_access_key"
    t.string "encrypted_secret_access_key_iv"
    t.string "clone_url_prefix"
    t.integer "files_max_capacity", default: 10, null: false
    t.integer "repos_max_capacity", default: 25, null: false
    t.string "url", null: false
    t.string "selective_sync_type"
    t.text "selective_sync_shards"
  end

  add_index "geo_nodes", ["access_key"], name: "index_geo_nodes_on_access_key", using: :btree
  add_index "geo_nodes", ["primary"], name: "index_geo_nodes_on_primary", using: :btree
  add_index "geo_nodes", ["url"], name: "index_geo_nodes_on_url", unique: true, using: :btree

  create_table "geo_repositories_changed_events", id: :bigserial, force: :cascade do |t|
    t.integer "geo_node_id", null: false
  end

  add_index "geo_repositories_changed_events", ["geo_node_id"], name: "index_geo_repositories_changed_events_on_geo_node_id", using: :btree

  create_table "geo_repository_created_events", id: :bigserial, force: :cascade do |t|
    t.integer "project_id", null: false
    t.text "repository_storage_name", null: false
    t.text "repository_storage_path"
    t.text "repo_path", null: false
    t.text "wiki_path"
    t.text "project_name", null: false
  end

  add_index "geo_repository_created_events", ["project_id"], name: "index_geo_repository_created_events_on_project_id", using: :btree

  create_table "geo_repository_deleted_events", id: :bigserial, force: :cascade do |t|
    t.integer "project_id", null: false
    t.text "repository_storage_name", null: false
    t.text "repository_storage_path"
    t.text "deleted_path", null: false
    t.text "deleted_wiki_path"
    t.text "deleted_project_name", null: false
  end

  add_index "geo_repository_deleted_events", ["project_id"], name: "index_geo_repository_deleted_events_on_project_id", using: :btree

  create_table "geo_repository_renamed_events", id: :bigserial, force: :cascade do |t|
    t.integer "project_id", null: false
    t.text "repository_storage_name", null: false
    t.text "repository_storage_path"
    t.text "old_path_with_namespace", null: false
    t.text "new_path_with_namespace", null: false
    t.text "old_wiki_path_with_namespace", null: false
    t.text "new_wiki_path_with_namespace", null: false
    t.text "old_path", null: false
    t.text "new_path", null: false
  end

  add_index "geo_repository_renamed_events", ["project_id"], name: "index_geo_repository_renamed_events_on_project_id", using: :btree

  create_table "geo_repository_updated_events", id: :bigserial, force: :cascade do |t|
    t.integer "branches_affected", null: false
    t.integer "tags_affected", null: false
    t.integer "project_id", null: false
    t.integer "source", limit: 2, null: false
    t.boolean "new_branch", default: false, null: false
    t.boolean "remove_branch", default: false, null: false
    t.text "ref"
  end

  add_index "geo_repository_updated_events", ["project_id"], name: "index_geo_repository_updated_events_on_project_id", using: :btree
  add_index "geo_repository_updated_events", ["source"], name: "index_geo_repository_updated_events_on_source", using: :btree

  create_table "geo_upload_deleted_events", id: :bigserial, force: :cascade do |t|
    t.integer "upload_id", null: false
    t.string "file_path", null: false
    t.integer "model_id", null: false
    t.string "model_type", null: false
    t.string "uploader", null: false
  end

  add_index "geo_upload_deleted_events", ["upload_id"], name: "index_geo_upload_deleted_events_on_upload_id", using: :btree

  create_table "gpg_key_subkeys", force: :cascade do |t|
    t.integer "gpg_key_id", null: false
    t.binary "keyid"
    t.binary "fingerprint"
  end

  add_index "gpg_key_subkeys", ["fingerprint"], name: "index_gpg_key_subkeys_on_fingerprint", unique: true, using: :btree
  add_index "gpg_key_subkeys", ["gpg_key_id"], name: "index_gpg_key_subkeys_on_gpg_key_id", using: :btree
  add_index "gpg_key_subkeys", ["keyid"], name: "index_gpg_key_subkeys_on_keyid", unique: true, using: :btree

  create_table "gpg_keys", force: :cascade do |t|
    t.datetime "created_at", null: false
    t.datetime "updated_at", null: false
    t.integer "user_id"
    t.binary "primary_keyid"
    t.binary "fingerprint"
    t.text "key"
  end

  add_index "gpg_keys", ["fingerprint"], name: "index_gpg_keys_on_fingerprint", unique: true, using: :btree
  add_index "gpg_keys", ["primary_keyid"], name: "index_gpg_keys_on_primary_keyid", unique: true, using: :btree
  add_index "gpg_keys", ["user_id"], name: "index_gpg_keys_on_user_id", using: :btree

  create_table "gpg_signatures", force: :cascade do |t|
    t.datetime "created_at", null: false
    t.datetime "updated_at", null: false
    t.integer "project_id"
    t.integer "gpg_key_id"
    t.binary "commit_sha"
    t.binary "gpg_key_primary_keyid"
    t.text "gpg_key_user_name"
    t.text "gpg_key_user_email"
    t.integer "verification_status", limit: 2, default: 0, null: false
    t.integer "gpg_key_subkey_id"
  end

  add_index "gpg_signatures", ["commit_sha"], name: "index_gpg_signatures_on_commit_sha", unique: true, using: :btree
  add_index "gpg_signatures", ["gpg_key_id"], name: "index_gpg_signatures_on_gpg_key_id", using: :btree
  add_index "gpg_signatures", ["gpg_key_primary_keyid"], name: "index_gpg_signatures_on_gpg_key_primary_keyid", using: :btree
  add_index "gpg_signatures", ["gpg_key_subkey_id"], name: "index_gpg_signatures_on_gpg_key_subkey_id", using: :btree
  add_index "gpg_signatures", ["project_id"], name: "index_gpg_signatures_on_project_id", using: :btree

  create_table "group_custom_attributes", force: :cascade do |t|
    t.datetime "created_at", null: false
    t.datetime "updated_at", null: false
    t.integer "group_id", null: false
    t.string "key", null: false
    t.string "value", null: false
  end

  add_index "group_custom_attributes", ["group_id", "key"], name: "index_group_custom_attributes_on_group_id_and_key", unique: true, using: :btree
  add_index "group_custom_attributes", ["key", "value"], name: "index_group_custom_attributes_on_key_and_value", using: :btree

  create_table "historical_data", force: :cascade do |t|
    t.date "date", null: false
    t.integer "active_user_count"
    t.datetime "created_at"
    t.datetime "updated_at"
  end

  create_table "identities", force: :cascade do |t|
    t.string "extern_uid"
    t.string "provider"
    t.integer "user_id"
    t.datetime "created_at"
    t.datetime "updated_at"
    t.string "secondary_extern_uid"
    t.integer "saml_provider_id"
  end

  add_index "identities", ["saml_provider_id"], name: "index_identities_on_saml_provider_id", where: "(saml_provider_id IS NOT NULL)", using: :btree
  add_index "identities", ["user_id"], name: "index_identities_on_user_id", using: :btree

  create_table "index_statuses", force: :cascade do |t|
    t.integer "project_id", null: false
    t.datetime "indexed_at"
    t.text "note"
    t.string "last_commit"
    t.datetime "created_at", null: false
    t.datetime "updated_at", null: false
  end

  add_index "index_statuses", ["project_id"], name: "index_index_statuses_on_project_id", unique: true, using: :btree

  create_table "internal_ids", id: :bigserial, force: :cascade do |t|
    t.integer "project_id"
    t.integer "usage", null: false
    t.integer "last_value", null: false
    t.integer "namespace_id"
  end

  add_index "internal_ids", ["usage", "namespace_id"], name: "index_internal_ids_on_usage_and_namespace_id", unique: true, where: "(namespace_id IS NOT NULL)", using: :btree
  add_index "internal_ids", ["usage", "project_id"], name: "index_internal_ids_on_usage_and_project_id", unique: true, where: "(project_id IS NOT NULL)", using: :btree

  create_table "issue_assignees", id: false, force: :cascade do |t|
    t.integer "user_id", null: false
    t.integer "issue_id", null: false
  end

  add_index "issue_assignees", ["issue_id", "user_id"], name: "index_issue_assignees_on_issue_id_and_user_id", unique: true, using: :btree
  add_index "issue_assignees", ["user_id"], name: "index_issue_assignees_on_user_id", using: :btree

  create_table "issue_links", force: :cascade do |t|
    t.integer "source_id", null: false
    t.integer "target_id", null: false
    t.datetime "created_at"
    t.datetime "updated_at"
  end

  add_index "issue_links", ["source_id", "target_id"], name: "index_issue_links_on_source_id_and_target_id", unique: true, using: :btree
  add_index "issue_links", ["source_id"], name: "index_issue_links_on_source_id", using: :btree
  add_index "issue_links", ["target_id"], name: "index_issue_links_on_target_id", using: :btree

  create_table "issue_metrics", force: :cascade do |t|
    t.integer "issue_id", null: false
    t.datetime "first_mentioned_in_commit_at"
    t.datetime "first_associated_with_milestone_at"
    t.datetime "first_added_to_board_at"
    t.datetime "created_at", null: false
    t.datetime "updated_at", null: false
  end

  add_index "issue_metrics", ["issue_id"], name: "index_issue_metrics", using: :btree

  create_table "issues", force: :cascade do |t|
    t.string "title"
    t.integer "author_id"
    t.integer "project_id"
    t.datetime "created_at"
    t.datetime "updated_at"
    t.text "description"
    t.integer "milestone_id"
    t.string "state"
    t.integer "iid"
    t.integer "updated_by_id"
    t.integer "weight"
    t.boolean "confidential", default: false, null: false
    t.date "due_date"
    t.integer "moved_to_id"
    t.integer "lock_version"
    t.text "title_html"
    t.text "description_html"
    t.integer "time_estimate"
    t.integer "relative_position"
    t.string "service_desk_reply_to"
    t.integer "cached_markdown_version"
    t.datetime "last_edited_at"
    t.integer "last_edited_by_id"
    t.boolean "discussion_locked"
    t.datetime_with_timezone "closed_at"
    t.integer "closed_by_id"
  end

  add_index "issues", ["author_id"], name: "index_issues_on_author_id", using: :btree
  add_index "issues", ["confidential"], name: "index_issues_on_confidential", using: :btree
  add_index "issues", ["description"], name: "index_issues_on_description_trigram", using: :gin, opclasses: {"description"=>"gin_trgm_ops"}
  add_index "issues", ["milestone_id"], name: "index_issues_on_milestone_id", using: :btree
  add_index "issues", ["moved_to_id"], name: "index_issues_on_moved_to_id", where: "(moved_to_id IS NOT NULL)", using: :btree
  add_index "issues", ["project_id", "created_at", "id", "state"], name: "index_issues_on_project_id_and_created_at_and_id_and_state", using: :btree
  add_index "issues", ["project_id", "due_date", "id", "state"], name: "idx_issues_on_project_id_and_due_date_and_id_and_state_partial", where: "(due_date IS NOT NULL)", using: :btree
  add_index "issues", ["project_id", "iid"], name: "index_issues_on_project_id_and_iid", unique: true, using: :btree
  add_index "issues", ["project_id", "updated_at", "id", "state"], name: "index_issues_on_project_id_and_updated_at_and_id_and_state", using: :btree
  add_index "issues", ["relative_position"], name: "index_issues_on_relative_position", using: :btree
  add_index "issues", ["state"], name: "index_issues_on_state", using: :btree
  add_index "issues", ["title"], name: "index_issues_on_title_trigram", using: :gin, opclasses: {"title"=>"gin_trgm_ops"}
  add_index "issues", ["updated_at"], name: "index_issues_on_updated_at", using: :btree
  add_index "issues", ["updated_by_id"], name: "index_issues_on_updated_by_id", where: "(updated_by_id IS NOT NULL)", using: :btree

  create_table "keys", force: :cascade do |t|
    t.integer "user_id"
    t.datetime "created_at"
    t.datetime "updated_at"
    t.text "key"
    t.string "title"
    t.string "type"
    t.string "fingerprint"
    t.boolean "public", default: false, null: false
    t.datetime "last_used_at"
  end

  add_index "keys", ["fingerprint"], name: "index_keys_on_fingerprint", unique: true, using: :btree
  add_index "keys", ["user_id"], name: "index_keys_on_user_id", using: :btree

  create_table "label_links", force: :cascade do |t|
    t.integer "label_id"
    t.integer "target_id"
    t.string "target_type"
    t.datetime "created_at"
    t.datetime "updated_at"
  end

  add_index "label_links", ["label_id"], name: "index_label_links_on_label_id", using: :btree
  add_index "label_links", ["target_id", "target_type"], name: "index_label_links_on_target_id_and_target_type", using: :btree

  create_table "label_priorities", force: :cascade do |t|
    t.integer "project_id", null: false
    t.integer "label_id", null: false
    t.integer "priority", null: false
    t.datetime "created_at", null: false
    t.datetime "updated_at", null: false
  end

  add_index "label_priorities", ["priority"], name: "index_label_priorities_on_priority", using: :btree
  add_index "label_priorities", ["project_id", "label_id"], name: "index_label_priorities_on_project_id_and_label_id", unique: true, using: :btree

  create_table "labels", force: :cascade do |t|
    t.string "title"
    t.string "color"
    t.integer "project_id"
    t.datetime "created_at"
    t.datetime "updated_at"
    t.boolean "template", default: false
    t.string "description"
    t.text "description_html"
    t.string "type"
    t.integer "group_id"
    t.integer "cached_markdown_version"
  end

  add_index "labels", ["group_id", "project_id", "title"], name: "index_labels_on_group_id_and_project_id_and_title", unique: true, using: :btree
  add_index "labels", ["project_id"], name: "index_labels_on_project_id", using: :btree
  add_index "labels", ["template"], name: "index_labels_on_template", where: "template", using: :btree
  add_index "labels", ["title"], name: "index_labels_on_title", using: :btree
  add_index "labels", ["type", "project_id"], name: "index_labels_on_type_and_project_id", using: :btree

  create_table "ldap_group_links", force: :cascade do |t|
    t.string "cn"
    t.integer "group_access", null: false
    t.integer "group_id", null: false
    t.datetime "created_at"
    t.datetime "updated_at"
    t.string "provider"
    t.string "filter"
  end

  create_table "lfs_file_locks", force: :cascade do |t|
    t.integer "project_id", null: false
    t.integer "user_id", null: false
    t.datetime "created_at", null: false
    t.string "path", limit: 511
  end

  add_index "lfs_file_locks", ["project_id", "path"], name: "index_lfs_file_locks_on_project_id_and_path", unique: true, using: :btree
  add_index "lfs_file_locks", ["user_id"], name: "index_lfs_file_locks_on_user_id", using: :btree

  create_table "lfs_objects", force: :cascade do |t|
    t.string "oid", null: false
    t.integer "size", limit: 8, null: false
    t.datetime "created_at"
    t.datetime "updated_at"
    t.string "file"
    t.integer "file_store"
  end

  add_index "lfs_objects", ["oid"], name: "index_lfs_objects_on_oid", unique: true, using: :btree

  create_table "lfs_objects_projects", force: :cascade do |t|
    t.integer "lfs_object_id", null: false
    t.integer "project_id", null: false
    t.datetime "created_at"
    t.datetime "updated_at"
  end

  add_index "lfs_objects_projects", ["project_id"], name: "index_lfs_objects_projects_on_project_id", using: :btree

  create_table "licenses", force: :cascade do |t|
    t.text "data", null: false
    t.datetime "created_at"
    t.datetime "updated_at"
  end

  create_table "lists", force: :cascade do |t|
    t.integer "board_id", null: false
    t.integer "label_id"
    t.integer "list_type", default: 1, null: false
    t.integer "position"
    t.datetime "created_at", null: false
    t.datetime "updated_at", null: false
    t.integer "user_id"
  end

  add_index "lists", ["board_id", "label_id"], name: "index_lists_on_board_id_and_label_id", unique: true, using: :btree
  add_index "lists", ["label_id"], name: "index_lists_on_label_id", using: :btree
  add_index "lists", ["user_id"], name: "index_lists_on_user_id", using: :btree

  create_table "members", force: :cascade do |t|
    t.integer "access_level", null: false
    t.integer "source_id", null: false
    t.string "source_type", null: false
    t.integer "user_id"
    t.integer "notification_level", null: false
    t.string "type"
    t.datetime "created_at"
    t.datetime "updated_at"
    t.integer "created_by_id"
    t.string "invite_email"
    t.string "invite_token"
    t.datetime "invite_accepted_at"
    t.datetime "requested_at"
    t.date "expires_at"
    t.boolean "ldap", default: false, null: false
    t.boolean "override", default: false, null: false
  end

  add_index "members", ["access_level"], name: "index_members_on_access_level", using: :btree
  add_index "members", ["invite_token"], name: "index_members_on_invite_token", unique: true, using: :btree
  add_index "members", ["requested_at"], name: "index_members_on_requested_at", using: :btree
  add_index "members", ["source_id", "source_type"], name: "index_members_on_source_id_and_source_type", using: :btree
  add_index "members", ["user_id"], name: "index_members_on_user_id", using: :btree

  create_table "merge_request_diff_commits", id: false, force: :cascade do |t|
    t.datetime "authored_date"
    t.datetime "committed_date"
    t.integer "merge_request_diff_id", null: false
    t.integer "relative_order", null: false
    t.binary "sha", null: false
    t.text "author_name"
    t.text "author_email"
    t.text "committer_name"
    t.text "committer_email"
    t.text "message"
  end

  add_index "merge_request_diff_commits", ["merge_request_diff_id", "relative_order"], name: "index_merge_request_diff_commits_on_mr_diff_id_and_order", unique: true, using: :btree
  add_index "merge_request_diff_commits", ["sha"], name: "index_merge_request_diff_commits_on_sha", using: :btree

  create_table "merge_request_diff_files", id: false, force: :cascade do |t|
    t.integer "merge_request_diff_id", null: false
    t.integer "relative_order", null: false
    t.boolean "new_file", null: false
    t.boolean "renamed_file", null: false
    t.boolean "deleted_file", null: false
    t.boolean "too_large", null: false
    t.string "a_mode", null: false
    t.string "b_mode", null: false
    t.text "new_path", null: false
    t.text "old_path", null: false
    t.text "diff", null: false
    t.boolean "binary"
  end

  add_index "merge_request_diff_files", ["merge_request_diff_id", "relative_order"], name: "index_merge_request_diff_files_on_mr_diff_id_and_order", unique: true, using: :btree

  create_table "merge_request_diffs", force: :cascade do |t|
    t.string "state"
    t.integer "merge_request_id", null: false
    t.datetime "created_at"
    t.datetime "updated_at"
    t.string "base_commit_sha"
    t.string "real_size"
    t.string "head_commit_sha"
    t.string "start_commit_sha"
    t.integer "commits_count"
  end

  add_index "merge_request_diffs", ["merge_request_id", "id"], name: "index_merge_request_diffs_on_merge_request_id_and_id", using: :btree

  create_table "merge_request_metrics", force: :cascade do |t|
    t.integer "merge_request_id", null: false
    t.datetime "latest_build_started_at"
    t.datetime "latest_build_finished_at"
    t.datetime "first_deployed_to_production_at"
    t.datetime "merged_at"
    t.datetime "created_at", null: false
    t.datetime "updated_at", null: false
    t.integer "pipeline_id"
    t.integer "merged_by_id"
    t.integer "latest_closed_by_id"
    t.datetime_with_timezone "latest_closed_at"
  end

  add_index "merge_request_metrics", ["first_deployed_to_production_at"], name: "index_merge_request_metrics_on_first_deployed_to_production_at", using: :btree
  add_index "merge_request_metrics", ["merge_request_id"], name: "index_merge_request_metrics", using: :btree
  add_index "merge_request_metrics", ["pipeline_id"], name: "index_merge_request_metrics_on_pipeline_id", using: :btree

  create_table "merge_requests", force: :cascade do |t|
    t.string "target_branch", null: false
    t.string "source_branch", null: false
    t.integer "source_project_id"
    t.integer "author_id"
    t.integer "assignee_id"
    t.string "title"
    t.datetime "created_at"
    t.datetime "updated_at"
    t.integer "milestone_id"
    t.string "state", default: "opened", null: false
    t.string "merge_status", default: "unchecked", null: false
    t.integer "target_project_id", null: false
    t.integer "iid"
    t.text "description"
    t.integer "updated_by_id"
    t.text "merge_error"
    t.text "merge_params"
    t.boolean "merge_when_pipeline_succeeds", default: false, null: false
    t.integer "merge_user_id"
    t.string "merge_commit_sha"
    t.integer "approvals_before_merge"
    t.string "rebase_commit_sha"
    t.string "in_progress_merge_commit_sha"
    t.integer "lock_version"
    t.text "title_html"
    t.text "description_html"
    t.integer "time_estimate"
    t.integer "cached_markdown_version"
    t.datetime "last_edited_at"
    t.integer "last_edited_by_id"
    t.integer "head_pipeline_id"
    t.string "merge_jid"
    t.boolean "discussion_locked"
    t.integer "latest_merge_request_diff_id"
<<<<<<< HEAD
    t.boolean "allow_collaboration"
=======
    t.string "rebase_commit_sha"
>>>>>>> c160c518
    t.boolean "squash", default: false, null: false
    t.boolean "allow_maintainer_to_push"
  end

  add_index "merge_requests", ["assignee_id"], name: "index_merge_requests_on_assignee_id", using: :btree
  add_index "merge_requests", ["author_id"], name: "index_merge_requests_on_author_id", using: :btree
  add_index "merge_requests", ["created_at"], name: "index_merge_requests_on_created_at", using: :btree
  add_index "merge_requests", ["description"], name: "index_merge_requests_on_description_trigram", using: :gin, opclasses: {"description"=>"gin_trgm_ops"}
  add_index "merge_requests", ["head_pipeline_id"], name: "index_merge_requests_on_head_pipeline_id", using: :btree
  add_index "merge_requests", ["latest_merge_request_diff_id"], name: "index_merge_requests_on_latest_merge_request_diff_id", using: :btree
  add_index "merge_requests", ["merge_user_id"], name: "index_merge_requests_on_merge_user_id", where: "(merge_user_id IS NOT NULL)", using: :btree
  add_index "merge_requests", ["milestone_id"], name: "index_merge_requests_on_milestone_id", using: :btree
  add_index "merge_requests", ["source_branch"], name: "index_merge_requests_on_source_branch", using: :btree
  add_index "merge_requests", ["source_project_id", "source_branch"], name: "index_merge_requests_on_source_project_and_branch_state_opened", where: "((state)::text = 'opened'::text)", using: :btree
  add_index "merge_requests", ["source_project_id", "source_branch"], name: "index_merge_requests_on_source_project_id_and_source_branch", using: :btree
  add_index "merge_requests", ["target_branch"], name: "index_merge_requests_on_target_branch", using: :btree
  add_index "merge_requests", ["target_project_id", "iid"], name: "index_merge_requests_on_target_project_id_and_iid", unique: true, using: :btree
  add_index "merge_requests", ["target_project_id", "iid"], name: "index_merge_requests_on_target_project_id_and_iid_opened", where: "((state)::text = 'opened'::text)", using: :btree
  add_index "merge_requests", ["target_project_id", "merge_commit_sha", "id"], name: "index_merge_requests_on_tp_id_and_merge_commit_sha_and_id", using: :btree
  add_index "merge_requests", ["title"], name: "index_merge_requests_on_title", using: :btree
  add_index "merge_requests", ["title"], name: "index_merge_requests_on_title_trigram", using: :gin, opclasses: {"title"=>"gin_trgm_ops"}
  add_index "merge_requests", ["updated_by_id"], name: "index_merge_requests_on_updated_by_id", where: "(updated_by_id IS NOT NULL)", using: :btree

  create_table "merge_requests_closing_issues", force: :cascade do |t|
    t.integer "merge_request_id", null: false
    t.integer "issue_id", null: false
    t.datetime "created_at", null: false
    t.datetime "updated_at", null: false
  end

  add_index "merge_requests_closing_issues", ["issue_id"], name: "index_merge_requests_closing_issues_on_issue_id", using: :btree
  add_index "merge_requests_closing_issues", ["merge_request_id"], name: "index_merge_requests_closing_issues_on_merge_request_id", using: :btree

  create_table "milestones", force: :cascade do |t|
    t.string "title", null: false
    t.integer "project_id"
    t.text "description"
    t.date "due_date"
    t.datetime "created_at"
    t.datetime "updated_at"
    t.string "state"
    t.integer "iid"
    t.text "title_html"
    t.text "description_html"
    t.date "start_date"
    t.integer "cached_markdown_version"
    t.integer "group_id"
  end

  add_index "milestones", ["description"], name: "index_milestones_on_description_trigram", using: :gin, opclasses: {"description"=>"gin_trgm_ops"}
  add_index "milestones", ["due_date"], name: "index_milestones_on_due_date", using: :btree
  add_index "milestones", ["group_id"], name: "index_milestones_on_group_id", using: :btree
  add_index "milestones", ["project_id", "iid"], name: "index_milestones_on_project_id_and_iid", unique: true, using: :btree
  add_index "milestones", ["title"], name: "index_milestones_on_title", using: :btree
  add_index "milestones", ["title"], name: "index_milestones_on_title_trigram", using: :gin, opclasses: {"title"=>"gin_trgm_ops"}

  create_table "namespace_statistics", force: :cascade do |t|
    t.integer "namespace_id", null: false
    t.integer "shared_runners_seconds", default: 0, null: false
    t.datetime "shared_runners_seconds_last_reset"
  end

  add_index "namespace_statistics", ["namespace_id"], name: "index_namespace_statistics_on_namespace_id", unique: true, using: :btree

  create_table "namespaces", force: :cascade do |t|
    t.string "name", null: false
    t.string "path", null: false
    t.integer "owner_id"
    t.datetime "created_at"
    t.datetime "updated_at"
    t.string "type"
    t.string "description", default: "", null: false
    t.string "avatar"
    t.boolean "membership_lock", default: false
    t.boolean "share_with_group_lock", default: false
    t.integer "visibility_level", default: 20, null: false
    t.boolean "request_access_enabled", default: false, null: false
    t.string "ldap_sync_status", default: "ready", null: false
    t.string "ldap_sync_error"
    t.datetime "ldap_sync_last_update_at"
    t.datetime "ldap_sync_last_successful_update_at"
    t.datetime "ldap_sync_last_sync_at"
    t.text "description_html"
    t.boolean "lfs_enabled"
    t.integer "parent_id"
    t.integer "shared_runners_minutes_limit"
    t.integer "repository_size_limit", limit: 8
    t.boolean "require_two_factor_authentication", default: false, null: false
    t.integer "two_factor_grace_period", default: 48, null: false
    t.integer "cached_markdown_version"
    t.integer "plan_id"
    t.integer "project_creation_level"
    t.string "runners_token"
  end

  add_index "namespaces", ["created_at"], name: "index_namespaces_on_created_at", using: :btree
  add_index "namespaces", ["ldap_sync_last_successful_update_at"], name: "index_namespaces_on_ldap_sync_last_successful_update_at", using: :btree
  add_index "namespaces", ["ldap_sync_last_update_at"], name: "index_namespaces_on_ldap_sync_last_update_at", using: :btree
  add_index "namespaces", ["name", "parent_id"], name: "index_namespaces_on_name_and_parent_id", unique: true, using: :btree
  add_index "namespaces", ["name"], name: "index_namespaces_on_name_trigram", using: :gin, opclasses: {"name"=>"gin_trgm_ops"}
  add_index "namespaces", ["owner_id"], name: "index_namespaces_on_owner_id", using: :btree
  add_index "namespaces", ["parent_id", "id"], name: "index_namespaces_on_parent_id_and_id", unique: true, using: :btree
  add_index "namespaces", ["path"], name: "index_namespaces_on_path", using: :btree
  add_index "namespaces", ["path"], name: "index_namespaces_on_path_trigram", using: :gin, opclasses: {"path"=>"gin_trgm_ops"}
  add_index "namespaces", ["plan_id"], name: "index_namespaces_on_plan_id", using: :btree
  add_index "namespaces", ["require_two_factor_authentication"], name: "index_namespaces_on_require_two_factor_authentication", using: :btree
  add_index "namespaces", ["runners_token"], name: "index_namespaces_on_runners_token", unique: true, using: :btree
  add_index "namespaces", ["type"], name: "index_namespaces_on_type", using: :btree

  create_table "note_diff_files", force: :cascade do |t|
    t.integer "diff_note_id", null: false
    t.text "diff", null: false
    t.boolean "new_file", null: false
    t.boolean "renamed_file", null: false
    t.boolean "deleted_file", null: false
    t.string "a_mode", null: false
    t.string "b_mode", null: false
    t.text "new_path", null: false
    t.text "old_path", null: false
  end

  add_index "note_diff_files", ["diff_note_id"], name: "index_note_diff_files_on_diff_note_id", unique: true, using: :btree

  create_table "notes", force: :cascade do |t|
    t.text "note"
    t.string "noteable_type"
    t.integer "author_id"
    t.datetime "created_at"
    t.datetime "updated_at"
    t.integer "project_id"
    t.string "attachment"
    t.string "line_code"
    t.string "commit_id"
    t.integer "noteable_id"
    t.boolean "system", default: false, null: false
    t.text "st_diff"
    t.integer "updated_by_id"
    t.string "type"
    t.text "position"
    t.text "original_position"
    t.datetime "resolved_at"
    t.integer "resolved_by_id"
    t.string "discussion_id"
    t.text "note_html"
    t.integer "cached_markdown_version"
    t.text "change_position"
    t.boolean "resolved_by_push"
  end

  add_index "notes", ["author_id"], name: "index_notes_on_author_id", using: :btree
  add_index "notes", ["commit_id"], name: "index_notes_on_commit_id", using: :btree
  add_index "notes", ["created_at"], name: "index_notes_on_created_at", using: :btree
  add_index "notes", ["discussion_id"], name: "index_notes_on_discussion_id", using: :btree
  add_index "notes", ["line_code"], name: "index_notes_on_line_code", using: :btree
  add_index "notes", ["note"], name: "index_notes_on_note_trigram", using: :gin, opclasses: {"note"=>"gin_trgm_ops"}
  add_index "notes", ["noteable_id", "noteable_type"], name: "index_notes_on_noteable_id_and_noteable_type", using: :btree
  add_index "notes", ["noteable_type"], name: "index_notes_on_noteable_type", using: :btree
  add_index "notes", ["project_id", "noteable_type"], name: "index_notes_on_project_id_and_noteable_type", using: :btree
  add_index "notes", ["updated_at"], name: "index_notes_on_updated_at", using: :btree

  create_table "notification_settings", force: :cascade do |t|
    t.integer "user_id", null: false
    t.integer "source_id"
    t.string "source_type"
    t.integer "level", default: 0, null: false
    t.datetime "created_at", null: false
    t.datetime "updated_at", null: false
    t.boolean "new_note"
    t.boolean "new_issue"
    t.boolean "reopen_issue"
    t.boolean "close_issue"
    t.boolean "reassign_issue"
    t.boolean "new_merge_request"
    t.boolean "reopen_merge_request"
    t.boolean "close_merge_request"
    t.boolean "reassign_merge_request"
    t.boolean "merge_merge_request"
    t.boolean "failed_pipeline"
    t.boolean "success_pipeline"
    t.boolean "push_to_merge_request"
    t.boolean "issue_due"
  end

  add_index "notification_settings", ["source_id", "source_type"], name: "index_notification_settings_on_source_id_and_source_type", using: :btree
  add_index "notification_settings", ["user_id", "source_id", "source_type"], name: "index_notifications_on_user_id_and_source_id_and_source_type", unique: true, using: :btree
  add_index "notification_settings", ["user_id"], name: "index_notification_settings_on_user_id", using: :btree

  create_table "oauth_access_grants", force: :cascade do |t|
    t.integer "resource_owner_id", null: false
    t.integer "application_id", null: false
    t.string "token", null: false
    t.integer "expires_in", null: false
    t.text "redirect_uri", null: false
    t.datetime "created_at", null: false
    t.datetime "revoked_at"
    t.string "scopes"
  end

  add_index "oauth_access_grants", ["token"], name: "index_oauth_access_grants_on_token", unique: true, using: :btree

  create_table "oauth_access_tokens", force: :cascade do |t|
    t.integer "resource_owner_id"
    t.integer "application_id"
    t.string "token", null: false
    t.string "refresh_token"
    t.integer "expires_in"
    t.datetime "revoked_at"
    t.datetime "created_at", null: false
    t.string "scopes"
  end

  add_index "oauth_access_tokens", ["refresh_token"], name: "index_oauth_access_tokens_on_refresh_token", unique: true, using: :btree
  add_index "oauth_access_tokens", ["resource_owner_id"], name: "index_oauth_access_tokens_on_resource_owner_id", using: :btree
  add_index "oauth_access_tokens", ["token"], name: "index_oauth_access_tokens_on_token", unique: true, using: :btree

  create_table "oauth_applications", force: :cascade do |t|
    t.string "name", null: false
    t.string "uid", null: false
    t.string "secret", null: false
    t.text "redirect_uri", null: false
    t.string "scopes", default: "", null: false
    t.datetime "created_at"
    t.datetime "updated_at"
    t.integer "owner_id"
    t.string "owner_type"
    t.boolean "trusted", default: false, null: false
  end

  add_index "oauth_applications", ["owner_id", "owner_type"], name: "index_oauth_applications_on_owner_id_and_owner_type", using: :btree
  add_index "oauth_applications", ["uid"], name: "index_oauth_applications_on_uid", unique: true, using: :btree

  create_table "oauth_openid_requests", force: :cascade do |t|
    t.integer "access_grant_id", null: false
    t.string "nonce", null: false
  end

  create_table "pages_domains", force: :cascade do |t|
    t.integer "project_id"
    t.text "certificate"
    t.text "encrypted_key"
    t.string "encrypted_key_iv"
    t.string "encrypted_key_salt"
    t.string "domain"
    t.datetime_with_timezone "verified_at"
    t.string "verification_code", null: false
    t.datetime_with_timezone "enabled_until"
  end

  add_index "pages_domains", ["domain"], name: "index_pages_domains_on_domain", unique: true, using: :btree
  add_index "pages_domains", ["project_id", "enabled_until"], name: "index_pages_domains_on_project_id_and_enabled_until", using: :btree
  add_index "pages_domains", ["project_id"], name: "index_pages_domains_on_project_id", using: :btree
  add_index "pages_domains", ["verified_at", "enabled_until"], name: "index_pages_domains_on_verified_at_and_enabled_until", using: :btree
  add_index "pages_domains", ["verified_at"], name: "index_pages_domains_on_verified_at", using: :btree

  create_table "path_locks", force: :cascade do |t|
    t.string "path", null: false
    t.integer "project_id"
    t.integer "user_id"
    t.datetime "created_at", null: false
    t.datetime "updated_at", null: false
  end

  add_index "path_locks", ["path"], name: "index_path_locks_on_path", using: :btree
  add_index "path_locks", ["project_id"], name: "index_path_locks_on_project_id", using: :btree
  add_index "path_locks", ["user_id"], name: "index_path_locks_on_user_id", using: :btree

  create_table "personal_access_tokens", force: :cascade do |t|
    t.integer "user_id", null: false
    t.string "token", null: false
    t.string "name", null: false
    t.boolean "revoked", default: false
    t.date "expires_at"
    t.datetime "created_at", null: false
    t.datetime "updated_at", null: false
    t.string "scopes", default: "--- []\n", null: false
    t.boolean "impersonation", default: false, null: false
  end

  add_index "personal_access_tokens", ["token"], name: "index_personal_access_tokens_on_token", unique: true, using: :btree
  add_index "personal_access_tokens", ["user_id"], name: "index_personal_access_tokens_on_user_id", using: :btree

  create_table "plans", force: :cascade do |t|
    t.datetime "created_at", null: false
    t.datetime "updated_at", null: false
    t.string "name"
    t.string "title"
    t.integer "active_pipelines_limit"
    t.integer "pipeline_size_limit"
  end

  add_index "plans", ["name"], name: "index_plans_on_name", using: :btree

  create_table "project_authorizations", id: false, force: :cascade do |t|
    t.integer "user_id", null: false
    t.integer "project_id", null: false
    t.integer "access_level", null: false
  end

  add_index "project_authorizations", ["project_id"], name: "index_project_authorizations_on_project_id", using: :btree
  add_index "project_authorizations", ["user_id", "project_id", "access_level"], name: "index_project_authorizations_on_user_id_project_id_access_level", unique: true, using: :btree

  create_table "project_auto_devops", force: :cascade do |t|
    t.integer "project_id", null: false
    t.datetime "created_at", null: false
    t.datetime "updated_at", null: false
    t.boolean "enabled"
    t.string "domain"
    t.integer "deploy_strategy", default: 0, null: false
  end

  add_index "project_auto_devops", ["project_id"], name: "index_project_auto_devops_on_project_id", unique: true, using: :btree

  create_table "project_ci_cd_settings", force: :cascade do |t|
    t.integer "project_id", null: false
    t.boolean "group_runners_enabled", default: true, null: false
  end

  add_index "project_ci_cd_settings", ["project_id"], name: "index_project_ci_cd_settings_on_project_id", unique: true, using: :btree

  create_table "project_custom_attributes", force: :cascade do |t|
    t.datetime "created_at", null: false
    t.datetime "updated_at", null: false
    t.integer "project_id", null: false
    t.string "key", null: false
    t.string "value", null: false
  end

  add_index "project_custom_attributes", ["key", "value"], name: "index_project_custom_attributes_on_key_and_value", using: :btree
  add_index "project_custom_attributes", ["project_id", "key"], name: "index_project_custom_attributes_on_project_id_and_key", unique: true, using: :btree

  create_table "project_deploy_tokens", force: :cascade do |t|
    t.integer "project_id", null: false
    t.integer "deploy_token_id", null: false
    t.datetime_with_timezone "created_at", null: false
  end

  add_index "project_deploy_tokens", ["project_id", "deploy_token_id"], name: "index_project_deploy_tokens_on_project_id_and_deploy_token_id", unique: true, using: :btree

  create_table "project_features", force: :cascade do |t|
    t.integer "project_id", null: false
    t.integer "merge_requests_access_level"
    t.integer "issues_access_level"
    t.integer "wiki_access_level"
    t.integer "snippets_access_level"
    t.integer "builds_access_level"
    t.datetime "created_at"
    t.datetime "updated_at"
    t.integer "repository_access_level", default: 20, null: false
  end

  add_index "project_features", ["project_id"], name: "index_project_features_on_project_id", unique: true, using: :btree

  create_table "project_group_links", force: :cascade do |t|
    t.integer "project_id", null: false
    t.integer "group_id", null: false
    t.datetime "created_at"
    t.datetime "updated_at"
    t.integer "group_access", default: 30, null: false
    t.date "expires_at"
  end

  add_index "project_group_links", ["group_id"], name: "index_project_group_links_on_group_id", using: :btree
  add_index "project_group_links", ["project_id"], name: "index_project_group_links_on_project_id", using: :btree

  create_table "project_import_data", force: :cascade do |t|
    t.integer "project_id"
    t.text "data"
    t.text "encrypted_credentials"
    t.string "encrypted_credentials_iv"
    t.string "encrypted_credentials_salt"
  end

  add_index "project_import_data", ["project_id"], name: "index_project_import_data_on_project_id", using: :btree

  create_table "project_mirror_data", force: :cascade do |t|
    t.integer "project_id", null: false
    t.integer "retry_count", default: 0, null: false
    t.datetime "last_update_started_at"
    t.datetime "last_update_scheduled_at"
    t.datetime "next_execution_timestamp"
    t.string "status"
    t.string "jid"
    t.datetime_with_timezone "last_update_at"
    t.datetime_with_timezone "last_successful_update_at"
    t.text "last_error"
  end

  add_index "project_mirror_data", ["jid"], name: "index_project_mirror_data_on_jid", using: :btree
  add_index "project_mirror_data", ["last_successful_update_at"], name: "index_project_mirror_data_on_last_successful_update_at", using: :btree
  add_index "project_mirror_data", ["next_execution_timestamp", "retry_count"], name: "index_mirror_data_on_next_execution_and_retry_count", using: :btree
  add_index "project_mirror_data", ["project_id"], name: "index_project_mirror_data_on_project_id", unique: true, using: :btree
  add_index "project_mirror_data", ["status"], name: "index_project_mirror_data_on_status", using: :btree

  create_table "project_repository_states", force: :cascade do |t|
    t.integer "project_id", null: false
    t.binary "repository_verification_checksum"
    t.binary "wiki_verification_checksum"
    t.string "last_repository_verification_failure"
    t.string "last_wiki_verification_failure"
  end

  add_index "project_repository_states", ["last_repository_verification_failure"], name: "idx_repository_states_on_repository_failure_partial", where: "(last_repository_verification_failure IS NOT NULL)", using: :btree
  add_index "project_repository_states", ["last_wiki_verification_failure"], name: "idx_repository_states_on_wiki_failure_partial", where: "(last_wiki_verification_failure IS NOT NULL)", using: :btree
  add_index "project_repository_states", ["project_id"], name: "idx_repository_states_outdated_checksums", where: "(((repository_verification_checksum IS NULL) AND (last_repository_verification_failure IS NULL)) OR ((wiki_verification_checksum IS NULL) AND (last_wiki_verification_failure IS NULL)))", using: :btree
  add_index "project_repository_states", ["project_id"], name: "index_project_repository_states_on_project_id", unique: true, using: :btree

  create_table "project_statistics", force: :cascade do |t|
    t.integer "project_id", null: false
    t.integer "namespace_id", null: false
    t.integer "commit_count", limit: 8, default: 0, null: false
    t.integer "storage_size", limit: 8, default: 0, null: false
    t.integer "repository_size", limit: 8, default: 0, null: false
    t.integer "lfs_objects_size", limit: 8, default: 0, null: false
    t.integer "build_artifacts_size", limit: 8, default: 0, null: false
    t.integer "shared_runners_seconds", limit: 8, default: 0, null: false
    t.datetime "shared_runners_seconds_last_reset"
  end

  add_index "project_statistics", ["namespace_id"], name: "index_project_statistics_on_namespace_id", using: :btree
  add_index "project_statistics", ["project_id"], name: "index_project_statistics_on_project_id", unique: true, using: :btree

  create_table "projects", force: :cascade do |t|
    t.string "name"
    t.string "path"
    t.text "description"
    t.datetime "created_at"
    t.datetime "updated_at"
    t.integer "creator_id"
    t.integer "namespace_id", null: false
    t.datetime "last_activity_at"
    t.string "import_url"
    t.integer "visibility_level", default: 0, null: false
    t.boolean "archived", default: false, null: false
    t.string "avatar"
    t.string "import_status"
    t.text "merge_requests_template"
    t.integer "star_count", default: 0, null: false
    t.boolean "merge_requests_rebase_enabled", default: false
    t.string "import_type"
    t.string "import_source"
    t.integer "approvals_before_merge", default: 0, null: false
    t.boolean "reset_approvals_on_push", default: true
    t.boolean "merge_requests_ff_only_enabled", default: false
    t.text "issues_template"
    t.boolean "mirror", default: false, null: false
    t.datetime "mirror_last_update_at"
    t.datetime "mirror_last_successful_update_at"
    t.integer "mirror_user_id"
    t.text "import_error"
    t.integer "ci_id"
    t.boolean "shared_runners_enabled", default: true, null: false
    t.string "runners_token"
    t.string "build_coverage_regex"
    t.boolean "build_allow_git_fetch", default: true, null: false
    t.integer "build_timeout", default: 3600, null: false
    t.boolean "mirror_trigger_builds", default: false, null: false
    t.boolean "pending_delete", default: false
    t.boolean "public_builds", default: true, null: false
    t.boolean "last_repository_check_failed"
    t.datetime "last_repository_check_at"
    t.boolean "container_registry_enabled"
    t.boolean "only_allow_merge_if_pipeline_succeeds", default: false, null: false
    t.boolean "has_external_issue_tracker"
    t.string "repository_storage", default: "default", null: false
    t.boolean "repository_read_only"
    t.boolean "request_access_enabled", default: false, null: false
    t.boolean "has_external_wiki"
    t.string "ci_config_path"
    t.boolean "lfs_enabled"
    t.text "description_html"
    t.boolean "only_allow_merge_if_all_discussions_are_resolved"
    t.integer "repository_size_limit", limit: 8
    t.boolean "printing_merge_request_link_enabled", default: true, null: false
    t.integer "auto_cancel_pending_pipelines", default: 1, null: false
    t.boolean "service_desk_enabled", default: true
    t.string "import_jid"
    t.integer "cached_markdown_version"
    t.text "delete_error"
    t.datetime "last_repository_updated_at"
    t.boolean "disable_overriding_approvers_per_merge_request"
    t.integer "storage_version", limit: 2
    t.boolean "resolve_outdated_diff_discussions"
    t.boolean "remote_mirror_available_overridden"
    t.boolean "only_mirror_protected_branches"
    t.boolean "pull_mirror_available_overridden"
    t.integer "jobs_cache_index"
    t.boolean "mirror_overwrites_diverged_branches"
    t.string "external_authorization_classification_label"
    t.string "external_webhook_token"
    t.boolean "pages_https_only", default: true
  end

  add_index "projects", ["ci_id"], name: "index_projects_on_ci_id", using: :btree
  add_index "projects", ["created_at"], name: "index_projects_on_created_at", using: :btree
  add_index "projects", ["creator_id"], name: "index_projects_on_creator_id", using: :btree
  add_index "projects", ["description"], name: "index_projects_on_description_trigram", using: :gin, opclasses: {"description"=>"gin_trgm_ops"}
  add_index "projects", ["id"], name: "index_projects_on_id_partial_for_visibility", unique: true, where: "(visibility_level = ANY (ARRAY[10, 20]))", using: :btree
  add_index "projects", ["id"], name: "index_projects_on_mirror_and_mirror_trigger_builds_both_true", where: "((mirror IS TRUE) AND (mirror_trigger_builds IS TRUE))", using: :btree
  add_index "projects", ["last_activity_at"], name: "index_projects_on_last_activity_at", using: :btree
  add_index "projects", ["last_repository_check_failed"], name: "index_projects_on_last_repository_check_failed", using: :btree
  add_index "projects", ["last_repository_updated_at"], name: "index_projects_on_last_repository_updated_at", using: :btree
  add_index "projects", ["mirror_last_successful_update_at"], name: "index_projects_on_mirror_last_successful_update_at", using: :btree
  add_index "projects", ["name"], name: "index_projects_on_name_trigram", using: :gin, opclasses: {"name"=>"gin_trgm_ops"}
  add_index "projects", ["namespace_id"], name: "index_projects_on_namespace_id", using: :btree
  add_index "projects", ["path"], name: "index_projects_on_path", using: :btree
  add_index "projects", ["path"], name: "index_projects_on_path_trigram", using: :gin, opclasses: {"path"=>"gin_trgm_ops"}
  add_index "projects", ["pending_delete"], name: "index_projects_on_pending_delete", using: :btree
  add_index "projects", ["repository_storage"], name: "index_projects_on_repository_storage", using: :btree
  add_index "projects", ["runners_token"], name: "index_projects_on_runners_token", using: :btree
  add_index "projects", ["star_count"], name: "index_projects_on_star_count", using: :btree
  add_index "projects", ["visibility_level"], name: "index_projects_on_visibility_level", using: :btree

  create_table "prometheus_metrics", force: :cascade do |t|
    t.integer "project_id"
    t.string "title", null: false
    t.string "query", null: false
    t.string "y_label"
    t.string "unit"
    t.string "legend"
    t.integer "group", null: false
    t.datetime "created_at", null: false
    t.datetime "updated_at", null: false
  end

  add_index "prometheus_metrics", ["group"], name: "index_prometheus_metrics_on_group", using: :btree
  add_index "prometheus_metrics", ["project_id"], name: "index_prometheus_metrics_on_project_id", using: :btree

  create_table "protected_branch_merge_access_levels", force: :cascade do |t|
    t.integer "protected_branch_id", null: false
    t.integer "access_level", default: 40
    t.datetime "created_at", null: false
    t.datetime "updated_at", null: false
    t.integer "user_id"
    t.integer "group_id"
  end

  add_index "protected_branch_merge_access_levels", ["protected_branch_id"], name: "index_protected_branch_merge_access", using: :btree
  add_index "protected_branch_merge_access_levels", ["user_id"], name: "index_protected_branch_merge_access_levels_on_user_id", using: :btree

  create_table "protected_branch_push_access_levels", force: :cascade do |t|
    t.integer "protected_branch_id", null: false
    t.integer "access_level", default: 40
    t.datetime "created_at", null: false
    t.datetime "updated_at", null: false
    t.integer "user_id"
    t.integer "group_id"
  end

  add_index "protected_branch_push_access_levels", ["protected_branch_id"], name: "index_protected_branch_push_access", using: :btree
  add_index "protected_branch_push_access_levels", ["user_id"], name: "index_protected_branch_push_access_levels_on_user_id", using: :btree

  create_table "protected_branch_unprotect_access_levels", force: :cascade do |t|
    t.integer "protected_branch_id", null: false
    t.integer "access_level", default: 40
    t.integer "user_id"
    t.integer "group_id"
  end

  add_index "protected_branch_unprotect_access_levels", ["group_id"], name: "index_protected_branch_unprotect_access_levels_on_group_id", using: :btree
  add_index "protected_branch_unprotect_access_levels", ["protected_branch_id"], name: "index_protected_branch_unprotect_access", using: :btree
  add_index "protected_branch_unprotect_access_levels", ["user_id"], name: "index_protected_branch_unprotect_access_levels_on_user_id", using: :btree

  create_table "protected_branches", force: :cascade do |t|
    t.integer "project_id", null: false
    t.string "name", null: false
    t.datetime "created_at"
    t.datetime "updated_at"
  end

  add_index "protected_branches", ["project_id"], name: "index_protected_branches_on_project_id", using: :btree

  create_table "protected_tag_create_access_levels", force: :cascade do |t|
    t.integer "protected_tag_id", null: false
    t.integer "access_level", default: 40
    t.integer "user_id"
    t.integer "group_id"
    t.datetime "created_at", null: false
    t.datetime "updated_at", null: false
  end

  add_index "protected_tag_create_access_levels", ["protected_tag_id"], name: "index_protected_tag_create_access", using: :btree
  add_index "protected_tag_create_access_levels", ["user_id"], name: "index_protected_tag_create_access_levels_on_user_id", using: :btree

  create_table "protected_tags", force: :cascade do |t|
    t.integer "project_id", null: false
    t.string "name", null: false
    t.datetime "created_at", null: false
    t.datetime "updated_at", null: false
  end

  add_index "protected_tags", ["project_id"], name: "index_protected_tags_on_project_id", using: :btree

  create_table "push_event_payloads", id: false, force: :cascade do |t|
    t.integer "commit_count", limit: 8, null: false
    t.integer "event_id", null: false
    t.integer "action", limit: 2, null: false
    t.integer "ref_type", limit: 2, null: false
    t.binary "commit_from"
    t.binary "commit_to"
    t.text "ref"
    t.string "commit_title", limit: 70
  end

  add_index "push_event_payloads", ["event_id"], name: "index_push_event_payloads_on_event_id", unique: true, using: :btree

  create_table "push_rules", force: :cascade do |t|
    t.string "force_push_regex"
    t.string "delete_branch_regex"
    t.string "commit_message_regex"
    t.boolean "deny_delete_tag"
    t.integer "project_id"
    t.datetime "created_at"
    t.datetime "updated_at"
    t.string "author_email_regex"
    t.boolean "member_check", default: false, null: false
    t.string "file_name_regex"
    t.boolean "is_sample", default: false
    t.integer "max_file_size", default: 0, null: false
    t.boolean "prevent_secrets", default: false, null: false
    t.string "branch_name_regex"
    t.boolean "reject_unsigned_commits"
    t.boolean "commit_committer_check"
    t.boolean "regexp_uses_re2", default: true
  end

  add_index "push_rules", ["is_sample"], name: "index_push_rules_on_is_sample", where: "is_sample", using: :btree
  add_index "push_rules", ["project_id"], name: "index_push_rules_on_project_id", using: :btree

  create_table "redirect_routes", force: :cascade do |t|
    t.integer "source_id", null: false
    t.string "source_type", null: false
    t.string "path", null: false
    t.datetime "created_at", null: false
    t.datetime "updated_at", null: false
  end

  add_index "redirect_routes", ["path"], name: "index_redirect_routes_on_path", unique: true, using: :btree
  add_index "redirect_routes", ["source_type", "source_id"], name: "index_redirect_routes_on_source_type_and_source_id", using: :btree

  create_table "releases", force: :cascade do |t|
    t.string "tag"
    t.text "description"
    t.integer "project_id"
    t.datetime "created_at"
    t.datetime "updated_at"
    t.text "description_html"
    t.integer "cached_markdown_version"
  end

  add_index "releases", ["project_id", "tag"], name: "index_releases_on_project_id_and_tag", using: :btree
  add_index "releases", ["project_id"], name: "index_releases_on_project_id", using: :btree

  create_table "remote_mirrors", force: :cascade do |t|
    t.integer "project_id"
    t.string "url"
    t.boolean "enabled", default: false
    t.string "update_status"
    t.datetime "last_update_at"
    t.datetime "last_successful_update_at"
    t.string "last_error"
    t.text "encrypted_credentials"
    t.string "encrypted_credentials_iv"
    t.string "encrypted_credentials_salt"
    t.datetime "created_at", null: false
    t.datetime "updated_at", null: false
    t.datetime "last_update_started_at"
    t.boolean "only_protected_branches", default: false, null: false
    t.string "remote_name"
  end

  add_index "remote_mirrors", ["last_successful_update_at"], name: "index_remote_mirrors_on_last_successful_update_at", using: :btree
  add_index "remote_mirrors", ["project_id"], name: "index_remote_mirrors_on_project_id", using: :btree

  create_table "routes", force: :cascade do |t|
    t.integer "source_id", null: false
    t.string "source_type", null: false
    t.string "path", null: false
    t.datetime "created_at"
    t.datetime "updated_at"
    t.string "name"
  end

  add_index "routes", ["path"], name: "index_routes_on_path", unique: true, using: :btree
  add_index "routes", ["path"], name: "index_routes_on_path_text_pattern_ops", using: :btree, opclasses: {"path"=>"varchar_pattern_ops"}
  add_index "routes", ["source_type", "source_id"], name: "index_routes_on_source_type_and_source_id", unique: true, using: :btree

  create_table "saml_providers", force: :cascade do |t|
    t.integer "group_id", null: false
    t.boolean "enabled", null: false
    t.string "certificate_fingerprint", null: false
    t.string "sso_url", null: false
  end

  add_index "saml_providers", ["group_id"], name: "index_saml_providers_on_group_id", using: :btree

  create_table "sent_notifications", force: :cascade do |t|
    t.integer "project_id"
    t.integer "noteable_id"
    t.string "noteable_type"
    t.integer "recipient_id"
    t.string "commit_id"
    t.string "reply_key", null: false
    t.string "line_code"
    t.string "note_type"
    t.text "position"
    t.string "in_reply_to_discussion_id"
  end

  add_index "sent_notifications", ["reply_key"], name: "index_sent_notifications_on_reply_key", unique: true, using: :btree

  create_table "services", force: :cascade do |t|
    t.string "type"
    t.string "title"
    t.integer "project_id"
    t.datetime "created_at"
    t.datetime "updated_at"
    t.boolean "active", default: false, null: false
    t.text "properties"
    t.boolean "template", default: false
    t.boolean "push_events", default: true
    t.boolean "issues_events", default: true
    t.boolean "merge_requests_events", default: true
    t.boolean "tag_push_events", default: true
    t.boolean "note_events", default: true, null: false
    t.string "category", default: "common", null: false
    t.boolean "default", default: false
    t.boolean "wiki_page_events", default: true
    t.boolean "pipeline_events", default: false, null: false
    t.boolean "confidential_issues_events", default: true, null: false
    t.boolean "commit_events", default: true, null: false
    t.boolean "job_events", default: false, null: false
    t.boolean "confidential_note_events", default: true
  end

  add_index "services", ["project_id"], name: "index_services_on_project_id", using: :btree
  add_index "services", ["template"], name: "index_services_on_template", using: :btree

  create_table "slack_integrations", force: :cascade do |t|
    t.integer "service_id", null: false
    t.string "team_id", null: false
    t.string "team_name", null: false
    t.string "alias", null: false
    t.string "user_id", null: false
    t.datetime "created_at", null: false
    t.datetime "updated_at", null: false
  end

  add_index "slack_integrations", ["service_id"], name: "index_slack_integrations_on_service_id", using: :btree
  add_index "slack_integrations", ["team_id", "alias"], name: "index_slack_integrations_on_team_id_and_alias", unique: true, using: :btree

  create_table "snippets", force: :cascade do |t|
    t.string "title"
    t.text "content"
    t.integer "author_id", null: false
    t.integer "project_id"
    t.datetime "created_at"
    t.datetime "updated_at"
    t.string "file_name"
    t.string "type"
    t.integer "visibility_level", default: 0, null: false
    t.text "title_html"
    t.text "content_html"
    t.integer "cached_markdown_version"
    t.text "description"
    t.text "description_html"
  end

  add_index "snippets", ["author_id"], name: "index_snippets_on_author_id", using: :btree
  add_index "snippets", ["file_name"], name: "index_snippets_on_file_name_trigram", using: :gin, opclasses: {"file_name"=>"gin_trgm_ops"}
  add_index "snippets", ["project_id"], name: "index_snippets_on_project_id", using: :btree
  add_index "snippets", ["title"], name: "index_snippets_on_title_trigram", using: :gin, opclasses: {"title"=>"gin_trgm_ops"}
  add_index "snippets", ["updated_at"], name: "index_snippets_on_updated_at", using: :btree
  add_index "snippets", ["visibility_level"], name: "index_snippets_on_visibility_level", using: :btree

  create_table "spam_logs", force: :cascade do |t|
    t.integer "user_id"
    t.string "source_ip"
    t.string "user_agent"
    t.boolean "via_api"
    t.string "noteable_type"
    t.string "title"
    t.text "description"
    t.datetime "created_at", null: false
    t.datetime "updated_at", null: false
    t.boolean "submitted_as_ham", default: false, null: false
    t.boolean "recaptcha_verified", default: false, null: false
  end

  create_table "subscriptions", force: :cascade do |t|
    t.integer "user_id"
    t.integer "subscribable_id"
    t.string "subscribable_type"
    t.boolean "subscribed"
    t.datetime "created_at"
    t.datetime "updated_at"
    t.integer "project_id"
  end

  add_index "subscriptions", ["subscribable_id", "subscribable_type", "user_id", "project_id"], name: "index_subscriptions_on_subscribable_and_user_id_and_project_id", unique: true, using: :btree

  create_table "system_note_metadata", force: :cascade do |t|
    t.integer "note_id", null: false
    t.integer "commit_count"
    t.string "action"
    t.datetime "created_at", null: false
    t.datetime "updated_at", null: false
  end

  add_index "system_note_metadata", ["note_id"], name: "index_system_note_metadata_on_note_id", unique: true, using: :btree

  create_table "taggings", force: :cascade do |t|
    t.integer "tag_id"
    t.integer "taggable_id"
    t.string "taggable_type"
    t.integer "tagger_id"
    t.string "tagger_type"
    t.string "context"
    t.datetime "created_at"
  end

  add_index "taggings", ["tag_id", "taggable_id", "taggable_type", "context", "tagger_id", "tagger_type"], name: "taggings_idx", unique: true, using: :btree
  add_index "taggings", ["tag_id"], name: "index_taggings_on_tag_id", using: :btree
  add_index "taggings", ["taggable_id", "taggable_type", "context"], name: "index_taggings_on_taggable_id_and_taggable_type_and_context", using: :btree
  add_index "taggings", ["taggable_id", "taggable_type"], name: "index_taggings_on_taggable_id_and_taggable_type", using: :btree

  create_table "tags", force: :cascade do |t|
    t.string "name"
    t.integer "taggings_count", default: 0
  end

  add_index "tags", ["name"], name: "index_tags_on_name", unique: true, using: :btree

  create_table "term_agreements", force: :cascade do |t|
    t.integer "term_id", null: false
    t.integer "user_id", null: false
    t.boolean "accepted", default: false, null: false
    t.datetime_with_timezone "created_at", null: false
    t.datetime_with_timezone "updated_at", null: false
  end

  add_index "term_agreements", ["term_id"], name: "index_term_agreements_on_term_id", using: :btree
  add_index "term_agreements", ["user_id", "term_id"], name: "term_agreements_unique_index", unique: true, using: :btree
  add_index "term_agreements", ["user_id"], name: "index_term_agreements_on_user_id", using: :btree

  create_table "timelogs", force: :cascade do |t|
    t.integer "time_spent", null: false
    t.integer "user_id"
    t.datetime "created_at", null: false
    t.datetime "updated_at", null: false
    t.integer "issue_id"
    t.integer "merge_request_id"
    t.datetime "spent_at"
  end

  add_index "timelogs", ["issue_id"], name: "index_timelogs_on_issue_id", using: :btree
  add_index "timelogs", ["merge_request_id"], name: "index_timelogs_on_merge_request_id", using: :btree
  add_index "timelogs", ["user_id"], name: "index_timelogs_on_user_id", using: :btree

  create_table "todos", force: :cascade do |t|
    t.integer "user_id", null: false
    t.integer "project_id", null: false
    t.integer "target_id"
    t.string "target_type", null: false
    t.integer "author_id", null: false
    t.integer "action", null: false
    t.string "state", null: false
    t.datetime "created_at"
    t.datetime "updated_at"
    t.integer "note_id"
    t.string "commit_id"
  end

  add_index "todos", ["author_id"], name: "index_todos_on_author_id", using: :btree
  add_index "todos", ["commit_id"], name: "index_todos_on_commit_id", using: :btree
  add_index "todos", ["note_id"], name: "index_todos_on_note_id", using: :btree
  add_index "todos", ["project_id"], name: "index_todos_on_project_id", using: :btree
  add_index "todos", ["target_type", "target_id"], name: "index_todos_on_target_type_and_target_id", using: :btree
  add_index "todos", ["user_id", "id"], name: "index_todos_on_user_id_and_id_done", where: "((state)::text = 'done'::text)", using: :btree
  add_index "todos", ["user_id", "id"], name: "index_todos_on_user_id_and_id_pending", where: "((state)::text = 'pending'::text)", using: :btree
  add_index "todos", ["user_id"], name: "index_todos_on_user_id", using: :btree

  create_table "trending_projects", force: :cascade do |t|
    t.integer "project_id", null: false
  end

  add_index "trending_projects", ["project_id"], name: "index_trending_projects_on_project_id", unique: true, using: :btree

  create_table "u2f_registrations", force: :cascade do |t|
    t.text "certificate"
    t.string "key_handle"
    t.string "public_key"
    t.integer "counter"
    t.integer "user_id"
    t.datetime "created_at", null: false
    t.datetime "updated_at", null: false
    t.string "name"
  end

  add_index "u2f_registrations", ["key_handle"], name: "index_u2f_registrations_on_key_handle", using: :btree
  add_index "u2f_registrations", ["user_id"], name: "index_u2f_registrations_on_user_id", using: :btree

  create_table "uploads", force: :cascade do |t|
    t.integer "size", limit: 8, null: false
    t.string "path", limit: 511, null: false
    t.string "checksum", limit: 64
    t.integer "model_id"
    t.string "model_type"
    t.string "uploader", null: false
    t.datetime "created_at", null: false
    t.integer "store"
    t.string "mount_point"
    t.string "secret"
  end

  add_index "uploads", ["checksum"], name: "index_uploads_on_checksum", using: :btree
  add_index "uploads", ["model_id", "model_type"], name: "index_uploads_on_model_id_and_model_type", using: :btree
  add_index "uploads", ["uploader", "path"], name: "index_uploads_on_uploader_and_path", using: :btree

  create_table "user_agent_details", force: :cascade do |t|
    t.string "user_agent", null: false
    t.string "ip_address", null: false
    t.integer "subject_id", null: false
    t.string "subject_type", null: false
    t.boolean "submitted", default: false, null: false
    t.datetime "created_at", null: false
    t.datetime "updated_at", null: false
  end

  add_index "user_agent_details", ["subject_id", "subject_type"], name: "index_user_agent_details_on_subject_id_and_subject_type", using: :btree

  create_table "user_callouts", force: :cascade do |t|
    t.integer "feature_name", null: false
    t.integer "user_id", null: false
  end

  add_index "user_callouts", ["user_id", "feature_name"], name: "index_user_callouts_on_user_id_and_feature_name", unique: true, using: :btree
  add_index "user_callouts", ["user_id"], name: "index_user_callouts_on_user_id", using: :btree

  create_table "user_custom_attributes", force: :cascade do |t|
    t.datetime_with_timezone "created_at", null: false
    t.datetime_with_timezone "updated_at", null: false
    t.integer "user_id", null: false
    t.string "key", null: false
    t.string "value", null: false
  end

  add_index "user_custom_attributes", ["key", "value"], name: "index_user_custom_attributes_on_key_and_value", using: :btree
  add_index "user_custom_attributes", ["user_id", "key"], name: "index_user_custom_attributes_on_user_id_and_key", unique: true, using: :btree

  create_table "user_interacted_projects", id: false, force: :cascade do |t|
    t.integer "user_id", null: false
    t.integer "project_id", null: false
  end

  add_index "user_interacted_projects", ["project_id", "user_id"], name: "index_user_interacted_projects_on_project_id_and_user_id", unique: true, using: :btree
  add_index "user_interacted_projects", ["user_id"], name: "index_user_interacted_projects_on_user_id", using: :btree

  create_table "user_synced_attributes_metadata", force: :cascade do |t|
    t.boolean "name_synced", default: false
    t.boolean "email_synced", default: false
    t.boolean "location_synced", default: false
    t.integer "user_id", null: false
    t.string "provider"
  end

  add_index "user_synced_attributes_metadata", ["user_id"], name: "index_user_synced_attributes_metadata_on_user_id", unique: true, using: :btree

  create_table "users", force: :cascade do |t|
    t.string "email", default: "", null: false
    t.string "encrypted_password", default: "", null: false
    t.string "reset_password_token"
    t.datetime "reset_password_sent_at"
    t.datetime "remember_created_at"
    t.integer "sign_in_count", default: 0
    t.datetime "current_sign_in_at"
    t.datetime "last_sign_in_at"
    t.string "current_sign_in_ip"
    t.string "last_sign_in_ip"
    t.datetime "created_at"
    t.datetime "updated_at"
    t.string "name"
    t.boolean "admin", default: false, null: false
    t.integer "projects_limit", null: false
    t.string "skype", default: "", null: false
    t.string "linkedin", default: "", null: false
    t.string "twitter", default: "", null: false
    t.string "bio"
    t.integer "failed_attempts", default: 0
    t.datetime "locked_at"
    t.string "username"
    t.boolean "can_create_group", default: true, null: false
    t.boolean "can_create_team", default: true, null: false
    t.string "state"
    t.integer "color_scheme_id", default: 1, null: false
    t.datetime "password_expires_at"
    t.integer "created_by_id"
    t.datetime "last_credential_check_at"
    t.string "avatar"
    t.string "confirmation_token"
    t.datetime "confirmed_at"
    t.datetime "confirmation_sent_at"
    t.string "unconfirmed_email"
    t.boolean "hide_no_ssh_key", default: false
    t.string "website_url", default: "", null: false
    t.datetime "admin_email_unsubscribed_at"
    t.string "notification_email"
    t.boolean "hide_no_password", default: false
    t.boolean "password_automatically_set", default: false
    t.string "location"
    t.string "encrypted_otp_secret"
    t.string "encrypted_otp_secret_iv"
    t.string "encrypted_otp_secret_salt"
    t.boolean "otp_required_for_login", default: false, null: false
    t.text "otp_backup_codes"
    t.string "public_email", default: "", null: false
    t.integer "dashboard", default: 0
    t.integer "project_view", default: 0
    t.integer "consumed_timestep"
    t.integer "layout", default: 0
    t.boolean "hide_project_limit", default: false
    t.text "note"
    t.string "unlock_token"
    t.datetime "otp_grace_period_started_at"
    t.boolean "external", default: false
    t.string "incoming_email_token"
    t.string "organization"
    t.boolean "auditor", default: false, null: false
    t.boolean "require_two_factor_authentication_from_group", default: false, null: false
    t.integer "two_factor_grace_period", default: 48, null: false
    t.boolean "ghost"
    t.date "last_activity_on"
    t.boolean "notified_of_own_activity"
    t.boolean "support_bot"
    t.string "preferred_language"
    t.boolean "email_opted_in"
    t.string "email_opted_in_ip"
    t.integer "email_opted_in_source_id"
    t.datetime "email_opted_in_at"
    t.integer "theme_id", limit: 2
    t.integer "accepted_term_id"
    t.string "feed_token"
  end

  add_index "users", ["admin"], name: "index_users_on_admin", using: :btree
  add_index "users", ["confirmation_token"], name: "index_users_on_confirmation_token", unique: true, using: :btree
  add_index "users", ["created_at"], name: "index_users_on_created_at", using: :btree
  add_index "users", ["email"], name: "index_users_on_email", unique: true, using: :btree
  add_index "users", ["email"], name: "index_users_on_email_trigram", using: :gin, opclasses: {"email"=>"gin_trgm_ops"}
  add_index "users", ["feed_token"], name: "index_users_on_feed_token", using: :btree
  add_index "users", ["ghost"], name: "index_users_on_ghost", using: :btree
  add_index "users", ["incoming_email_token"], name: "index_users_on_incoming_email_token", using: :btree
  add_index "users", ["name"], name: "index_users_on_name", using: :btree
  add_index "users", ["name"], name: "index_users_on_name_trigram", using: :gin, opclasses: {"name"=>"gin_trgm_ops"}
  add_index "users", ["reset_password_token"], name: "index_users_on_reset_password_token", unique: true, using: :btree
  add_index "users", ["state"], name: "index_users_on_state", using: :btree
  add_index "users", ["state"], name: "index_users_on_state_and_internal_attrs", where: "((ghost <> true) AND (support_bot <> true))", using: :btree
  add_index "users", ["support_bot"], name: "index_users_on_support_bot", using: :btree
  add_index "users", ["username"], name: "index_users_on_username", using: :btree
  add_index "users", ["username"], name: "index_users_on_username_trigram", using: :gin, opclasses: {"username"=>"gin_trgm_ops"}

  create_table "users_star_projects", force: :cascade do |t|
    t.integer "project_id", null: false
    t.integer "user_id", null: false
    t.datetime "created_at"
    t.datetime "updated_at"
  end

  add_index "users_star_projects", ["project_id"], name: "index_users_star_projects_on_project_id", using: :btree
  add_index "users_star_projects", ["user_id", "project_id"], name: "index_users_star_projects_on_user_id_and_project_id", unique: true, using: :btree

  create_table "vulnerability_feedback", force: :cascade do |t|
    t.datetime_with_timezone "created_at", null: false
    t.datetime_with_timezone "updated_at", null: false
    t.integer "feedback_type", limit: 2, null: false
    t.integer "category", limit: 2, null: false
    t.integer "project_id", null: false
    t.integer "author_id", null: false
    t.integer "pipeline_id"
    t.integer "issue_id"
    t.string "project_fingerprint", limit: 40, null: false
  end

  add_index "vulnerability_feedback", ["author_id"], name: "index_vulnerability_feedback_on_author_id", using: :btree
  add_index "vulnerability_feedback", ["issue_id"], name: "index_vulnerability_feedback_on_issue_id", using: :btree
  add_index "vulnerability_feedback", ["pipeline_id"], name: "index_vulnerability_feedback_on_pipeline_id", using: :btree
  add_index "vulnerability_feedback", ["project_id", "category", "feedback_type", "project_fingerprint"], name: "vulnerability_feedback_unique_idx", unique: true, using: :btree

  create_table "web_hook_logs", force: :cascade do |t|
    t.integer "web_hook_id", null: false
    t.string "trigger"
    t.string "url"
    t.text "request_headers"
    t.text "request_data"
    t.text "response_headers"
    t.text "response_body"
    t.string "response_status"
    t.float "execution_duration"
    t.string "internal_error_message"
    t.datetime "created_at", null: false
    t.datetime "updated_at", null: false
  end

  add_index "web_hook_logs", ["web_hook_id"], name: "index_web_hook_logs_on_web_hook_id", using: :btree

  create_table "web_hooks", force: :cascade do |t|
    t.string "url", limit: 2000
    t.integer "project_id"
    t.datetime "created_at"
    t.datetime "updated_at"
    t.string "type", default: "ProjectHook"
    t.integer "service_id"
    t.boolean "push_events", default: true, null: false
    t.boolean "issues_events", default: false, null: false
    t.boolean "merge_requests_events", default: false, null: false
    t.boolean "tag_push_events", default: false
    t.integer "group_id"
    t.boolean "note_events", default: false, null: false
    t.boolean "enable_ssl_verification", default: true
    t.boolean "wiki_page_events", default: false, null: false
    t.string "token"
    t.boolean "pipeline_events", default: false, null: false
    t.boolean "confidential_issues_events", default: false, null: false
    t.boolean "repository_update_events", default: false, null: false
    t.boolean "job_events", default: false, null: false
    t.boolean "confidential_note_events"
  end

  add_index "web_hooks", ["project_id"], name: "index_web_hooks_on_project_id", using: :btree
  add_index "web_hooks", ["type"], name: "index_web_hooks_on_type", using: :btree

  add_foreign_key "approvals", "merge_requests", name: "fk_310d714958", on_delete: :cascade
  add_foreign_key "approver_groups", "namespaces", column: "group_id", on_delete: :cascade
  add_foreign_key "badges", "namespaces", column: "group_id", on_delete: :cascade
  add_foreign_key "badges", "projects", on_delete: :cascade
  add_foreign_key "board_assignees", "boards", on_delete: :cascade
  add_foreign_key "board_assignees", "users", column: "assignee_id", on_delete: :cascade
  add_foreign_key "board_labels", "boards", on_delete: :cascade
  add_foreign_key "board_labels", "labels", on_delete: :cascade
  add_foreign_key "boards", "namespaces", column: "group_id", name: "fk_1e9a074a35", on_delete: :cascade
  add_foreign_key "boards", "projects", name: "fk_f15266b5f9", on_delete: :cascade
  add_foreign_key "chat_teams", "namespaces", on_delete: :cascade
  add_foreign_key "ci_build_trace_chunks", "ci_builds", column: "build_id", on_delete: :cascade
  add_foreign_key "ci_build_trace_section_names", "projects", on_delete: :cascade
  add_foreign_key "ci_build_trace_sections", "ci_build_trace_section_names", column: "section_name_id", name: "fk_264e112c66", on_delete: :cascade
  add_foreign_key "ci_build_trace_sections", "ci_builds", column: "build_id", name: "fk_4ebe41f502", on_delete: :cascade
  add_foreign_key "ci_build_trace_sections", "projects", on_delete: :cascade
  add_foreign_key "ci_builds", "ci_pipelines", column: "auto_canceled_by_id", name: "fk_a2141b1522", on_delete: :nullify
  add_foreign_key "ci_builds", "ci_pipelines", column: "commit_id", name: "fk_d3130c9a7f", on_delete: :cascade
  add_foreign_key "ci_builds", "ci_stages", column: "stage_id", name: "fk_3a9eaa254d", on_delete: :cascade
  add_foreign_key "ci_builds", "projects", name: "fk_befce0568a", on_delete: :cascade
  add_foreign_key "ci_builds_metadata", "ci_builds", column: "build_id", on_delete: :cascade
  add_foreign_key "ci_builds_metadata", "projects", on_delete: :cascade
  add_foreign_key "ci_group_variables", "namespaces", column: "group_id", name: "fk_33ae4d58d8", on_delete: :cascade
  add_foreign_key "ci_job_artifacts", "ci_builds", column: "job_id", on_delete: :cascade
  add_foreign_key "ci_job_artifacts", "projects", on_delete: :cascade
  add_foreign_key "ci_pipeline_chat_data", "chat_names", on_delete: :cascade
  add_foreign_key "ci_pipeline_chat_data", "ci_pipelines", column: "pipeline_id", on_delete: :cascade
  add_foreign_key "ci_pipeline_schedule_variables", "ci_pipeline_schedules", column: "pipeline_schedule_id", name: "fk_41c35fda51", on_delete: :cascade
  add_foreign_key "ci_pipeline_schedules", "projects", name: "fk_8ead60fcc4", on_delete: :cascade
  add_foreign_key "ci_pipeline_schedules", "users", column: "owner_id", name: "fk_9ea99f58d2", on_delete: :nullify
  add_foreign_key "ci_pipeline_variables", "ci_pipelines", column: "pipeline_id", name: "fk_f29c5f4380", on_delete: :cascade
  add_foreign_key "ci_pipelines", "ci_pipeline_schedules", column: "pipeline_schedule_id", name: "fk_3d34ab2e06", on_delete: :nullify
  add_foreign_key "ci_pipelines", "ci_pipelines", column: "auto_canceled_by_id", name: "fk_262d4c2d19", on_delete: :nullify
  add_foreign_key "ci_pipelines", "projects", name: "fk_86635dbd80", on_delete: :cascade
  add_foreign_key "ci_runner_namespaces", "ci_runners", column: "runner_id", on_delete: :cascade
  add_foreign_key "ci_runner_namespaces", "namespaces", on_delete: :cascade
  add_foreign_key "ci_runner_projects", "projects", name: "fk_4478a6f1e4", on_delete: :cascade
  add_foreign_key "ci_sources_pipelines", "ci_builds", column: "source_job_id", name: "fk_be5624bf37", on_delete: :cascade
  add_foreign_key "ci_sources_pipelines", "ci_pipelines", column: "pipeline_id", name: "fk_e1bad85861", on_delete: :cascade
  add_foreign_key "ci_sources_pipelines", "ci_pipelines", column: "source_pipeline_id", name: "fk_d4e29af7d7", on_delete: :cascade
  add_foreign_key "ci_sources_pipelines", "projects", column: "source_project_id", name: "fk_acd9737679", on_delete: :cascade
  add_foreign_key "ci_sources_pipelines", "projects", name: "fk_1e53c97c0a", on_delete: :cascade
  add_foreign_key "ci_stages", "ci_pipelines", column: "pipeline_id", name: "fk_fb57e6cc56", on_delete: :cascade
  add_foreign_key "ci_stages", "projects", name: "fk_2360681d1d", on_delete: :cascade
  add_foreign_key "ci_trigger_requests", "ci_triggers", column: "trigger_id", name: "fk_b8ec8b7245", on_delete: :cascade
  add_foreign_key "ci_triggers", "projects", name: "fk_e3e63f966e", on_delete: :cascade
  add_foreign_key "ci_triggers", "users", column: "owner_id", name: "fk_e8e10d1964", on_delete: :cascade
  add_foreign_key "ci_variables", "projects", name: "fk_ada5eb64b3", on_delete: :cascade
  add_foreign_key "cluster_platforms_kubernetes", "clusters", on_delete: :cascade
  add_foreign_key "cluster_projects", "clusters", on_delete: :cascade
  add_foreign_key "cluster_projects", "projects", on_delete: :cascade
  add_foreign_key "cluster_providers_gcp", "clusters", on_delete: :cascade
  add_foreign_key "clusters", "users", on_delete: :nullify
  add_foreign_key "clusters_applications_helm", "clusters", on_delete: :cascade
  add_foreign_key "clusters_applications_ingress", "clusters", name: "fk_753a7b41c1", on_delete: :cascade
  add_foreign_key "clusters_applications_jupyter", "clusters", on_delete: :cascade
  add_foreign_key "clusters_applications_jupyter", "oauth_applications", on_delete: :nullify
  add_foreign_key "clusters_applications_prometheus", "clusters", name: "fk_557e773639", on_delete: :cascade
  add_foreign_key "clusters_applications_runners", "ci_runners", column: "runner_id", name: "fk_02de2ded36", on_delete: :nullify
  add_foreign_key "clusters_applications_runners", "clusters", on_delete: :cascade
  add_foreign_key "container_repositories", "projects"
  add_foreign_key "deploy_keys_projects", "projects", name: "fk_58a901ca7e", on_delete: :cascade
  add_foreign_key "deployments", "projects", name: "fk_b9a3851b82", on_delete: :cascade
  add_foreign_key "environments", "projects", name: "fk_d1c8c1da6a", on_delete: :cascade
  add_foreign_key "epic_issues", "epics", on_delete: :cascade
  add_foreign_key "epic_issues", "issues", on_delete: :cascade
  add_foreign_key "epic_metrics", "epics", on_delete: :cascade
  add_foreign_key "epics", "milestones", on_delete: :nullify
  add_foreign_key "epics", "namespaces", column: "group_id", name: "fk_f081aa4489", on_delete: :cascade
  add_foreign_key "epics", "users", column: "assignee_id", name: "fk_dccd3f98fc", on_delete: :nullify
  add_foreign_key "epics", "users", column: "author_id", name: "fk_3654b61b03", on_delete: :cascade
  add_foreign_key "events", "projects", on_delete: :cascade
  add_foreign_key "events", "users", column: "author_id", name: "fk_edfd187b6f", on_delete: :cascade
  add_foreign_key "fork_network_members", "fork_networks", on_delete: :cascade
  add_foreign_key "fork_network_members", "projects", column: "forked_from_project_id", name: "fk_b01280dae4", on_delete: :nullify
  add_foreign_key "fork_network_members", "projects", on_delete: :cascade
  add_foreign_key "fork_networks", "projects", column: "root_project_id", name: "fk_e7b436b2b5", on_delete: :nullify
  add_foreign_key "forked_project_links", "projects", column: "forked_to_project_id", name: "fk_434510edb0", on_delete: :cascade
  add_foreign_key "gcp_clusters", "projects", on_delete: :cascade
  add_foreign_key "gcp_clusters", "services", on_delete: :nullify
  add_foreign_key "gcp_clusters", "users", on_delete: :nullify
  add_foreign_key "geo_event_log", "geo_hashed_storage_migrated_events", column: "hashed_storage_migrated_event_id", name: "fk_27548c6db3", on_delete: :cascade
  add_foreign_key "geo_event_log", "geo_job_artifact_deleted_events", column: "job_artifact_deleted_event_id", name: "fk_176d3fbb5d", on_delete: :cascade
  add_foreign_key "geo_event_log", "geo_lfs_object_deleted_events", column: "lfs_object_deleted_event_id", name: "fk_d5af95fcd9", on_delete: :cascade
  add_foreign_key "geo_event_log", "geo_repositories_changed_events", column: "repositories_changed_event_id", name: "fk_4a99ebfd60", on_delete: :cascade
  add_foreign_key "geo_event_log", "geo_repository_created_events", column: "repository_created_event_id", name: "fk_9b9afb1916", on_delete: :cascade
  add_foreign_key "geo_event_log", "geo_repository_deleted_events", column: "repository_deleted_event_id", name: "fk_c4b1c1f66e", on_delete: :cascade
  add_foreign_key "geo_event_log", "geo_repository_renamed_events", column: "repository_renamed_event_id", name: "fk_86c84214ec", on_delete: :cascade
  add_foreign_key "geo_event_log", "geo_repository_updated_events", column: "repository_updated_event_id", on_delete: :cascade
  add_foreign_key "geo_event_log", "geo_upload_deleted_events", column: "upload_deleted_event_id", name: "fk_c1f241c70d", on_delete: :cascade
  add_foreign_key "geo_hashed_storage_attachments_events", "projects", on_delete: :cascade
  add_foreign_key "geo_hashed_storage_migrated_events", "projects", on_delete: :cascade
  add_foreign_key "geo_node_namespace_links", "geo_nodes", on_delete: :cascade
  add_foreign_key "geo_node_namespace_links", "namespaces", on_delete: :cascade
  add_foreign_key "geo_node_statuses", "geo_nodes", on_delete: :cascade
  add_foreign_key "geo_repositories_changed_events", "geo_nodes", on_delete: :cascade
  add_foreign_key "geo_repository_created_events", "projects", on_delete: :cascade
  add_foreign_key "geo_repository_renamed_events", "projects", on_delete: :cascade
  add_foreign_key "geo_repository_updated_events", "projects", on_delete: :cascade
  add_foreign_key "gpg_key_subkeys", "gpg_keys", on_delete: :cascade
  add_foreign_key "gpg_keys", "users", on_delete: :cascade
  add_foreign_key "gpg_signatures", "gpg_key_subkeys", on_delete: :nullify
  add_foreign_key "gpg_signatures", "gpg_keys", on_delete: :nullify
  add_foreign_key "gpg_signatures", "projects", on_delete: :cascade
  add_foreign_key "group_custom_attributes", "namespaces", column: "group_id", on_delete: :cascade
  add_foreign_key "identities", "saml_providers", name: "fk_aade90f0fc", on_delete: :cascade
  add_foreign_key "index_statuses", "projects", name: "fk_74b2492545", on_delete: :cascade
  add_foreign_key "internal_ids", "namespaces", name: "fk_162941d509", on_delete: :cascade
  add_foreign_key "internal_ids", "projects", on_delete: :cascade
  add_foreign_key "issue_assignees", "issues", name: "fk_b7d881734a", on_delete: :cascade
  add_foreign_key "issue_assignees", "users", name: "fk_5e0c8d9154", on_delete: :cascade
  add_foreign_key "issue_links", "issues", column: "source_id", name: "fk_c900194ff2", on_delete: :cascade
  add_foreign_key "issue_links", "issues", column: "target_id", name: "fk_e71bb44f1f", on_delete: :cascade
  add_foreign_key "issue_metrics", "issues", on_delete: :cascade
  add_foreign_key "issues", "issues", column: "moved_to_id", name: "fk_a194299be1", on_delete: :nullify
  add_foreign_key "issues", "milestones", name: "fk_96b1dd429c", on_delete: :nullify
  add_foreign_key "issues", "projects", name: "fk_899c8f3231", on_delete: :cascade
  add_foreign_key "issues", "users", column: "author_id", name: "fk_05f1e72feb", on_delete: :nullify
  add_foreign_key "issues", "users", column: "closed_by_id", name: "fk_c63cbf6c25", on_delete: :nullify
  add_foreign_key "issues", "users", column: "updated_by_id", name: "fk_ffed080f01", on_delete: :nullify
  add_foreign_key "label_priorities", "labels", on_delete: :cascade
  add_foreign_key "label_priorities", "projects", on_delete: :cascade
  add_foreign_key "labels", "namespaces", column: "group_id", on_delete: :cascade
  add_foreign_key "labels", "projects", name: "fk_7de4989a69", on_delete: :cascade
  add_foreign_key "lfs_file_locks", "projects", on_delete: :cascade
  add_foreign_key "lfs_file_locks", "users", on_delete: :cascade
  add_foreign_key "lists", "boards", name: "fk_0d3f677137", on_delete: :cascade
  add_foreign_key "lists", "labels", name: "fk_7a5553d60f", on_delete: :cascade
  add_foreign_key "lists", "users", name: "fk_d6cf4279f7", on_delete: :cascade
  add_foreign_key "members", "users", name: "fk_2e88fb7ce9", on_delete: :cascade
  add_foreign_key "merge_request_diff_commits", "merge_request_diffs", on_delete: :cascade
  add_foreign_key "merge_request_diff_files", "merge_request_diffs", on_delete: :cascade
  add_foreign_key "merge_request_diffs", "merge_requests", name: "fk_8483f3258f", on_delete: :cascade
  add_foreign_key "merge_request_metrics", "ci_pipelines", column: "pipeline_id", on_delete: :cascade
  add_foreign_key "merge_request_metrics", "merge_requests", on_delete: :cascade
  add_foreign_key "merge_request_metrics", "users", column: "latest_closed_by_id", name: "fk_ae440388cc", on_delete: :nullify
  add_foreign_key "merge_request_metrics", "users", column: "merged_by_id", name: "fk_7f28d925f3", on_delete: :nullify
  add_foreign_key "merge_requests", "ci_pipelines", column: "head_pipeline_id", name: "fk_fd82eae0b9", on_delete: :nullify
  add_foreign_key "merge_requests", "merge_request_diffs", column: "latest_merge_request_diff_id", name: "fk_06067f5644", on_delete: :nullify
  add_foreign_key "merge_requests", "milestones", name: "fk_6a5165a692", on_delete: :nullify
  add_foreign_key "merge_requests", "projects", column: "source_project_id", name: "fk_3308fe130c", on_delete: :nullify
  add_foreign_key "merge_requests", "projects", column: "target_project_id", name: "fk_a6963e8447", on_delete: :cascade
  add_foreign_key "merge_requests", "users", column: "assignee_id", name: "fk_6149611a04", on_delete: :nullify
  add_foreign_key "merge_requests", "users", column: "author_id", name: "fk_e719a85f8a", on_delete: :nullify
  add_foreign_key "merge_requests", "users", column: "merge_user_id", name: "fk_ad525e1f87", on_delete: :nullify
  add_foreign_key "merge_requests", "users", column: "updated_by_id", name: "fk_641731faff", on_delete: :nullify
  add_foreign_key "merge_requests_closing_issues", "issues", on_delete: :cascade
  add_foreign_key "merge_requests_closing_issues", "merge_requests", on_delete: :cascade
  add_foreign_key "milestones", "namespaces", column: "group_id", name: "fk_95650a40d4", on_delete: :cascade
  add_foreign_key "milestones", "projects", name: "fk_9bd0a0c791", on_delete: :cascade
  add_foreign_key "namespace_statistics", "namespaces", on_delete: :cascade
  add_foreign_key "namespaces", "plans", name: "fk_fdd12e5b80", on_delete: :nullify
  add_foreign_key "note_diff_files", "notes", column: "diff_note_id", on_delete: :cascade
  add_foreign_key "notes", "projects", name: "fk_99e097b079", on_delete: :cascade
  add_foreign_key "oauth_openid_requests", "oauth_access_grants", column: "access_grant_id", name: "fk_oauth_openid_requests_oauth_access_grants_access_grant_id"
  add_foreign_key "pages_domains", "projects", name: "fk_ea2f6dfc6f", on_delete: :cascade
  add_foreign_key "path_locks", "projects", name: "fk_5265c98f24", on_delete: :cascade
  add_foreign_key "path_locks", "users"
  add_foreign_key "personal_access_tokens", "users"
  add_foreign_key "project_authorizations", "projects", on_delete: :cascade
  add_foreign_key "project_authorizations", "users", on_delete: :cascade
  add_foreign_key "project_auto_devops", "projects", on_delete: :cascade
  add_foreign_key "project_ci_cd_settings", "projects", name: "fk_24c15d2f2e", on_delete: :cascade
  add_foreign_key "project_custom_attributes", "projects", on_delete: :cascade
  add_foreign_key "project_deploy_tokens", "deploy_tokens", on_delete: :cascade
  add_foreign_key "project_deploy_tokens", "projects", on_delete: :cascade
  add_foreign_key "project_features", "projects", name: "fk_18513d9b92", on_delete: :cascade
  add_foreign_key "project_group_links", "projects", name: "fk_daa8cee94c", on_delete: :cascade
  add_foreign_key "project_import_data", "projects", name: "fk_ffb9ee3a10", on_delete: :cascade
  add_foreign_key "project_mirror_data", "projects", name: "fk_d1aad367d7", on_delete: :cascade
  add_foreign_key "project_repository_states", "projects", on_delete: :cascade
  add_foreign_key "project_statistics", "projects", on_delete: :cascade
  add_foreign_key "prometheus_metrics", "projects", on_delete: :cascade
  add_foreign_key "protected_branch_merge_access_levels", "namespaces", column: "group_id", name: "fk_98f3d044fe", on_delete: :cascade
  add_foreign_key "protected_branch_merge_access_levels", "protected_branches", name: "fk_8a3072ccb3", on_delete: :cascade
  add_foreign_key "protected_branch_merge_access_levels", "users"
  add_foreign_key "protected_branch_push_access_levels", "namespaces", column: "group_id", name: "fk_7111b68cdb", on_delete: :cascade
  add_foreign_key "protected_branch_push_access_levels", "protected_branches", name: "fk_9ffc86a3d9", on_delete: :cascade
  add_foreign_key "protected_branch_push_access_levels", "users"
  add_foreign_key "protected_branch_unprotect_access_levels", "namespaces", column: "group_id", on_delete: :cascade
  add_foreign_key "protected_branch_unprotect_access_levels", "protected_branches", on_delete: :cascade
  add_foreign_key "protected_branch_unprotect_access_levels", "users", on_delete: :cascade
  add_foreign_key "protected_branches", "projects", name: "fk_7a9c6d93e7", on_delete: :cascade
  add_foreign_key "protected_tag_create_access_levels", "namespaces", column: "group_id", name: "fk_b4eb82fe3c", on_delete: :cascade
  add_foreign_key "protected_tag_create_access_levels", "protected_tags", name: "fk_f7dfda8c51", on_delete: :cascade
  add_foreign_key "protected_tag_create_access_levels", "users"
  add_foreign_key "protected_tags", "projects", name: "fk_8e4af87648", on_delete: :cascade
  add_foreign_key "push_event_payloads", "events", name: "fk_36c74129da", on_delete: :cascade
  add_foreign_key "push_rules", "projects", name: "fk_83b29894de", on_delete: :cascade
  add_foreign_key "releases", "projects", name: "fk_47fe2a0596", on_delete: :cascade
  add_foreign_key "remote_mirrors", "projects", name: "fk_43a9aa4ca8", on_delete: :cascade
  add_foreign_key "saml_providers", "namespaces", column: "group_id", on_delete: :cascade
  add_foreign_key "services", "projects", name: "fk_71cce407f9", on_delete: :cascade
  add_foreign_key "slack_integrations", "services", on_delete: :cascade
  add_foreign_key "snippets", "projects", name: "fk_be41fd4bb7", on_delete: :cascade
  add_foreign_key "subscriptions", "projects", on_delete: :cascade
  add_foreign_key "system_note_metadata", "notes", name: "fk_d83a918cb1", on_delete: :cascade
  add_foreign_key "term_agreements", "application_setting_terms", column: "term_id"
  add_foreign_key "term_agreements", "users", on_delete: :cascade
  add_foreign_key "timelogs", "issues", name: "fk_timelogs_issues_issue_id", on_delete: :cascade
  add_foreign_key "timelogs", "merge_requests", name: "fk_timelogs_merge_requests_merge_request_id", on_delete: :cascade
  add_foreign_key "todos", "notes", name: "fk_91d1f47b13", on_delete: :cascade
  add_foreign_key "todos", "projects", name: "fk_45054f9c45", on_delete: :cascade
  add_foreign_key "todos", "users", column: "author_id", name: "fk_ccf0373936", on_delete: :cascade
  add_foreign_key "todos", "users", name: "fk_d94154aa95", on_delete: :cascade
  add_foreign_key "trending_projects", "projects", on_delete: :cascade
  add_foreign_key "u2f_registrations", "users"
  add_foreign_key "user_callouts", "users", on_delete: :cascade
  add_foreign_key "user_custom_attributes", "users", on_delete: :cascade
  add_foreign_key "user_interacted_projects", "projects", name: "fk_722ceba4f7", on_delete: :cascade
  add_foreign_key "user_interacted_projects", "users", name: "fk_0894651f08", on_delete: :cascade
  add_foreign_key "user_synced_attributes_metadata", "users", on_delete: :cascade
  add_foreign_key "users", "application_setting_terms", column: "accepted_term_id", name: "fk_789cd90b35", on_delete: :cascade
  add_foreign_key "users_star_projects", "projects", name: "fk_22cd27ddfc", on_delete: :cascade
  add_foreign_key "vulnerability_feedback", "ci_pipelines", column: "pipeline_id", on_delete: :nullify
  add_foreign_key "vulnerability_feedback", "issues", on_delete: :nullify
  add_foreign_key "vulnerability_feedback", "projects", on_delete: :cascade
  add_foreign_key "vulnerability_feedback", "users", column: "author_id", on_delete: :cascade
  add_foreign_key "web_hook_logs", "web_hooks", on_delete: :cascade
  add_foreign_key "web_hooks", "projects", name: "fk_0c8ca6d9d1", on_delete: :cascade
end<|MERGE_RESOLUTION|>--- conflicted
+++ resolved
@@ -11,11 +11,7 @@
 #
 # It's strongly recommended that you check this file into your version control system.
 
-<<<<<<< HEAD
-ActiveRecord::Schema.define(version: 20180607154645) do
-=======
 ActiveRecord::Schema.define(version: 20180608201435) do
->>>>>>> c160c518
 
   # These are extensions that must be enabled in order to support this database
   enable_extension "plpgsql"
@@ -1645,11 +1641,7 @@
     t.string "merge_jid"
     t.boolean "discussion_locked"
     t.integer "latest_merge_request_diff_id"
-<<<<<<< HEAD
-    t.boolean "allow_collaboration"
-=======
     t.string "rebase_commit_sha"
->>>>>>> c160c518
     t.boolean "squash", default: false, null: false
     t.boolean "allow_maintainer_to_push"
   end
