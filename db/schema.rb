--- conflicted
+++ resolved
@@ -11,11 +11,7 @@
 #
 # It's strongly recommended that you check this file into your version control system.
 
-<<<<<<< HEAD
-ActiveRecord::Schema.define(version: 20160530150109) do
-=======
-ActiveRecord::Schema.define(version: 20160530214349) do
->>>>>>> 2a8a78f7
+ActiveRecord::Schema.define(version: 20160601102211) do
 
   # These are extensions that must be enabled in order to support this database
   enable_extension "plpgsql"
@@ -48,7 +44,7 @@
     t.datetime "created_at"
     t.datetime "updated_at"
     t.string   "home_page_url"
-    t.integer  "default_branch_protection",         default: 2
+    t.integer  "default_branch_protection",             default: 2
     t.text     "help_text"
     t.text     "restricted_visibility_levels"
     t.boolean  "version_check_enabled",                 default: true
@@ -65,15 +61,7 @@
     t.boolean  "shared_runners_enabled",                default: true,        null: false
     t.integer  "max_artifacts_size",                    default: 100,         null: false
     t.string   "runners_registration_token"
-    t.integer  "max_pages_size",                    default: 100,         null: false
-    t.boolean  "require_two_factor_authentication", default: false
-    t.integer  "two_factor_grace_period",           default: 48
-    t.boolean  "metrics_enabled",                   default: false
-    t.string   "metrics_host",                      default: "localhost"
-    t.integer  "metrics_pool_size",                 default: 16
-    t.integer  "metrics_timeout",                   default: 10
-    t.integer  "metrics_method_call_threshold",     default: 10
-    t.boolean  "recaptcha_enabled",                 default: false
+    t.integer  "max_pages_size",                        default: 100,         null: false
     t.boolean  "require_two_factor_authentication",     default: false
     t.integer  "two_factor_grace_period",               default: 48
     t.boolean  "metrics_enabled",                       default: false
@@ -98,6 +86,10 @@
     t.text     "disabled_oauth_sign_in_sources"
     t.string   "health_check_access_token"
     t.boolean  "send_user_confirmation_email",          default: false
+    t.boolean  "es_indexing",                           default: false,       null: false
+    t.boolean  "es_search",                             default: false,       null: false
+    t.string   "es_host",                               default: "localhost"
+    t.string   "es_port",                               default: "9200"
     t.integer  "container_registry_token_expire_delay", default: 5
   end
 
@@ -825,6 +817,18 @@
 
   add_index "pages_domains", ["domain"], name: "index_pages_domains_on_domain", unique: true, using: :btree
 
+  create_table "path_locks", force: :cascade do |t|
+    t.string   "path",       null: false
+    t.integer  "project_id"
+    t.integer  "user_id"
+    t.datetime "created_at", null: false
+    t.datetime "updated_at", null: false
+  end
+
+  add_index "path_locks", ["path"], name: "index_path_locks_on_path", using: :btree
+  add_index "path_locks", ["project_id"], name: "index_path_locks_on_project_id", using: :btree
+  add_index "path_locks", ["user_id"], name: "index_path_locks_on_user_id", using: :btree
+
   create_table "project_group_links", force: :cascade do |t|
     t.integer  "project_id",                null: false
     t.integer  "group_id",                  null: false
@@ -849,7 +853,6 @@
     t.datetime "updated_at"
     t.integer  "creator_id"
     t.boolean  "issues_enabled",                   default: true,     null: false
-    t.boolean  "wall_enabled",                     default: true,     null: false
     t.boolean  "merge_requests_enabled",           default: true,     null: false
     t.boolean  "wiki_enabled",                     default: true,     null: false
     t.integer  "namespace_id"
@@ -888,7 +891,6 @@
     t.boolean  "mirror_trigger_builds",            default: false,    null: false
     t.boolean  "pending_delete",                   default: false
     t.boolean  "public_builds",                    default: true,     null: false
-    t.string   "main_language"
     t.integer  "pushes_since_gc",                  default: 0
     t.boolean  "last_repository_check_failed"
     t.datetime "last_repository_check_at"
@@ -944,8 +946,8 @@
     t.text     "encrypted_credentials"
     t.string   "encrypted_credentials_iv"
     t.string   "encrypted_credentials_salt"
-    t.datetime "created_at",                                null: false
-    t.datetime "updated_at",                                null: false
+    t.datetime "created_at",                                 null: false
+    t.datetime "updated_at",                                 null: false
   end
 
   add_index "remote_mirrors", ["project_id"], name: "index_remote_mirrors_on_project_id", using: :btree
@@ -1178,7 +1180,6 @@
     t.boolean  "note_events",                          default: false,         null: false
     t.boolean  "enable_ssl_verification",              default: true
     t.boolean  "build_events",                         default: false,         null: false
-    t.string   "token"
     t.boolean  "wiki_page_events",                     default: false,         null: false
     t.string   "token"
   end
@@ -1186,5 +1187,7 @@
   add_index "web_hooks", ["created_at", "id"], name: "index_web_hooks_on_created_at_and_id", using: :btree
   add_index "web_hooks", ["project_id"], name: "index_web_hooks_on_project_id", using: :btree
 
+  add_foreign_key "path_locks", "projects"
+  add_foreign_key "path_locks", "users"
   add_foreign_key "remote_mirrors", "projects"
 end