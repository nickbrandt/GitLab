--- conflicted
+++ resolved
@@ -2023,7 +2023,6 @@
     t.boolean "notified_of_own_activity"
     t.string "preferred_language"
     t.string "rss_token"
-<<<<<<< HEAD
     t.boolean "support_bot"
     t.boolean "authorized_projects_populated"
     t.boolean "external_email", default: false, null: false
@@ -2032,8 +2031,6 @@
     t.string "email_opted_in_ip"
     t.integer "email_opted_in_source_id"
     t.datetime "email_opted_in_at"
-=======
->>>>>>> cd8ea329
   end
 
   add_index "users", ["admin"], name: "index_users_on_admin", using: :btree
