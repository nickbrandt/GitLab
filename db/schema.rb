--- conflicted
+++ resolved
@@ -11,11 +11,7 @@
 #
 # It's strongly recommended that you check this file into your version control system.
 
-<<<<<<< HEAD
-ActiveRecord::Schema.define(version: 20141212124604) do
-=======
 ActiveRecord::Schema.define(version: 20141217125223) do
->>>>>>> b01c5d99
 
   # These are extensions that must be enabled in order to support this database
   enable_extension "plpgsql"
@@ -259,16 +255,16 @@
   add_index "milestones", ["project_id"], name: "index_milestones_on_project_id", using: :btree
 
   create_table "namespaces", force: true do |t|
-    t.string   "name",                     null: false
-    t.string   "path",                     null: false
+    t.string   "name",                            null: false
+    t.string   "path",                            null: false
     t.integer  "owner_id"
     t.datetime "created_at"
     t.datetime "updated_at"
     t.string   "type"
-    t.string   "description", default: "", null: false
-    t.string   "avatar"
+    t.string   "description",     default: "",    null: false
     t.string   "ldap_cn"
     t.integer  "ldap_access"
+    t.string   "avatar"
     t.boolean  "membership_lock", default: false
   end
 
@@ -301,16 +297,6 @@
   add_index "notes", ["project_id"], name: "index_notes_on_project_id", using: :btree
   add_index "notes", ["updated_at"], name: "index_notes_on_updated_at", using: :btree
 
-<<<<<<< HEAD
-  create_table "project_group_links", force: true do |t|
-    t.integer  "project_id",                null: false
-    t.integer  "group_id",                  null: false
-    t.datetime "created_at"
-    t.datetime "updated_at"
-    t.integer  "group_access", default: 30, null: false
-  end
-
-=======
   create_table "oauth_access_grants", force: true do |t|
     t.integer  "resource_owner_id", null: false
     t.integer  "application_id",    null: false
@@ -354,7 +340,14 @@
   add_index "oauth_applications", ["owner_id", "owner_type"], name: "index_oauth_applications_on_owner_id_and_owner_type", using: :btree
   add_index "oauth_applications", ["uid"], name: "index_oauth_applications_on_uid", unique: true, using: :btree
 
->>>>>>> b01c5d99
+  create_table "project_group_links", force: true do |t|
+    t.integer  "project_id",                null: false
+    t.integer  "group_id",                  null: false
+    t.datetime "created_at"
+    t.datetime "updated_at"
+    t.integer  "group_access", default: 30, null: false
+  end
+
   create_table "projects", force: true do |t|
     t.string   "name"
     t.string   "path"
@@ -376,8 +369,8 @@
     t.boolean  "archived",                      default: false,    null: false
     t.string   "import_status"
     t.float    "repository_size",               default: 0.0
+    t.text     "merge_requests_template"
     t.integer  "star_count",                    default: 0,        null: false
-    t.text     "merge_requests_template"
     t.boolean  "merge_requests_rebase_enabled", default: false
   end
 
