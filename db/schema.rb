--- conflicted
+++ resolved
@@ -11,11 +11,7 @@
 #
 # It's strongly recommended that you check this file into your version control system.
 
-<<<<<<< HEAD
-ActiveRecord::Schema.define(version: 20160713222618) do
-=======
 ActiveRecord::Schema.define(version: 20160716115710) do
->>>>>>> a27212ab
 
   # These are extensions that must be enabled in order to support this database
   enable_extension "plpgsql"
@@ -708,13 +704,11 @@
     t.integer  "merge_user_id"
     t.string   "merge_commit_sha"
     t.datetime "deleted_at"
-<<<<<<< HEAD
     t.integer  "approvals_before_merge"
     t.string   "rebase_commit_sha"
-=======
->>>>>>> a27212ab
     t.string   "in_progress_merge_commit_sha"
   end
+
   add_index "merge_requests", ["assignee_id"], name: "index_merge_requests_on_assignee_id", using: :btree
   add_index "merge_requests", ["author_id"], name: "index_merge_requests_on_author_id", using: :btree
   add_index "merge_requests", ["created_at", "id"], name: "index_merge_requests_on_created_at_and_id", using: :btree
