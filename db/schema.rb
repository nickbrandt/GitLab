--- conflicted
+++ resolved
@@ -1109,7 +1109,6 @@
 
   add_index "forked_project_links", ["forked_to_project_id"], name: "index_forked_project_links_on_forked_to_project_id", unique: true, using: :btree
 
-<<<<<<< HEAD
   create_table "geo_cache_invalidation_events", id: :bigserial, force: :cascade do |t|
     t.string "key", null: false
   end
@@ -1326,7 +1325,6 @@
   end
 
   add_index "geo_upload_deleted_events", ["upload_id"], name: "index_geo_upload_deleted_events_on_upload_id", using: :btree
-=======
   create_table "gcp_clusters", force: :cascade do |t|
     t.integer "project_id", null: false
     t.integer "user_id"
@@ -1355,7 +1353,6 @@
   end
 
   add_index "gcp_clusters", ["project_id"], name: "index_gcp_clusters_on_project_id", unique: true, using: :btree
->>>>>>> 04e3f010
 
   create_table "gpg_key_subkeys", force: :cascade do |t|
     t.integer "gpg_key_id", null: false
@@ -3288,7 +3285,6 @@
   add_foreign_key "fork_network_members", "projects", on_delete: :cascade
   add_foreign_key "fork_networks", "projects", column: "root_project_id", name: "fk_e7b436b2b5", on_delete: :nullify
   add_foreign_key "forked_project_links", "projects", column: "forked_to_project_id", name: "fk_434510edb0", on_delete: :cascade
-<<<<<<< HEAD
   add_foreign_key "geo_event_log", "geo_cache_invalidation_events", column: "cache_invalidation_event_id", name: "fk_42c3b54bed", on_delete: :cascade
   add_foreign_key "geo_event_log", "geo_hashed_storage_attachments_events", column: "hashed_storage_attachments_event_id", name: "fk_304067fc30", on_delete: :cascade
   add_foreign_key "geo_event_log", "geo_hashed_storage_migrated_events", column: "hashed_storage_migrated_event_id", name: "fk_27548c6db3", on_delete: :cascade
@@ -3311,11 +3307,9 @@
   add_foreign_key "geo_repository_renamed_events", "projects", on_delete: :cascade
   add_foreign_key "geo_repository_updated_events", "projects", on_delete: :cascade
   add_foreign_key "geo_reset_checksum_events", "projects", on_delete: :cascade
-=======
   add_foreign_key "gcp_clusters", "projects", on_delete: :cascade
   add_foreign_key "gcp_clusters", "services", on_delete: :nullify
   add_foreign_key "gcp_clusters", "users", on_delete: :nullify
->>>>>>> 04e3f010
   add_foreign_key "gpg_key_subkeys", "gpg_keys", on_delete: :cascade
   add_foreign_key "gpg_keys", "users", on_delete: :cascade
   add_foreign_key "gpg_signatures", "gpg_key_subkeys", on_delete: :nullify
