--- conflicted
+++ resolved
@@ -11,11 +11,7 @@
 #
 # It's strongly recommended that you check this file into your version control system.
 
-<<<<<<< HEAD
-ActiveRecord::Schema.define(version: 20180105233807) do
-=======
 ActiveRecord::Schema.define(version: 20180113220114) do
->>>>>>> af31cfaa
 
   # These are extensions that must be enabled in order to support this database
   enable_extension "plpgsql"
