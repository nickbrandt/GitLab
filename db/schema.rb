--- conflicted
+++ resolved
@@ -11,7 +11,7 @@
 #
 # It's strongly recommended that you check this file into your version control system.
 
-ActiveRecord::Schema.define(version: 20151203162133) do
+ActiveRecord::Schema.define(version: 20151208110020) do
 
   # These are extensions that must be enabled in order to support this database
   enable_extension "plpgsql"
@@ -901,12 +901,9 @@
     t.integer  "dashboard",                               default: 0
     t.integer  "project_view",                            default: 0
     t.integer  "consumed_timestep"
-<<<<<<< HEAD
     t.integer  "layout",                                  default: 0
-=======
-    t.integer  "layout",                     default: 0
-    t.boolean  "hide_project_limit",         default: false
->>>>>>> 291678d6
+    t.text     "note"
+    t.boolean  "hide_project_limit",                      default: false
   end
 
   add_index "users", ["admin"], name: "index_users_on_admin", using: :btree
