# encoding: UTF-8
# This file is auto-generated from the current state of the database. Instead
# of editing this file, please use the migrations feature of Active Record to
# incrementally modify your database, and then regenerate this schema definition.
#
# Note that this schema.rb definition is the authoritative source for your
# database schema. If you need to create the application database on another
# system, you should be using db:schema:load, not running all the migrations
# from scratch. The latter is a flawed and unsustainable approach (the more migrations
# you'll amass, the slower it'll run and the greater likelihood for issues).
#
# It's strongly recommended that you check this file into your version control system.

ActiveRecord::Schema.define(version: 20180503154922) do

  # These are extensions that must be enabled in order to support this database
  enable_extension "plpgsql"
  enable_extension "pg_trgm"

  create_table "abuse_reports", force: :cascade do |t|
    t.integer "reporter_id"
    t.integer "user_id"
    t.text "message"
    t.datetime "created_at"
    t.datetime "updated_at"
    t.text "message_html"
    t.integer "cached_markdown_version"
  end

  create_table "appearances", force: :cascade do |t|
    t.string "title", null: false
    t.text "description", null: false
    t.string "logo"
    t.integer "updated_by"
    t.string "header_logo"
    t.datetime "created_at", null: false
    t.datetime "updated_at", null: false
    t.text "description_html"
    t.integer "cached_markdown_version"
    t.text "new_project_guidelines"
    t.text "new_project_guidelines_html"
    t.text "header_message"
    t.text "header_message_html"
    t.text "footer_message"
    t.text "footer_message_html"
    t.text "message_background_color"
    t.text "message_font_color"
<<<<<<< HEAD
=======
  end

  create_table "application_setting_terms", force: :cascade do |t|
    t.integer "cached_markdown_version"
    t.text "terms", null: false
    t.text "terms_html"
>>>>>>> 546a3b0e
  end

  create_table "application_settings", force: :cascade do |t|
    t.integer "default_projects_limit"
    t.boolean "signup_enabled"
    t.boolean "gravatar_enabled"
    t.text "sign_in_text"
    t.datetime "created_at"
    t.datetime "updated_at"
    t.string "home_page_url"
    t.integer "default_branch_protection", default: 2
    t.text "help_text"
    t.text "restricted_visibility_levels"
    t.boolean "version_check_enabled", default: true
    t.integer "max_attachment_size", default: 10, null: false
    t.integer "default_project_visibility"
    t.integer "default_snippet_visibility"
    t.text "domain_whitelist"
    t.boolean "user_oauth_applications", default: true
    t.string "after_sign_out_path"
    t.integer "session_expire_delay", default: 10080, null: false
    t.text "import_sources"
    t.text "help_page_text"
    t.string "admin_notification_email"
    t.boolean "shared_runners_enabled", default: true, null: false
    t.integer "max_artifacts_size", default: 100, null: false
    t.string "runners_registration_token"
    t.integer "max_pages_size", default: 100, null: false
    t.boolean "require_two_factor_authentication", default: false
    t.integer "two_factor_grace_period", default: 48
    t.boolean "metrics_enabled", default: false
    t.string "metrics_host", default: "localhost"
    t.integer "metrics_pool_size", default: 16
    t.integer "metrics_timeout", default: 10
    t.integer "metrics_method_call_threshold", default: 10
    t.boolean "recaptcha_enabled", default: false
    t.string "recaptcha_site_key"
    t.string "recaptcha_private_key"
    t.integer "metrics_port", default: 8089
    t.boolean "akismet_enabled", default: false
    t.string "akismet_api_key"
    t.integer "metrics_sample_interval", default: 15
    t.boolean "sentry_enabled", default: false
    t.string "sentry_dsn"
    t.boolean "email_author_in_body", default: false
    t.integer "default_group_visibility"
    t.boolean "repository_checks_enabled", default: false
    t.text "shared_runners_text"
    t.integer "metrics_packet_size", default: 1
    t.text "disabled_oauth_sign_in_sources"
    t.string "health_check_access_token"
    t.boolean "send_user_confirmation_email", default: false
    t.integer "container_registry_token_expire_delay", default: 5
    t.text "after_sign_up_text"
    t.boolean "user_default_external", default: false, null: false
    t.boolean "elasticsearch_indexing", default: false, null: false
    t.boolean "elasticsearch_search", default: false, null: false
    t.string "repository_storages", default: "default"
    t.string "enabled_git_access_protocol"
    t.boolean "domain_blacklist_enabled", default: false
    t.text "domain_blacklist"
    t.boolean "usage_ping_enabled", default: true, null: false
    t.boolean "koding_enabled"
    t.string "koding_url"
    t.text "sign_in_text_html"
    t.text "help_page_text_html"
    t.text "shared_runners_text_html"
    t.text "after_sign_up_text_html"
    t.integer "rsa_key_restriction", default: 0, null: false
    t.integer "dsa_key_restriction", default: 0, null: false
    t.integer "ecdsa_key_restriction", default: 0, null: false
    t.integer "ed25519_key_restriction", default: 0, null: false
    t.boolean "housekeeping_enabled", default: true, null: false
    t.boolean "housekeeping_bitmaps_enabled", default: true, null: false
    t.integer "housekeeping_incremental_repack_period", default: 10, null: false
    t.integer "housekeeping_full_repack_period", default: 50, null: false
    t.integer "housekeeping_gc_period", default: 200, null: false
    t.boolean "sidekiq_throttling_enabled", default: false
    t.string "sidekiq_throttling_queues"
    t.decimal "sidekiq_throttling_factor"
    t.boolean "html_emails_enabled", default: true
    t.string "plantuml_url"
    t.boolean "plantuml_enabled"
    t.integer "shared_runners_minutes", default: 0, null: false
    t.integer "repository_size_limit", limit: 8, default: 0
    t.integer "terminal_max_session_time", default: 0, null: false
    t.integer "unique_ips_limit_per_user"
    t.integer "unique_ips_limit_time_window"
    t.boolean "unique_ips_limit_enabled", default: false, null: false
    t.string "default_artifacts_expire_in", default: "0", null: false
    t.string "elasticsearch_url", default: "http://localhost:9200"
    t.boolean "elasticsearch_aws", default: false, null: false
    t.string "elasticsearch_aws_region", default: "us-east-1"
    t.string "elasticsearch_aws_access_key"
    t.string "elasticsearch_aws_secret_access_key"
    t.integer "geo_status_timeout", default: 10
    t.string "uuid"
    t.decimal "polling_interval_multiplier", default: 1.0, null: false
    t.boolean "elasticsearch_experimental_indexer"
    t.integer "cached_markdown_version"
    t.boolean "clientside_sentry_enabled", default: false, null: false
    t.string "clientside_sentry_dsn"
    t.boolean "check_namespace_plan", default: false, null: false
    t.integer "mirror_max_delay", default: 300, null: false
    t.integer "mirror_max_capacity", default: 100, null: false
    t.integer "mirror_capacity_threshold", default: 50, null: false
    t.boolean "prometheus_metrics_enabled", default: false, null: false
    t.boolean "authorized_keys_enabled", default: true, null: false
    t.boolean "help_page_hide_commercial_content", default: false
    t.string "help_page_support_url"
    t.boolean "slack_app_enabled", default: false
    t.string "slack_app_id"
    t.string "slack_app_secret"
    t.string "slack_app_verification_token"
    t.integer "performance_bar_allowed_group_id"
    t.boolean "allow_group_owners_to_manage_ldap", default: true, null: false
    t.boolean "hashed_storage_enabled", default: false, null: false
    t.boolean "project_export_enabled", default: true, null: false
    t.boolean "auto_devops_enabled", default: false, null: false
    t.integer "circuitbreaker_failure_count_threshold", default: 3
    t.integer "circuitbreaker_failure_reset_time", default: 1800
    t.integer "circuitbreaker_storage_timeout", default: 15
    t.integer "circuitbreaker_access_retries", default: 3
    t.boolean "throttle_unauthenticated_enabled", default: false, null: false
    t.integer "throttle_unauthenticated_requests_per_period", default: 3600, null: false
    t.integer "throttle_unauthenticated_period_in_seconds", default: 3600, null: false
    t.boolean "throttle_authenticated_api_enabled", default: false, null: false
    t.integer "throttle_authenticated_api_requests_per_period", default: 7200, null: false
    t.integer "throttle_authenticated_api_period_in_seconds", default: 3600, null: false
    t.boolean "throttle_authenticated_web_enabled", default: false, null: false
    t.integer "throttle_authenticated_web_requests_per_period", default: 7200, null: false
    t.integer "throttle_authenticated_web_period_in_seconds", default: 3600, null: false
    t.integer "circuitbreaker_check_interval", default: 1, null: false
    t.boolean "password_authentication_enabled_for_web"
    t.boolean "password_authentication_enabled_for_git", default: true
    t.integer "gitaly_timeout_default", default: 55, null: false
    t.integer "gitaly_timeout_medium", default: 30, null: false
    t.integer "gitaly_timeout_fast", default: 10, null: false
    t.boolean "mirror_available", default: true, null: false
    t.string "auto_devops_domain"
    t.integer "default_project_creation", default: 2, null: false
    t.boolean "external_authorization_service_enabled", default: false, null: false
    t.string "external_authorization_service_url"
    t.string "external_authorization_service_default_label"
    t.boolean "pages_domain_verification_enabled", default: true, null: false
    t.float "external_authorization_service_timeout", default: 0.5, null: false
    t.boolean "allow_local_requests_from_hooks_and_services", default: false, null: false
    t.text "external_auth_client_cert"
    t.text "encrypted_external_auth_client_key"
    t.string "encrypted_external_auth_client_key_iv"
    t.string "encrypted_external_auth_client_key_pass"
    t.string "encrypted_external_auth_client_key_pass_iv"
    t.string "email_additional_text"
<<<<<<< HEAD
  end

  create_table "approvals", force: :cascade do |t|
    t.integer "merge_request_id", null: false
    t.integer "user_id", null: false
    t.datetime "created_at"
    t.datetime "updated_at"
  end

=======
    t.boolean "enforce_terms", default: false
  end

  create_table "approvals", force: :cascade do |t|
    t.integer "merge_request_id", null: false
    t.integer "user_id", null: false
    t.datetime "created_at"
    t.datetime "updated_at"
  end

>>>>>>> 546a3b0e
  add_index "approvals", ["merge_request_id"], name: "index_approvals_on_merge_request_id", using: :btree

  create_table "approver_groups", force: :cascade do |t|
    t.integer "target_id", null: false
    t.string "target_type", null: false
    t.integer "group_id", null: false
    t.datetime "created_at"
    t.datetime "updated_at"
  end

  add_index "approver_groups", ["group_id"], name: "index_approver_groups_on_group_id", using: :btree
  add_index "approver_groups", ["target_id", "target_type"], name: "index_approver_groups_on_target_id_and_target_type", using: :btree

  create_table "approvers", force: :cascade do |t|
    t.integer "target_id", null: false
    t.string "target_type"
    t.integer "user_id", null: false
    t.datetime "created_at"
    t.datetime "updated_at"
  end

  add_index "approvers", ["target_id", "target_type"], name: "index_approvers_on_target_id_and_target_type", using: :btree
  add_index "approvers", ["user_id"], name: "index_approvers_on_user_id", using: :btree

  create_table "audit_events", force: :cascade do |t|
    t.integer "author_id", null: false
    t.string "type", null: false
    t.integer "entity_id", null: false
    t.string "entity_type", null: false
    t.text "details"
    t.datetime "created_at"
    t.datetime "updated_at"
  end

  add_index "audit_events", ["entity_id", "entity_type"], name: "index_audit_events_on_entity_id_and_entity_type", using: :btree

  create_table "award_emoji", force: :cascade do |t|
    t.string "name"
    t.integer "user_id"
    t.integer "awardable_id"
    t.string "awardable_type"
    t.datetime "created_at"
    t.datetime "updated_at"
  end

  add_index "award_emoji", ["awardable_type", "awardable_id"], name: "index_award_emoji_on_awardable_type_and_awardable_id", using: :btree
  add_index "award_emoji", ["user_id", "name"], name: "index_award_emoji_on_user_id_and_name", using: :btree

  create_table "badges", force: :cascade do |t|
    t.string "link_url", null: false
    t.string "image_url", null: false
    t.integer "project_id"
    t.integer "group_id"
    t.string "type", null: false
    t.datetime_with_timezone "created_at", null: false
    t.datetime_with_timezone "updated_at", null: false
  end

  add_index "badges", ["group_id"], name: "index_badges_on_group_id", using: :btree
  add_index "badges", ["project_id"], name: "index_badges_on_project_id", using: :btree

  create_table "board_assignees", force: :cascade do |t|
    t.integer "board_id", null: false
    t.integer "assignee_id", null: false
  end

  add_index "board_assignees", ["board_id", "assignee_id"], name: "index_board_assignees_on_board_id_and_assignee_id", unique: true, using: :btree

  create_table "board_labels", force: :cascade do |t|
    t.integer "board_id", null: false
    t.integer "label_id", null: false
  end

  add_index "board_labels", ["board_id", "label_id"], name: "index_board_labels_on_board_id_and_label_id", unique: true, using: :btree

  create_table "boards", force: :cascade do |t|
    t.integer "project_id"
    t.datetime "created_at", null: false
    t.datetime "updated_at", null: false
    t.string "name", default: "Development", null: false
    t.integer "milestone_id"
    t.integer "group_id"
    t.integer "weight"
  end

  add_index "boards", ["group_id"], name: "index_boards_on_group_id", using: :btree
  add_index "boards", ["milestone_id"], name: "index_boards_on_milestone_id", using: :btree
  add_index "boards", ["project_id"], name: "index_boards_on_project_id", using: :btree

  create_table "broadcast_messages", force: :cascade do |t|
    t.text "message", null: false
    t.datetime "starts_at", null: false
    t.datetime "ends_at", null: false
    t.datetime "created_at", null: false
    t.datetime "updated_at", null: false
    t.string "color"
    t.string "font"
    t.text "message_html", null: false
    t.integer "cached_markdown_version"
  end

  add_index "broadcast_messages", ["starts_at", "ends_at", "id"], name: "index_broadcast_messages_on_starts_at_and_ends_at_and_id", using: :btree

  create_table "chat_names", force: :cascade do |t|
    t.integer "user_id", null: false
    t.integer "service_id", null: false
    t.string "team_id", null: false
    t.string "team_domain"
    t.string "chat_id", null: false
    t.string "chat_name"
    t.datetime "last_used_at"
    t.datetime "created_at", null: false
    t.datetime "updated_at", null: false
  end

  add_index "chat_names", ["service_id", "team_id", "chat_id"], name: "index_chat_names_on_service_id_and_team_id_and_chat_id", unique: true, using: :btree
  add_index "chat_names", ["user_id", "service_id"], name: "index_chat_names_on_user_id_and_service_id", unique: true, using: :btree

  create_table "chat_teams", force: :cascade do |t|
    t.integer "namespace_id", null: false
    t.string "team_id"
    t.string "name"
    t.datetime "created_at", null: false
    t.datetime "updated_at", null: false
  end

  add_index "chat_teams", ["namespace_id"], name: "index_chat_teams_on_namespace_id", unique: true, using: :btree

  create_table "ci_build_trace_chunks", id: :bigserial, force: :cascade do |t|
    t.integer "build_id", null: false
    t.integer "chunk_index", null: false
    t.integer "data_store", null: false
    t.binary "raw_data"
  end

  add_index "ci_build_trace_chunks", ["build_id", "chunk_index"], name: "index_ci_build_trace_chunks_on_build_id_and_chunk_index", unique: true, using: :btree

  create_table "ci_build_trace_section_names", force: :cascade do |t|
    t.integer "project_id", null: false
    t.string "name", null: false
  end

  add_index "ci_build_trace_section_names", ["project_id", "name"], name: "index_ci_build_trace_section_names_on_project_id_and_name", unique: true, using: :btree

  create_table "ci_build_trace_sections", force: :cascade do |t|
    t.integer "project_id", null: false
    t.datetime "date_start", null: false
    t.datetime "date_end", null: false
    t.integer "byte_start", limit: 8, null: false
    t.integer "byte_end", limit: 8, null: false
    t.integer "build_id", null: false
    t.integer "section_name_id", null: false
  end

  add_index "ci_build_trace_sections", ["build_id", "section_name_id"], name: "index_ci_build_trace_sections_on_build_id_and_section_name_id", unique: true, using: :btree
  add_index "ci_build_trace_sections", ["project_id"], name: "index_ci_build_trace_sections_on_project_id", using: :btree
  add_index "ci_build_trace_sections", ["section_name_id"], name: "index_ci_build_trace_sections_on_section_name_id", using: :btree

  create_table "ci_builds", force: :cascade do |t|
    t.string "status"
    t.datetime "finished_at"
    t.text "trace"
    t.datetime "created_at"
    t.datetime "updated_at"
    t.datetime "started_at"
    t.integer "runner_id"
    t.float "coverage"
    t.integer "commit_id"
    t.text "commands"
    t.string "name"
    t.text "options"
    t.boolean "allow_failure", default: false, null: false
    t.string "stage"
    t.integer "trigger_request_id"
    t.integer "stage_idx"
    t.boolean "tag"
    t.string "ref"
    t.integer "user_id"
    t.string "type"
    t.string "target_url"
    t.string "description"
    t.text "artifacts_file"
    t.integer "project_id"
    t.text "artifacts_metadata"
    t.integer "erased_by_id"
    t.datetime "erased_at"
    t.datetime "artifacts_expire_at"
    t.string "environment"
    t.integer "artifacts_size", limit: 8
    t.string "when"
    t.text "yaml_variables"
    t.datetime "queued_at"
    t.string "token"
    t.integer "lock_version"
    t.string "coverage_regex"
    t.integer "auto_canceled_by_id"
    t.boolean "retried"
    t.integer "stage_id"
    t.integer "artifacts_file_store"
    t.integer "artifacts_metadata_store"
    t.boolean "protected"
    t.integer "failure_reason"
  end

  add_index "ci_builds", ["artifacts_expire_at"], name: "index_ci_builds_on_artifacts_expire_at", where: "(artifacts_file <> ''::text)", using: :btree
  add_index "ci_builds", ["auto_canceled_by_id"], name: "index_ci_builds_on_auto_canceled_by_id", using: :btree
  add_index "ci_builds", ["commit_id", "stage_idx", "created_at"], name: "index_ci_builds_on_commit_id_and_stage_idx_and_created_at", using: :btree
  add_index "ci_builds", ["commit_id", "status", "type"], name: "index_ci_builds_on_commit_id_and_status_and_type", using: :btree
  add_index "ci_builds", ["commit_id", "type", "name", "ref"], name: "index_ci_builds_on_commit_id_and_type_and_name_and_ref", using: :btree
  add_index "ci_builds", ["commit_id", "type", "ref"], name: "index_ci_builds_on_commit_id_and_type_and_ref", using: :btree
  add_index "ci_builds", ["project_id", "id"], name: "index_ci_builds_on_project_id_and_id", using: :btree
  add_index "ci_builds", ["protected"], name: "index_ci_builds_on_protected", using: :btree
  add_index "ci_builds", ["runner_id"], name: "index_ci_builds_on_runner_id", using: :btree
  add_index "ci_builds", ["stage_id", "stage_idx"], name: "tmp_build_stage_position_index", where: "(stage_idx IS NOT NULL)", using: :btree
  add_index "ci_builds", ["stage_id"], name: "index_ci_builds_on_stage_id", using: :btree
  add_index "ci_builds", ["status", "type", "runner_id"], name: "index_ci_builds_on_status_and_type_and_runner_id", using: :btree
  add_index "ci_builds", ["status"], name: "index_ci_builds_on_status", using: :btree
  add_index "ci_builds", ["token"], name: "index_ci_builds_on_token", unique: true, using: :btree
  add_index "ci_builds", ["updated_at"], name: "index_ci_builds_on_updated_at", using: :btree
  add_index "ci_builds", ["user_id"], name: "index_ci_builds_on_user_id", using: :btree

  create_table "ci_builds_metadata", force: :cascade do |t|
    t.integer "build_id", null: false
    t.integer "project_id", null: false
    t.integer "timeout"
    t.integer "timeout_source", default: 1, null: false
  end

  add_index "ci_builds_metadata", ["build_id"], name: "index_ci_builds_metadata_on_build_id", unique: true, using: :btree
  add_index "ci_builds_metadata", ["project_id"], name: "index_ci_builds_metadata_on_project_id", using: :btree

  create_table "ci_group_variables", force: :cascade do |t|
    t.string "key", null: false
    t.text "value"
    t.text "encrypted_value"
    t.string "encrypted_value_salt"
    t.string "encrypted_value_iv"
    t.integer "group_id", null: false
    t.boolean "protected", default: false, null: false
    t.datetime "created_at", null: false
    t.datetime "updated_at", null: false
  end

  add_index "ci_group_variables", ["group_id", "key"], name: "index_ci_group_variables_on_group_id_and_key", unique: true, using: :btree

  create_table "ci_job_artifacts", force: :cascade do |t|
    t.integer "project_id", null: false
    t.integer "job_id", null: false
    t.integer "file_type", null: false
    t.integer "size", limit: 8
    t.datetime_with_timezone "created_at", null: false
    t.datetime_with_timezone "updated_at", null: false
    t.datetime_with_timezone "expire_at"
    t.string "file"
    t.integer "file_store"
    t.binary "file_sha256"
  end

  add_index "ci_job_artifacts", ["expire_at", "job_id"], name: "index_ci_job_artifacts_on_expire_at_and_job_id", using: :btree
  add_index "ci_job_artifacts", ["file_store"], name: "index_ci_job_artifacts_on_file_store", using: :btree
  add_index "ci_job_artifacts", ["job_id", "file_type"], name: "index_ci_job_artifacts_on_job_id_and_file_type", unique: true, using: :btree
  add_index "ci_job_artifacts", ["project_id"], name: "index_ci_job_artifacts_on_project_id", using: :btree

  create_table "ci_pipeline_chat_data", id: :bigserial, force: :cascade do |t|
    t.integer "pipeline_id", null: false
    t.integer "chat_name_id", null: false
    t.text "response_url", null: false
  end

  add_index "ci_pipeline_chat_data", ["pipeline_id"], name: "index_ci_pipeline_chat_data_on_pipeline_id", unique: true, using: :btree

  create_table "ci_pipeline_schedule_variables", force: :cascade do |t|
    t.string "key", null: false
    t.text "value"
    t.text "encrypted_value"
    t.string "encrypted_value_salt"
    t.string "encrypted_value_iv"
    t.integer "pipeline_schedule_id", null: false
    t.datetime "created_at"
    t.datetime "updated_at"
  end

  add_index "ci_pipeline_schedule_variables", ["pipeline_schedule_id", "key"], name: "index_ci_pipeline_schedule_variables_on_schedule_id_and_key", unique: true, using: :btree

  create_table "ci_pipeline_schedules", force: :cascade do |t|
    t.string "description"
    t.string "ref"
    t.string "cron"
    t.string "cron_timezone"
    t.datetime "next_run_at"
    t.integer "project_id"
    t.integer "owner_id"
    t.boolean "active", default: true
    t.datetime "created_at"
    t.datetime "updated_at"
  end

  add_index "ci_pipeline_schedules", ["next_run_at", "active"], name: "index_ci_pipeline_schedules_on_next_run_at_and_active", using: :btree
  add_index "ci_pipeline_schedules", ["project_id"], name: "index_ci_pipeline_schedules_on_project_id", using: :btree

  create_table "ci_pipeline_variables", force: :cascade do |t|
    t.string "key", null: false
    t.text "value"
    t.text "encrypted_value"
    t.string "encrypted_value_salt"
    t.string "encrypted_value_iv"
    t.integer "pipeline_id", null: false
  end

  add_index "ci_pipeline_variables", ["pipeline_id", "key"], name: "index_ci_pipeline_variables_on_pipeline_id_and_key", unique: true, using: :btree

  create_table "ci_pipelines", force: :cascade do |t|
    t.string "ref"
    t.string "sha"
    t.string "before_sha"
    t.datetime "created_at"
    t.datetime "updated_at"
    t.boolean "tag", default: false
    t.text "yaml_errors"
    t.datetime "committed_at"
    t.integer "project_id"
    t.string "status"
    t.datetime "started_at"
    t.datetime "finished_at"
    t.integer "duration"
    t.integer "user_id"
    t.integer "lock_version"
    t.integer "auto_canceled_by_id"
    t.integer "pipeline_schedule_id"
    t.integer "source"
    t.integer "config_source"
    t.boolean "protected"
    t.integer "failure_reason"
  end

  add_index "ci_pipelines", ["auto_canceled_by_id"], name: "index_ci_pipelines_on_auto_canceled_by_id", using: :btree
  add_index "ci_pipelines", ["pipeline_schedule_id"], name: "index_ci_pipelines_on_pipeline_schedule_id", using: :btree
  add_index "ci_pipelines", ["project_id", "ref", "status", "id"], name: "index_ci_pipelines_on_project_id_and_ref_and_status_and_id", using: :btree
  add_index "ci_pipelines", ["project_id", "sha"], name: "index_ci_pipelines_on_project_id_and_sha", using: :btree
  add_index "ci_pipelines", ["project_id"], name: "index_ci_pipelines_on_project_id", using: :btree
  add_index "ci_pipelines", ["status"], name: "index_ci_pipelines_on_status", using: :btree
  add_index "ci_pipelines", ["user_id"], name: "index_ci_pipelines_on_user_id", using: :btree

  create_table "ci_runner_namespaces", force: :cascade do |t|
    t.integer "runner_id"
    t.integer "namespace_id"
  end

  add_index "ci_runner_namespaces", ["namespace_id"], name: "index_ci_runner_namespaces_on_namespace_id", using: :btree
  add_index "ci_runner_namespaces", ["runner_id", "namespace_id"], name: "index_ci_runner_namespaces_on_runner_id_and_namespace_id", unique: true, using: :btree

  create_table "ci_runner_projects", force: :cascade do |t|
    t.integer "runner_id", null: false
    t.datetime "created_at"
    t.datetime "updated_at"
    t.integer "project_id"
  end

  add_index "ci_runner_projects", ["project_id"], name: "index_ci_runner_projects_on_project_id", using: :btree
  add_index "ci_runner_projects", ["runner_id"], name: "index_ci_runner_projects_on_runner_id", using: :btree

  create_table "ci_runners", force: :cascade do |t|
    t.string "token"
    t.datetime "created_at"
    t.datetime "updated_at"
    t.string "description"
    t.datetime "contacted_at"
    t.boolean "active", default: true, null: false
    t.boolean "is_shared", default: false
    t.string "name"
    t.string "version"
    t.string "revision"
    t.string "platform"
    t.string "architecture"
    t.boolean "run_untagged", default: true, null: false
    t.boolean "locked", default: false, null: false
    t.integer "access_level", default: 0, null: false
    t.string "ip_address"
    t.integer "maximum_timeout"
    t.integer "runner_type", limit: 2
  end

  add_index "ci_runners", ["contacted_at"], name: "index_ci_runners_on_contacted_at", using: :btree
  add_index "ci_runners", ["is_shared"], name: "index_ci_runners_on_is_shared", using: :btree
  add_index "ci_runners", ["locked"], name: "index_ci_runners_on_locked", using: :btree
  add_index "ci_runners", ["token"], name: "index_ci_runners_on_token", using: :btree

  create_table "ci_sources_pipelines", force: :cascade do |t|
    t.integer "project_id"
    t.integer "pipeline_id"
    t.integer "source_project_id"
    t.integer "source_job_id"
    t.integer "source_pipeline_id"
  end

  add_index "ci_sources_pipelines", ["pipeline_id"], name: "index_ci_sources_pipelines_on_pipeline_id", using: :btree
  add_index "ci_sources_pipelines", ["project_id"], name: "index_ci_sources_pipelines_on_project_id", using: :btree
  add_index "ci_sources_pipelines", ["source_job_id"], name: "index_ci_sources_pipelines_on_source_job_id", using: :btree
  add_index "ci_sources_pipelines", ["source_pipeline_id"], name: "index_ci_sources_pipelines_on_source_pipeline_id", using: :btree
  add_index "ci_sources_pipelines", ["source_project_id"], name: "index_ci_sources_pipelines_on_source_project_id", using: :btree

  create_table "ci_stages", force: :cascade do |t|
    t.integer "project_id"
    t.integer "pipeline_id"
    t.datetime "created_at"
    t.datetime "updated_at"
    t.string "name"
    t.integer "status"
    t.integer "lock_version"
    t.integer "position"
  end

  add_index "ci_stages", ["pipeline_id", "name"], name: "index_ci_stages_on_pipeline_id_and_name", unique: true, using: :btree
  add_index "ci_stages", ["pipeline_id"], name: "index_ci_stages_on_pipeline_id", using: :btree
  add_index "ci_stages", ["project_id"], name: "index_ci_stages_on_project_id", using: :btree

  create_table "ci_trigger_requests", force: :cascade do |t|
    t.integer "trigger_id", null: false
    t.text "variables"
    t.datetime "created_at"
    t.datetime "updated_at"
    t.integer "commit_id"
  end

  add_index "ci_trigger_requests", ["commit_id"], name: "index_ci_trigger_requests_on_commit_id", using: :btree

  create_table "ci_triggers", force: :cascade do |t|
    t.string "token"
    t.datetime "created_at"
    t.datetime "updated_at"
    t.integer "project_id"
    t.integer "owner_id"
    t.string "description"
    t.string "ref"
  end

  add_index "ci_triggers", ["project_id"], name: "index_ci_triggers_on_project_id", using: :btree

  create_table "ci_variables", force: :cascade do |t|
    t.string "key", null: false
    t.text "value"
    t.text "encrypted_value"
    t.string "encrypted_value_salt"
    t.string "encrypted_value_iv"
    t.integer "project_id", null: false
    t.boolean "protected", default: false, null: false
    t.string "environment_scope", default: "*", null: false
  end

  add_index "ci_variables", ["project_id", "key", "environment_scope"], name: "index_ci_variables_on_project_id_and_key_and_environment_scope", unique: true, using: :btree

  create_table "cluster_platforms_kubernetes", force: :cascade do |t|
    t.integer "cluster_id", null: false
    t.datetime "created_at", null: false
    t.datetime "updated_at", null: false
    t.text "api_url"
    t.text "ca_cert"
    t.string "namespace"
    t.string "username"
    t.text "encrypted_password"
    t.string "encrypted_password_iv"
    t.text "encrypted_token"
    t.string "encrypted_token_iv"
  end

  add_index "cluster_platforms_kubernetes", ["cluster_id"], name: "index_cluster_platforms_kubernetes_on_cluster_id", unique: true, using: :btree

  create_table "cluster_projects", force: :cascade do |t|
    t.integer "project_id", null: false
    t.integer "cluster_id", null: false
    t.datetime "created_at", null: false
    t.datetime "updated_at", null: false
  end

  add_index "cluster_projects", ["cluster_id"], name: "index_cluster_projects_on_cluster_id", using: :btree
  add_index "cluster_projects", ["project_id"], name: "index_cluster_projects_on_project_id", using: :btree

  create_table "cluster_providers_gcp", force: :cascade do |t|
    t.integer "cluster_id", null: false
    t.integer "status"
    t.integer "num_nodes", null: false
    t.datetime "created_at", null: false
    t.datetime "updated_at", null: false
    t.text "status_reason"
    t.string "gcp_project_id", null: false
    t.string "zone", null: false
    t.string "machine_type"
    t.string "operation_id"
    t.string "endpoint"
    t.text "encrypted_access_token"
    t.string "encrypted_access_token_iv"
  end

  add_index "cluster_providers_gcp", ["cluster_id"], name: "index_cluster_providers_gcp_on_cluster_id", unique: true, using: :btree

  create_table "clusters", force: :cascade do |t|
    t.integer "user_id"
    t.integer "provider_type"
    t.integer "platform_type"
    t.datetime "created_at", null: false
    t.datetime "updated_at", null: false
    t.boolean "enabled", default: true
    t.string "name", null: false
    t.string "environment_scope", default: "*", null: false
  end

  add_index "clusters", ["enabled"], name: "index_clusters_on_enabled", using: :btree
  add_index "clusters", ["user_id"], name: "index_clusters_on_user_id", using: :btree

  create_table "clusters_applications_helm", force: :cascade do |t|
    t.integer "cluster_id", null: false
    t.datetime "created_at", null: false
    t.datetime "updated_at", null: false
    t.integer "status", null: false
    t.string "version", null: false
    t.text "status_reason"
  end

  create_table "clusters_applications_ingress", force: :cascade do |t|
    t.integer "cluster_id", null: false
    t.datetime "created_at", null: false
    t.datetime "updated_at", null: false
    t.integer "status", null: false
    t.integer "ingress_type", null: false
    t.string "version", null: false
    t.string "cluster_ip"
    t.text "status_reason"
    t.string "external_ip"
  end

  create_table "clusters_applications_prometheus", force: :cascade do |t|
    t.integer "cluster_id", null: false
    t.integer "status", null: false
    t.string "version", null: false
    t.text "status_reason"
    t.datetime_with_timezone "created_at", null: false
    t.datetime_with_timezone "updated_at", null: false
  end

  create_table "clusters_applications_runners", force: :cascade do |t|
    t.integer "cluster_id", null: false
    t.integer "runner_id"
    t.integer "status", null: false
    t.datetime_with_timezone "created_at", null: false
    t.datetime_with_timezone "updated_at", null: false
    t.string "version", null: false
    t.text "status_reason"
    t.boolean "privileged", default: true, null: false
  end

  add_index "clusters_applications_runners", ["cluster_id"], name: "index_clusters_applications_runners_on_cluster_id", unique: true, using: :btree
  add_index "clusters_applications_runners", ["runner_id"], name: "index_clusters_applications_runners_on_runner_id", using: :btree

  create_table "container_repositories", force: :cascade do |t|
    t.integer "project_id", null: false
    t.string "name", null: false
    t.datetime "created_at", null: false
    t.datetime "updated_at", null: false
  end

  add_index "container_repositories", ["project_id", "name"], name: "index_container_repositories_on_project_id_and_name", unique: true, using: :btree
  add_index "container_repositories", ["project_id"], name: "index_container_repositories_on_project_id", using: :btree

  create_table "conversational_development_index_metrics", force: :cascade do |t|
    t.float "leader_issues", null: false
    t.float "instance_issues", null: false
    t.float "leader_notes", null: false
    t.float "instance_notes", null: false
    t.float "leader_milestones", null: false
    t.float "instance_milestones", null: false
    t.float "leader_boards", null: false
    t.float "instance_boards", null: false
    t.float "leader_merge_requests", null: false
    t.float "instance_merge_requests", null: false
    t.float "leader_ci_pipelines", null: false
    t.float "instance_ci_pipelines", null: false
    t.float "leader_environments", null: false
    t.float "instance_environments", null: false
    t.float "leader_deployments", null: false
    t.float "instance_deployments", null: false
    t.float "leader_projects_prometheus_active", null: false
    t.float "instance_projects_prometheus_active", null: false
    t.float "leader_service_desk_issues", null: false
    t.float "instance_service_desk_issues", null: false
    t.datetime "created_at", null: false
    t.datetime "updated_at", null: false
    t.float "percentage_boards", default: 0.0, null: false
    t.float "percentage_ci_pipelines", default: 0.0, null: false
    t.float "percentage_deployments", default: 0.0, null: false
    t.float "percentage_environments", default: 0.0, null: false
    t.float "percentage_issues", default: 0.0, null: false
    t.float "percentage_merge_requests", default: 0.0, null: false
    t.float "percentage_milestones", default: 0.0, null: false
    t.float "percentage_notes", default: 0.0, null: false
    t.float "percentage_projects_prometheus_active", default: 0.0, null: false
    t.float "percentage_service_desk_issues", default: 0.0, null: false
  end

  create_table "deploy_keys_projects", force: :cascade do |t|
    t.integer "deploy_key_id", null: false
    t.integer "project_id", null: false
    t.datetime "created_at"
    t.datetime "updated_at"
    t.boolean "can_push", default: false, null: false
  end

  add_index "deploy_keys_projects", ["project_id"], name: "index_deploy_keys_projects_on_project_id", using: :btree

  create_table "deploy_tokens", force: :cascade do |t|
    t.boolean "revoked", default: false
    t.boolean "read_repository", default: false, null: false
    t.boolean "read_registry", default: false, null: false
    t.datetime_with_timezone "expires_at", null: false
    t.datetime_with_timezone "created_at", null: false
    t.string "name", null: false
    t.string "token", null: false
  end

  add_index "deploy_tokens", ["token", "expires_at", "id"], name: "index_deploy_tokens_on_token_and_expires_at_and_id", where: "(revoked IS FALSE)", using: :btree
  add_index "deploy_tokens", ["token"], name: "index_deploy_tokens_on_token", unique: true, using: :btree

  create_table "deployments", force: :cascade do |t|
    t.integer "iid", null: false
    t.integer "project_id", null: false
    t.integer "environment_id", null: false
    t.string "ref", null: false
    t.boolean "tag", null: false
    t.string "sha", null: false
    t.integer "user_id"
    t.integer "deployable_id"
    t.string "deployable_type"
    t.datetime "created_at"
    t.datetime "updated_at"
    t.string "on_stop"
  end

  add_index "deployments", ["created_at"], name: "index_deployments_on_created_at", using: :btree
  add_index "deployments", ["environment_id", "id"], name: "index_deployments_on_environment_id_and_id", using: :btree
  add_index "deployments", ["environment_id", "iid", "project_id"], name: "index_deployments_on_environment_id_and_iid_and_project_id", using: :btree
  add_index "deployments", ["project_id", "iid"], name: "index_deployments_on_project_id_and_iid", unique: true, using: :btree

  create_table "emails", force: :cascade do |t|
    t.integer "user_id", null: false
    t.string "email", null: false
    t.datetime "created_at"
    t.datetime "updated_at"
    t.string "confirmation_token"
    t.datetime_with_timezone "confirmed_at"
    t.datetime_with_timezone "confirmation_sent_at"
  end

  add_index "emails", ["confirmation_token"], name: "index_emails_on_confirmation_token", unique: true, using: :btree
  add_index "emails", ["email"], name: "index_emails_on_email", unique: true, using: :btree
  add_index "emails", ["user_id"], name: "index_emails_on_user_id", using: :btree

  create_table "environments", force: :cascade do |t|
    t.integer "project_id", null: false
    t.string "name", null: false
    t.datetime "created_at"
    t.datetime "updated_at"
    t.string "external_url"
    t.string "environment_type"
    t.string "state", default: "available", null: false
    t.string "slug", null: false
  end

  add_index "environments", ["project_id", "name"], name: "index_environments_on_project_id_and_name", unique: true, using: :btree
  add_index "environments", ["project_id", "slug"], name: "index_environments_on_project_id_and_slug", unique: true, using: :btree

  create_table "epic_issues", force: :cascade do |t|
    t.integer "epic_id", null: false
    t.integer "issue_id", null: false
    t.integer "relative_position", default: 1073741823, null: false
  end

  add_index "epic_issues", ["epic_id"], name: "index_epic_issues_on_epic_id", using: :btree
  add_index "epic_issues", ["issue_id"], name: "index_epic_issues_on_issue_id", unique: true, using: :btree

  create_table "epic_metrics", force: :cascade do |t|
    t.integer "epic_id", null: false
    t.datetime "created_at", null: false
    t.datetime "updated_at", null: false
  end

  add_index "epic_metrics", ["epic_id"], name: "index_epic_metrics", using: :btree

  create_table "epics", force: :cascade do |t|
    t.integer "milestone_id"
    t.integer "group_id", null: false
    t.integer "author_id", null: false
    t.integer "assignee_id"
    t.integer "iid", null: false
    t.integer "cached_markdown_version"
    t.integer "updated_by_id"
    t.integer "last_edited_by_id"
    t.integer "lock_version"
    t.date "start_date"
    t.date "end_date"
    t.datetime "last_edited_at"
    t.datetime "created_at", null: false
    t.datetime "updated_at", null: false
    t.string "title", null: false
    t.string "title_html", null: false
    t.text "description"
    t.text "description_html"
  end

  add_index "epics", ["assignee_id"], name: "index_epics_on_assignee_id", using: :btree
  add_index "epics", ["author_id"], name: "index_epics_on_author_id", using: :btree
  add_index "epics", ["end_date"], name: "index_epics_on_end_date", using: :btree
  add_index "epics", ["group_id"], name: "index_epics_on_group_id", using: :btree
  add_index "epics", ["iid"], name: "index_epics_on_iid", using: :btree
  add_index "epics", ["milestone_id"], name: "index_milestone", using: :btree
  add_index "epics", ["start_date"], name: "index_epics_on_start_date", using: :btree

  create_table "events", force: :cascade do |t|
    t.integer "project_id"
    t.integer "author_id", null: false
    t.integer "target_id"
    t.datetime "created_at", null: false
    t.datetime "updated_at", null: false
    t.integer "action", limit: 2, null: false
    t.string "target_type"
  end

  add_index "events", ["action"], name: "index_events_on_action", using: :btree
  add_index "events", ["author_id", "project_id"], name: "index_events_on_author_id_and_project_id", using: :btree
  add_index "events", ["project_id", "id"], name: "index_events_on_project_id_and_id", using: :btree
  add_index "events", ["target_type", "target_id"], name: "index_events_on_target_type_and_target_id", using: :btree

  create_table "feature_gates", force: :cascade do |t|
    t.string "feature_key", null: false
    t.string "key", null: false
    t.string "value"
    t.datetime "created_at", null: false
    t.datetime "updated_at", null: false
  end

  add_index "feature_gates", ["feature_key", "key", "value"], name: "index_feature_gates_on_feature_key_and_key_and_value", unique: true, using: :btree

  create_table "features", force: :cascade do |t|
    t.string "key", null: false
    t.datetime "created_at", null: false
    t.datetime "updated_at", null: false
  end

  add_index "features", ["key"], name: "index_features_on_key", unique: true, using: :btree

  create_table "fork_network_members", force: :cascade do |t|
    t.integer "fork_network_id", null: false
    t.integer "project_id", null: false
    t.integer "forked_from_project_id"
  end

  add_index "fork_network_members", ["fork_network_id"], name: "index_fork_network_members_on_fork_network_id", using: :btree
  add_index "fork_network_members", ["project_id"], name: "index_fork_network_members_on_project_id", unique: true, using: :btree

  create_table "fork_networks", force: :cascade do |t|
    t.integer "root_project_id"
    t.string "deleted_root_project_name"
  end

  add_index "fork_networks", ["root_project_id"], name: "index_fork_networks_on_root_project_id", unique: true, using: :btree

  create_table "forked_project_links", force: :cascade do |t|
    t.integer "forked_to_project_id", null: false
    t.integer "forked_from_project_id", null: false
    t.datetime "created_at"
    t.datetime "updated_at"
  end

  add_index "forked_project_links", ["forked_to_project_id"], name: "index_forked_project_links_on_forked_to_project_id", unique: true, using: :btree

  create_table "gcp_clusters", force: :cascade do |t|
    t.integer "project_id", null: false
    t.integer "user_id"
    t.integer "service_id"
    t.integer "status"
    t.integer "gcp_cluster_size", null: false
    t.datetime "created_at", null: false
    t.datetime "updated_at", null: false
    t.boolean "enabled", default: true
    t.text "status_reason"
    t.string "project_namespace"
    t.string "endpoint"
    t.text "ca_cert"
    t.text "encrypted_kubernetes_token"
    t.string "encrypted_kubernetes_token_iv"
    t.string "username"
    t.text "encrypted_password"
    t.string "encrypted_password_iv"
    t.string "gcp_project_id", null: false
    t.string "gcp_cluster_zone", null: false
    t.string "gcp_cluster_name", null: false
    t.string "gcp_machine_type"
    t.string "gcp_operation_id"
    t.text "encrypted_gcp_token"
    t.string "encrypted_gcp_token_iv"
  end

  add_index "gcp_clusters", ["project_id"], name: "index_gcp_clusters_on_project_id", unique: true, using: :btree

  create_table "geo_event_log", id: :bigserial, force: :cascade do |t|
    t.datetime "created_at", null: false
    t.integer "repository_updated_event_id", limit: 8
    t.integer "repository_deleted_event_id", limit: 8
    t.integer "repository_renamed_event_id", limit: 8
    t.integer "repositories_changed_event_id", limit: 8
    t.integer "repository_created_event_id", limit: 8
    t.integer "hashed_storage_migrated_event_id", limit: 8
    t.integer "lfs_object_deleted_event_id", limit: 8
    t.integer "hashed_storage_attachments_event_id", limit: 8
    t.integer "job_artifact_deleted_event_id", limit: 8
    t.integer "upload_deleted_event_id", limit: 8
  end

  add_index "geo_event_log", ["repositories_changed_event_id"], name: "index_geo_event_log_on_repositories_changed_event_id", using: :btree
  add_index "geo_event_log", ["repository_created_event_id"], name: "index_geo_event_log_on_repository_created_event_id", using: :btree
  add_index "geo_event_log", ["repository_deleted_event_id"], name: "index_geo_event_log_on_repository_deleted_event_id", using: :btree
  add_index "geo_event_log", ["repository_renamed_event_id"], name: "index_geo_event_log_on_repository_renamed_event_id", using: :btree
  add_index "geo_event_log", ["repository_updated_event_id"], name: "index_geo_event_log_on_repository_updated_event_id", using: :btree

  create_table "geo_hashed_storage_attachments_events", id: :bigserial, force: :cascade do |t|
    t.integer "project_id", null: false
    t.text "old_attachments_path", null: false
    t.text "new_attachments_path", null: false
  end

  add_index "geo_hashed_storage_attachments_events", ["project_id"], name: "index_geo_hashed_storage_attachments_events_on_project_id", using: :btree

  create_table "geo_hashed_storage_migrated_events", id: :bigserial, force: :cascade do |t|
    t.integer "project_id", null: false
    t.text "repository_storage_name", null: false
    t.text "repository_storage_path"
    t.text "old_disk_path", null: false
    t.text "new_disk_path", null: false
    t.text "old_wiki_disk_path", null: false
    t.text "new_wiki_disk_path", null: false
    t.integer "old_storage_version", limit: 2
    t.integer "new_storage_version", limit: 2, null: false
  end

  add_index "geo_hashed_storage_migrated_events", ["project_id"], name: "index_geo_hashed_storage_migrated_events_on_project_id", using: :btree

  create_table "geo_job_artifact_deleted_events", id: :bigserial, force: :cascade do |t|
    t.integer "job_artifact_id", null: false
    t.string "file_path", null: false
  end

  add_index "geo_job_artifact_deleted_events", ["job_artifact_id"], name: "index_geo_job_artifact_deleted_events_on_job_artifact_id", using: :btree

  create_table "geo_lfs_object_deleted_events", id: :bigserial, force: :cascade do |t|
    t.integer "lfs_object_id", null: false
    t.string "oid", null: false
    t.string "file_path", null: false
  end

  add_index "geo_lfs_object_deleted_events", ["lfs_object_id"], name: "index_geo_lfs_object_deleted_events_on_lfs_object_id", using: :btree

  create_table "geo_node_namespace_links", force: :cascade do |t|
    t.integer "geo_node_id", null: false
    t.integer "namespace_id", null: false
    t.datetime "created_at", null: false
    t.datetime "updated_at", null: false
  end

  add_index "geo_node_namespace_links", ["geo_node_id", "namespace_id"], name: "index_geo_node_namespace_links_on_geo_node_id_and_namespace_id", unique: true, using: :btree
  add_index "geo_node_namespace_links", ["geo_node_id"], name: "index_geo_node_namespace_links_on_geo_node_id", using: :btree

  create_table "geo_node_statuses", force: :cascade do |t|
    t.integer "geo_node_id", null: false
    t.integer "db_replication_lag_seconds"
    t.integer "repositories_count"
    t.integer "repositories_synced_count"
    t.integer "repositories_failed_count"
    t.integer "lfs_objects_count"
    t.integer "lfs_objects_synced_count"
    t.integer "lfs_objects_failed_count"
    t.integer "attachments_count"
    t.integer "attachments_synced_count"
    t.integer "attachments_failed_count"
    t.integer "last_event_id"
    t.datetime "last_event_date"
    t.integer "cursor_last_event_id"
    t.datetime "cursor_last_event_date"
    t.datetime "created_at", null: false
    t.datetime "updated_at", null: false
    t.datetime "last_successful_status_check_at"
    t.string "status_message"
    t.integer "replication_slots_count"
    t.integer "replication_slots_used_count"
    t.integer "replication_slots_max_retained_wal_bytes", limit: 8
    t.integer "wikis_count"
    t.integer "wikis_synced_count"
    t.integer "wikis_failed_count"
    t.integer "job_artifacts_count"
    t.integer "job_artifacts_synced_count"
    t.integer "job_artifacts_failed_count"
    t.string "version"
    t.string "revision"
    t.integer "repositories_verified_count"
    t.integer "repositories_verification_failed_count"
    t.integer "wikis_verified_count"
    t.integer "wikis_verification_failed_count"
    t.integer "lfs_objects_synced_missing_on_primary_count"
    t.integer "job_artifacts_synced_missing_on_primary_count"
    t.integer "attachments_synced_missing_on_primary_count"
    t.integer "repositories_checksummed_count"
    t.integer "repositories_checksum_failed_count"
    t.integer "repositories_checksum_mismatch_count"
    t.integer "wikis_checksummed_count"
    t.integer "wikis_checksum_failed_count"
    t.integer "wikis_checksum_mismatch_count"
  end

  add_index "geo_node_statuses", ["geo_node_id"], name: "index_geo_node_statuses_on_geo_node_id", unique: true, using: :btree

  create_table "geo_nodes", force: :cascade do |t|
    t.boolean "primary"
    t.integer "oauth_application_id"
    t.boolean "enabled", default: true, null: false
    t.string "access_key"
    t.string "encrypted_secret_access_key"
    t.string "encrypted_secret_access_key_iv"
    t.string "clone_url_prefix"
    t.integer "files_max_capacity", default: 10, null: false
    t.integer "repos_max_capacity", default: 25, null: false
    t.string "url", null: false
    t.string "selective_sync_type"
    t.text "selective_sync_shards"
  end

  add_index "geo_nodes", ["access_key"], name: "index_geo_nodes_on_access_key", using: :btree
  add_index "geo_nodes", ["primary"], name: "index_geo_nodes_on_primary", using: :btree
  add_index "geo_nodes", ["url"], name: "index_geo_nodes_on_url", unique: true, using: :btree

  create_table "geo_repositories_changed_events", id: :bigserial, force: :cascade do |t|
    t.integer "geo_node_id", null: false
  end

  add_index "geo_repositories_changed_events", ["geo_node_id"], name: "index_geo_repositories_changed_events_on_geo_node_id", using: :btree

  create_table "geo_repository_created_events", id: :bigserial, force: :cascade do |t|
    t.integer "project_id", null: false
    t.text "repository_storage_name", null: false
    t.text "repository_storage_path"
    t.text "repo_path", null: false
    t.text "wiki_path"
    t.text "project_name", null: false
  end

  add_index "geo_repository_created_events", ["project_id"], name: "index_geo_repository_created_events_on_project_id", using: :btree

  create_table "geo_repository_deleted_events", id: :bigserial, force: :cascade do |t|
    t.integer "project_id", null: false
    t.text "repository_storage_name", null: false
    t.text "repository_storage_path"
    t.text "deleted_path", null: false
    t.text "deleted_wiki_path"
    t.text "deleted_project_name", null: false
  end

  add_index "geo_repository_deleted_events", ["project_id"], name: "index_geo_repository_deleted_events_on_project_id", using: :btree

  create_table "geo_repository_renamed_events", id: :bigserial, force: :cascade do |t|
    t.integer "project_id", null: false
    t.text "repository_storage_name", null: false
    t.text "repository_storage_path"
    t.text "old_path_with_namespace", null: false
    t.text "new_path_with_namespace", null: false
    t.text "old_wiki_path_with_namespace", null: false
    t.text "new_wiki_path_with_namespace", null: false
    t.text "old_path", null: false
    t.text "new_path", null: false
  end

  add_index "geo_repository_renamed_events", ["project_id"], name: "index_geo_repository_renamed_events_on_project_id", using: :btree

  create_table "geo_repository_updated_events", id: :bigserial, force: :cascade do |t|
    t.integer "branches_affected", null: false
    t.integer "tags_affected", null: false
    t.integer "project_id", null: false
    t.integer "source", limit: 2, null: false
    t.boolean "new_branch", default: false, null: false
    t.boolean "remove_branch", default: false, null: false
    t.text "ref"
  end

  add_index "geo_repository_updated_events", ["project_id"], name: "index_geo_repository_updated_events_on_project_id", using: :btree
  add_index "geo_repository_updated_events", ["source"], name: "index_geo_repository_updated_events_on_source", using: :btree

  create_table "geo_upload_deleted_events", id: :bigserial, force: :cascade do |t|
    t.integer "upload_id", null: false
    t.string "file_path", null: false
    t.integer "model_id", null: false
    t.string "model_type", null: false
    t.string "uploader", null: false
  end

  add_index "geo_upload_deleted_events", ["upload_id"], name: "index_geo_upload_deleted_events_on_upload_id", using: :btree

  create_table "gpg_key_subkeys", force: :cascade do |t|
    t.integer "gpg_key_id", null: false
    t.binary "keyid"
    t.binary "fingerprint"
  end

  add_index "gpg_key_subkeys", ["fingerprint"], name: "index_gpg_key_subkeys_on_fingerprint", unique: true, using: :btree
  add_index "gpg_key_subkeys", ["gpg_key_id"], name: "index_gpg_key_subkeys_on_gpg_key_id", using: :btree
  add_index "gpg_key_subkeys", ["keyid"], name: "index_gpg_key_subkeys_on_keyid", unique: true, using: :btree

  create_table "gpg_keys", force: :cascade do |t|
    t.datetime "created_at", null: false
    t.datetime "updated_at", null: false
    t.integer "user_id"
    t.binary "primary_keyid"
    t.binary "fingerprint"
    t.text "key"
  end

  add_index "gpg_keys", ["fingerprint"], name: "index_gpg_keys_on_fingerprint", unique: true, using: :btree
  add_index "gpg_keys", ["primary_keyid"], name: "index_gpg_keys_on_primary_keyid", unique: true, using: :btree
  add_index "gpg_keys", ["user_id"], name: "index_gpg_keys_on_user_id", using: :btree

  create_table "gpg_signatures", force: :cascade do |t|
    t.datetime "created_at", null: false
    t.datetime "updated_at", null: false
    t.integer "project_id"
    t.integer "gpg_key_id"
    t.binary "commit_sha"
    t.binary "gpg_key_primary_keyid"
    t.text "gpg_key_user_name"
    t.text "gpg_key_user_email"
    t.integer "verification_status", limit: 2, default: 0, null: false
    t.integer "gpg_key_subkey_id"
  end

  add_index "gpg_signatures", ["commit_sha"], name: "index_gpg_signatures_on_commit_sha", unique: true, using: :btree
  add_index "gpg_signatures", ["gpg_key_id"], name: "index_gpg_signatures_on_gpg_key_id", using: :btree
  add_index "gpg_signatures", ["gpg_key_primary_keyid"], name: "index_gpg_signatures_on_gpg_key_primary_keyid", using: :btree
  add_index "gpg_signatures", ["gpg_key_subkey_id"], name: "index_gpg_signatures_on_gpg_key_subkey_id", using: :btree
  add_index "gpg_signatures", ["project_id"], name: "index_gpg_signatures_on_project_id", using: :btree

  create_table "group_custom_attributes", force: :cascade do |t|
    t.datetime "created_at", null: false
    t.datetime "updated_at", null: false
    t.integer "group_id", null: false
    t.string "key", null: false
    t.string "value", null: false
  end

  add_index "group_custom_attributes", ["group_id", "key"], name: "index_group_custom_attributes_on_group_id_and_key", unique: true, using: :btree
  add_index "group_custom_attributes", ["key", "value"], name: "index_group_custom_attributes_on_key_and_value", using: :btree

  create_table "historical_data", force: :cascade do |t|
    t.date "date", null: false
    t.integer "active_user_count"
    t.datetime "created_at"
    t.datetime "updated_at"
  end

  create_table "identities", force: :cascade do |t|
    t.string "extern_uid"
    t.string "provider"
    t.integer "user_id"
    t.datetime "created_at"
    t.datetime "updated_at"
    t.string "secondary_extern_uid"
<<<<<<< HEAD
=======
    t.integer "saml_provider_id"
>>>>>>> 546a3b0e
  end

  add_index "identities", ["saml_provider_id"], name: "index_identities_on_saml_provider_id", where: "(saml_provider_id IS NOT NULL)", using: :btree
  add_index "identities", ["user_id"], name: "index_identities_on_user_id", using: :btree

  create_table "index_statuses", force: :cascade do |t|
    t.integer "project_id", null: false
    t.datetime "indexed_at"
    t.text "note"
    t.string "last_commit"
    t.datetime "created_at", null: false
    t.datetime "updated_at", null: false
  end

  add_index "index_statuses", ["project_id"], name: "index_index_statuses_on_project_id", unique: true, using: :btree

  create_table "internal_ids", id: :bigserial, force: :cascade do |t|
    t.integer "project_id"
    t.integer "usage", null: false
    t.integer "last_value", null: false
    t.integer "namespace_id"
  end

  add_index "internal_ids", ["usage", "namespace_id"], name: "index_internal_ids_on_usage_and_namespace_id", unique: true, where: "(namespace_id IS NOT NULL)", using: :btree
  add_index "internal_ids", ["usage", "project_id"], name: "index_internal_ids_on_usage_and_project_id", unique: true, where: "(project_id IS NOT NULL)", using: :btree

  create_table "issue_assignees", id: false, force: :cascade do |t|
    t.integer "user_id", null: false
    t.integer "issue_id", null: false
  end

  add_index "issue_assignees", ["issue_id", "user_id"], name: "index_issue_assignees_on_issue_id_and_user_id", unique: true, using: :btree
  add_index "issue_assignees", ["user_id"], name: "index_issue_assignees_on_user_id", using: :btree

  create_table "issue_links", force: :cascade do |t|
    t.integer "source_id", null: false
    t.integer "target_id", null: false
    t.datetime "created_at"
    t.datetime "updated_at"
  end

  add_index "issue_links", ["source_id", "target_id"], name: "index_issue_links_on_source_id_and_target_id", unique: true, using: :btree
  add_index "issue_links", ["source_id"], name: "index_issue_links_on_source_id", using: :btree
  add_index "issue_links", ["target_id"], name: "index_issue_links_on_target_id", using: :btree

  create_table "issue_metrics", force: :cascade do |t|
    t.integer "issue_id", null: false
    t.datetime "first_mentioned_in_commit_at"
    t.datetime "first_associated_with_milestone_at"
    t.datetime "first_added_to_board_at"
    t.datetime "created_at", null: false
    t.datetime "updated_at", null: false
  end

  add_index "issue_metrics", ["issue_id"], name: "index_issue_metrics", using: :btree

  create_table "issues", force: :cascade do |t|
    t.string "title"
    t.integer "author_id"
    t.integer "project_id"
    t.datetime "created_at"
    t.datetime "updated_at"
    t.text "description"
    t.integer "milestone_id"
    t.string "state"
    t.integer "iid"
    t.integer "updated_by_id"
    t.integer "weight"
    t.boolean "confidential", default: false, null: false
    t.date "due_date"
    t.integer "moved_to_id"
    t.integer "lock_version"
    t.text "title_html"
    t.text "description_html"
    t.integer "time_estimate"
    t.integer "relative_position"
    t.string "service_desk_reply_to"
    t.integer "cached_markdown_version"
    t.datetime "last_edited_at"
    t.integer "last_edited_by_id"
    t.boolean "discussion_locked"
    t.datetime_with_timezone "closed_at"
    t.integer "closed_by_id"
  end

  add_index "issues", ["author_id"], name: "index_issues_on_author_id", using: :btree
  add_index "issues", ["confidential"], name: "index_issues_on_confidential", using: :btree
  add_index "issues", ["description"], name: "index_issues_on_description_trigram", using: :gin, opclasses: {"description"=>"gin_trgm_ops"}
  add_index "issues", ["milestone_id"], name: "index_issues_on_milestone_id", using: :btree
  add_index "issues", ["moved_to_id"], name: "index_issues_on_moved_to_id", where: "(moved_to_id IS NOT NULL)", using: :btree
  add_index "issues", ["project_id", "created_at", "id", "state"], name: "index_issues_on_project_id_and_created_at_and_id_and_state", using: :btree
  add_index "issues", ["project_id", "due_date", "id", "state"], name: "idx_issues_on_project_id_and_due_date_and_id_and_state_partial", where: "(due_date IS NOT NULL)", using: :btree
  add_index "issues", ["project_id", "iid"], name: "index_issues_on_project_id_and_iid", unique: true, using: :btree
  add_index "issues", ["project_id", "updated_at", "id", "state"], name: "index_issues_on_project_id_and_updated_at_and_id_and_state", using: :btree
  add_index "issues", ["relative_position"], name: "index_issues_on_relative_position", using: :btree
  add_index "issues", ["state"], name: "index_issues_on_state", using: :btree
  add_index "issues", ["title"], name: "index_issues_on_title_trigram", using: :gin, opclasses: {"title"=>"gin_trgm_ops"}
  add_index "issues", ["updated_at"], name: "index_issues_on_updated_at", using: :btree
  add_index "issues", ["updated_by_id"], name: "index_issues_on_updated_by_id", where: "(updated_by_id IS NOT NULL)", using: :btree

  create_table "keys", force: :cascade do |t|
    t.integer "user_id"
    t.datetime "created_at"
    t.datetime "updated_at"
    t.text "key"
    t.string "title"
    t.string "type"
    t.string "fingerprint"
    t.boolean "public", default: false, null: false
    t.datetime "last_used_at"
  end

  add_index "keys", ["fingerprint"], name: "index_keys_on_fingerprint", unique: true, using: :btree
  add_index "keys", ["user_id"], name: "index_keys_on_user_id", using: :btree

  create_table "label_links", force: :cascade do |t|
    t.integer "label_id"
    t.integer "target_id"
    t.string "target_type"
    t.datetime "created_at"
    t.datetime "updated_at"
  end

  add_index "label_links", ["label_id"], name: "index_label_links_on_label_id", using: :btree
  add_index "label_links", ["target_id", "target_type"], name: "index_label_links_on_target_id_and_target_type", using: :btree

  create_table "label_priorities", force: :cascade do |t|
    t.integer "project_id", null: false
    t.integer "label_id", null: false
    t.integer "priority", null: false
    t.datetime "created_at", null: false
    t.datetime "updated_at", null: false
  end

  add_index "label_priorities", ["priority"], name: "index_label_priorities_on_priority", using: :btree
  add_index "label_priorities", ["project_id", "label_id"], name: "index_label_priorities_on_project_id_and_label_id", unique: true, using: :btree

  create_table "labels", force: :cascade do |t|
    t.string "title"
    t.string "color"
    t.integer "project_id"
    t.datetime "created_at"
    t.datetime "updated_at"
    t.boolean "template", default: false
    t.string "description"
    t.text "description_html"
    t.string "type"
    t.integer "group_id"
    t.integer "cached_markdown_version"
  end

  add_index "labels", ["group_id", "project_id", "title"], name: "index_labels_on_group_id_and_project_id_and_title", unique: true, using: :btree
  add_index "labels", ["project_id"], name: "index_labels_on_project_id", using: :btree
  add_index "labels", ["template"], name: "index_labels_on_template", where: "template", using: :btree
  add_index "labels", ["title"], name: "index_labels_on_title", using: :btree
  add_index "labels", ["type", "project_id"], name: "index_labels_on_type_and_project_id", using: :btree

  create_table "ldap_group_links", force: :cascade do |t|
    t.string "cn"
    t.integer "group_access", null: false
    t.integer "group_id", null: false
    t.datetime "created_at"
    t.datetime "updated_at"
    t.string "provider"
    t.string "filter"
  end

  create_table "lfs_file_locks", force: :cascade do |t|
    t.integer "project_id", null: false
    t.integer "user_id", null: false
    t.datetime "created_at", null: false
    t.string "path", limit: 511
  end

  add_index "lfs_file_locks", ["project_id", "path"], name: "index_lfs_file_locks_on_project_id_and_path", unique: true, using: :btree
  add_index "lfs_file_locks", ["user_id"], name: "index_lfs_file_locks_on_user_id", using: :btree

  create_table "lfs_objects", force: :cascade do |t|
    t.string "oid", null: false
    t.integer "size", limit: 8, null: false
    t.datetime "created_at"
    t.datetime "updated_at"
    t.string "file"
    t.integer "file_store"
  end

  add_index "lfs_objects", ["oid"], name: "index_lfs_objects_on_oid", unique: true, using: :btree

  create_table "lfs_objects_projects", force: :cascade do |t|
    t.integer "lfs_object_id", null: false
    t.integer "project_id", null: false
    t.datetime "created_at"
    t.datetime "updated_at"
  end

  add_index "lfs_objects_projects", ["project_id"], name: "index_lfs_objects_projects_on_project_id", using: :btree

  create_table "licenses", force: :cascade do |t|
    t.text "data", null: false
    t.datetime "created_at"
    t.datetime "updated_at"
  end

  create_table "lists", force: :cascade do |t|
    t.integer "board_id", null: false
    t.integer "label_id"
    t.integer "list_type", default: 1, null: false
    t.integer "position"
    t.datetime "created_at", null: false
    t.datetime "updated_at", null: false
  end

  add_index "lists", ["board_id", "label_id"], name: "index_lists_on_board_id_and_label_id", unique: true, using: :btree
  add_index "lists", ["label_id"], name: "index_lists_on_label_id", using: :btree

  create_table "members", force: :cascade do |t|
    t.integer "access_level", null: false
    t.integer "source_id", null: false
    t.string "source_type", null: false
    t.integer "user_id"
    t.integer "notification_level", null: false
    t.string "type"
    t.datetime "created_at"
    t.datetime "updated_at"
    t.integer "created_by_id"
    t.string "invite_email"
    t.string "invite_token"
    t.datetime "invite_accepted_at"
    t.datetime "requested_at"
    t.date "expires_at"
    t.boolean "ldap", default: false, null: false
    t.boolean "override", default: false, null: false
  end

  add_index "members", ["access_level"], name: "index_members_on_access_level", using: :btree
  add_index "members", ["invite_token"], name: "index_members_on_invite_token", unique: true, using: :btree
  add_index "members", ["requested_at"], name: "index_members_on_requested_at", using: :btree
  add_index "members", ["source_id", "source_type"], name: "index_members_on_source_id_and_source_type", using: :btree
  add_index "members", ["user_id"], name: "index_members_on_user_id", using: :btree

  create_table "merge_request_diff_commits", id: false, force: :cascade do |t|
    t.datetime "authored_date"
    t.datetime "committed_date"
    t.integer "merge_request_diff_id", null: false
    t.integer "relative_order", null: false
    t.binary "sha", null: false
    t.text "author_name"
    t.text "author_email"
    t.text "committer_name"
    t.text "committer_email"
    t.text "message"
  end

  add_index "merge_request_diff_commits", ["merge_request_diff_id", "relative_order"], name: "index_merge_request_diff_commits_on_mr_diff_id_and_order", unique: true, using: :btree
  add_index "merge_request_diff_commits", ["sha"], name: "index_merge_request_diff_commits_on_sha", using: :btree

  create_table "merge_request_diff_files", id: false, force: :cascade do |t|
    t.integer "merge_request_diff_id", null: false
    t.integer "relative_order", null: false
    t.boolean "new_file", null: false
    t.boolean "renamed_file", null: false
    t.boolean "deleted_file", null: false
    t.boolean "too_large", null: false
    t.string "a_mode", null: false
    t.string "b_mode", null: false
    t.text "new_path", null: false
    t.text "old_path", null: false
    t.text "diff", null: false
    t.boolean "binary"
  end

  add_index "merge_request_diff_files", ["merge_request_diff_id", "relative_order"], name: "index_merge_request_diff_files_on_mr_diff_id_and_order", unique: true, using: :btree

  create_table "merge_request_diffs", force: :cascade do |t|
    t.string "state"
    t.integer "merge_request_id", null: false
    t.datetime "created_at"
    t.datetime "updated_at"
    t.string "base_commit_sha"
    t.string "real_size"
    t.string "head_commit_sha"
    t.string "start_commit_sha"
    t.integer "commits_count"
  end

  add_index "merge_request_diffs", ["merge_request_id", "id"], name: "index_merge_request_diffs_on_merge_request_id_and_id", using: :btree

  create_table "merge_request_metrics", force: :cascade do |t|
    t.integer "merge_request_id", null: false
    t.datetime "latest_build_started_at"
    t.datetime "latest_build_finished_at"
    t.datetime "first_deployed_to_production_at"
    t.datetime "merged_at"
    t.datetime "created_at", null: false
    t.datetime "updated_at", null: false
    t.integer "pipeline_id"
    t.integer "merged_by_id"
    t.integer "latest_closed_by_id"
    t.datetime_with_timezone "latest_closed_at"
  end

  add_index "merge_request_metrics", ["first_deployed_to_production_at"], name: "index_merge_request_metrics_on_first_deployed_to_production_at", using: :btree
  add_index "merge_request_metrics", ["merge_request_id"], name: "index_merge_request_metrics", using: :btree
  add_index "merge_request_metrics", ["pipeline_id"], name: "index_merge_request_metrics_on_pipeline_id", using: :btree

  create_table "merge_requests", force: :cascade do |t|
    t.string "target_branch", null: false
    t.string "source_branch", null: false
    t.integer "source_project_id"
    t.integer "author_id"
    t.integer "assignee_id"
    t.string "title"
    t.datetime "created_at"
    t.datetime "updated_at"
    t.integer "milestone_id"
    t.string "state", default: "opened", null: false
    t.string "merge_status", default: "unchecked", null: false
    t.integer "target_project_id", null: false
    t.integer "iid"
    t.text "description"
    t.integer "updated_by_id"
    t.text "merge_error"
    t.text "merge_params"
    t.boolean "merge_when_pipeline_succeeds", default: false, null: false
    t.integer "merge_user_id"
    t.string "merge_commit_sha"
    t.integer "approvals_before_merge"
    t.string "rebase_commit_sha"
    t.string "in_progress_merge_commit_sha"
    t.integer "lock_version"
    t.text "title_html"
    t.text "description_html"
    t.integer "time_estimate"
    t.boolean "squash", default: false, null: false
    t.integer "cached_markdown_version"
    t.datetime "last_edited_at"
    t.integer "last_edited_by_id"
    t.integer "head_pipeline_id"
    t.string "merge_jid"
    t.boolean "discussion_locked"
    t.integer "latest_merge_request_diff_id"
    t.boolean "allow_maintainer_to_push"
  end

  add_index "merge_requests", ["assignee_id"], name: "index_merge_requests_on_assignee_id", using: :btree
  add_index "merge_requests", ["author_id"], name: "index_merge_requests_on_author_id", using: :btree
  add_index "merge_requests", ["created_at"], name: "index_merge_requests_on_created_at", using: :btree
  add_index "merge_requests", ["description"], name: "index_merge_requests_on_description_trigram", using: :gin, opclasses: {"description"=>"gin_trgm_ops"}
  add_index "merge_requests", ["head_pipeline_id"], name: "index_merge_requests_on_head_pipeline_id", using: :btree
  add_index "merge_requests", ["latest_merge_request_diff_id"], name: "index_merge_requests_on_latest_merge_request_diff_id", using: :btree
  add_index "merge_requests", ["merge_user_id"], name: "index_merge_requests_on_merge_user_id", where: "(merge_user_id IS NOT NULL)", using: :btree
  add_index "merge_requests", ["milestone_id"], name: "index_merge_requests_on_milestone_id", using: :btree
  add_index "merge_requests", ["source_branch"], name: "index_merge_requests_on_source_branch", using: :btree
  add_index "merge_requests", ["source_project_id", "source_branch"], name: "index_merge_requests_on_source_project_and_branch_state_opened", where: "((state)::text = 'opened'::text)", using: :btree
  add_index "merge_requests", ["source_project_id", "source_branch"], name: "index_merge_requests_on_source_project_id_and_source_branch", using: :btree
  add_index "merge_requests", ["target_branch"], name: "index_merge_requests_on_target_branch", using: :btree
  add_index "merge_requests", ["target_project_id", "iid"], name: "index_merge_requests_on_target_project_id_and_iid", unique: true, using: :btree
  add_index "merge_requests", ["target_project_id", "merge_commit_sha", "id"], name: "index_merge_requests_on_tp_id_and_merge_commit_sha_and_id", using: :btree
  add_index "merge_requests", ["title"], name: "index_merge_requests_on_title", using: :btree
  add_index "merge_requests", ["title"], name: "index_merge_requests_on_title_trigram", using: :gin, opclasses: {"title"=>"gin_trgm_ops"}
  add_index "merge_requests", ["updated_by_id"], name: "index_merge_requests_on_updated_by_id", where: "(updated_by_id IS NOT NULL)", using: :btree

  create_table "merge_requests_closing_issues", force: :cascade do |t|
    t.integer "merge_request_id", null: false
    t.integer "issue_id", null: false
    t.datetime "created_at", null: false
    t.datetime "updated_at", null: false
  end

  add_index "merge_requests_closing_issues", ["issue_id"], name: "index_merge_requests_closing_issues_on_issue_id", using: :btree
  add_index "merge_requests_closing_issues", ["merge_request_id"], name: "index_merge_requests_closing_issues_on_merge_request_id", using: :btree

  create_table "milestones", force: :cascade do |t|
    t.string "title", null: false
    t.integer "project_id"
    t.text "description"
    t.date "due_date"
    t.datetime "created_at"
    t.datetime "updated_at"
    t.string "state"
    t.integer "iid"
    t.text "title_html"
    t.text "description_html"
    t.date "start_date"
    t.integer "cached_markdown_version"
    t.integer "group_id"
  end

  add_index "milestones", ["description"], name: "index_milestones_on_description_trigram", using: :gin, opclasses: {"description"=>"gin_trgm_ops"}
  add_index "milestones", ["due_date"], name: "index_milestones_on_due_date", using: :btree
  add_index "milestones", ["group_id"], name: "index_milestones_on_group_id", using: :btree
  add_index "milestones", ["project_id", "iid"], name: "index_milestones_on_project_id_and_iid", unique: true, using: :btree
  add_index "milestones", ["title"], name: "index_milestones_on_title", using: :btree
  add_index "milestones", ["title"], name: "index_milestones_on_title_trigram", using: :gin, opclasses: {"title"=>"gin_trgm_ops"}

  create_table "namespace_statistics", force: :cascade do |t|
    t.integer "namespace_id", null: false
    t.integer "shared_runners_seconds", default: 0, null: false
    t.datetime "shared_runners_seconds_last_reset"
  end

  add_index "namespace_statistics", ["namespace_id"], name: "index_namespace_statistics_on_namespace_id", unique: true, using: :btree

  create_table "namespaces", force: :cascade do |t|
    t.string "name", null: false
    t.string "path", null: false
    t.integer "owner_id"
    t.datetime "created_at"
    t.datetime "updated_at"
    t.string "type"
    t.string "description", default: "", null: false
    t.string "avatar"
    t.boolean "membership_lock", default: false
    t.boolean "share_with_group_lock", default: false
    t.integer "visibility_level", default: 20, null: false
    t.boolean "request_access_enabled", default: false, null: false
    t.string "ldap_sync_status", default: "ready", null: false
    t.string "ldap_sync_error"
    t.datetime "ldap_sync_last_update_at"
    t.datetime "ldap_sync_last_successful_update_at"
    t.datetime "ldap_sync_last_sync_at"
    t.text "description_html"
    t.boolean "lfs_enabled"
    t.integer "parent_id"
    t.integer "shared_runners_minutes_limit"
    t.integer "repository_size_limit", limit: 8
    t.boolean "require_two_factor_authentication", default: false, null: false
    t.integer "two_factor_grace_period", default: 48, null: false
    t.integer "cached_markdown_version"
    t.integer "plan_id"
    t.integer "project_creation_level"
<<<<<<< HEAD
=======
    t.string "runners_token"
>>>>>>> 546a3b0e
  end

  add_index "namespaces", ["created_at"], name: "index_namespaces_on_created_at", using: :btree
  add_index "namespaces", ["ldap_sync_last_successful_update_at"], name: "index_namespaces_on_ldap_sync_last_successful_update_at", using: :btree
  add_index "namespaces", ["ldap_sync_last_update_at"], name: "index_namespaces_on_ldap_sync_last_update_at", using: :btree
  add_index "namespaces", ["name", "parent_id"], name: "index_namespaces_on_name_and_parent_id", unique: true, using: :btree
  add_index "namespaces", ["name"], name: "index_namespaces_on_name_trigram", using: :gin, opclasses: {"name"=>"gin_trgm_ops"}
  add_index "namespaces", ["owner_id"], name: "index_namespaces_on_owner_id", using: :btree
  add_index "namespaces", ["parent_id", "id"], name: "index_namespaces_on_parent_id_and_id", unique: true, using: :btree
  add_index "namespaces", ["path"], name: "index_namespaces_on_path", using: :btree
  add_index "namespaces", ["path"], name: "index_namespaces_on_path_trigram", using: :gin, opclasses: {"path"=>"gin_trgm_ops"}
  add_index "namespaces", ["plan_id"], name: "index_namespaces_on_plan_id", using: :btree
  add_index "namespaces", ["require_two_factor_authentication"], name: "index_namespaces_on_require_two_factor_authentication", using: :btree
  add_index "namespaces", ["runners_token"], name: "index_namespaces_on_runners_token", unique: true, using: :btree
  add_index "namespaces", ["type"], name: "index_namespaces_on_type", using: :btree

  create_table "notes", force: :cascade do |t|
    t.text "note"
    t.string "noteable_type"
    t.integer "author_id"
    t.datetime "created_at"
    t.datetime "updated_at"
    t.integer "project_id"
    t.string "attachment"
    t.string "line_code"
    t.string "commit_id"
    t.integer "noteable_id"
    t.boolean "system", default: false, null: false
    t.text "st_diff"
    t.integer "updated_by_id"
    t.string "type"
    t.text "position"
    t.text "original_position"
    t.datetime "resolved_at"
    t.integer "resolved_by_id"
    t.string "discussion_id"
    t.text "note_html"
    t.integer "cached_markdown_version"
    t.text "change_position"
    t.boolean "resolved_by_push"
  end

  add_index "notes", ["author_id"], name: "index_notes_on_author_id", using: :btree
  add_index "notes", ["commit_id"], name: "index_notes_on_commit_id", using: :btree
  add_index "notes", ["created_at"], name: "index_notes_on_created_at", using: :btree
  add_index "notes", ["discussion_id"], name: "index_notes_on_discussion_id", using: :btree
  add_index "notes", ["line_code"], name: "index_notes_on_line_code", using: :btree
  add_index "notes", ["note"], name: "index_notes_on_note_trigram", using: :gin, opclasses: {"note"=>"gin_trgm_ops"}
  add_index "notes", ["noteable_id", "noteable_type"], name: "index_notes_on_noteable_id_and_noteable_type", using: :btree
  add_index "notes", ["noteable_type"], name: "index_notes_on_noteable_type", using: :btree
  add_index "notes", ["project_id", "noteable_type"], name: "index_notes_on_project_id_and_noteable_type", using: :btree
  add_index "notes", ["updated_at"], name: "index_notes_on_updated_at", using: :btree

  create_table "notification_settings", force: :cascade do |t|
    t.integer "user_id", null: false
    t.integer "source_id"
    t.string "source_type"
    t.integer "level", default: 0, null: false
    t.datetime "created_at", null: false
    t.datetime "updated_at", null: false
    t.boolean "new_note"
    t.boolean "new_issue"
    t.boolean "reopen_issue"
    t.boolean "close_issue"
    t.boolean "reassign_issue"
    t.boolean "new_merge_request"
    t.boolean "reopen_merge_request"
    t.boolean "close_merge_request"
    t.boolean "reassign_merge_request"
    t.boolean "merge_merge_request"
    t.boolean "failed_pipeline"
    t.boolean "success_pipeline"
    t.boolean "push_to_merge_request"
    t.boolean "issue_due"
  end

  add_index "notification_settings", ["source_id", "source_type"], name: "index_notification_settings_on_source_id_and_source_type", using: :btree
  add_index "notification_settings", ["user_id", "source_id", "source_type"], name: "index_notifications_on_user_id_and_source_id_and_source_type", unique: true, using: :btree
  add_index "notification_settings", ["user_id"], name: "index_notification_settings_on_user_id", using: :btree

  create_table "oauth_access_grants", force: :cascade do |t|
    t.integer "resource_owner_id", null: false
    t.integer "application_id", null: false
    t.string "token", null: false
    t.integer "expires_in", null: false
    t.text "redirect_uri", null: false
    t.datetime "created_at", null: false
    t.datetime "revoked_at"
    t.string "scopes"
  end

  add_index "oauth_access_grants", ["token"], name: "index_oauth_access_grants_on_token", unique: true, using: :btree

  create_table "oauth_access_tokens", force: :cascade do |t|
    t.integer "resource_owner_id"
    t.integer "application_id"
    t.string "token", null: false
    t.string "refresh_token"
    t.integer "expires_in"
    t.datetime "revoked_at"
    t.datetime "created_at", null: false
    t.string "scopes"
  end

  add_index "oauth_access_tokens", ["refresh_token"], name: "index_oauth_access_tokens_on_refresh_token", unique: true, using: :btree
  add_index "oauth_access_tokens", ["resource_owner_id"], name: "index_oauth_access_tokens_on_resource_owner_id", using: :btree
  add_index "oauth_access_tokens", ["token"], name: "index_oauth_access_tokens_on_token", unique: true, using: :btree

  create_table "oauth_applications", force: :cascade do |t|
    t.string "name", null: false
    t.string "uid", null: false
    t.string "secret", null: false
    t.text "redirect_uri", null: false
    t.string "scopes", default: "", null: false
    t.datetime "created_at"
    t.datetime "updated_at"
    t.integer "owner_id"
    t.string "owner_type"
    t.boolean "trusted", default: false, null: false
  end

  add_index "oauth_applications", ["owner_id", "owner_type"], name: "index_oauth_applications_on_owner_id_and_owner_type", using: :btree
  add_index "oauth_applications", ["uid"], name: "index_oauth_applications_on_uid", unique: true, using: :btree

  create_table "oauth_openid_requests", force: :cascade do |t|
    t.integer "access_grant_id", null: false
    t.string "nonce", null: false
  end

  create_table "pages_domains", force: :cascade do |t|
    t.integer "project_id"
    t.text "certificate"
    t.text "encrypted_key"
    t.string "encrypted_key_iv"
    t.string "encrypted_key_salt"
    t.string "domain"
    t.datetime_with_timezone "verified_at"
    t.string "verification_code", null: false
    t.datetime_with_timezone "enabled_until"
  end

  add_index "pages_domains", ["domain"], name: "index_pages_domains_on_domain", unique: true, using: :btree
  add_index "pages_domains", ["project_id", "enabled_until"], name: "index_pages_domains_on_project_id_and_enabled_until", using: :btree
  add_index "pages_domains", ["project_id"], name: "index_pages_domains_on_project_id", using: :btree
  add_index "pages_domains", ["verified_at", "enabled_until"], name: "index_pages_domains_on_verified_at_and_enabled_until", using: :btree
  add_index "pages_domains", ["verified_at"], name: "index_pages_domains_on_verified_at", using: :btree

  create_table "path_locks", force: :cascade do |t|
    t.string "path", null: false
    t.integer "project_id"
    t.integer "user_id"
    t.datetime "created_at", null: false
    t.datetime "updated_at", null: false
  end

  add_index "path_locks", ["path"], name: "index_path_locks_on_path", using: :btree
  add_index "path_locks", ["project_id"], name: "index_path_locks_on_project_id", using: :btree
  add_index "path_locks", ["user_id"], name: "index_path_locks_on_user_id", using: :btree

  create_table "personal_access_tokens", force: :cascade do |t|
    t.integer "user_id", null: false
    t.string "token", null: false
    t.string "name", null: false
    t.boolean "revoked", default: false
    t.date "expires_at"
    t.datetime "created_at", null: false
    t.datetime "updated_at", null: false
    t.string "scopes", default: "--- []\n", null: false
    t.boolean "impersonation", default: false, null: false
  end

  add_index "personal_access_tokens", ["token"], name: "index_personal_access_tokens_on_token", unique: true, using: :btree
  add_index "personal_access_tokens", ["user_id"], name: "index_personal_access_tokens_on_user_id", using: :btree

  create_table "plans", force: :cascade do |t|
    t.datetime "created_at", null: false
    t.datetime "updated_at", null: false
    t.string "name"
    t.string "title"
    t.integer "active_pipelines_limit"
    t.integer "pipeline_size_limit"
  end

  add_index "plans", ["name"], name: "index_plans_on_name", using: :btree

  create_table "project_authorizations", id: false, force: :cascade do |t|
    t.integer "user_id"
    t.integer "project_id"
    t.integer "access_level"
  end

  add_index "project_authorizations", ["project_id"], name: "index_project_authorizations_on_project_id", using: :btree
  add_index "project_authorizations", ["user_id", "project_id", "access_level"], name: "index_project_authorizations_on_user_id_project_id_access_level", unique: true, using: :btree

  create_table "project_auto_devops", force: :cascade do |t|
    t.integer "project_id", null: false
    t.datetime "created_at", null: false
    t.datetime "updated_at", null: false
    t.boolean "enabled"
    t.string "domain"
  end

  add_index "project_auto_devops", ["project_id"], name: "index_project_auto_devops_on_project_id", unique: true, using: :btree

  create_table "project_ci_cd_settings", force: :cascade do |t|
    t.integer "project_id", null: false
    t.boolean "group_runners_enabled", default: true, null: false
  end

  add_index "project_ci_cd_settings", ["project_id"], name: "index_project_ci_cd_settings_on_project_id", unique: true, using: :btree

  create_table "project_custom_attributes", force: :cascade do |t|
    t.datetime "created_at", null: false
    t.datetime "updated_at", null: false
    t.integer "project_id", null: false
    t.string "key", null: false
    t.string "value", null: false
  end

  add_index "project_custom_attributes", ["key", "value"], name: "index_project_custom_attributes_on_key_and_value", using: :btree
  add_index "project_custom_attributes", ["project_id", "key"], name: "index_project_custom_attributes_on_project_id_and_key", unique: true, using: :btree

  create_table "project_deploy_tokens", force: :cascade do |t|
    t.integer "project_id", null: false
    t.integer "deploy_token_id", null: false
    t.datetime_with_timezone "created_at", null: false
  end

  add_index "project_deploy_tokens", ["project_id", "deploy_token_id"], name: "index_project_deploy_tokens_on_project_id_and_deploy_token_id", unique: true, using: :btree

  create_table "project_features", force: :cascade do |t|
    t.integer "project_id"
    t.integer "merge_requests_access_level"
    t.integer "issues_access_level"
    t.integer "wiki_access_level"
    t.integer "snippets_access_level"
    t.integer "builds_access_level"
    t.datetime "created_at"
    t.datetime "updated_at"
    t.integer "repository_access_level", default: 20, null: false
  end

  add_index "project_features", ["project_id"], name: "index_project_features_on_project_id", using: :btree

  create_table "project_group_links", force: :cascade do |t|
    t.integer "project_id", null: false
    t.integer "group_id", null: false
    t.datetime "created_at"
    t.datetime "updated_at"
    t.integer "group_access", default: 30, null: false
    t.date "expires_at"
  end

  add_index "project_group_links", ["group_id"], name: "index_project_group_links_on_group_id", using: :btree
  add_index "project_group_links", ["project_id"], name: "index_project_group_links_on_project_id", using: :btree

  create_table "project_import_data", force: :cascade do |t|
    t.integer "project_id"
    t.text "data"
    t.text "encrypted_credentials"
    t.string "encrypted_credentials_iv"
    t.string "encrypted_credentials_salt"
  end

  add_index "project_import_data", ["project_id"], name: "index_project_import_data_on_project_id", using: :btree

  create_table "project_mirror_data", force: :cascade do |t|
    t.integer "project_id"
    t.integer "retry_count", default: 0, null: false
    t.datetime "last_update_started_at"
    t.datetime "last_update_scheduled_at"
    t.datetime "next_execution_timestamp"
    t.datetime "created_at"
    t.datetime "updated_at"
<<<<<<< HEAD
  end

  add_index "project_mirror_data", ["next_execution_timestamp", "retry_count"], name: "index_mirror_data_on_next_execution_and_retry_count", using: :btree
  add_index "project_mirror_data", ["project_id"], name: "index_project_mirror_data_on_project_id", unique: true, using: :btree
=======
    t.string "status"
    t.string "jid"
    t.datetime_with_timezone "last_update_at"
    t.datetime_with_timezone "last_successful_update_at"
    t.text "last_error"
  end

  add_index "project_mirror_data", ["jid"], name: "index_project_mirror_data_on_jid", using: :btree
  add_index "project_mirror_data", ["last_successful_update_at"], name: "index_project_mirror_data_on_last_successful_update_at", using: :btree
  add_index "project_mirror_data", ["next_execution_timestamp", "retry_count"], name: "index_mirror_data_on_next_execution_and_retry_count", using: :btree
  add_index "project_mirror_data", ["project_id"], name: "index_project_mirror_data_on_project_id", unique: true, using: :btree
  add_index "project_mirror_data", ["status"], name: "index_project_mirror_data_on_status", using: :btree
>>>>>>> 546a3b0e

  create_table "project_repository_states", force: :cascade do |t|
    t.integer "project_id", null: false
    t.binary "repository_verification_checksum"
    t.binary "wiki_verification_checksum"
    t.string "last_repository_verification_failure"
    t.string "last_wiki_verification_failure"
  end

  add_index "project_repository_states", ["last_repository_verification_failure"], name: "idx_repository_states_on_repository_failure_partial", where: "(last_repository_verification_failure IS NOT NULL)", using: :btree
  add_index "project_repository_states", ["last_wiki_verification_failure"], name: "idx_repository_states_on_wiki_failure_partial", where: "(last_wiki_verification_failure IS NOT NULL)", using: :btree
  add_index "project_repository_states", ["project_id"], name: "index_project_repository_states_on_project_id", unique: true, using: :btree
  add_index "project_repository_states", ["repository_verification_checksum", "wiki_verification_checksum"], name: "idx_repository_states_on_checksums_partial", where: "((repository_verification_checksum IS NULL) OR (wiki_verification_checksum IS NULL))", using: :btree

  create_table "project_statistics", force: :cascade do |t|
    t.integer "project_id", null: false
    t.integer "namespace_id", null: false
    t.integer "commit_count", limit: 8, default: 0, null: false
    t.integer "storage_size", limit: 8, default: 0, null: false
    t.integer "repository_size", limit: 8, default: 0, null: false
    t.integer "lfs_objects_size", limit: 8, default: 0, null: false
    t.integer "build_artifacts_size", limit: 8, default: 0, null: false
    t.integer "shared_runners_seconds", limit: 8, default: 0, null: false
    t.datetime "shared_runners_seconds_last_reset"
  end

  add_index "project_statistics", ["namespace_id"], name: "index_project_statistics_on_namespace_id", using: :btree
  add_index "project_statistics", ["project_id"], name: "index_project_statistics_on_project_id", unique: true, using: :btree

  create_table "projects", force: :cascade do |t|
    t.string "name"
    t.string "path"
    t.text "description"
    t.datetime "created_at"
    t.datetime "updated_at"
    t.integer "creator_id"
    t.integer "namespace_id", null: false
    t.datetime "last_activity_at"
    t.string "import_url"
    t.integer "visibility_level", default: 0, null: false
    t.boolean "archived", default: false, null: false
    t.string "avatar"
    t.string "import_status"
    t.text "merge_requests_template"
    t.integer "star_count", default: 0, null: false
    t.boolean "merge_requests_rebase_enabled", default: false
    t.string "import_type"
    t.string "import_source"
    t.integer "approvals_before_merge", default: 0, null: false
    t.boolean "reset_approvals_on_push", default: true
    t.boolean "merge_requests_ff_only_enabled", default: false
    t.text "issues_template"
    t.boolean "mirror", default: false, null: false
    t.datetime "mirror_last_update_at"
    t.datetime "mirror_last_successful_update_at"
    t.integer "mirror_user_id"
    t.text "import_error"
    t.integer "ci_id"
    t.boolean "shared_runners_enabled", default: true, null: false
    t.string "runners_token"
    t.string "build_coverage_regex"
    t.boolean "build_allow_git_fetch", default: true, null: false
    t.integer "build_timeout", default: 3600, null: false
    t.boolean "mirror_trigger_builds", default: false, null: false
    t.boolean "pending_delete", default: false
    t.boolean "public_builds", default: true, null: false
    t.boolean "last_repository_check_failed"
    t.datetime "last_repository_check_at"
    t.boolean "container_registry_enabled"
    t.boolean "only_allow_merge_if_pipeline_succeeds", default: false, null: false
    t.boolean "has_external_issue_tracker"
    t.string "repository_storage", default: "default", null: false
    t.boolean "repository_read_only"
    t.boolean "request_access_enabled", default: false, null: false
    t.boolean "has_external_wiki"
    t.string "ci_config_path"
    t.boolean "lfs_enabled"
    t.text "description_html"
    t.boolean "only_allow_merge_if_all_discussions_are_resolved"
    t.integer "repository_size_limit", limit: 8
    t.boolean "printing_merge_request_link_enabled", default: true, null: false
    t.integer "auto_cancel_pending_pipelines", default: 1, null: false
    t.boolean "service_desk_enabled", default: true
    t.string "import_jid"
    t.integer "cached_markdown_version"
    t.text "delete_error"
    t.datetime "last_repository_updated_at"
    t.boolean "disable_overriding_approvers_per_merge_request"
    t.integer "storage_version", limit: 2
    t.boolean "resolve_outdated_diff_discussions"
    t.boolean "remote_mirror_available_overridden"
    t.boolean "only_mirror_protected_branches"
    t.boolean "pull_mirror_available_overridden"
    t.integer "jobs_cache_index"
    t.boolean "mirror_overwrites_diverged_branches"
    t.string "external_authorization_classification_label"
    t.string "external_webhook_token"
    t.boolean "pages_https_only", default: true
  end

  add_index "projects", ["ci_id"], name: "index_projects_on_ci_id", using: :btree
  add_index "projects", ["created_at"], name: "index_projects_on_created_at", using: :btree
  add_index "projects", ["creator_id"], name: "index_projects_on_creator_id", using: :btree
  add_index "projects", ["description"], name: "index_projects_on_description_trigram", using: :gin, opclasses: {"description"=>"gin_trgm_ops"}
  add_index "projects", ["id"], name: "index_projects_on_id_partial_for_visibility", unique: true, where: "(visibility_level = ANY (ARRAY[10, 20]))", using: :btree
  add_index "projects", ["id"], name: "index_projects_on_mirror_and_mirror_trigger_builds_both_true", where: "((mirror IS TRUE) AND (mirror_trigger_builds IS TRUE))", using: :btree
  add_index "projects", ["last_activity_at"], name: "index_projects_on_last_activity_at", using: :btree
  add_index "projects", ["last_repository_check_failed"], name: "index_projects_on_last_repository_check_failed", using: :btree
  add_index "projects", ["last_repository_updated_at"], name: "index_projects_on_last_repository_updated_at", using: :btree
  add_index "projects", ["mirror_last_successful_update_at"], name: "index_projects_on_mirror_last_successful_update_at", using: :btree
  add_index "projects", ["name"], name: "index_projects_on_name_trigram", using: :gin, opclasses: {"name"=>"gin_trgm_ops"}
  add_index "projects", ["namespace_id"], name: "index_projects_on_namespace_id", using: :btree
  add_index "projects", ["path"], name: "index_projects_on_path", using: :btree
  add_index "projects", ["path"], name: "index_projects_on_path_trigram", using: :gin, opclasses: {"path"=>"gin_trgm_ops"}
  add_index "projects", ["pending_delete"], name: "index_projects_on_pending_delete", using: :btree
  add_index "projects", ["repository_storage"], name: "index_projects_on_repository_storage", using: :btree
  add_index "projects", ["runners_token"], name: "index_projects_on_runners_token", using: :btree
  add_index "projects", ["star_count"], name: "index_projects_on_star_count", using: :btree
  add_index "projects", ["visibility_level"], name: "index_projects_on_visibility_level", using: :btree

  create_table "prometheus_metrics", force: :cascade do |t|
    t.integer "project_id"
    t.string "title", null: false
    t.string "query", null: false
    t.string "y_label"
    t.string "unit"
    t.string "legend"
    t.integer "group", null: false
    t.datetime "created_at", null: false
    t.datetime "updated_at", null: false
  end

  add_index "prometheus_metrics", ["group"], name: "index_prometheus_metrics_on_group", using: :btree
  add_index "prometheus_metrics", ["project_id"], name: "index_prometheus_metrics_on_project_id", using: :btree

  create_table "protected_branch_merge_access_levels", force: :cascade do |t|
    t.integer "protected_branch_id", null: false
    t.integer "access_level", default: 40
    t.datetime "created_at", null: false
    t.datetime "updated_at", null: false
    t.integer "user_id"
    t.integer "group_id"
  end

  add_index "protected_branch_merge_access_levels", ["protected_branch_id"], name: "index_protected_branch_merge_access", using: :btree
  add_index "protected_branch_merge_access_levels", ["user_id"], name: "index_protected_branch_merge_access_levels_on_user_id", using: :btree

  create_table "protected_branch_push_access_levels", force: :cascade do |t|
    t.integer "protected_branch_id", null: false
    t.integer "access_level", default: 40
    t.datetime "created_at", null: false
    t.datetime "updated_at", null: false
    t.integer "user_id"
    t.integer "group_id"
  end

  add_index "protected_branch_push_access_levels", ["protected_branch_id"], name: "index_protected_branch_push_access", using: :btree
  add_index "protected_branch_push_access_levels", ["user_id"], name: "index_protected_branch_push_access_levels_on_user_id", using: :btree

  create_table "protected_branch_unprotect_access_levels", force: :cascade do |t|
    t.integer "protected_branch_id", null: false
    t.integer "access_level", default: 40
    t.integer "user_id"
    t.integer "group_id"
  end

  add_index "protected_branch_unprotect_access_levels", ["group_id"], name: "index_protected_branch_unprotect_access_levels_on_group_id", using: :btree
  add_index "protected_branch_unprotect_access_levels", ["protected_branch_id"], name: "index_protected_branch_unprotect_access", using: :btree
  add_index "protected_branch_unprotect_access_levels", ["user_id"], name: "index_protected_branch_unprotect_access_levels_on_user_id", using: :btree

  create_table "protected_branches", force: :cascade do |t|
    t.integer "project_id", null: false
    t.string "name", null: false
    t.datetime "created_at"
    t.datetime "updated_at"
  end

  add_index "protected_branches", ["project_id"], name: "index_protected_branches_on_project_id", using: :btree

  create_table "protected_tag_create_access_levels", force: :cascade do |t|
    t.integer "protected_tag_id", null: false
    t.integer "access_level", default: 40
    t.integer "user_id"
    t.integer "group_id"
    t.datetime "created_at", null: false
    t.datetime "updated_at", null: false
  end

  add_index "protected_tag_create_access_levels", ["protected_tag_id"], name: "index_protected_tag_create_access", using: :btree
  add_index "protected_tag_create_access_levels", ["user_id"], name: "index_protected_tag_create_access_levels_on_user_id", using: :btree

  create_table "protected_tags", force: :cascade do |t|
    t.integer "project_id", null: false
    t.string "name", null: false
    t.datetime "created_at", null: false
    t.datetime "updated_at", null: false
  end

  add_index "protected_tags", ["project_id"], name: "index_protected_tags_on_project_id", using: :btree

  create_table "push_event_payloads", id: false, force: :cascade do |t|
    t.integer "commit_count", limit: 8, null: false
    t.integer "event_id", null: false
    t.integer "action", limit: 2, null: false
    t.integer "ref_type", limit: 2, null: false
    t.binary "commit_from"
    t.binary "commit_to"
    t.text "ref"
    t.string "commit_title", limit: 70
  end

  add_index "push_event_payloads", ["event_id"], name: "index_push_event_payloads_on_event_id", unique: true, using: :btree

  create_table "push_rules", force: :cascade do |t|
    t.string "force_push_regex"
    t.string "delete_branch_regex"
    t.string "commit_message_regex"
    t.boolean "deny_delete_tag"
    t.integer "project_id"
    t.datetime "created_at"
    t.datetime "updated_at"
    t.string "author_email_regex"
    t.boolean "member_check", default: false, null: false
    t.string "file_name_regex"
    t.boolean "is_sample", default: false
    t.integer "max_file_size", default: 0, null: false
    t.boolean "prevent_secrets", default: false, null: false
    t.string "branch_name_regex"
    t.boolean "reject_unsigned_commits"
    t.boolean "commit_committer_check"
    t.boolean "regexp_uses_re2", default: true
  end

  add_index "push_rules", ["is_sample"], name: "index_push_rules_on_is_sample", where: "is_sample", using: :btree
  add_index "push_rules", ["project_id"], name: "index_push_rules_on_project_id", using: :btree

  create_table "redirect_routes", force: :cascade do |t|
    t.integer "source_id", null: false
    t.string "source_type", null: false
    t.string "path", null: false
    t.datetime "created_at", null: false
    t.datetime "updated_at", null: false
  end

  add_index "redirect_routes", ["path"], name: "index_redirect_routes_on_path", unique: true, using: :btree
  add_index "redirect_routes", ["source_type", "source_id"], name: "index_redirect_routes_on_source_type_and_source_id", using: :btree

  create_table "releases", force: :cascade do |t|
    t.string "tag"
    t.text "description"
    t.integer "project_id"
    t.datetime "created_at"
    t.datetime "updated_at"
    t.text "description_html"
    t.integer "cached_markdown_version"
  end

  add_index "releases", ["project_id", "tag"], name: "index_releases_on_project_id_and_tag", using: :btree
  add_index "releases", ["project_id"], name: "index_releases_on_project_id", using: :btree

  create_table "remote_mirrors", force: :cascade do |t|
    t.integer "project_id"
    t.string "url"
    t.boolean "enabled", default: false
    t.string "update_status"
    t.datetime "last_update_at"
    t.datetime "last_successful_update_at"
    t.string "last_error"
    t.text "encrypted_credentials"
    t.string "encrypted_credentials_iv"
    t.string "encrypted_credentials_salt"
    t.datetime "created_at", null: false
    t.datetime "updated_at", null: false
    t.datetime "last_update_started_at"
    t.boolean "only_protected_branches", default: false, null: false
    t.string "remote_name"
  end

  add_index "remote_mirrors", ["last_successful_update_at"], name: "index_remote_mirrors_on_last_successful_update_at", using: :btree
  add_index "remote_mirrors", ["project_id"], name: "index_remote_mirrors_on_project_id", using: :btree

  create_table "routes", force: :cascade do |t|
    t.integer "source_id", null: false
    t.string "source_type", null: false
    t.string "path", null: false
    t.datetime "created_at"
    t.datetime "updated_at"
    t.string "name"
  end

  add_index "routes", ["path"], name: "index_routes_on_path", unique: true, using: :btree
  add_index "routes", ["path"], name: "index_routes_on_path_text_pattern_ops", using: :btree, opclasses: {"path"=>"varchar_pattern_ops"}
  add_index "routes", ["source_type", "source_id"], name: "index_routes_on_source_type_and_source_id", unique: true, using: :btree

  create_table "saml_providers", force: :cascade do |t|
    t.integer "group_id", null: false
    t.boolean "enabled", null: false
    t.string "certificate_fingerprint", null: false
    t.string "sso_url", null: false
  end

  add_index "saml_providers", ["group_id"], name: "index_saml_providers_on_group_id", using: :btree

  create_table "sent_notifications", force: :cascade do |t|
    t.integer "project_id"
    t.integer "noteable_id"
    t.string "noteable_type"
    t.integer "recipient_id"
    t.string "commit_id"
    t.string "reply_key", null: false
    t.string "line_code"
    t.string "note_type"
    t.text "position"
    t.string "in_reply_to_discussion_id"
  end

  add_index "sent_notifications", ["reply_key"], name: "index_sent_notifications_on_reply_key", unique: true, using: :btree

  create_table "services", force: :cascade do |t|
    t.string "type"
    t.string "title"
    t.integer "project_id"
    t.datetime "created_at"
    t.datetime "updated_at"
    t.boolean "active", default: false, null: false
    t.text "properties"
    t.boolean "template", default: false
    t.boolean "push_events", default: true
    t.boolean "issues_events", default: true
    t.boolean "merge_requests_events", default: true
    t.boolean "tag_push_events", default: true
    t.boolean "note_events", default: true, null: false
    t.string "category", default: "common", null: false
    t.boolean "default", default: false
    t.boolean "wiki_page_events", default: true
    t.boolean "pipeline_events", default: false, null: false
    t.boolean "confidential_issues_events", default: true, null: false
    t.boolean "commit_events", default: true, null: false
    t.boolean "job_events", default: false, null: false
    t.boolean "confidential_note_events", default: true
  end

  add_index "services", ["project_id"], name: "index_services_on_project_id", using: :btree
  add_index "services", ["template"], name: "index_services_on_template", using: :btree

  create_table "slack_integrations", force: :cascade do |t|
    t.integer "service_id", null: false
    t.string "team_id", null: false
    t.string "team_name", null: false
    t.string "alias", null: false
    t.string "user_id", null: false
    t.datetime "created_at", null: false
    t.datetime "updated_at", null: false
  end

  add_index "slack_integrations", ["service_id"], name: "index_slack_integrations_on_service_id", using: :btree
  add_index "slack_integrations", ["team_id", "alias"], name: "index_slack_integrations_on_team_id_and_alias", unique: true, using: :btree

  create_table "snippets", force: :cascade do |t|
    t.string "title"
    t.text "content"
    t.integer "author_id", null: false
    t.integer "project_id"
    t.datetime "created_at"
    t.datetime "updated_at"
    t.string "file_name"
    t.string "type"
    t.integer "visibility_level", default: 0, null: false
    t.text "title_html"
    t.text "content_html"
    t.integer "cached_markdown_version"
    t.text "description"
    t.text "description_html"
  end

  add_index "snippets", ["author_id"], name: "index_snippets_on_author_id", using: :btree
  add_index "snippets", ["file_name"], name: "index_snippets_on_file_name_trigram", using: :gin, opclasses: {"file_name"=>"gin_trgm_ops"}
  add_index "snippets", ["project_id"], name: "index_snippets_on_project_id", using: :btree
  add_index "snippets", ["title"], name: "index_snippets_on_title_trigram", using: :gin, opclasses: {"title"=>"gin_trgm_ops"}
  add_index "snippets", ["updated_at"], name: "index_snippets_on_updated_at", using: :btree
  add_index "snippets", ["visibility_level"], name: "index_snippets_on_visibility_level", using: :btree

  create_table "spam_logs", force: :cascade do |t|
    t.integer "user_id"
    t.string "source_ip"
    t.string "user_agent"
    t.boolean "via_api"
    t.string "noteable_type"
    t.string "title"
    t.text "description"
    t.datetime "created_at", null: false
    t.datetime "updated_at", null: false
    t.boolean "submitted_as_ham", default: false, null: false
    t.boolean "recaptcha_verified", default: false, null: false
  end

  create_table "subscriptions", force: :cascade do |t|
    t.integer "user_id"
    t.integer "subscribable_id"
    t.string "subscribable_type"
    t.boolean "subscribed"
    t.datetime "created_at"
    t.datetime "updated_at"
    t.integer "project_id"
  end

  add_index "subscriptions", ["subscribable_id", "subscribable_type", "user_id", "project_id"], name: "index_subscriptions_on_subscribable_and_user_id_and_project_id", unique: true, using: :btree

  create_table "system_note_metadata", force: :cascade do |t|
    t.integer "note_id", null: false
    t.integer "commit_count"
    t.string "action"
    t.datetime "created_at", null: false
    t.datetime "updated_at", null: false
  end

  add_index "system_note_metadata", ["note_id"], name: "index_system_note_metadata_on_note_id", unique: true, using: :btree

  create_table "taggings", force: :cascade do |t|
    t.integer "tag_id"
    t.integer "taggable_id"
    t.string "taggable_type"
    t.integer "tagger_id"
    t.string "tagger_type"
    t.string "context"
    t.datetime "created_at"
  end

  add_index "taggings", ["tag_id", "taggable_id", "taggable_type", "context", "tagger_id", "tagger_type"], name: "taggings_idx", unique: true, using: :btree
  add_index "taggings", ["tag_id"], name: "index_taggings_on_tag_id", using: :btree
  add_index "taggings", ["taggable_id", "taggable_type", "context"], name: "index_taggings_on_taggable_id_and_taggable_type_and_context", using: :btree
  add_index "taggings", ["taggable_id", "taggable_type"], name: "index_taggings_on_taggable_id_and_taggable_type", using: :btree

  create_table "tags", force: :cascade do |t|
    t.string "name"
    t.integer "taggings_count", default: 0
  end

  add_index "tags", ["name"], name: "index_tags_on_name", unique: true, using: :btree

  create_table "term_agreements", force: :cascade do |t|
    t.integer "term_id", null: false
    t.integer "user_id", null: false
    t.boolean "accepted", default: false, null: false
    t.datetime_with_timezone "created_at", null: false
    t.datetime_with_timezone "updated_at", null: false
  end

  add_index "term_agreements", ["term_id"], name: "index_term_agreements_on_term_id", using: :btree
  add_index "term_agreements", ["user_id", "term_id"], name: "term_agreements_unique_index", unique: true, using: :btree
  add_index "term_agreements", ["user_id"], name: "index_term_agreements_on_user_id", using: :btree

  create_table "timelogs", force: :cascade do |t|
    t.integer "time_spent", null: false
    t.integer "user_id"
    t.datetime "created_at", null: false
    t.datetime "updated_at", null: false
    t.integer "issue_id"
    t.integer "merge_request_id"
    t.datetime "spent_at"
  end

  add_index "timelogs", ["issue_id"], name: "index_timelogs_on_issue_id", using: :btree
  add_index "timelogs", ["merge_request_id"], name: "index_timelogs_on_merge_request_id", using: :btree
  add_index "timelogs", ["user_id"], name: "index_timelogs_on_user_id", using: :btree

  create_table "todos", force: :cascade do |t|
    t.integer "user_id", null: false
    t.integer "project_id", null: false
    t.integer "target_id"
    t.string "target_type", null: false
    t.integer "author_id", null: false
    t.integer "action", null: false
    t.string "state", null: false
    t.datetime "created_at"
    t.datetime "updated_at"
    t.integer "note_id"
    t.string "commit_id"
  end

  add_index "todos", ["author_id"], name: "index_todos_on_author_id", using: :btree
  add_index "todos", ["commit_id"], name: "index_todos_on_commit_id", using: :btree
  add_index "todos", ["note_id"], name: "index_todos_on_note_id", using: :btree
  add_index "todos", ["project_id"], name: "index_todos_on_project_id", using: :btree
  add_index "todos", ["target_type", "target_id"], name: "index_todos_on_target_type_and_target_id", using: :btree
  add_index "todos", ["user_id", "id"], name: "index_todos_on_user_id_and_id_done", where: "((state)::text = 'done'::text)", using: :btree
  add_index "todos", ["user_id", "id"], name: "index_todos_on_user_id_and_id_pending", where: "((state)::text = 'pending'::text)", using: :btree
  add_index "todos", ["user_id"], name: "index_todos_on_user_id", using: :btree

  create_table "trending_projects", force: :cascade do |t|
    t.integer "project_id", null: false
  end

  add_index "trending_projects", ["project_id"], name: "index_trending_projects_on_project_id", unique: true, using: :btree

  create_table "u2f_registrations", force: :cascade do |t|
    t.text "certificate"
    t.string "key_handle"
    t.string "public_key"
    t.integer "counter"
    t.integer "user_id"
    t.datetime "created_at", null: false
    t.datetime "updated_at", null: false
    t.string "name"
  end

  add_index "u2f_registrations", ["key_handle"], name: "index_u2f_registrations_on_key_handle", using: :btree
  add_index "u2f_registrations", ["user_id"], name: "index_u2f_registrations_on_user_id", using: :btree

  create_table "uploads", force: :cascade do |t|
    t.integer "size", limit: 8, null: false
    t.string "path", limit: 511, null: false
    t.string "checksum", limit: 64
    t.integer "model_id"
    t.string "model_type"
    t.string "uploader", null: false
    t.datetime "created_at", null: false
    t.integer "store"
    t.string "mount_point"
    t.string "secret"
  end

  add_index "uploads", ["checksum"], name: "index_uploads_on_checksum", using: :btree
  add_index "uploads", ["model_id", "model_type"], name: "index_uploads_on_model_id_and_model_type", using: :btree
  add_index "uploads", ["uploader", "path"], name: "index_uploads_on_uploader_and_path", using: :btree

  create_table "user_agent_details", force: :cascade do |t|
    t.string "user_agent", null: false
    t.string "ip_address", null: false
    t.integer "subject_id", null: false
    t.string "subject_type", null: false
    t.boolean "submitted", default: false, null: false
    t.datetime "created_at", null: false
    t.datetime "updated_at", null: false
  end

  add_index "user_agent_details", ["subject_id", "subject_type"], name: "index_user_agent_details_on_subject_id_and_subject_type", using: :btree

  create_table "user_callouts", force: :cascade do |t|
    t.integer "feature_name", null: false
    t.integer "user_id", null: false
  end

  add_index "user_callouts", ["user_id", "feature_name"], name: "index_user_callouts_on_user_id_and_feature_name", unique: true, using: :btree
  add_index "user_callouts", ["user_id"], name: "index_user_callouts_on_user_id", using: :btree

  create_table "user_custom_attributes", force: :cascade do |t|
    t.datetime_with_timezone "created_at", null: false
    t.datetime_with_timezone "updated_at", null: false
    t.integer "user_id", null: false
    t.string "key", null: false
    t.string "value", null: false
  end

  add_index "user_custom_attributes", ["key", "value"], name: "index_user_custom_attributes_on_key_and_value", using: :btree
  add_index "user_custom_attributes", ["user_id", "key"], name: "index_user_custom_attributes_on_user_id_and_key", unique: true, using: :btree

  create_table "user_interacted_projects", id: false, force: :cascade do |t|
    t.integer "user_id", null: false
    t.integer "project_id", null: false
  end

  add_index "user_interacted_projects", ["project_id", "user_id"], name: "index_user_interacted_projects_on_project_id_and_user_id", unique: true, using: :btree
  add_index "user_interacted_projects", ["user_id"], name: "index_user_interacted_projects_on_user_id", using: :btree

  create_table "user_synced_attributes_metadata", force: :cascade do |t|
    t.boolean "name_synced", default: false
    t.boolean "email_synced", default: false
    t.boolean "location_synced", default: false
    t.integer "user_id", null: false
    t.string "provider"
  end

  add_index "user_synced_attributes_metadata", ["user_id"], name: "index_user_synced_attributes_metadata_on_user_id", unique: true, using: :btree

  create_table "users", force: :cascade do |t|
    t.string "email", default: "", null: false
    t.string "encrypted_password", default: "", null: false
    t.string "reset_password_token"
    t.datetime "reset_password_sent_at"
    t.datetime "remember_created_at"
    t.integer "sign_in_count", default: 0
    t.datetime "current_sign_in_at"
    t.datetime "last_sign_in_at"
    t.string "current_sign_in_ip"
    t.string "last_sign_in_ip"
    t.datetime "created_at"
    t.datetime "updated_at"
    t.string "name"
    t.boolean "admin", default: false, null: false
    t.integer "projects_limit", null: false
    t.string "skype", default: "", null: false
    t.string "linkedin", default: "", null: false
    t.string "twitter", default: "", null: false
    t.string "bio"
    t.integer "failed_attempts", default: 0
    t.datetime "locked_at"
    t.string "username"
    t.boolean "can_create_group", default: true, null: false
    t.boolean "can_create_team", default: true, null: false
    t.string "state"
    t.integer "color_scheme_id", default: 1, null: false
    t.datetime "password_expires_at"
    t.integer "created_by_id"
    t.datetime "last_credential_check_at"
    t.string "avatar"
    t.string "confirmation_token"
    t.datetime "confirmed_at"
    t.datetime "confirmation_sent_at"
    t.string "unconfirmed_email"
    t.boolean "hide_no_ssh_key", default: false
    t.string "website_url", default: "", null: false
    t.datetime "admin_email_unsubscribed_at"
    t.string "notification_email"
    t.boolean "hide_no_password", default: false
    t.boolean "password_automatically_set", default: false
    t.string "location"
    t.string "encrypted_otp_secret"
    t.string "encrypted_otp_secret_iv"
    t.string "encrypted_otp_secret_salt"
    t.boolean "otp_required_for_login", default: false, null: false
    t.text "otp_backup_codes"
    t.string "public_email", default: "", null: false
    t.integer "dashboard", default: 0
    t.integer "project_view", default: 0
    t.integer "consumed_timestep"
    t.integer "layout", default: 0
    t.boolean "hide_project_limit", default: false
    t.text "note"
    t.string "unlock_token"
    t.datetime "otp_grace_period_started_at"
    t.boolean "external", default: false
    t.string "incoming_email_token"
    t.string "organization"
    t.boolean "auditor", default: false, null: false
    t.boolean "require_two_factor_authentication_from_group", default: false, null: false
    t.integer "two_factor_grace_period", default: 48, null: false
    t.boolean "ghost"
    t.date "last_activity_on"
    t.boolean "notified_of_own_activity"
    t.boolean "support_bot"
    t.string "preferred_language"
    t.string "rss_token"
    t.boolean "email_opted_in"
    t.string "email_opted_in_ip"
    t.integer "email_opted_in_source_id"
    t.datetime "email_opted_in_at"
    t.integer "theme_id", limit: 2
    t.integer "accepted_term_id"
  end

  add_index "users", ["admin"], name: "index_users_on_admin", using: :btree
  add_index "users", ["confirmation_token"], name: "index_users_on_confirmation_token", unique: true, using: :btree
  add_index "users", ["created_at"], name: "index_users_on_created_at", using: :btree
  add_index "users", ["email"], name: "index_users_on_email", unique: true, using: :btree
  add_index "users", ["email"], name: "index_users_on_email_trigram", using: :gin, opclasses: {"email"=>"gin_trgm_ops"}
  add_index "users", ["ghost"], name: "index_users_on_ghost", using: :btree
  add_index "users", ["incoming_email_token"], name: "index_users_on_incoming_email_token", using: :btree
  add_index "users", ["name"], name: "index_users_on_name", using: :btree
  add_index "users", ["name"], name: "index_users_on_name_trigram", using: :gin, opclasses: {"name"=>"gin_trgm_ops"}
  add_index "users", ["reset_password_token"], name: "index_users_on_reset_password_token", unique: true, using: :btree
  add_index "users", ["rss_token"], name: "index_users_on_rss_token", using: :btree
  add_index "users", ["state"], name: "index_users_on_state", using: :btree
  add_index "users", ["support_bot"], name: "index_users_on_support_bot", using: :btree
  add_index "users", ["username"], name: "index_users_on_username", using: :btree
  add_index "users", ["username"], name: "index_users_on_username_trigram", using: :gin, opclasses: {"username"=>"gin_trgm_ops"}

  create_table "users_star_projects", force: :cascade do |t|
    t.integer "project_id", null: false
    t.integer "user_id", null: false
    t.datetime "created_at"
    t.datetime "updated_at"
  end

  add_index "users_star_projects", ["project_id"], name: "index_users_star_projects_on_project_id", using: :btree
  add_index "users_star_projects", ["user_id", "project_id"], name: "index_users_star_projects_on_user_id_and_project_id", unique: true, using: :btree

  create_table "web_hook_logs", force: :cascade do |t|
    t.integer "web_hook_id", null: false
    t.string "trigger"
    t.string "url"
    t.text "request_headers"
    t.text "request_data"
    t.text "response_headers"
    t.text "response_body"
    t.string "response_status"
    t.float "execution_duration"
    t.string "internal_error_message"
    t.datetime "created_at", null: false
    t.datetime "updated_at", null: false
  end

  add_index "web_hook_logs", ["web_hook_id"], name: "index_web_hook_logs_on_web_hook_id", using: :btree

  create_table "web_hooks", force: :cascade do |t|
    t.string "url", limit: 2000
    t.integer "project_id"
    t.datetime "created_at"
    t.datetime "updated_at"
    t.string "type", default: "ProjectHook"
    t.integer "service_id"
    t.boolean "push_events", default: true, null: false
    t.boolean "issues_events", default: false, null: false
    t.boolean "merge_requests_events", default: false, null: false
    t.boolean "tag_push_events", default: false
    t.integer "group_id"
    t.boolean "note_events", default: false, null: false
    t.boolean "enable_ssl_verification", default: true
    t.boolean "wiki_page_events", default: false, null: false
    t.string "token"
    t.boolean "pipeline_events", default: false, null: false
    t.boolean "confidential_issues_events", default: false, null: false
    t.boolean "repository_update_events", default: false, null: false
    t.boolean "job_events", default: false, null: false
    t.boolean "confidential_note_events"
  end

  add_index "web_hooks", ["project_id"], name: "index_web_hooks_on_project_id", using: :btree
  add_index "web_hooks", ["type"], name: "index_web_hooks_on_type", using: :btree

  add_foreign_key "approvals", "merge_requests", name: "fk_310d714958", on_delete: :cascade
  add_foreign_key "approver_groups", "namespaces", column: "group_id", on_delete: :cascade
  add_foreign_key "badges", "namespaces", column: "group_id", on_delete: :cascade
  add_foreign_key "badges", "projects", on_delete: :cascade
  add_foreign_key "board_assignees", "boards", on_delete: :cascade
  add_foreign_key "board_assignees", "users", column: "assignee_id", on_delete: :cascade
  add_foreign_key "board_labels", "boards", on_delete: :cascade
  add_foreign_key "board_labels", "labels", on_delete: :cascade
  add_foreign_key "boards", "namespaces", column: "group_id", name: "fk_1e9a074a35", on_delete: :cascade
  add_foreign_key "boards", "projects", name: "fk_f15266b5f9", on_delete: :cascade
  add_foreign_key "chat_teams", "namespaces", on_delete: :cascade
  add_foreign_key "ci_build_trace_chunks", "ci_builds", column: "build_id", on_delete: :cascade
  add_foreign_key "ci_build_trace_section_names", "projects", on_delete: :cascade
  add_foreign_key "ci_build_trace_sections", "ci_build_trace_section_names", column: "section_name_id", name: "fk_264e112c66", on_delete: :cascade
  add_foreign_key "ci_build_trace_sections", "ci_builds", column: "build_id", name: "fk_4ebe41f502", on_delete: :cascade
  add_foreign_key "ci_build_trace_sections", "projects", on_delete: :cascade
  add_foreign_key "ci_builds", "ci_pipelines", column: "auto_canceled_by_id", name: "fk_a2141b1522", on_delete: :nullify
  add_foreign_key "ci_builds", "ci_stages", column: "stage_id", name: "fk_3a9eaa254d", on_delete: :cascade
  add_foreign_key "ci_builds", "projects", name: "fk_befce0568a", on_delete: :cascade
  add_foreign_key "ci_builds_metadata", "ci_builds", column: "build_id", on_delete: :cascade
  add_foreign_key "ci_builds_metadata", "projects", on_delete: :cascade
  add_foreign_key "ci_group_variables", "namespaces", column: "group_id", name: "fk_33ae4d58d8", on_delete: :cascade
  add_foreign_key "ci_job_artifacts", "ci_builds", column: "job_id", on_delete: :cascade
  add_foreign_key "ci_job_artifacts", "projects", on_delete: :cascade
  add_foreign_key "ci_pipeline_chat_data", "chat_names", on_delete: :cascade
  add_foreign_key "ci_pipeline_chat_data", "ci_pipelines", column: "pipeline_id", on_delete: :cascade
  add_foreign_key "ci_pipeline_schedule_variables", "ci_pipeline_schedules", column: "pipeline_schedule_id", name: "fk_41c35fda51", on_delete: :cascade
  add_foreign_key "ci_pipeline_schedules", "projects", name: "fk_8ead60fcc4", on_delete: :cascade
  add_foreign_key "ci_pipeline_schedules", "users", column: "owner_id", name: "fk_9ea99f58d2", on_delete: :nullify
  add_foreign_key "ci_pipeline_variables", "ci_pipelines", column: "pipeline_id", name: "fk_f29c5f4380", on_delete: :cascade
  add_foreign_key "ci_pipelines", "ci_pipeline_schedules", column: "pipeline_schedule_id", name: "fk_3d34ab2e06", on_delete: :nullify
  add_foreign_key "ci_pipelines", "ci_pipelines", column: "auto_canceled_by_id", name: "fk_262d4c2d19", on_delete: :nullify
  add_foreign_key "ci_pipelines", "projects", name: "fk_86635dbd80", on_delete: :cascade
  add_foreign_key "ci_runner_namespaces", "ci_runners", column: "runner_id", on_delete: :cascade
  add_foreign_key "ci_runner_namespaces", "namespaces", on_delete: :cascade
  add_foreign_key "ci_runner_projects", "projects", name: "fk_4478a6f1e4", on_delete: :cascade
  add_foreign_key "ci_sources_pipelines", "ci_builds", column: "source_job_id", name: "fk_be5624bf37", on_delete: :cascade
  add_foreign_key "ci_sources_pipelines", "ci_pipelines", column: "pipeline_id", name: "fk_e1bad85861", on_delete: :cascade
  add_foreign_key "ci_sources_pipelines", "ci_pipelines", column: "source_pipeline_id", name: "fk_d4e29af7d7", on_delete: :cascade
  add_foreign_key "ci_sources_pipelines", "projects", column: "source_project_id", name: "fk_acd9737679", on_delete: :cascade
  add_foreign_key "ci_sources_pipelines", "projects", name: "fk_1e53c97c0a", on_delete: :cascade
  add_foreign_key "ci_stages", "ci_pipelines", column: "pipeline_id", name: "fk_fb57e6cc56", on_delete: :cascade
  add_foreign_key "ci_stages", "projects", name: "fk_2360681d1d", on_delete: :cascade
  add_foreign_key "ci_trigger_requests", "ci_triggers", column: "trigger_id", name: "fk_b8ec8b7245", on_delete: :cascade
  add_foreign_key "ci_triggers", "projects", name: "fk_e3e63f966e", on_delete: :cascade
  add_foreign_key "ci_triggers", "users", column: "owner_id", name: "fk_e8e10d1964", on_delete: :cascade
  add_foreign_key "ci_variables", "projects", name: "fk_ada5eb64b3", on_delete: :cascade
  add_foreign_key "cluster_platforms_kubernetes", "clusters", on_delete: :cascade
  add_foreign_key "cluster_projects", "clusters", on_delete: :cascade
  add_foreign_key "cluster_projects", "projects", on_delete: :cascade
  add_foreign_key "cluster_providers_gcp", "clusters", on_delete: :cascade
  add_foreign_key "clusters", "users", on_delete: :nullify
  add_foreign_key "clusters_applications_helm", "clusters", on_delete: :cascade
  add_foreign_key "clusters_applications_ingress", "clusters", name: "fk_753a7b41c1", on_delete: :cascade
  add_foreign_key "clusters_applications_prometheus", "clusters", name: "fk_557e773639", on_delete: :cascade
  add_foreign_key "clusters_applications_runners", "ci_runners", column: "runner_id", name: "fk_02de2ded36", on_delete: :nullify
  add_foreign_key "clusters_applications_runners", "clusters", on_delete: :cascade
  add_foreign_key "container_repositories", "projects"
  add_foreign_key "deploy_keys_projects", "projects", name: "fk_58a901ca7e", on_delete: :cascade
  add_foreign_key "deployments", "projects", name: "fk_b9a3851b82", on_delete: :cascade
  add_foreign_key "environments", "projects", name: "fk_d1c8c1da6a", on_delete: :cascade
  add_foreign_key "epic_issues", "epics", on_delete: :cascade
  add_foreign_key "epic_issues", "issues", on_delete: :cascade
  add_foreign_key "epic_metrics", "epics", on_delete: :cascade
  add_foreign_key "epics", "milestones", on_delete: :nullify
  add_foreign_key "epics", "namespaces", column: "group_id", name: "fk_f081aa4489", on_delete: :cascade
  add_foreign_key "epics", "users", column: "assignee_id", name: "fk_dccd3f98fc", on_delete: :nullify
  add_foreign_key "epics", "users", column: "author_id", name: "fk_3654b61b03", on_delete: :cascade
  add_foreign_key "events", "projects", on_delete: :cascade
  add_foreign_key "events", "users", column: "author_id", name: "fk_edfd187b6f", on_delete: :cascade
  add_foreign_key "fork_network_members", "fork_networks", on_delete: :cascade
  add_foreign_key "fork_network_members", "projects", column: "forked_from_project_id", name: "fk_b01280dae4", on_delete: :nullify
  add_foreign_key "fork_network_members", "projects", on_delete: :cascade
  add_foreign_key "fork_networks", "projects", column: "root_project_id", name: "fk_e7b436b2b5", on_delete: :nullify
  add_foreign_key "forked_project_links", "projects", column: "forked_to_project_id", name: "fk_434510edb0", on_delete: :cascade
  add_foreign_key "gcp_clusters", "projects", on_delete: :cascade
  add_foreign_key "gcp_clusters", "services", on_delete: :nullify
  add_foreign_key "gcp_clusters", "users", on_delete: :nullify
  add_foreign_key "geo_event_log", "geo_hashed_storage_migrated_events", column: "hashed_storage_migrated_event_id", name: "fk_27548c6db3", on_delete: :cascade
  add_foreign_key "geo_event_log", "geo_job_artifact_deleted_events", column: "job_artifact_deleted_event_id", name: "fk_176d3fbb5d", on_delete: :cascade
  add_foreign_key "geo_event_log", "geo_lfs_object_deleted_events", column: "lfs_object_deleted_event_id", name: "fk_d5af95fcd9", on_delete: :cascade
  add_foreign_key "geo_event_log", "geo_repositories_changed_events", column: "repositories_changed_event_id", name: "fk_4a99ebfd60", on_delete: :cascade
  add_foreign_key "geo_event_log", "geo_repository_created_events", column: "repository_created_event_id", name: "fk_9b9afb1916", on_delete: :cascade
  add_foreign_key "geo_event_log", "geo_repository_deleted_events", column: "repository_deleted_event_id", name: "fk_c4b1c1f66e", on_delete: :cascade
  add_foreign_key "geo_event_log", "geo_repository_renamed_events", column: "repository_renamed_event_id", name: "fk_86c84214ec", on_delete: :cascade
  add_foreign_key "geo_event_log", "geo_repository_updated_events", column: "repository_updated_event_id", on_delete: :cascade
  add_foreign_key "geo_event_log", "geo_upload_deleted_events", column: "upload_deleted_event_id", name: "fk_c1f241c70d", on_delete: :cascade
  add_foreign_key "geo_hashed_storage_attachments_events", "projects", on_delete: :cascade
  add_foreign_key "geo_hashed_storage_migrated_events", "projects", on_delete: :cascade
  add_foreign_key "geo_node_namespace_links", "geo_nodes", on_delete: :cascade
  add_foreign_key "geo_node_namespace_links", "namespaces", on_delete: :cascade
  add_foreign_key "geo_node_statuses", "geo_nodes", on_delete: :cascade
  add_foreign_key "geo_repositories_changed_events", "geo_nodes", on_delete: :cascade
  add_foreign_key "geo_repository_created_events", "projects", on_delete: :cascade
  add_foreign_key "geo_repository_renamed_events", "projects", on_delete: :cascade
  add_foreign_key "geo_repository_updated_events", "projects", on_delete: :cascade
  add_foreign_key "gpg_key_subkeys", "gpg_keys", on_delete: :cascade
  add_foreign_key "gpg_keys", "users", on_delete: :cascade
  add_foreign_key "gpg_signatures", "gpg_key_subkeys", on_delete: :nullify
  add_foreign_key "gpg_signatures", "gpg_keys", on_delete: :nullify
  add_foreign_key "gpg_signatures", "projects", on_delete: :cascade
  add_foreign_key "group_custom_attributes", "namespaces", column: "group_id", on_delete: :cascade
<<<<<<< HEAD
=======
  add_foreign_key "identities", "saml_providers", name: "fk_aade90f0fc", on_delete: :cascade
>>>>>>> 546a3b0e
  add_foreign_key "index_statuses", "projects", name: "fk_74b2492545", on_delete: :cascade
  add_foreign_key "internal_ids", "namespaces", name: "fk_162941d509", on_delete: :cascade
  add_foreign_key "internal_ids", "projects", on_delete: :cascade
  add_foreign_key "issue_assignees", "issues", name: "fk_b7d881734a", on_delete: :cascade
  add_foreign_key "issue_assignees", "users", name: "fk_5e0c8d9154", on_delete: :cascade
  add_foreign_key "issue_links", "issues", column: "source_id", name: "fk_c900194ff2", on_delete: :cascade
  add_foreign_key "issue_links", "issues", column: "target_id", name: "fk_e71bb44f1f", on_delete: :cascade
  add_foreign_key "issue_metrics", "issues", on_delete: :cascade
  add_foreign_key "issues", "issues", column: "moved_to_id", name: "fk_a194299be1", on_delete: :nullify
  add_foreign_key "issues", "milestones", name: "fk_96b1dd429c", on_delete: :nullify
  add_foreign_key "issues", "projects", name: "fk_899c8f3231", on_delete: :cascade
  add_foreign_key "issues", "users", column: "author_id", name: "fk_05f1e72feb", on_delete: :nullify
  add_foreign_key "issues", "users", column: "closed_by_id", name: "fk_c63cbf6c25", on_delete: :nullify
  add_foreign_key "issues", "users", column: "updated_by_id", name: "fk_ffed080f01", on_delete: :nullify
  add_foreign_key "label_priorities", "labels", on_delete: :cascade
  add_foreign_key "label_priorities", "projects", on_delete: :cascade
  add_foreign_key "labels", "namespaces", column: "group_id", on_delete: :cascade
  add_foreign_key "labels", "projects", name: "fk_7de4989a69", on_delete: :cascade
  add_foreign_key "lfs_file_locks", "projects", on_delete: :cascade
  add_foreign_key "lfs_file_locks", "users", on_delete: :cascade
  add_foreign_key "lists", "boards", name: "fk_0d3f677137", on_delete: :cascade
  add_foreign_key "lists", "labels", name: "fk_7a5553d60f", on_delete: :cascade
  add_foreign_key "members", "users", name: "fk_2e88fb7ce9", on_delete: :cascade
  add_foreign_key "merge_request_diff_commits", "merge_request_diffs", on_delete: :cascade
  add_foreign_key "merge_request_diff_files", "merge_request_diffs", on_delete: :cascade
  add_foreign_key "merge_request_diffs", "merge_requests", name: "fk_8483f3258f", on_delete: :cascade
  add_foreign_key "merge_request_metrics", "ci_pipelines", column: "pipeline_id", on_delete: :cascade
  add_foreign_key "merge_request_metrics", "merge_requests", on_delete: :cascade
  add_foreign_key "merge_request_metrics", "users", column: "latest_closed_by_id", name: "fk_ae440388cc", on_delete: :nullify
  add_foreign_key "merge_request_metrics", "users", column: "merged_by_id", name: "fk_7f28d925f3", on_delete: :nullify
  add_foreign_key "merge_requests", "ci_pipelines", column: "head_pipeline_id", name: "fk_fd82eae0b9", on_delete: :nullify
  add_foreign_key "merge_requests", "merge_request_diffs", column: "latest_merge_request_diff_id", name: "fk_06067f5644", on_delete: :nullify
  add_foreign_key "merge_requests", "milestones", name: "fk_6a5165a692", on_delete: :nullify
  add_foreign_key "merge_requests", "projects", column: "source_project_id", name: "fk_3308fe130c", on_delete: :nullify
  add_foreign_key "merge_requests", "projects", column: "target_project_id", name: "fk_a6963e8447", on_delete: :cascade
  add_foreign_key "merge_requests", "users", column: "assignee_id", name: "fk_6149611a04", on_delete: :nullify
  add_foreign_key "merge_requests", "users", column: "author_id", name: "fk_e719a85f8a", on_delete: :nullify
  add_foreign_key "merge_requests", "users", column: "merge_user_id", name: "fk_ad525e1f87", on_delete: :nullify
  add_foreign_key "merge_requests", "users", column: "updated_by_id", name: "fk_641731faff", on_delete: :nullify
  add_foreign_key "merge_requests_closing_issues", "issues", on_delete: :cascade
  add_foreign_key "merge_requests_closing_issues", "merge_requests", on_delete: :cascade
  add_foreign_key "milestones", "namespaces", column: "group_id", name: "fk_95650a40d4", on_delete: :cascade
  add_foreign_key "milestones", "projects", name: "fk_9bd0a0c791", on_delete: :cascade
  add_foreign_key "namespace_statistics", "namespaces", on_delete: :cascade
  add_foreign_key "namespaces", "plans", name: "fk_fdd12e5b80", on_delete: :nullify
  add_foreign_key "notes", "projects", name: "fk_99e097b079", on_delete: :cascade
  add_foreign_key "oauth_openid_requests", "oauth_access_grants", column: "access_grant_id", name: "fk_oauth_openid_requests_oauth_access_grants_access_grant_id"
  add_foreign_key "pages_domains", "projects", name: "fk_ea2f6dfc6f", on_delete: :cascade
  add_foreign_key "path_locks", "projects", name: "fk_5265c98f24", on_delete: :cascade
  add_foreign_key "path_locks", "users"
  add_foreign_key "personal_access_tokens", "users"
  add_foreign_key "project_authorizations", "projects", on_delete: :cascade
  add_foreign_key "project_authorizations", "users", on_delete: :cascade
  add_foreign_key "project_auto_devops", "projects", on_delete: :cascade
  add_foreign_key "project_ci_cd_settings", "projects", name: "fk_24c15d2f2e", on_delete: :cascade
  add_foreign_key "project_custom_attributes", "projects", on_delete: :cascade
  add_foreign_key "project_deploy_tokens", "deploy_tokens", on_delete: :cascade
  add_foreign_key "project_deploy_tokens", "projects", on_delete: :cascade
  add_foreign_key "project_features", "projects", name: "fk_18513d9b92", on_delete: :cascade
  add_foreign_key "project_group_links", "projects", name: "fk_daa8cee94c", on_delete: :cascade
  add_foreign_key "project_import_data", "projects", name: "fk_ffb9ee3a10", on_delete: :cascade
  add_foreign_key "project_mirror_data", "projects", name: "fk_d1aad367d7", on_delete: :cascade
  add_foreign_key "project_repository_states", "projects", on_delete: :cascade
  add_foreign_key "project_statistics", "projects", on_delete: :cascade
  add_foreign_key "prometheus_metrics", "projects", on_delete: :cascade
  add_foreign_key "protected_branch_merge_access_levels", "namespaces", column: "group_id", name: "fk_98f3d044fe", on_delete: :cascade
  add_foreign_key "protected_branch_merge_access_levels", "protected_branches", name: "fk_8a3072ccb3", on_delete: :cascade
  add_foreign_key "protected_branch_merge_access_levels", "users"
  add_foreign_key "protected_branch_push_access_levels", "namespaces", column: "group_id", name: "fk_7111b68cdb", on_delete: :cascade
  add_foreign_key "protected_branch_push_access_levels", "protected_branches", name: "fk_9ffc86a3d9", on_delete: :cascade
  add_foreign_key "protected_branch_push_access_levels", "users"
  add_foreign_key "protected_branch_unprotect_access_levels", "namespaces", column: "group_id", on_delete: :cascade
  add_foreign_key "protected_branch_unprotect_access_levels", "protected_branches", on_delete: :cascade
  add_foreign_key "protected_branch_unprotect_access_levels", "users", on_delete: :cascade
  add_foreign_key "protected_branches", "projects", name: "fk_7a9c6d93e7", on_delete: :cascade
  add_foreign_key "protected_tag_create_access_levels", "namespaces", column: "group_id", name: "fk_b4eb82fe3c", on_delete: :cascade
  add_foreign_key "protected_tag_create_access_levels", "protected_tags", name: "fk_f7dfda8c51", on_delete: :cascade
  add_foreign_key "protected_tag_create_access_levels", "users"
  add_foreign_key "protected_tags", "projects", name: "fk_8e4af87648", on_delete: :cascade
  add_foreign_key "push_event_payloads", "events", name: "fk_36c74129da", on_delete: :cascade
  add_foreign_key "push_rules", "projects", name: "fk_83b29894de", on_delete: :cascade
  add_foreign_key "releases", "projects", name: "fk_47fe2a0596", on_delete: :cascade
  add_foreign_key "remote_mirrors", "projects", name: "fk_43a9aa4ca8", on_delete: :cascade
  add_foreign_key "saml_providers", "namespaces", column: "group_id", on_delete: :cascade
  add_foreign_key "services", "projects", name: "fk_71cce407f9", on_delete: :cascade
  add_foreign_key "slack_integrations", "services", on_delete: :cascade
  add_foreign_key "snippets", "projects", name: "fk_be41fd4bb7", on_delete: :cascade
  add_foreign_key "subscriptions", "projects", on_delete: :cascade
  add_foreign_key "system_note_metadata", "notes", name: "fk_d83a918cb1", on_delete: :cascade
  add_foreign_key "term_agreements", "application_setting_terms", column: "term_id"
  add_foreign_key "term_agreements", "users", on_delete: :cascade
  add_foreign_key "timelogs", "issues", name: "fk_timelogs_issues_issue_id", on_delete: :cascade
  add_foreign_key "timelogs", "merge_requests", name: "fk_timelogs_merge_requests_merge_request_id", on_delete: :cascade
  add_foreign_key "todos", "notes", name: "fk_91d1f47b13", on_delete: :cascade
  add_foreign_key "todos", "projects", name: "fk_45054f9c45", on_delete: :cascade
  add_foreign_key "todos", "users", column: "author_id", name: "fk_ccf0373936", on_delete: :cascade
  add_foreign_key "todos", "users", name: "fk_d94154aa95", on_delete: :cascade
  add_foreign_key "trending_projects", "projects", on_delete: :cascade
  add_foreign_key "u2f_registrations", "users"
  add_foreign_key "user_callouts", "users", on_delete: :cascade
  add_foreign_key "user_custom_attributes", "users", on_delete: :cascade
  add_foreign_key "user_interacted_projects", "projects", name: "fk_722ceba4f7", on_delete: :cascade
  add_foreign_key "user_interacted_projects", "users", name: "fk_0894651f08", on_delete: :cascade
  add_foreign_key "user_synced_attributes_metadata", "users", on_delete: :cascade
  add_foreign_key "users", "application_setting_terms", column: "accepted_term_id", name: "fk_789cd90b35", on_delete: :cascade
  add_foreign_key "users_star_projects", "projects", name: "fk_22cd27ddfc", on_delete: :cascade
  add_foreign_key "web_hook_logs", "web_hooks", on_delete: :cascade
  add_foreign_key "web_hooks", "projects", name: "fk_0c8ca6d9d1", on_delete: :cascade
end<|MERGE_RESOLUTION|>--- conflicted
+++ resolved
@@ -45,15 +45,12 @@
     t.text "footer_message_html"
     t.text "message_background_color"
     t.text "message_font_color"
-<<<<<<< HEAD
-=======
   end
 
   create_table "application_setting_terms", force: :cascade do |t|
     t.integer "cached_markdown_version"
     t.text "terms", null: false
     t.text "terms_html"
->>>>>>> 546a3b0e
   end
 
   create_table "application_settings", force: :cascade do |t|
@@ -207,7 +204,7 @@
     t.string "encrypted_external_auth_client_key_pass"
     t.string "encrypted_external_auth_client_key_pass_iv"
     t.string "email_additional_text"
-<<<<<<< HEAD
+    t.boolean "enforce_terms", default: false
   end
 
   create_table "approvals", force: :cascade do |t|
@@ -217,18 +214,6 @@
     t.datetime "updated_at"
   end
 
-=======
-    t.boolean "enforce_terms", default: false
-  end
-
-  create_table "approvals", force: :cascade do |t|
-    t.integer "merge_request_id", null: false
-    t.integer "user_id", null: false
-    t.datetime "created_at"
-    t.datetime "updated_at"
-  end
-
->>>>>>> 546a3b0e
   add_index "approvals", ["merge_request_id"], name: "index_approvals_on_merge_request_id", using: :btree
 
   create_table "approver_groups", force: :cascade do |t|
@@ -1297,10 +1282,7 @@
     t.datetime "created_at"
     t.datetime "updated_at"
     t.string "secondary_extern_uid"
-<<<<<<< HEAD
-=======
     t.integer "saml_provider_id"
->>>>>>> 546a3b0e
   end
 
   add_index "identities", ["saml_provider_id"], name: "index_identities_on_saml_provider_id", where: "(saml_provider_id IS NOT NULL)", using: :btree
@@ -1732,10 +1714,7 @@
     t.integer "cached_markdown_version"
     t.integer "plan_id"
     t.integer "project_creation_level"
-<<<<<<< HEAD
-=======
     t.string "runners_token"
->>>>>>> 546a3b0e
   end
 
   add_index "namespaces", ["created_at"], name: "index_namespaces_on_created_at", using: :btree
@@ -2010,12 +1989,6 @@
     t.datetime "next_execution_timestamp"
     t.datetime "created_at"
     t.datetime "updated_at"
-<<<<<<< HEAD
-  end
-
-  add_index "project_mirror_data", ["next_execution_timestamp", "retry_count"], name: "index_mirror_data_on_next_execution_and_retry_count", using: :btree
-  add_index "project_mirror_data", ["project_id"], name: "index_project_mirror_data_on_project_id", unique: true, using: :btree
-=======
     t.string "status"
     t.string "jid"
     t.datetime_with_timezone "last_update_at"
@@ -2028,7 +2001,6 @@
   add_index "project_mirror_data", ["next_execution_timestamp", "retry_count"], name: "index_mirror_data_on_next_execution_and_retry_count", using: :btree
   add_index "project_mirror_data", ["project_id"], name: "index_project_mirror_data_on_project_id", unique: true, using: :btree
   add_index "project_mirror_data", ["status"], name: "index_project_mirror_data_on_status", using: :btree
->>>>>>> 546a3b0e
 
   create_table "project_repository_states", force: :cascade do |t|
     t.integer "project_id", null: false
@@ -2851,10 +2823,7 @@
   add_foreign_key "gpg_signatures", "gpg_keys", on_delete: :nullify
   add_foreign_key "gpg_signatures", "projects", on_delete: :cascade
   add_foreign_key "group_custom_attributes", "namespaces", column: "group_id", on_delete: :cascade
-<<<<<<< HEAD
-=======
   add_foreign_key "identities", "saml_providers", name: "fk_aade90f0fc", on_delete: :cascade
->>>>>>> 546a3b0e
   add_foreign_key "index_statuses", "projects", name: "fk_74b2492545", on_delete: :cascade
   add_foreign_key "internal_ids", "namespaces", name: "fk_162941d509", on_delete: :cascade
   add_foreign_key "internal_ids", "projects", on_delete: :cascade
