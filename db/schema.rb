--- conflicted
+++ resolved
@@ -11,11 +11,7 @@
 #
 # It's strongly recommended that you check this file into your version control system.
 
-<<<<<<< HEAD
-ActiveRecord::Schema.define(version: 20160915201649) do
-=======
 ActiveRecord::Schema.define(version: 20160915081353) do
->>>>>>> 73b4eecd
 
   # These are extensions that must be enabled in order to support this database
   enable_extension "plpgsql"
@@ -492,7 +488,6 @@
 
   add_index "identities", ["user_id"], name: "index_identities_on_user_id", using: :btree
 
-<<<<<<< HEAD
   create_table "index_statuses", force: :cascade do |t|
     t.integer  "project_id",  null: false
     t.datetime "indexed_at"
@@ -503,7 +498,7 @@
   end
 
   add_index "index_statuses", ["project_id"], name: "index_index_statuses_on_project_id", unique: true, using: :btree
-=======
+
   create_table "issue_metrics", force: :cascade do |t|
     t.integer  "issue_id",                           null: false
     t.datetime "first_associated_with_milestone_at"
@@ -514,7 +509,6 @@
   end
 
   add_index "issue_metrics", ["issue_id"], name: "index_issue_metrics", using: :btree
->>>>>>> 73b4eecd
 
   create_table "issues", force: :cascade do |t|
     t.string   "title"
@@ -1356,14 +1350,11 @@
   add_foreign_key "issue_metrics", "issues", on_delete: :cascade
   add_foreign_key "lists", "boards"
   add_foreign_key "lists", "labels"
-<<<<<<< HEAD
   add_foreign_key "path_locks", "projects"
   add_foreign_key "path_locks", "users"
-=======
   add_foreign_key "merge_request_metrics", "merge_requests", on_delete: :cascade
   add_foreign_key "merge_requests_closing_issues", "issues", on_delete: :cascade
   add_foreign_key "merge_requests_closing_issues", "merge_requests", on_delete: :cascade
->>>>>>> 73b4eecd
   add_foreign_key "personal_access_tokens", "users"
   add_foreign_key "protected_branch_merge_access_levels", "protected_branches"
   add_foreign_key "protected_branch_merge_access_levels", "users"
