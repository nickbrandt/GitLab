--- conflicted
+++ resolved
@@ -11,11 +11,7 @@
 #
 # It's strongly recommended that you check this file into your version control system.
 
-<<<<<<< HEAD
 ActiveRecord::Schema.define(version: 20170605151307) do
-=======
-ActiveRecord::Schema.define(version: 20170602003304) do
->>>>>>> 6094bc77
 
   # These are extensions that must be enabled in order to support this database
   enable_extension "plpgsql"
