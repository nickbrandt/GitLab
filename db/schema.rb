# This file is auto-generated from the current state of the database. Instead
# of editing this file, please use the migrations feature of Active Record to
# incrementally modify your database, and then regenerate this schema definition.
#
# Note that this schema.rb definition is the authoritative source for your
# database schema. If you need to create the application database on another
# system, you should be using db:schema:load, not running all the migrations
# from scratch. The latter is a flawed and unsustainable approach (the more migrations
# you'll amass, the slower it'll run and the greater likelihood for issues).
#
# It's strongly recommended that you check this file into your version control system.

<<<<<<< HEAD
ActiveRecord::Schema.define(version: 20181114163403) do
=======
ActiveRecord::Schema.define(version: 20181112103239) do
>>>>>>> 1c1a43fe

  # These are extensions that must be enabled in order to support this database
  enable_extension "plpgsql"
  enable_extension "pg_trgm"

  create_table "abuse_reports", force: :cascade do |t|
    t.integer "reporter_id"
    t.integer "user_id"
    t.text "message"
    t.datetime "created_at"
    t.datetime "updated_at"
    t.text "message_html"
    t.integer "cached_markdown_version"
  end

  create_table "appearances", force: :cascade do |t|
    t.string "title", null: false
    t.text "description", null: false
    t.string "logo"
    t.integer "updated_by"
    t.string "header_logo"
    t.datetime_with_timezone "created_at", null: false
    t.datetime_with_timezone "updated_at", null: false
    t.text "description_html"
    t.integer "cached_markdown_version"
    t.text "new_project_guidelines"
    t.text "new_project_guidelines_html"
    t.text "header_message"
    t.text "header_message_html"
    t.text "footer_message"
    t.text "footer_message_html"
    t.text "message_background_color"
    t.text "message_font_color"
    t.string "favicon"
  end

  create_table "application_setting_terms", force: :cascade do |t|
    t.integer "cached_markdown_version"
    t.text "terms", null: false
    t.text "terms_html"
  end

  create_table "application_settings", force: :cascade do |t|
    t.integer "default_projects_limit"
    t.boolean "signup_enabled"
    t.boolean "gravatar_enabled"
    t.text "sign_in_text"
    t.datetime "created_at"
    t.datetime "updated_at"
    t.string "home_page_url"
    t.integer "default_branch_protection", default: 2
    t.text "help_text"
    t.text "restricted_visibility_levels"
    t.boolean "version_check_enabled", default: true
    t.integer "max_attachment_size", default: 10, null: false
    t.integer "default_project_visibility"
    t.integer "default_snippet_visibility"
    t.text "domain_whitelist"
    t.boolean "user_oauth_applications", default: true
    t.string "after_sign_out_path"
    t.integer "session_expire_delay", default: 10080, null: false
    t.text "import_sources"
    t.text "help_page_text"
    t.string "admin_notification_email"
    t.boolean "shared_runners_enabled", default: true, null: false
    t.integer "max_artifacts_size", default: 100, null: false
    t.string "runners_registration_token"
    t.integer "max_pages_size", default: 100, null: false
    t.boolean "require_two_factor_authentication", default: false
    t.integer "two_factor_grace_period", default: 48
    t.boolean "metrics_enabled", default: false
    t.string "metrics_host", default: "localhost"
    t.integer "metrics_pool_size", default: 16
    t.integer "metrics_timeout", default: 10
    t.integer "metrics_method_call_threshold", default: 10
    t.boolean "recaptcha_enabled", default: false
    t.string "recaptcha_site_key"
    t.string "recaptcha_private_key"
    t.integer "metrics_port", default: 8089
    t.boolean "akismet_enabled", default: false
    t.string "akismet_api_key"
    t.integer "metrics_sample_interval", default: 15
    t.boolean "sentry_enabled", default: false
    t.string "sentry_dsn"
    t.boolean "email_author_in_body", default: false
    t.integer "default_group_visibility"
    t.boolean "repository_checks_enabled", default: false
    t.text "shared_runners_text"
    t.integer "metrics_packet_size", default: 1
    t.text "disabled_oauth_sign_in_sources"
    t.string "health_check_access_token"
    t.boolean "send_user_confirmation_email", default: false
    t.integer "container_registry_token_expire_delay", default: 5
    t.text "after_sign_up_text"
    t.boolean "user_default_external", default: false, null: false
    t.boolean "elasticsearch_indexing", default: false, null: false
    t.boolean "elasticsearch_search", default: false, null: false
    t.string "repository_storages", default: "default"
    t.string "enabled_git_access_protocol"
    t.boolean "domain_blacklist_enabled", default: false
    t.text "domain_blacklist"
    t.boolean "usage_ping_enabled", default: true, null: false
    t.text "sign_in_text_html"
    t.text "help_page_text_html"
    t.text "shared_runners_text_html"
    t.text "after_sign_up_text_html"
    t.integer "rsa_key_restriction", default: 0, null: false
    t.integer "dsa_key_restriction", default: -1, null: false
    t.integer "ecdsa_key_restriction", default: 0, null: false
    t.integer "ed25519_key_restriction", default: 0, null: false
    t.boolean "housekeeping_enabled", default: true, null: false
    t.boolean "housekeeping_bitmaps_enabled", default: true, null: false
    t.integer "housekeeping_incremental_repack_period", default: 10, null: false
    t.integer "housekeeping_full_repack_period", default: 50, null: false
    t.integer "housekeeping_gc_period", default: 200, null: false
    t.boolean "html_emails_enabled", default: true
    t.string "plantuml_url"
    t.boolean "plantuml_enabled"
    t.integer "shared_runners_minutes", default: 0, null: false
    t.bigint "repository_size_limit", default: 0
    t.integer "terminal_max_session_time", default: 0, null: false
    t.integer "unique_ips_limit_per_user"
    t.integer "unique_ips_limit_time_window"
    t.boolean "unique_ips_limit_enabled", default: false, null: false
    t.string "default_artifacts_expire_in", default: "0", null: false
    t.string "elasticsearch_url", default: "http://localhost:9200"
    t.boolean "elasticsearch_aws", default: false, null: false
    t.string "elasticsearch_aws_region", default: "us-east-1"
    t.string "elasticsearch_aws_access_key"
    t.string "elasticsearch_aws_secret_access_key"
    t.integer "geo_status_timeout", default: 10
    t.string "uuid"
    t.decimal "polling_interval_multiplier", default: "1.0", null: false
    t.boolean "elasticsearch_experimental_indexer"
    t.integer "cached_markdown_version"
    t.boolean "clientside_sentry_enabled", default: false, null: false
    t.string "clientside_sentry_dsn"
    t.boolean "check_namespace_plan", default: false, null: false
    t.integer "mirror_max_delay", default: 300, null: false
    t.integer "mirror_max_capacity", default: 100, null: false
    t.integer "mirror_capacity_threshold", default: 50, null: false
    t.boolean "prometheus_metrics_enabled", default: true, null: false
    t.boolean "authorized_keys_enabled", default: true, null: false
    t.boolean "help_page_hide_commercial_content", default: false
    t.string "help_page_support_url"
    t.boolean "slack_app_enabled", default: false
    t.string "slack_app_id"
    t.string "slack_app_secret"
    t.string "slack_app_verification_token"
    t.integer "performance_bar_allowed_group_id"
    t.boolean "allow_group_owners_to_manage_ldap", default: true, null: false
    t.boolean "hashed_storage_enabled", default: false, null: false
    t.boolean "project_export_enabled", default: true, null: false
    t.boolean "auto_devops_enabled", default: true, null: false
    t.boolean "throttle_unauthenticated_enabled", default: false, null: false
    t.integer "throttle_unauthenticated_requests_per_period", default: 3600, null: false
    t.integer "throttle_unauthenticated_period_in_seconds", default: 3600, null: false
    t.boolean "throttle_authenticated_api_enabled", default: false, null: false
    t.integer "throttle_authenticated_api_requests_per_period", default: 7200, null: false
    t.integer "throttle_authenticated_api_period_in_seconds", default: 3600, null: false
    t.boolean "throttle_authenticated_web_enabled", default: false, null: false
    t.integer "throttle_authenticated_web_requests_per_period", default: 7200, null: false
    t.integer "throttle_authenticated_web_period_in_seconds", default: 3600, null: false
    t.integer "gitaly_timeout_default", default: 55, null: false
    t.integer "gitaly_timeout_medium", default: 30, null: false
    t.integer "gitaly_timeout_fast", default: 10, null: false
    t.boolean "mirror_available", default: true, null: false
    t.integer "default_project_creation", default: 2, null: false
    t.boolean "password_authentication_enabled_for_web"
    t.boolean "password_authentication_enabled_for_git", default: true, null: false
    t.string "auto_devops_domain"
    t.boolean "external_authorization_service_enabled", default: false, null: false
    t.string "external_authorization_service_url"
    t.string "external_authorization_service_default_label"
    t.boolean "pages_domain_verification_enabled", default: true, null: false
    t.string "user_default_internal_regex"
    t.boolean "allow_local_requests_from_hooks_and_services", default: false, null: false
    t.float "external_authorization_service_timeout", default: 0.5
    t.text "external_auth_client_cert"
    t.text "encrypted_external_auth_client_key"
    t.string "encrypted_external_auth_client_key_iv"
    t.string "encrypted_external_auth_client_key_pass"
    t.string "encrypted_external_auth_client_key_pass_iv"
    t.string "email_additional_text"
    t.boolean "enforce_terms", default: false
    t.integer "file_template_project_id"
    t.boolean "pseudonymizer_enabled", default: false, null: false
    t.boolean "hide_third_party_offers", default: false, null: false
    t.boolean "snowplow_enabled", default: false, null: false
    t.string "snowplow_collector_uri"
    t.string "snowplow_site_id"
    t.string "snowplow_cookie_domain"
    t.boolean "instance_statistics_visibility_private", default: false, null: false
    t.boolean "web_ide_clientside_preview_enabled", default: false, null: false
    t.boolean "user_show_add_ssh_key_message", default: true, null: false
    t.integer "custom_project_templates_group_id"
    t.integer "usage_stats_set_by_user_id"
    t.integer "receive_max_input_size"
    t.integer "diff_max_patch_bytes", default: 102400, null: false
    t.integer "archive_builds_in_seconds"
    t.string "commit_email_hostname"
    t.index ["custom_project_templates_group_id"], name: "index_application_settings_on_custom_project_templates_group_id", using: :btree
    t.index ["file_template_project_id"], name: "index_application_settings_on_file_template_project_id", using: :btree
    t.index ["usage_stats_set_by_user_id"], name: "index_application_settings_on_usage_stats_set_by_user_id", using: :btree
  end

  create_table "approvals", force: :cascade do |t|
    t.integer "merge_request_id", null: false
    t.integer "user_id", null: false
    t.datetime "created_at"
    t.datetime "updated_at"
    t.index ["merge_request_id"], name: "index_approvals_on_merge_request_id", using: :btree
  end

  create_table "approver_groups", force: :cascade do |t|
    t.integer "target_id", null: false
    t.string "target_type", null: false
    t.integer "group_id", null: false
    t.datetime "created_at"
    t.datetime "updated_at"
    t.index ["group_id"], name: "index_approver_groups_on_group_id", using: :btree
    t.index ["target_id", "target_type"], name: "index_approver_groups_on_target_id_and_target_type", using: :btree
  end

  create_table "approvers", force: :cascade do |t|
    t.integer "target_id", null: false
    t.string "target_type"
    t.integer "user_id", null: false
    t.datetime "created_at"
    t.datetime "updated_at"
    t.index ["target_id", "target_type"], name: "index_approvers_on_target_id_and_target_type", using: :btree
    t.index ["user_id"], name: "index_approvers_on_user_id", using: :btree
  end

  create_table "audit_events", force: :cascade do |t|
    t.integer "author_id", null: false
    t.string "type", null: false
    t.integer "entity_id", null: false
    t.string "entity_type", null: false
    t.text "details"
    t.datetime "created_at"
    t.datetime "updated_at"
    t.index ["entity_id", "entity_type"], name: "index_audit_events_on_entity_id_and_entity_type", using: :btree
  end

  create_table "award_emoji", force: :cascade do |t|
    t.string "name"
    t.integer "user_id"
    t.integer "awardable_id"
    t.string "awardable_type"
    t.datetime "created_at"
    t.datetime "updated_at"
    t.index ["awardable_type", "awardable_id"], name: "index_award_emoji_on_awardable_type_and_awardable_id", using: :btree
    t.index ["user_id", "name"], name: "index_award_emoji_on_user_id_and_name", using: :btree
  end

  create_table "badges", force: :cascade do |t|
    t.string "link_url", null: false
    t.string "image_url", null: false
    t.integer "project_id"
    t.integer "group_id"
    t.string "type", null: false
    t.datetime_with_timezone "created_at", null: false
    t.datetime_with_timezone "updated_at", null: false
    t.index ["group_id"], name: "index_badges_on_group_id", using: :btree
    t.index ["project_id"], name: "index_badges_on_project_id", using: :btree
  end

  create_table "board_assignees", force: :cascade do |t|
    t.integer "board_id", null: false
    t.integer "assignee_id", null: false
    t.index ["assignee_id"], name: "index_board_assignees_on_assignee_id", using: :btree
    t.index ["board_id", "assignee_id"], name: "index_board_assignees_on_board_id_and_assignee_id", unique: true, using: :btree
  end

  create_table "board_group_recent_visits", id: :bigserial, force: :cascade do |t|
    t.datetime_with_timezone "created_at", null: false
    t.datetime_with_timezone "updated_at", null: false
    t.integer "user_id"
    t.integer "board_id"
    t.integer "group_id"
    t.index ["board_id"], name: "index_board_group_recent_visits_on_board_id", using: :btree
    t.index ["group_id"], name: "index_board_group_recent_visits_on_group_id", using: :btree
    t.index ["user_id", "group_id", "board_id"], name: "index_board_group_recent_visits_on_user_group_and_board", unique: true, using: :btree
    t.index ["user_id"], name: "index_board_group_recent_visits_on_user_id", using: :btree
  end

  create_table "board_labels", force: :cascade do |t|
    t.integer "board_id", null: false
    t.integer "label_id", null: false
    t.index ["board_id", "label_id"], name: "index_board_labels_on_board_id_and_label_id", unique: true, using: :btree
    t.index ["label_id"], name: "index_board_labels_on_label_id", using: :btree
  end

  create_table "board_project_recent_visits", id: :bigserial, force: :cascade do |t|
    t.datetime_with_timezone "created_at", null: false
    t.datetime_with_timezone "updated_at", null: false
    t.integer "user_id"
    t.integer "project_id"
    t.integer "board_id"
    t.index ["board_id"], name: "index_board_project_recent_visits_on_board_id", using: :btree
    t.index ["project_id"], name: "index_board_project_recent_visits_on_project_id", using: :btree
    t.index ["user_id", "project_id", "board_id"], name: "index_board_project_recent_visits_on_user_project_and_board", unique: true, using: :btree
    t.index ["user_id"], name: "index_board_project_recent_visits_on_user_id", using: :btree
  end

  create_table "boards", force: :cascade do |t|
    t.integer "project_id"
    t.datetime "created_at", null: false
    t.datetime "updated_at", null: false
    t.string "name", default: "Development", null: false
    t.integer "milestone_id"
    t.integer "group_id"
    t.integer "weight"
    t.index ["group_id"], name: "index_boards_on_group_id", using: :btree
    t.index ["milestone_id"], name: "index_boards_on_milestone_id", using: :btree
    t.index ["project_id"], name: "index_boards_on_project_id", using: :btree
  end

  create_table "broadcast_messages", force: :cascade do |t|
    t.text "message", null: false
    t.datetime "starts_at", null: false
    t.datetime "ends_at", null: false
    t.datetime "created_at", null: false
    t.datetime "updated_at", null: false
    t.string "color"
    t.string "font"
    t.text "message_html", null: false
    t.integer "cached_markdown_version"
    t.index ["starts_at", "ends_at", "id"], name: "index_broadcast_messages_on_starts_at_and_ends_at_and_id", using: :btree
  end

  create_table "chat_names", force: :cascade do |t|
    t.integer "user_id", null: false
    t.integer "service_id", null: false
    t.string "team_id", null: false
    t.string "team_domain"
    t.string "chat_id", null: false
    t.string "chat_name"
    t.datetime "last_used_at"
    t.datetime "created_at", null: false
    t.datetime "updated_at", null: false
    t.index ["service_id", "team_id", "chat_id"], name: "index_chat_names_on_service_id_and_team_id_and_chat_id", unique: true, using: :btree
    t.index ["user_id", "service_id"], name: "index_chat_names_on_user_id_and_service_id", unique: true, using: :btree
  end

  create_table "chat_teams", force: :cascade do |t|
    t.integer "namespace_id", null: false
    t.string "team_id"
    t.string "name"
    t.datetime "created_at", null: false
    t.datetime "updated_at", null: false
    t.index ["namespace_id"], name: "index_chat_teams_on_namespace_id", unique: true, using: :btree
  end

  create_table "ci_build_trace_chunks", id: :bigserial, force: :cascade do |t|
    t.integer "build_id", null: false
    t.integer "chunk_index", null: false
    t.integer "data_store", null: false
    t.binary "raw_data"
    t.index ["build_id", "chunk_index"], name: "index_ci_build_trace_chunks_on_build_id_and_chunk_index", unique: true, using: :btree
  end

  create_table "ci_build_trace_section_names", force: :cascade do |t|
    t.integer "project_id", null: false
    t.string "name", null: false
    t.index ["project_id", "name"], name: "index_ci_build_trace_section_names_on_project_id_and_name", unique: true, using: :btree
  end

  create_table "ci_build_trace_sections", force: :cascade do |t|
    t.integer "project_id", null: false
    t.datetime "date_start", null: false
    t.datetime "date_end", null: false
    t.bigint "byte_start", null: false
    t.bigint "byte_end", null: false
    t.integer "build_id", null: false
    t.integer "section_name_id", null: false
    t.index ["build_id", "section_name_id"], name: "index_ci_build_trace_sections_on_build_id_and_section_name_id", unique: true, using: :btree
    t.index ["project_id"], name: "index_ci_build_trace_sections_on_project_id", using: :btree
    t.index ["section_name_id"], name: "index_ci_build_trace_sections_on_section_name_id", using: :btree
  end

  create_table "ci_builds", force: :cascade do |t|
    t.string "status"
    t.datetime "finished_at"
    t.text "trace"
    t.datetime "created_at"
    t.datetime "updated_at"
    t.datetime "started_at"
    t.integer "runner_id"
    t.float "coverage"
    t.integer "commit_id"
    t.text "commands"
    t.string "name"
    t.text "options"
    t.boolean "allow_failure", default: false, null: false
    t.string "stage"
    t.integer "trigger_request_id"
    t.integer "stage_idx"
    t.boolean "tag"
    t.string "ref"
    t.integer "user_id"
    t.string "type"
    t.string "target_url"
    t.string "description"
    t.text "artifacts_file"
    t.integer "project_id"
    t.text "artifacts_metadata"
    t.integer "erased_by_id"
    t.datetime "erased_at"
    t.datetime "artifacts_expire_at"
    t.string "environment"
    t.bigint "artifacts_size"
    t.string "when"
    t.text "yaml_variables"
    t.datetime "queued_at"
    t.string "token"
    t.integer "lock_version"
    t.string "coverage_regex"
    t.integer "auto_canceled_by_id"
    t.boolean "retried"
    t.integer "stage_id"
    t.integer "artifacts_file_store"
    t.integer "artifacts_metadata_store"
    t.boolean "protected"
    t.integer "failure_reason"
    t.datetime_with_timezone "scheduled_at"
    t.index ["artifacts_expire_at"], name: "index_ci_builds_on_artifacts_expire_at", where: "(artifacts_file <> ''::text)", using: :btree
    t.index ["auto_canceled_by_id"], name: "index_ci_builds_on_auto_canceled_by_id", using: :btree
    t.index ["commit_id", "stage_idx", "created_at"], name: "index_ci_builds_on_commit_id_and_stage_idx_and_created_at", using: :btree
    t.index ["commit_id", "status", "type"], name: "index_ci_builds_on_commit_id_and_status_and_type", using: :btree
    t.index ["commit_id", "type", "name", "ref"], name: "index_ci_builds_on_commit_id_and_type_and_name_and_ref", using: :btree
    t.index ["commit_id", "type", "ref"], name: "index_ci_builds_on_commit_id_and_type_and_ref", using: :btree
    t.index ["id"], name: "partial_index_ci_builds_on_id_with_legacy_artifacts", where: "(artifacts_file <> ''::text)", using: :btree
    t.index ["name"], name: "index_ci_builds_on_name_for_security_products_values", where: "((name)::text = ANY (ARRAY[('container_scanning'::character varying)::text, ('dast'::character varying)::text, ('dependency_scanning'::character varying)::text, ('license_management'::character varying)::text, ('sast'::character varying)::text]))", using: :btree
    t.index ["project_id", "id"], name: "index_ci_builds_on_project_id_and_id", using: :btree
    t.index ["protected"], name: "index_ci_builds_on_protected", using: :btree
    t.index ["runner_id"], name: "index_ci_builds_on_runner_id", using: :btree
    t.index ["scheduled_at"], name: "partial_index_ci_builds_on_scheduled_at_with_scheduled_jobs", where: "((scheduled_at IS NOT NULL) AND ((type)::text = 'Ci::Build'::text) AND ((status)::text = 'scheduled'::text))", using: :btree
    t.index ["stage_id", "stage_idx"], name: "tmp_build_stage_position_index", where: "(stage_idx IS NOT NULL)", using: :btree
    t.index ["stage_id"], name: "index_ci_builds_on_stage_id", using: :btree
    t.index ["status", "type", "runner_id"], name: "index_ci_builds_on_status_and_type_and_runner_id", using: :btree
    t.index ["token"], name: "index_ci_builds_on_token", unique: true, using: :btree
    t.index ["updated_at"], name: "index_ci_builds_on_updated_at", using: :btree
    t.index ["user_id"], name: "index_ci_builds_on_user_id", using: :btree
  end

  create_table "ci_builds_metadata", force: :cascade do |t|
    t.integer "build_id", null: false
    t.integer "project_id", null: false
    t.integer "timeout"
    t.integer "timeout_source", default: 1, null: false
    t.index ["build_id"], name: "index_ci_builds_metadata_on_build_id", unique: true, using: :btree
    t.index ["project_id"], name: "index_ci_builds_metadata_on_project_id", using: :btree
  end

  create_table "ci_builds_runner_session", id: :bigserial, force: :cascade do |t|
    t.integer "build_id", null: false
    t.string "url", null: false
    t.string "certificate"
    t.string "authorization"
    t.index ["build_id"], name: "index_ci_builds_runner_session_on_build_id", unique: true, using: :btree
  end

  create_table "ci_group_variables", force: :cascade do |t|
    t.string "key", null: false
    t.text "value"
    t.text "encrypted_value"
    t.string "encrypted_value_salt"
    t.string "encrypted_value_iv"
    t.integer "group_id", null: false
    t.boolean "protected", default: false, null: false
    t.datetime_with_timezone "created_at", null: false
    t.datetime_with_timezone "updated_at", null: false
    t.index ["group_id", "key"], name: "index_ci_group_variables_on_group_id_and_key", unique: true, using: :btree
  end

  create_table "ci_job_artifacts", force: :cascade do |t|
    t.integer "project_id", null: false
    t.integer "job_id", null: false
    t.integer "file_type", null: false
    t.bigint "size"
    t.datetime_with_timezone "created_at", null: false
    t.datetime_with_timezone "updated_at", null: false
    t.datetime_with_timezone "expire_at"
    t.string "file"
    t.integer "file_store"
    t.binary "file_sha256"
    t.integer "file_format", limit: 2
    t.integer "file_location", limit: 2
    t.index ["expire_at", "job_id"], name: "index_ci_job_artifacts_on_expire_at_and_job_id", using: :btree
    t.index ["file_store"], name: "index_ci_job_artifacts_on_file_store", using: :btree
    t.index ["job_id", "file_type"], name: "index_ci_job_artifacts_on_job_id_and_file_type", unique: true, using: :btree
    t.index ["project_id"], name: "index_ci_job_artifacts_on_project_id", using: :btree
  end

  create_table "ci_pipeline_chat_data", id: :bigserial, force: :cascade do |t|
    t.integer "pipeline_id", null: false
    t.integer "chat_name_id", null: false
    t.text "response_url", null: false
    t.index ["chat_name_id"], name: "index_ci_pipeline_chat_data_on_chat_name_id", using: :btree
    t.index ["pipeline_id"], name: "index_ci_pipeline_chat_data_on_pipeline_id", unique: true, using: :btree
  end

  create_table "ci_pipeline_schedule_variables", force: :cascade do |t|
    t.string "key", null: false
    t.text "value"
    t.text "encrypted_value"
    t.string "encrypted_value_salt"
    t.string "encrypted_value_iv"
    t.integer "pipeline_schedule_id", null: false
    t.datetime_with_timezone "created_at"
    t.datetime_with_timezone "updated_at"
    t.index ["pipeline_schedule_id", "key"], name: "index_ci_pipeline_schedule_variables_on_schedule_id_and_key", unique: true, using: :btree
  end

  create_table "ci_pipeline_schedules", force: :cascade do |t|
    t.string "description"
    t.string "ref"
    t.string "cron"
    t.string "cron_timezone"
    t.datetime "next_run_at"
    t.integer "project_id"
    t.integer "owner_id"
    t.boolean "active", default: true
    t.datetime "created_at"
    t.datetime "updated_at"
    t.index ["next_run_at", "active"], name: "index_ci_pipeline_schedules_on_next_run_at_and_active", using: :btree
    t.index ["owner_id"], name: "index_ci_pipeline_schedules_on_owner_id", using: :btree
    t.index ["project_id"], name: "index_ci_pipeline_schedules_on_project_id", using: :btree
  end

  create_table "ci_pipeline_variables", force: :cascade do |t|
    t.string "key", null: false
    t.text "value"
    t.text "encrypted_value"
    t.string "encrypted_value_salt"
    t.string "encrypted_value_iv"
    t.integer "pipeline_id", null: false
    t.index ["pipeline_id", "key"], name: "index_ci_pipeline_variables_on_pipeline_id_and_key", unique: true, using: :btree
  end

  create_table "ci_pipelines", force: :cascade do |t|
    t.string "ref"
    t.string "sha"
    t.string "before_sha"
    t.datetime "created_at"
    t.datetime "updated_at"
    t.boolean "tag", default: false
    t.text "yaml_errors"
    t.datetime "committed_at"
    t.integer "project_id"
    t.string "status"
    t.datetime "started_at"
    t.datetime "finished_at"
    t.integer "duration"
    t.integer "user_id"
    t.integer "lock_version"
    t.integer "auto_canceled_by_id"
    t.integer "pipeline_schedule_id"
    t.integer "source"
    t.integer "config_source"
    t.boolean "protected"
    t.integer "failure_reason"
    t.integer "iid"
    t.index ["auto_canceled_by_id"], name: "index_ci_pipelines_on_auto_canceled_by_id", using: :btree
    t.index ["pipeline_schedule_id"], name: "index_ci_pipelines_on_pipeline_schedule_id", using: :btree
    t.index ["project_id", "iid"], name: "index_ci_pipelines_on_project_id_and_iid", unique: true, where: "(iid IS NOT NULL)", using: :btree
    t.index ["project_id", "ref", "status", "id"], name: "index_ci_pipelines_on_project_id_and_ref_and_status_and_id", using: :btree
    t.index ["project_id", "sha"], name: "index_ci_pipelines_on_project_id_and_sha", using: :btree
    t.index ["project_id", "source"], name: "index_ci_pipelines_on_project_id_and_source", using: :btree
    t.index ["project_id", "status", "config_source"], name: "index_ci_pipelines_on_project_id_and_status_and_config_source", using: :btree
    t.index ["project_id"], name: "index_ci_pipelines_on_project_id", using: :btree
    t.index ["status"], name: "index_ci_pipelines_on_status", using: :btree
    t.index ["user_id"], name: "index_ci_pipelines_on_user_id", using: :btree
  end

  create_table "ci_runner_namespaces", force: :cascade do |t|
    t.integer "runner_id"
    t.integer "namespace_id"
    t.index ["namespace_id"], name: "index_ci_runner_namespaces_on_namespace_id", using: :btree
    t.index ["runner_id", "namespace_id"], name: "index_ci_runner_namespaces_on_runner_id_and_namespace_id", unique: true, using: :btree
  end

  create_table "ci_runner_projects", force: :cascade do |t|
    t.integer "runner_id", null: false
    t.datetime "created_at"
    t.datetime "updated_at"
    t.integer "project_id"
    t.index ["project_id"], name: "index_ci_runner_projects_on_project_id", using: :btree
    t.index ["runner_id"], name: "index_ci_runner_projects_on_runner_id", using: :btree
  end

  create_table "ci_runners", force: :cascade do |t|
    t.string "token"
    t.datetime "created_at"
    t.datetime "updated_at"
    t.string "description"
    t.datetime "contacted_at"
    t.boolean "active", default: true, null: false
    t.boolean "is_shared", default: false
    t.string "name"
    t.string "version"
    t.string "revision"
    t.string "platform"
    t.string "architecture"
    t.boolean "run_untagged", default: true, null: false
    t.boolean "locked", default: false, null: false
    t.integer "access_level", default: 0, null: false
    t.string "ip_address"
    t.integer "maximum_timeout"
    t.integer "runner_type", limit: 2, null: false
    t.index ["contacted_at"], name: "index_ci_runners_on_contacted_at", using: :btree
    t.index ["is_shared"], name: "index_ci_runners_on_is_shared", using: :btree
    t.index ["locked"], name: "index_ci_runners_on_locked", using: :btree
    t.index ["runner_type"], name: "index_ci_runners_on_runner_type", using: :btree
    t.index ["token"], name: "index_ci_runners_on_token", using: :btree
  end

  create_table "ci_sources_pipelines", force: :cascade do |t|
    t.integer "project_id"
    t.integer "pipeline_id"
    t.integer "source_project_id"
    t.integer "source_job_id"
    t.integer "source_pipeline_id"
    t.index ["pipeline_id"], name: "index_ci_sources_pipelines_on_pipeline_id", using: :btree
    t.index ["project_id"], name: "index_ci_sources_pipelines_on_project_id", using: :btree
    t.index ["source_job_id"], name: "index_ci_sources_pipelines_on_source_job_id", using: :btree
    t.index ["source_pipeline_id"], name: "index_ci_sources_pipelines_on_source_pipeline_id", using: :btree
    t.index ["source_project_id"], name: "index_ci_sources_pipelines_on_source_project_id", using: :btree
  end

  create_table "ci_stages", force: :cascade do |t|
    t.integer "project_id"
    t.integer "pipeline_id"
    t.datetime "created_at"
    t.datetime "updated_at"
    t.string "name"
    t.integer "status"
    t.integer "lock_version"
    t.integer "position"
    t.index ["pipeline_id", "name"], name: "index_ci_stages_on_pipeline_id_and_name", unique: true, using: :btree
    t.index ["pipeline_id", "position"], name: "index_ci_stages_on_pipeline_id_and_position", using: :btree
    t.index ["pipeline_id"], name: "index_ci_stages_on_pipeline_id", using: :btree
    t.index ["project_id"], name: "index_ci_stages_on_project_id", using: :btree
  end

  create_table "ci_trigger_requests", force: :cascade do |t|
    t.integer "trigger_id", null: false
    t.text "variables"
    t.datetime "created_at"
    t.datetime "updated_at"
    t.integer "commit_id"
    t.index ["commit_id"], name: "index_ci_trigger_requests_on_commit_id", using: :btree
    t.index ["trigger_id"], name: "index_ci_trigger_requests_on_trigger_id", using: :btree
  end

  create_table "ci_triggers", force: :cascade do |t|
    t.string "token"
    t.datetime "created_at"
    t.datetime "updated_at"
    t.integer "project_id"
    t.integer "owner_id"
    t.string "description"
    t.string "ref"
    t.index ["owner_id"], name: "index_ci_triggers_on_owner_id", using: :btree
    t.index ["project_id"], name: "index_ci_triggers_on_project_id", using: :btree
  end

  create_table "ci_variables", force: :cascade do |t|
    t.string "key", null: false
    t.text "value"
    t.text "encrypted_value"
    t.string "encrypted_value_salt"
    t.string "encrypted_value_iv"
    t.integer "project_id", null: false
    t.boolean "protected", default: false, null: false
    t.string "environment_scope", default: "*", null: false
    t.index ["project_id", "key", "environment_scope"], name: "index_ci_variables_on_project_id_and_key_and_environment_scope", unique: true, using: :btree
  end

  create_table "cluster_groups", force: :cascade do |t|
    t.integer "cluster_id", null: false
    t.integer "group_id", null: false
    t.index ["cluster_id", "group_id"], name: "index_cluster_groups_on_cluster_id_and_group_id", unique: true, using: :btree
    t.index ["group_id"], name: "index_cluster_groups_on_group_id", using: :btree
  end

  create_table "cluster_platforms_kubernetes", force: :cascade do |t|
    t.integer "cluster_id", null: false
    t.datetime "created_at", null: false
    t.datetime "updated_at", null: false
    t.text "api_url"
    t.text "ca_cert"
    t.string "namespace"
    t.string "username"
    t.text "encrypted_password"
    t.string "encrypted_password_iv"
    t.text "encrypted_token"
    t.string "encrypted_token_iv"
    t.integer "authorization_type", limit: 2
    t.index ["cluster_id"], name: "index_cluster_platforms_kubernetes_on_cluster_id", unique: true, using: :btree
  end

  create_table "cluster_projects", force: :cascade do |t|
    t.integer "project_id", null: false
    t.integer "cluster_id", null: false
    t.datetime "created_at", null: false
    t.datetime "updated_at", null: false
    t.index ["cluster_id"], name: "index_cluster_projects_on_cluster_id", using: :btree
    t.index ["project_id"], name: "index_cluster_projects_on_project_id", using: :btree
  end

  create_table "cluster_providers_gcp", force: :cascade do |t|
    t.integer "cluster_id", null: false
    t.integer "status"
    t.integer "num_nodes", null: false
    t.datetime "created_at", null: false
    t.datetime "updated_at", null: false
    t.text "status_reason"
    t.string "gcp_project_id", null: false
    t.string "zone", null: false
    t.string "machine_type"
    t.string "operation_id"
    t.string "endpoint"
    t.text "encrypted_access_token"
    t.string "encrypted_access_token_iv"
    t.boolean "legacy_abac", default: true, null: false
    t.index ["cluster_id"], name: "index_cluster_providers_gcp_on_cluster_id", unique: true, using: :btree
  end

  create_table "clusters", force: :cascade do |t|
    t.integer "user_id"
    t.integer "provider_type"
    t.integer "platform_type"
    t.datetime "created_at", null: false
    t.datetime "updated_at", null: false
    t.boolean "enabled", default: true
    t.string "name", null: false
    t.string "environment_scope", default: "*", null: false
    t.integer "cluster_type", limit: 2, default: 3, null: false
    t.index ["enabled"], name: "index_clusters_on_enabled", using: :btree
    t.index ["user_id"], name: "index_clusters_on_user_id", using: :btree
  end

  create_table "clusters_applications_helm", force: :cascade do |t|
    t.integer "cluster_id", null: false
    t.datetime "created_at", null: false
    t.datetime "updated_at", null: false
    t.integer "status", null: false
    t.string "version", null: false
    t.text "status_reason"
    t.text "encrypted_ca_key"
    t.text "encrypted_ca_key_iv"
    t.text "ca_cert"
    t.index ["cluster_id"], name: "index_clusters_applications_helm_on_cluster_id", unique: true, using: :btree
  end

  create_table "clusters_applications_ingress", force: :cascade do |t|
    t.integer "cluster_id", null: false
    t.datetime "created_at", null: false
    t.datetime "updated_at", null: false
    t.integer "status", null: false
    t.integer "ingress_type", null: false
    t.string "version", null: false
    t.string "cluster_ip"
    t.text "status_reason"
    t.string "external_ip"
    t.index ["cluster_id"], name: "index_clusters_applications_ingress_on_cluster_id", unique: true, using: :btree
  end

  create_table "clusters_applications_jupyter", force: :cascade do |t|
    t.integer "cluster_id", null: false
    t.integer "oauth_application_id"
    t.integer "status", null: false
    t.string "version", null: false
    t.string "hostname"
    t.datetime_with_timezone "created_at", null: false
    t.datetime_with_timezone "updated_at", null: false
    t.text "status_reason"
    t.index ["cluster_id"], name: "index_clusters_applications_jupyter_on_cluster_id", unique: true, using: :btree
    t.index ["oauth_application_id"], name: "index_clusters_applications_jupyter_on_oauth_application_id", using: :btree
  end

  create_table "clusters_applications_knative", force: :cascade do |t|
    t.integer "cluster_id", null: false
    t.datetime_with_timezone "created_at", null: false
    t.datetime_with_timezone "updated_at", null: false
    t.integer "status", null: false
    t.string "version", null: false
    t.string "hostname"
    t.text "status_reason"
    t.index ["cluster_id"], name: "index_clusters_applications_knative_on_cluster_id", unique: true, using: :btree
  end

  create_table "clusters_applications_prometheus", force: :cascade do |t|
    t.integer "cluster_id", null: false
    t.integer "status", null: false
    t.string "version", null: false
    t.text "status_reason"
    t.datetime_with_timezone "created_at", null: false
    t.datetime_with_timezone "updated_at", null: false
    t.datetime_with_timezone "last_update_started_at"
    t.index ["cluster_id"], name: "index_clusters_applications_prometheus_on_cluster_id", unique: true, using: :btree
  end

  create_table "clusters_applications_runners", force: :cascade do |t|
    t.integer "cluster_id", null: false
    t.integer "runner_id"
    t.integer "status", null: false
    t.datetime_with_timezone "created_at", null: false
    t.datetime_with_timezone "updated_at", null: false
    t.string "version", null: false
    t.text "status_reason"
    t.boolean "privileged", default: true, null: false
    t.index ["cluster_id"], name: "index_clusters_applications_runners_on_cluster_id", unique: true, using: :btree
    t.index ["runner_id"], name: "index_clusters_applications_runners_on_runner_id", using: :btree
  end

  create_table "clusters_kubernetes_namespaces", id: :bigserial, force: :cascade do |t|
    t.integer "cluster_id", null: false
    t.integer "project_id"
    t.integer "cluster_project_id"
    t.datetime_with_timezone "created_at", null: false
    t.datetime_with_timezone "updated_at", null: false
    t.text "encrypted_service_account_token"
    t.string "encrypted_service_account_token_iv"
    t.string "namespace", null: false
    t.string "service_account_name"
    t.index ["cluster_id", "namespace"], name: "kubernetes_namespaces_cluster_and_namespace", unique: true, using: :btree
    t.index ["cluster_id"], name: "index_clusters_kubernetes_namespaces_on_cluster_id", using: :btree
    t.index ["cluster_project_id"], name: "index_clusters_kubernetes_namespaces_on_cluster_project_id", using: :btree
    t.index ["project_id"], name: "index_clusters_kubernetes_namespaces_on_project_id", using: :btree
  end

  create_table "container_repositories", force: :cascade do |t|
    t.integer "project_id", null: false
    t.string "name", null: false
    t.datetime "created_at", null: false
    t.datetime "updated_at", null: false
    t.index ["project_id", "name"], name: "index_container_repositories_on_project_id_and_name", unique: true, using: :btree
    t.index ["project_id"], name: "index_container_repositories_on_project_id", using: :btree
  end

  create_table "conversational_development_index_metrics", force: :cascade do |t|
    t.float "leader_issues", null: false
    t.float "instance_issues", null: false
    t.float "leader_notes", null: false
    t.float "instance_notes", null: false
    t.float "leader_milestones", null: false
    t.float "instance_milestones", null: false
    t.float "leader_boards", null: false
    t.float "instance_boards", null: false
    t.float "leader_merge_requests", null: false
    t.float "instance_merge_requests", null: false
    t.float "leader_ci_pipelines", null: false
    t.float "instance_ci_pipelines", null: false
    t.float "leader_environments", null: false
    t.float "instance_environments", null: false
    t.float "leader_deployments", null: false
    t.float "instance_deployments", null: false
    t.float "leader_projects_prometheus_active", null: false
    t.float "instance_projects_prometheus_active", null: false
    t.float "leader_service_desk_issues", null: false
    t.float "instance_service_desk_issues", null: false
    t.datetime "created_at", null: false
    t.datetime "updated_at", null: false
    t.float "percentage_boards", default: 0.0, null: false
    t.float "percentage_ci_pipelines", default: 0.0, null: false
    t.float "percentage_deployments", default: 0.0, null: false
    t.float "percentage_environments", default: 0.0, null: false
    t.float "percentage_issues", default: 0.0, null: false
    t.float "percentage_merge_requests", default: 0.0, null: false
    t.float "percentage_milestones", default: 0.0, null: false
    t.float "percentage_notes", default: 0.0, null: false
    t.float "percentage_projects_prometheus_active", default: 0.0, null: false
    t.float "percentage_service_desk_issues", default: 0.0, null: false
  end

  create_table "deploy_keys_projects", force: :cascade do |t|
    t.integer "deploy_key_id", null: false
    t.integer "project_id", null: false
    t.datetime "created_at"
    t.datetime "updated_at"
    t.boolean "can_push", default: false, null: false
    t.index ["project_id"], name: "index_deploy_keys_projects_on_project_id", using: :btree
  end

  create_table "deploy_tokens", force: :cascade do |t|
    t.boolean "revoked", default: false
    t.boolean "read_repository", default: false, null: false
    t.boolean "read_registry", default: false, null: false
    t.datetime_with_timezone "expires_at", null: false
    t.datetime_with_timezone "created_at", null: false
    t.string "name", null: false
    t.string "token", null: false
    t.index ["token", "expires_at", "id"], name: "index_deploy_tokens_on_token_and_expires_at_and_id", where: "(revoked IS FALSE)", using: :btree
    t.index ["token"], name: "index_deploy_tokens_on_token", unique: true, using: :btree
  end

  create_table "deployments", force: :cascade do |t|
    t.integer "iid", null: false
    t.integer "project_id", null: false
    t.integer "environment_id", null: false
    t.string "ref", null: false
    t.boolean "tag", null: false
    t.string "sha", null: false
    t.integer "user_id"
    t.integer "deployable_id"
    t.string "deployable_type"
    t.datetime "created_at"
    t.datetime "updated_at"
    t.string "on_stop"
    t.integer "status", limit: 2, null: false
    t.datetime_with_timezone "finished_at"
    t.index ["created_at"], name: "index_deployments_on_created_at", using: :btree
    t.index ["deployable_type", "deployable_id"], name: "index_deployments_on_deployable_type_and_deployable_id", using: :btree
    t.index ["environment_id", "id"], name: "index_deployments_on_environment_id_and_id", using: :btree
    t.index ["environment_id", "iid", "project_id"], name: "index_deployments_on_environment_id_and_iid_and_project_id", using: :btree
    t.index ["environment_id", "status"], name: "index_deployments_on_environment_id_and_status", using: :btree
    t.index ["id"], name: "partial_index_deployments_for_legacy_successful_deployments", where: "((finished_at IS NULL) AND (status = 2))", using: :btree
    t.index ["project_id", "iid"], name: "index_deployments_on_project_id_and_iid", unique: true, using: :btree
    t.index ["project_id", "status", "created_at"], name: "index_deployments_on_project_id_and_status_and_created_at", using: :btree
    t.index ["project_id", "status"], name: "index_deployments_on_project_id_and_status", using: :btree
  end

  create_table "draft_notes", id: :bigserial, force: :cascade do |t|
    t.integer "merge_request_id", null: false
    t.integer "author_id", null: false
    t.boolean "resolve_discussion", default: false, null: false
    t.string "discussion_id"
    t.text "note", null: false
    t.text "position"
    t.text "original_position"
    t.text "change_position"
    t.index ["author_id"], name: "index_draft_notes_on_author_id", using: :btree
    t.index ["discussion_id"], name: "index_draft_notes_on_discussion_id", using: :btree
    t.index ["merge_request_id"], name: "index_draft_notes_on_merge_request_id", using: :btree
  end

  create_table "emails", force: :cascade do |t|
    t.integer "user_id", null: false
    t.string "email", null: false
    t.datetime "created_at"
    t.datetime "updated_at"
    t.string "confirmation_token"
    t.datetime "confirmed_at"
    t.datetime "confirmation_sent_at"
    t.index ["confirmation_token"], name: "index_emails_on_confirmation_token", unique: true, using: :btree
    t.index ["email"], name: "index_emails_on_email", unique: true, using: :btree
    t.index ["user_id"], name: "index_emails_on_user_id", using: :btree
  end

  create_table "environments", force: :cascade do |t|
    t.integer "project_id", null: false
    t.string "name", null: false
    t.datetime "created_at"
    t.datetime "updated_at"
    t.string "external_url"
    t.string "environment_type"
    t.string "state", default: "available", null: false
    t.string "slug", null: false
    t.index ["name"], name: "index_environments_on_name_varchar_pattern_ops", using: :btree, opclasses: {"name"=>"varchar_pattern_ops"}
    t.index ["project_id", "name"], name: "index_environments_on_project_id_and_name", unique: true, using: :btree
    t.index ["project_id", "slug"], name: "index_environments_on_project_id_and_slug", unique: true, using: :btree
  end

  create_table "epic_issues", force: :cascade do |t|
    t.integer "epic_id", null: false
    t.integer "issue_id", null: false
    t.integer "relative_position", default: 1073741823, null: false
    t.index ["epic_id"], name: "index_epic_issues_on_epic_id", using: :btree
    t.index ["issue_id"], name: "index_epic_issues_on_issue_id", unique: true, using: :btree
  end

  create_table "epic_metrics", force: :cascade do |t|
    t.integer "epic_id", null: false
    t.datetime "created_at", null: false
    t.datetime "updated_at", null: false
    t.index ["epic_id"], name: "index_epic_metrics", using: :btree
  end

  create_table "epics", force: :cascade do |t|
    t.integer "milestone_id"
    t.integer "group_id", null: false
    t.integer "author_id", null: false
    t.integer "assignee_id"
    t.integer "iid", null: false
    t.integer "cached_markdown_version"
    t.integer "updated_by_id"
    t.integer "last_edited_by_id"
    t.integer "lock_version"
    t.date "start_date"
    t.date "end_date"
    t.datetime "last_edited_at"
    t.datetime "created_at", null: false
    t.datetime "updated_at", null: false
    t.string "title", null: false
    t.string "title_html", null: false
    t.text "description"
    t.text "description_html"
    t.integer "start_date_sourcing_milestone_id"
    t.integer "due_date_sourcing_milestone_id"
    t.date "start_date_fixed"
    t.date "due_date_fixed"
    t.boolean "start_date_is_fixed"
    t.boolean "due_date_is_fixed"
    t.integer "state", limit: 2, default: 1, null: false
    t.integer "closed_by_id"
    t.datetime "closed_at"
    t.index ["assignee_id"], name: "index_epics_on_assignee_id", using: :btree
    t.index ["author_id"], name: "index_epics_on_author_id", using: :btree
    t.index ["closed_by_id"], name: "index_epics_on_closed_by_id", using: :btree
    t.index ["end_date"], name: "index_epics_on_end_date", using: :btree
    t.index ["group_id"], name: "index_epics_on_group_id", using: :btree
    t.index ["iid"], name: "index_epics_on_iid", using: :btree
    t.index ["milestone_id"], name: "index_milestone", using: :btree
    t.index ["start_date"], name: "index_epics_on_start_date", using: :btree
  end

  create_table "events", force: :cascade do |t|
    t.integer "project_id"
    t.integer "author_id", null: false
    t.integer "target_id"
    t.datetime_with_timezone "created_at", null: false
    t.datetime_with_timezone "updated_at", null: false
    t.integer "action", limit: 2, null: false
    t.string "target_type"
    t.index ["action"], name: "index_events_on_action", using: :btree
    t.index ["author_id", "project_id"], name: "index_events_on_author_id_and_project_id", using: :btree
    t.index ["project_id", "id"], name: "index_events_on_project_id_and_id", using: :btree
    t.index ["target_type", "target_id"], name: "index_events_on_target_type_and_target_id", using: :btree
  end

  create_table "feature_gates", force: :cascade do |t|
    t.string "feature_key", null: false
    t.string "key", null: false
    t.string "value"
    t.datetime "created_at", null: false
    t.datetime "updated_at", null: false
    t.index ["feature_key", "key", "value"], name: "index_feature_gates_on_feature_key_and_key_and_value", unique: true, using: :btree
  end

  create_table "features", force: :cascade do |t|
    t.string "key", null: false
    t.datetime "created_at", null: false
    t.datetime "updated_at", null: false
    t.index ["key"], name: "index_features_on_key", unique: true, using: :btree
  end

  create_table "fork_network_members", force: :cascade do |t|
    t.integer "fork_network_id", null: false
    t.integer "project_id", null: false
    t.integer "forked_from_project_id"
    t.index ["fork_network_id"], name: "index_fork_network_members_on_fork_network_id", using: :btree
    t.index ["forked_from_project_id"], name: "index_fork_network_members_on_forked_from_project_id", using: :btree
    t.index ["project_id"], name: "index_fork_network_members_on_project_id", unique: true, using: :btree
  end

  create_table "fork_networks", force: :cascade do |t|
    t.integer "root_project_id"
    t.string "deleted_root_project_name"
    t.index ["root_project_id"], name: "index_fork_networks_on_root_project_id", unique: true, using: :btree
  end

  create_table "forked_project_links", force: :cascade do |t|
    t.integer "forked_to_project_id", null: false
    t.integer "forked_from_project_id", null: false
    t.datetime "created_at"
    t.datetime "updated_at"
    t.index ["forked_to_project_id"], name: "index_forked_project_links_on_forked_to_project_id", unique: true, using: :btree
  end

  create_table "geo_cache_invalidation_events", id: :bigserial, force: :cascade do |t|
    t.string "key", null: false
  end

  create_table "geo_event_log", id: :bigserial, force: :cascade do |t|
    t.datetime "created_at", null: false
    t.bigint "repository_updated_event_id"
    t.bigint "repository_deleted_event_id"
    t.bigint "repository_renamed_event_id"
    t.bigint "repositories_changed_event_id"
    t.bigint "repository_created_event_id"
    t.bigint "hashed_storage_migrated_event_id"
    t.bigint "lfs_object_deleted_event_id"
    t.bigint "hashed_storage_attachments_event_id"
    t.bigint "upload_deleted_event_id"
    t.bigint "job_artifact_deleted_event_id"
    t.bigint "reset_checksum_event_id"
    t.bigint "cache_invalidation_event_id"
    t.index ["cache_invalidation_event_id"], name: "index_geo_event_log_on_cache_invalidation_event_id", where: "(cache_invalidation_event_id IS NOT NULL)", using: :btree
    t.index ["hashed_storage_attachments_event_id"], name: "index_geo_event_log_on_hashed_storage_attachments_event_id", where: "(hashed_storage_attachments_event_id IS NOT NULL)", using: :btree
    t.index ["hashed_storage_migrated_event_id"], name: "index_geo_event_log_on_hashed_storage_migrated_event_id", where: "(hashed_storage_migrated_event_id IS NOT NULL)", using: :btree
    t.index ["job_artifact_deleted_event_id"], name: "index_geo_event_log_on_job_artifact_deleted_event_id", where: "(job_artifact_deleted_event_id IS NOT NULL)", using: :btree
    t.index ["lfs_object_deleted_event_id"], name: "index_geo_event_log_on_lfs_object_deleted_event_id", where: "(lfs_object_deleted_event_id IS NOT NULL)", using: :btree
    t.index ["repositories_changed_event_id"], name: "index_geo_event_log_on_repositories_changed_event_id", where: "(repositories_changed_event_id IS NOT NULL)", using: :btree
    t.index ["repository_created_event_id"], name: "index_geo_event_log_on_repository_created_event_id", where: "(repository_created_event_id IS NOT NULL)", using: :btree
    t.index ["repository_deleted_event_id"], name: "index_geo_event_log_on_repository_deleted_event_id", where: "(repository_deleted_event_id IS NOT NULL)", using: :btree
    t.index ["repository_renamed_event_id"], name: "index_geo_event_log_on_repository_renamed_event_id", where: "(repository_renamed_event_id IS NOT NULL)", using: :btree
    t.index ["repository_updated_event_id"], name: "index_geo_event_log_on_repository_updated_event_id", where: "(repository_updated_event_id IS NOT NULL)", using: :btree
    t.index ["reset_checksum_event_id"], name: "index_geo_event_log_on_reset_checksum_event_id", where: "(reset_checksum_event_id IS NOT NULL)", using: :btree
    t.index ["upload_deleted_event_id"], name: "index_geo_event_log_on_upload_deleted_event_id", where: "(upload_deleted_event_id IS NOT NULL)", using: :btree
  end

  create_table "geo_hashed_storage_attachments_events", id: :bigserial, force: :cascade do |t|
    t.integer "project_id", null: false
    t.text "old_attachments_path", null: false
    t.text "new_attachments_path", null: false
    t.index ["project_id"], name: "index_geo_hashed_storage_attachments_events_on_project_id", using: :btree
  end

  create_table "geo_hashed_storage_migrated_events", id: :bigserial, force: :cascade do |t|
    t.integer "project_id", null: false
    t.text "repository_storage_name", null: false
    t.text "old_disk_path", null: false
    t.text "new_disk_path", null: false
    t.text "old_wiki_disk_path", null: false
    t.text "new_wiki_disk_path", null: false
    t.integer "old_storage_version", limit: 2
    t.integer "new_storage_version", limit: 2, null: false
    t.index ["project_id"], name: "index_geo_hashed_storage_migrated_events_on_project_id", using: :btree
  end

  create_table "geo_job_artifact_deleted_events", id: :bigserial, force: :cascade do |t|
    t.integer "job_artifact_id", null: false
    t.string "file_path", null: false
    t.index ["job_artifact_id"], name: "index_geo_job_artifact_deleted_events_on_job_artifact_id", using: :btree
  end

  create_table "geo_lfs_object_deleted_events", id: :bigserial, force: :cascade do |t|
    t.integer "lfs_object_id", null: false
    t.string "oid", null: false
    t.string "file_path", null: false
    t.index ["lfs_object_id"], name: "index_geo_lfs_object_deleted_events_on_lfs_object_id", using: :btree
  end

  create_table "geo_node_namespace_links", force: :cascade do |t|
    t.integer "geo_node_id", null: false
    t.integer "namespace_id", null: false
    t.datetime "created_at", null: false
    t.datetime "updated_at", null: false
    t.index ["geo_node_id", "namespace_id"], name: "index_geo_node_namespace_links_on_geo_node_id_and_namespace_id", unique: true, using: :btree
    t.index ["geo_node_id"], name: "index_geo_node_namespace_links_on_geo_node_id", using: :btree
    t.index ["namespace_id"], name: "index_geo_node_namespace_links_on_namespace_id", using: :btree
  end

  create_table "geo_node_statuses", force: :cascade do |t|
    t.integer "geo_node_id", null: false
    t.integer "db_replication_lag_seconds"
    t.integer "repositories_synced_count"
    t.integer "repositories_failed_count"
    t.integer "lfs_objects_count"
    t.integer "lfs_objects_synced_count"
    t.integer "lfs_objects_failed_count"
    t.integer "attachments_count"
    t.integer "attachments_synced_count"
    t.integer "attachments_failed_count"
    t.integer "last_event_id"
    t.datetime "last_event_date"
    t.integer "cursor_last_event_id"
    t.datetime "cursor_last_event_date"
    t.datetime "created_at", null: false
    t.datetime "updated_at", null: false
    t.datetime "last_successful_status_check_at"
    t.string "status_message"
    t.integer "replication_slots_count"
    t.integer "replication_slots_used_count"
    t.bigint "replication_slots_max_retained_wal_bytes"
    t.integer "wikis_synced_count"
    t.integer "wikis_failed_count"
    t.integer "job_artifacts_count"
    t.integer "job_artifacts_synced_count"
    t.integer "job_artifacts_failed_count"
    t.string "version"
    t.string "revision"
    t.integer "repositories_verified_count"
    t.integer "repositories_verification_failed_count"
    t.integer "wikis_verified_count"
    t.integer "wikis_verification_failed_count"
    t.integer "lfs_objects_synced_missing_on_primary_count"
    t.integer "job_artifacts_synced_missing_on_primary_count"
    t.integer "attachments_synced_missing_on_primary_count"
    t.integer "repositories_checksummed_count"
    t.integer "repositories_checksum_failed_count"
    t.integer "repositories_checksum_mismatch_count"
    t.integer "wikis_checksummed_count"
    t.integer "wikis_checksum_failed_count"
    t.integer "wikis_checksum_mismatch_count"
    t.binary "storage_configuration_digest"
    t.integer "repositories_retrying_verification_count"
    t.integer "wikis_retrying_verification_count"
    t.integer "projects_count"
    t.index ["geo_node_id"], name: "index_geo_node_statuses_on_geo_node_id", unique: true, using: :btree
  end

  create_table "geo_nodes", force: :cascade do |t|
    t.boolean "primary"
    t.integer "oauth_application_id"
    t.boolean "enabled", default: true, null: false
    t.string "access_key"
    t.string "encrypted_secret_access_key"
    t.string "encrypted_secret_access_key_iv"
    t.string "clone_url_prefix"
    t.integer "files_max_capacity", default: 10, null: false
    t.integer "repos_max_capacity", default: 25, null: false
    t.string "url", null: false
    t.string "selective_sync_type"
    t.text "selective_sync_shards"
    t.integer "verification_max_capacity", default: 100, null: false
    t.index ["access_key"], name: "index_geo_nodes_on_access_key", using: :btree
    t.index ["primary"], name: "index_geo_nodes_on_primary", using: :btree
    t.index ["url"], name: "index_geo_nodes_on_url", unique: true, using: :btree
  end

  create_table "geo_repositories_changed_events", id: :bigserial, force: :cascade do |t|
    t.integer "geo_node_id", null: false
    t.index ["geo_node_id"], name: "index_geo_repositories_changed_events_on_geo_node_id", using: :btree
  end

  create_table "geo_repository_created_events", id: :bigserial, force: :cascade do |t|
    t.integer "project_id", null: false
    t.text "repository_storage_name", null: false
    t.text "repo_path", null: false
    t.text "wiki_path"
    t.text "project_name", null: false
    t.index ["project_id"], name: "index_geo_repository_created_events_on_project_id", using: :btree
  end

  create_table "geo_repository_deleted_events", id: :bigserial, force: :cascade do |t|
    t.integer "project_id", null: false
    t.text "repository_storage_name", null: false
    t.text "deleted_path", null: false
    t.text "deleted_wiki_path"
    t.text "deleted_project_name", null: false
    t.index ["project_id"], name: "index_geo_repository_deleted_events_on_project_id", using: :btree
  end

  create_table "geo_repository_renamed_events", id: :bigserial, force: :cascade do |t|
    t.integer "project_id", null: false
    t.text "repository_storage_name", null: false
    t.text "old_path_with_namespace", null: false
    t.text "new_path_with_namespace", null: false
    t.text "old_wiki_path_with_namespace", null: false
    t.text "new_wiki_path_with_namespace", null: false
    t.text "old_path", null: false
    t.text "new_path", null: false
    t.index ["project_id"], name: "index_geo_repository_renamed_events_on_project_id", using: :btree
  end

  create_table "geo_repository_updated_events", id: :bigserial, force: :cascade do |t|
    t.integer "branches_affected", null: false
    t.integer "tags_affected", null: false
    t.integer "project_id", null: false
    t.integer "source", limit: 2, null: false
    t.boolean "new_branch", default: false, null: false
    t.boolean "remove_branch", default: false, null: false
    t.text "ref"
    t.index ["project_id"], name: "index_geo_repository_updated_events_on_project_id", using: :btree
    t.index ["source"], name: "index_geo_repository_updated_events_on_source", using: :btree
  end

  create_table "geo_reset_checksum_events", id: :bigserial, force: :cascade do |t|
    t.integer "project_id", null: false
    t.index ["project_id"], name: "index_geo_reset_checksum_events_on_project_id", using: :btree
  end

  create_table "geo_upload_deleted_events", id: :bigserial, force: :cascade do |t|
    t.integer "upload_id", null: false
    t.string "file_path", null: false
    t.integer "model_id", null: false
    t.string "model_type", null: false
    t.string "uploader", null: false
    t.index ["upload_id"], name: "index_geo_upload_deleted_events_on_upload_id", using: :btree
  end

  create_table "gpg_key_subkeys", force: :cascade do |t|
    t.integer "gpg_key_id", null: false
    t.binary "keyid"
    t.binary "fingerprint"
    t.index ["fingerprint"], name: "index_gpg_key_subkeys_on_fingerprint", unique: true, using: :btree
    t.index ["gpg_key_id"], name: "index_gpg_key_subkeys_on_gpg_key_id", using: :btree
    t.index ["keyid"], name: "index_gpg_key_subkeys_on_keyid", unique: true, using: :btree
  end

  create_table "gpg_keys", force: :cascade do |t|
    t.datetime_with_timezone "created_at", null: false
    t.datetime_with_timezone "updated_at", null: false
    t.integer "user_id"
    t.binary "primary_keyid"
    t.binary "fingerprint"
    t.text "key"
    t.index ["fingerprint"], name: "index_gpg_keys_on_fingerprint", unique: true, using: :btree
    t.index ["primary_keyid"], name: "index_gpg_keys_on_primary_keyid", unique: true, using: :btree
    t.index ["user_id"], name: "index_gpg_keys_on_user_id", using: :btree
  end

  create_table "gpg_signatures", force: :cascade do |t|
    t.datetime_with_timezone "created_at", null: false
    t.datetime_with_timezone "updated_at", null: false
    t.integer "project_id"
    t.integer "gpg_key_id"
    t.binary "commit_sha"
    t.binary "gpg_key_primary_keyid"
    t.text "gpg_key_user_name"
    t.text "gpg_key_user_email"
    t.integer "verification_status", limit: 2, default: 0, null: false
    t.integer "gpg_key_subkey_id"
    t.index ["commit_sha"], name: "index_gpg_signatures_on_commit_sha", unique: true, using: :btree
    t.index ["gpg_key_id"], name: "index_gpg_signatures_on_gpg_key_id", using: :btree
    t.index ["gpg_key_primary_keyid"], name: "index_gpg_signatures_on_gpg_key_primary_keyid", using: :btree
    t.index ["gpg_key_subkey_id"], name: "index_gpg_signatures_on_gpg_key_subkey_id", using: :btree
    t.index ["project_id"], name: "index_gpg_signatures_on_project_id", using: :btree
  end

  create_table "group_custom_attributes", force: :cascade do |t|
    t.datetime_with_timezone "created_at", null: false
    t.datetime_with_timezone "updated_at", null: false
    t.integer "group_id", null: false
    t.string "key", null: false
    t.string "value", null: false
    t.index ["group_id", "key"], name: "index_group_custom_attributes_on_group_id_and_key", unique: true, using: :btree
    t.index ["key", "value"], name: "index_group_custom_attributes_on_key_and_value", using: :btree
  end

  create_table "historical_data", force: :cascade do |t|
    t.date "date", null: false
    t.integer "active_user_count"
    t.datetime "created_at"
    t.datetime "updated_at"
  end

  create_table "identities", force: :cascade do |t|
    t.string "extern_uid"
    t.string "provider"
    t.integer "user_id"
    t.datetime "created_at"
    t.datetime "updated_at"
    t.string "secondary_extern_uid"
    t.integer "saml_provider_id"
    t.index ["saml_provider_id"], name: "index_identities_on_saml_provider_id", where: "(saml_provider_id IS NOT NULL)", using: :btree
    t.index ["user_id"], name: "index_identities_on_user_id", using: :btree
  end

  create_table "import_export_uploads", force: :cascade do |t|
    t.datetime_with_timezone "updated_at", null: false
    t.integer "project_id"
    t.text "import_file"
    t.text "export_file"
    t.index ["project_id"], name: "index_import_export_uploads_on_project_id", using: :btree
    t.index ["updated_at"], name: "index_import_export_uploads_on_updated_at", using: :btree
  end

  create_table "index_statuses", force: :cascade do |t|
    t.integer "project_id", null: false
    t.datetime "indexed_at"
    t.text "note"
    t.string "last_commit"
    t.datetime "created_at", null: false
    t.datetime "updated_at", null: false
    t.index ["project_id"], name: "index_index_statuses_on_project_id", unique: true, using: :btree
  end

  create_table "internal_ids", id: :bigserial, force: :cascade do |t|
    t.integer "project_id"
    t.integer "usage", null: false
    t.integer "last_value", null: false
    t.integer "namespace_id"
    t.index ["namespace_id"], name: "index_internal_ids_on_namespace_id", using: :btree
    t.index ["project_id"], name: "index_internal_ids_on_project_id", using: :btree
    t.index ["usage", "namespace_id"], name: "index_internal_ids_on_usage_and_namespace_id", unique: true, where: "(namespace_id IS NOT NULL)", using: :btree
    t.index ["usage", "project_id"], name: "index_internal_ids_on_usage_and_project_id", unique: true, where: "(project_id IS NOT NULL)", using: :btree
  end

  create_table "issue_assignees", id: false, force: :cascade do |t|
    t.integer "user_id", null: false
    t.integer "issue_id", null: false
    t.index ["issue_id", "user_id"], name: "index_issue_assignees_on_issue_id_and_user_id", unique: true, using: :btree
    t.index ["user_id"], name: "index_issue_assignees_on_user_id", using: :btree
  end

  create_table "issue_links", force: :cascade do |t|
    t.integer "source_id", null: false
    t.integer "target_id", null: false
    t.datetime "created_at"
    t.datetime "updated_at"
    t.index ["source_id", "target_id"], name: "index_issue_links_on_source_id_and_target_id", unique: true, using: :btree
    t.index ["source_id"], name: "index_issue_links_on_source_id", using: :btree
    t.index ["target_id"], name: "index_issue_links_on_target_id", using: :btree
  end

  create_table "issue_metrics", force: :cascade do |t|
    t.integer "issue_id", null: false
    t.datetime "first_mentioned_in_commit_at"
    t.datetime "first_associated_with_milestone_at"
    t.datetime "first_added_to_board_at"
    t.datetime "created_at", null: false
    t.datetime "updated_at", null: false
    t.index ["issue_id"], name: "index_issue_metrics", using: :btree
  end

  create_table "issues", force: :cascade do |t|
    t.string "title"
    t.integer "author_id"
    t.integer "project_id"
    t.datetime "created_at"
    t.datetime "updated_at"
    t.text "description"
    t.integer "milestone_id"
    t.string "state"
    t.integer "iid"
    t.integer "updated_by_id"
    t.integer "weight"
    t.boolean "confidential", default: false, null: false
    t.date "due_date"
    t.integer "moved_to_id"
    t.integer "lock_version"
    t.text "title_html"
    t.text "description_html"
    t.integer "time_estimate"
    t.integer "relative_position"
    t.string "service_desk_reply_to"
    t.integer "cached_markdown_version"
    t.datetime "last_edited_at"
    t.integer "last_edited_by_id"
    t.boolean "discussion_locked"
    t.datetime_with_timezone "closed_at"
    t.integer "closed_by_id"
    t.index ["author_id"], name: "index_issues_on_author_id", using: :btree
    t.index ["closed_by_id"], name: "index_issues_on_closed_by_id", using: :btree
    t.index ["confidential"], name: "index_issues_on_confidential", using: :btree
    t.index ["description"], name: "index_issues_on_description_trigram", using: :gin, opclasses: {"description"=>"gin_trgm_ops"}
    t.index ["milestone_id"], name: "index_issues_on_milestone_id", using: :btree
    t.index ["moved_to_id"], name: "index_issues_on_moved_to_id", where: "(moved_to_id IS NOT NULL)", using: :btree
    t.index ["project_id", "created_at", "id", "state"], name: "index_issues_on_project_id_and_created_at_and_id_and_state", using: :btree
    t.index ["project_id", "due_date", "id", "state"], name: "idx_issues_on_project_id_and_due_date_and_id_and_state_partial", where: "(due_date IS NOT NULL)", using: :btree
    t.index ["project_id", "iid"], name: "index_issues_on_project_id_and_iid", unique: true, using: :btree
    t.index ["project_id", "updated_at", "id", "state"], name: "index_issues_on_project_id_and_updated_at_and_id_and_state", using: :btree
    t.index ["relative_position"], name: "index_issues_on_relative_position", using: :btree
    t.index ["state"], name: "index_issues_on_state", using: :btree
    t.index ["title"], name: "index_issues_on_title_trigram", using: :gin, opclasses: {"title"=>"gin_trgm_ops"}
    t.index ["updated_at"], name: "index_issues_on_updated_at", using: :btree
    t.index ["updated_by_id"], name: "index_issues_on_updated_by_id", where: "(updated_by_id IS NOT NULL)", using: :btree
  end

  create_table "keys", force: :cascade do |t|
    t.integer "user_id"
    t.datetime "created_at"
    t.datetime "updated_at"
    t.text "key"
    t.string "title"
    t.string "type"
    t.string "fingerprint"
    t.boolean "public", default: false, null: false
    t.datetime "last_used_at"
    t.index ["fingerprint"], name: "index_keys_on_fingerprint", unique: true, using: :btree
    t.index ["user_id"], name: "index_keys_on_user_id", using: :btree
  end

  create_table "label_links", force: :cascade do |t|
    t.integer "label_id"
    t.integer "target_id"
    t.string "target_type"
    t.datetime "created_at"
    t.datetime "updated_at"
    t.index ["label_id"], name: "index_label_links_on_label_id", using: :btree
    t.index ["target_id", "target_type"], name: "index_label_links_on_target_id_and_target_type", using: :btree
  end

  create_table "label_priorities", force: :cascade do |t|
    t.integer "project_id", null: false
    t.integer "label_id", null: false
    t.integer "priority", null: false
    t.datetime "created_at", null: false
    t.datetime "updated_at", null: false
    t.index ["label_id"], name: "index_label_priorities_on_label_id", using: :btree
    t.index ["priority"], name: "index_label_priorities_on_priority", using: :btree
    t.index ["project_id", "label_id"], name: "index_label_priorities_on_project_id_and_label_id", unique: true, using: :btree
  end

  create_table "labels", force: :cascade do |t|
    t.string "title"
    t.string "color"
    t.integer "project_id"
    t.datetime "created_at"
    t.datetime "updated_at"
    t.boolean "template", default: false
    t.string "description"
    t.text "description_html"
    t.string "type"
    t.integer "group_id"
    t.integer "cached_markdown_version"
    t.index ["group_id", "project_id", "title"], name: "index_labels_on_group_id_and_project_id_and_title", unique: true, using: :btree
    t.index ["project_id"], name: "index_labels_on_project_id", using: :btree
    t.index ["template"], name: "index_labels_on_template", where: "template", using: :btree
    t.index ["title"], name: "index_labels_on_title", using: :btree
    t.index ["type", "project_id"], name: "index_labels_on_type_and_project_id", using: :btree
  end

  create_table "ldap_group_links", force: :cascade do |t|
    t.string "cn"
    t.integer "group_access", null: false
    t.integer "group_id", null: false
    t.datetime "created_at"
    t.datetime "updated_at"
    t.string "provider"
    t.string "filter"
  end

  create_table "lfs_file_locks", force: :cascade do |t|
    t.integer "project_id", null: false
    t.integer "user_id", null: false
    t.datetime "created_at", null: false
    t.string "path", limit: 511
    t.index ["project_id", "path"], name: "index_lfs_file_locks_on_project_id_and_path", unique: true, using: :btree
    t.index ["user_id"], name: "index_lfs_file_locks_on_user_id", using: :btree
  end

  create_table "lfs_objects", force: :cascade do |t|
    t.string "oid", null: false
    t.bigint "size", null: false
    t.datetime "created_at"
    t.datetime "updated_at"
    t.string "file"
    t.integer "file_store"
    t.index ["file_store"], name: "index_lfs_objects_on_file_store", using: :btree
    t.index ["oid"], name: "index_lfs_objects_on_oid", unique: true, using: :btree
  end

  create_table "lfs_objects_projects", force: :cascade do |t|
    t.integer "lfs_object_id", null: false
    t.integer "project_id", null: false
    t.datetime "created_at"
    t.datetime "updated_at"
    t.index ["project_id"], name: "index_lfs_objects_projects_on_project_id", using: :btree
  end

  create_table "licenses", force: :cascade do |t|
    t.text "data", null: false
    t.datetime "created_at"
    t.datetime "updated_at"
  end

  create_table "lists", force: :cascade do |t|
    t.integer "board_id", null: false
    t.integer "label_id"
    t.integer "list_type", default: 1, null: false
    t.integer "position"
    t.datetime "created_at", null: false
    t.datetime "updated_at", null: false
    t.integer "user_id"
    t.integer "milestone_id"
    t.index ["board_id", "label_id"], name: "index_lists_on_board_id_and_label_id", unique: true, using: :btree
    t.index ["label_id"], name: "index_lists_on_label_id", using: :btree
    t.index ["list_type"], name: "index_lists_on_list_type", using: :btree
    t.index ["milestone_id"], name: "index_lists_on_milestone_id", using: :btree
    t.index ["user_id"], name: "index_lists_on_user_id", using: :btree
  end

  create_table "members", force: :cascade do |t|
    t.integer "access_level", null: false
    t.integer "source_id", null: false
    t.string "source_type", null: false
    t.integer "user_id"
    t.integer "notification_level", null: false
    t.string "type"
    t.datetime "created_at"
    t.datetime "updated_at"
    t.integer "created_by_id"
    t.string "invite_email"
    t.string "invite_token"
    t.datetime "invite_accepted_at"
    t.datetime "requested_at"
    t.date "expires_at"
    t.boolean "ldap", default: false, null: false
    t.boolean "override", default: false, null: false
    t.index ["access_level"], name: "index_members_on_access_level", using: :btree
    t.index ["invite_token"], name: "index_members_on_invite_token", unique: true, using: :btree
    t.index ["requested_at"], name: "index_members_on_requested_at", using: :btree
    t.index ["source_id", "source_type"], name: "index_members_on_source_id_and_source_type", using: :btree
    t.index ["user_id"], name: "index_members_on_user_id", using: :btree
  end

  create_table "merge_request_diff_commits", id: false, force: :cascade do |t|
    t.datetime "authored_date"
    t.datetime "committed_date"
    t.integer "merge_request_diff_id", null: false
    t.integer "relative_order", null: false
    t.binary "sha", null: false
    t.text "author_name"
    t.text "author_email"
    t.text "committer_name"
    t.text "committer_email"
    t.text "message"
    t.index ["merge_request_diff_id", "relative_order"], name: "index_merge_request_diff_commits_on_mr_diff_id_and_order", unique: true, using: :btree
    t.index ["sha"], name: "index_merge_request_diff_commits_on_sha", using: :btree
  end

  create_table "merge_request_diff_files", id: false, force: :cascade do |t|
    t.integer "merge_request_diff_id", null: false
    t.integer "relative_order", null: false
    t.boolean "new_file", null: false
    t.boolean "renamed_file", null: false
    t.boolean "deleted_file", null: false
    t.boolean "too_large", null: false
    t.string "a_mode", null: false
    t.string "b_mode", null: false
    t.text "new_path", null: false
    t.text "old_path", null: false
    t.text "diff", null: false
    t.boolean "binary"
    t.index ["merge_request_diff_id", "relative_order"], name: "index_merge_request_diff_files_on_mr_diff_id_and_order", unique: true, using: :btree
  end

  create_table "merge_request_diffs", force: :cascade do |t|
    t.string "state"
    t.integer "merge_request_id", null: false
    t.datetime "created_at"
    t.datetime "updated_at"
    t.string "base_commit_sha"
    t.string "real_size"
    t.string "head_commit_sha"
    t.string "start_commit_sha"
    t.integer "commits_count"
    t.index ["merge_request_id", "id"], name: "index_merge_request_diffs_on_merge_request_id_and_id", using: :btree
  end

  create_table "merge_request_metrics", force: :cascade do |t|
    t.integer "merge_request_id", null: false
    t.datetime "latest_build_started_at"
    t.datetime "latest_build_finished_at"
    t.datetime "first_deployed_to_production_at"
    t.datetime "merged_at"
    t.datetime "created_at", null: false
    t.datetime "updated_at", null: false
    t.integer "pipeline_id"
    t.integer "merged_by_id"
    t.integer "latest_closed_by_id"
    t.datetime_with_timezone "latest_closed_at"
    t.index ["first_deployed_to_production_at"], name: "index_merge_request_metrics_on_first_deployed_to_production_at", using: :btree
    t.index ["latest_closed_by_id"], name: "index_merge_request_metrics_on_latest_closed_by_id", using: :btree
    t.index ["merge_request_id"], name: "index_merge_request_metrics", using: :btree
    t.index ["merged_by_id"], name: "index_merge_request_metrics_on_merged_by_id", using: :btree
    t.index ["pipeline_id"], name: "index_merge_request_metrics_on_pipeline_id", using: :btree
  end

  create_table "merge_requests", force: :cascade do |t|
    t.string "target_branch", null: false
    t.string "source_branch", null: false
    t.integer "source_project_id"
    t.integer "author_id"
    t.integer "assignee_id"
    t.string "title"
    t.datetime "created_at"
    t.datetime "updated_at"
    t.integer "milestone_id"
    t.string "state", default: "opened", null: false
    t.string "merge_status", default: "unchecked", null: false
    t.integer "target_project_id", null: false
    t.integer "iid"
    t.text "description"
    t.integer "updated_by_id"
    t.text "merge_error"
    t.text "merge_params"
    t.boolean "merge_when_pipeline_succeeds", default: false, null: false
    t.integer "merge_user_id"
    t.string "merge_commit_sha"
    t.integer "approvals_before_merge"
    t.string "rebase_commit_sha"
    t.string "in_progress_merge_commit_sha"
    t.integer "lock_version"
    t.text "title_html"
    t.text "description_html"
    t.integer "time_estimate"
    t.boolean "squash", default: false, null: false
    t.integer "cached_markdown_version"
    t.datetime "last_edited_at"
    t.integer "last_edited_by_id"
    t.integer "head_pipeline_id"
    t.string "merge_jid"
    t.boolean "discussion_locked"
    t.integer "latest_merge_request_diff_id"
    t.boolean "allow_maintainer_to_push"
    t.index ["assignee_id"], name: "index_merge_requests_on_assignee_id", using: :btree
    t.index ["author_id"], name: "index_merge_requests_on_author_id", using: :btree
    t.index ["created_at"], name: "index_merge_requests_on_created_at", using: :btree
    t.index ["description"], name: "index_merge_requests_on_description_trigram", using: :gin, opclasses: {"description"=>"gin_trgm_ops"}
    t.index ["head_pipeline_id"], name: "index_merge_requests_on_head_pipeline_id", using: :btree
    t.index ["id", "merge_jid"], name: "index_merge_requests_on_id_and_merge_jid", where: "((merge_jid IS NOT NULL) AND ((state)::text = 'locked'::text))", using: :btree
    t.index ["latest_merge_request_diff_id"], name: "index_merge_requests_on_latest_merge_request_diff_id", using: :btree
    t.index ["merge_user_id"], name: "index_merge_requests_on_merge_user_id", where: "(merge_user_id IS NOT NULL)", using: :btree
    t.index ["milestone_id"], name: "index_merge_requests_on_milestone_id", using: :btree
    t.index ["source_branch"], name: "index_merge_requests_on_source_branch", using: :btree
    t.index ["source_project_id", "source_branch"], name: "index_merge_requests_on_source_project_and_branch_state_opened", where: "((state)::text = 'opened'::text)", using: :btree
    t.index ["source_project_id", "source_branch"], name: "index_merge_requests_on_source_project_id_and_source_branch", using: :btree
    t.index ["target_branch"], name: "index_merge_requests_on_target_branch", using: :btree
    t.index ["target_project_id", "iid"], name: "index_merge_requests_on_target_project_id_and_iid", unique: true, using: :btree
    t.index ["target_project_id", "iid"], name: "index_merge_requests_on_target_project_id_and_iid_opened", where: "((state)::text = 'opened'::text)", using: :btree
    t.index ["target_project_id", "merge_commit_sha", "id"], name: "index_merge_requests_on_tp_id_and_merge_commit_sha_and_id", using: :btree
    t.index ["title"], name: "index_merge_requests_on_title", using: :btree
    t.index ["title"], name: "index_merge_requests_on_title_trigram", using: :gin, opclasses: {"title"=>"gin_trgm_ops"}
    t.index ["updated_by_id"], name: "index_merge_requests_on_updated_by_id", where: "(updated_by_id IS NOT NULL)", using: :btree
  end

  create_table "merge_requests_closing_issues", force: :cascade do |t|
    t.integer "merge_request_id", null: false
    t.integer "issue_id", null: false
    t.datetime "created_at", null: false
    t.datetime "updated_at", null: false
    t.index ["issue_id"], name: "index_merge_requests_closing_issues_on_issue_id", using: :btree
    t.index ["merge_request_id"], name: "index_merge_requests_closing_issues_on_merge_request_id", using: :btree
  end

  create_table "milestones", force: :cascade do |t|
    t.string "title", null: false
    t.integer "project_id"
    t.text "description"
    t.date "due_date"
    t.datetime "created_at"
    t.datetime "updated_at"
    t.string "state"
    t.integer "iid"
    t.text "title_html"
    t.text "description_html"
    t.date "start_date"
    t.integer "cached_markdown_version"
    t.integer "group_id"
    t.index ["description"], name: "index_milestones_on_description_trigram", using: :gin, opclasses: {"description"=>"gin_trgm_ops"}
    t.index ["due_date"], name: "index_milestones_on_due_date", using: :btree
    t.index ["group_id"], name: "index_milestones_on_group_id", using: :btree
    t.index ["project_id", "iid"], name: "index_milestones_on_project_id_and_iid", unique: true, using: :btree
    t.index ["title"], name: "index_milestones_on_title", using: :btree
    t.index ["title"], name: "index_milestones_on_title_trigram", using: :gin, opclasses: {"title"=>"gin_trgm_ops"}
  end

  create_table "namespace_statistics", force: :cascade do |t|
    t.integer "namespace_id", null: false
    t.integer "shared_runners_seconds", default: 0, null: false
    t.datetime "shared_runners_seconds_last_reset"
    t.index ["namespace_id"], name: "index_namespace_statistics_on_namespace_id", unique: true, using: :btree
  end

  create_table "namespaces", force: :cascade do |t|
    t.string "name", null: false
    t.string "path", null: false
    t.integer "owner_id"
    t.datetime "created_at"
    t.datetime "updated_at"
    t.string "type"
    t.string "description", default: "", null: false
    t.string "avatar"
    t.boolean "membership_lock", default: false
    t.boolean "share_with_group_lock", default: false
    t.integer "visibility_level", default: 20, null: false
    t.boolean "request_access_enabled", default: false, null: false
    t.string "ldap_sync_status", default: "ready", null: false
    t.string "ldap_sync_error"
    t.datetime "ldap_sync_last_update_at"
    t.datetime "ldap_sync_last_successful_update_at"
    t.datetime "ldap_sync_last_sync_at"
    t.text "description_html"
    t.boolean "lfs_enabled"
    t.integer "parent_id"
    t.integer "shared_runners_minutes_limit"
    t.bigint "repository_size_limit"
    t.boolean "require_two_factor_authentication", default: false, null: false
    t.integer "two_factor_grace_period", default: 48, null: false
    t.integer "cached_markdown_version"
    t.integer "plan_id"
    t.integer "project_creation_level"
    t.string "runners_token"
    t.datetime_with_timezone "trial_ends_on"
    t.integer "file_template_project_id"
    t.string "saml_discovery_token"
    t.index ["created_at"], name: "index_namespaces_on_created_at", using: :btree
    t.index ["file_template_project_id"], name: "index_namespaces_on_file_template_project_id", using: :btree
    t.index ["ldap_sync_last_successful_update_at"], name: "index_namespaces_on_ldap_sync_last_successful_update_at", using: :btree
    t.index ["ldap_sync_last_update_at"], name: "index_namespaces_on_ldap_sync_last_update_at", using: :btree
    t.index ["name", "parent_id"], name: "index_namespaces_on_name_and_parent_id", unique: true, using: :btree
    t.index ["name"], name: "index_namespaces_on_name_trigram", using: :gin, opclasses: {"name"=>"gin_trgm_ops"}
    t.index ["owner_id"], name: "index_namespaces_on_owner_id", using: :btree
    t.index ["parent_id", "id"], name: "index_namespaces_on_parent_id_and_id", unique: true, using: :btree
    t.index ["path"], name: "index_namespaces_on_path", using: :btree
    t.index ["path"], name: "index_namespaces_on_path_trigram", using: :gin, opclasses: {"path"=>"gin_trgm_ops"}
    t.index ["plan_id"], name: "index_namespaces_on_plan_id", using: :btree
    t.index ["require_two_factor_authentication"], name: "index_namespaces_on_require_two_factor_authentication", using: :btree
    t.index ["runners_token"], name: "index_namespaces_on_runners_token", unique: true, using: :btree
    t.index ["trial_ends_on"], name: "index_namespaces_on_trial_ends_on", where: "(trial_ends_on IS NOT NULL)", using: :btree
    t.index ["type"], name: "index_namespaces_on_type", using: :btree
  end

  create_table "note_diff_files", force: :cascade do |t|
    t.integer "diff_note_id", null: false
    t.text "diff", null: false
    t.boolean "new_file", null: false
    t.boolean "renamed_file", null: false
    t.boolean "deleted_file", null: false
    t.string "a_mode", null: false
    t.string "b_mode", null: false
    t.text "new_path", null: false
    t.text "old_path", null: false
    t.index ["diff_note_id"], name: "index_note_diff_files_on_diff_note_id", unique: true, using: :btree
  end

  create_table "notes", force: :cascade do |t|
    t.text "note"
    t.string "noteable_type"
    t.integer "author_id"
    t.datetime "created_at"
    t.datetime "updated_at"
    t.integer "project_id"
    t.string "attachment"
    t.string "line_code"
    t.string "commit_id"
    t.integer "noteable_id"
    t.boolean "system", default: false, null: false
    t.text "st_diff"
    t.integer "updated_by_id"
    t.string "type"
    t.text "position"
    t.text "original_position"
    t.datetime "resolved_at"
    t.integer "resolved_by_id"
    t.string "discussion_id"
    t.text "note_html"
    t.integer "cached_markdown_version"
    t.text "change_position"
    t.boolean "resolved_by_push"
    t.index ["author_id"], name: "index_notes_on_author_id", using: :btree
    t.index ["commit_id"], name: "index_notes_on_commit_id", using: :btree
    t.index ["created_at"], name: "index_notes_on_created_at", using: :btree
    t.index ["discussion_id"], name: "index_notes_on_discussion_id", using: :btree
    t.index ["line_code"], name: "index_notes_on_line_code", using: :btree
    t.index ["note"], name: "index_notes_on_note_trigram", using: :gin, opclasses: {"note"=>"gin_trgm_ops"}
    t.index ["noteable_id", "noteable_type"], name: "index_notes_on_noteable_id_and_noteable_type", using: :btree
    t.index ["noteable_type"], name: "index_notes_on_noteable_type", using: :btree
    t.index ["project_id", "noteable_type"], name: "index_notes_on_project_id_and_noteable_type", using: :btree
    t.index ["updated_at"], name: "index_notes_on_updated_at", using: :btree
  end

  create_table "notification_settings", force: :cascade do |t|
    t.integer "user_id", null: false
    t.integer "source_id"
    t.string "source_type"
    t.integer "level", default: 0, null: false
    t.datetime "created_at", null: false
    t.datetime "updated_at", null: false
    t.boolean "new_note"
    t.boolean "new_issue"
    t.boolean "reopen_issue"
    t.boolean "close_issue"
    t.boolean "reassign_issue"
    t.boolean "new_merge_request"
    t.boolean "reopen_merge_request"
    t.boolean "close_merge_request"
    t.boolean "reassign_merge_request"
    t.boolean "merge_merge_request"
    t.boolean "failed_pipeline"
    t.boolean "success_pipeline"
    t.boolean "push_to_merge_request"
    t.boolean "issue_due"
    t.boolean "new_epic"
    t.index ["source_id", "source_type"], name: "index_notification_settings_on_source_id_and_source_type", using: :btree
    t.index ["user_id", "source_id", "source_type"], name: "index_notifications_on_user_id_and_source_id_and_source_type", unique: true, using: :btree
    t.index ["user_id"], name: "index_notification_settings_on_user_id", using: :btree
  end

  create_table "oauth_access_grants", force: :cascade do |t|
    t.integer "resource_owner_id", null: false
    t.integer "application_id", null: false
    t.string "token", null: false
    t.integer "expires_in", null: false
    t.text "redirect_uri", null: false
    t.datetime "created_at", null: false
    t.datetime "revoked_at"
    t.string "scopes"
    t.index ["token"], name: "index_oauth_access_grants_on_token", unique: true, using: :btree
  end

  create_table "oauth_access_tokens", force: :cascade do |t|
    t.integer "resource_owner_id"
    t.integer "application_id"
    t.string "token", null: false
    t.string "refresh_token"
    t.integer "expires_in"
    t.datetime "revoked_at"
    t.datetime "created_at", null: false
    t.string "scopes"
    t.index ["refresh_token"], name: "index_oauth_access_tokens_on_refresh_token", unique: true, using: :btree
    t.index ["resource_owner_id"], name: "index_oauth_access_tokens_on_resource_owner_id", using: :btree
    t.index ["token"], name: "index_oauth_access_tokens_on_token", unique: true, using: :btree
  end

  create_table "oauth_applications", force: :cascade do |t|
    t.string "name", null: false
    t.string "uid", null: false
    t.string "secret", null: false
    t.text "redirect_uri", null: false
    t.string "scopes", default: "", null: false
    t.datetime "created_at"
    t.datetime "updated_at"
    t.integer "owner_id"
    t.string "owner_type"
    t.boolean "trusted", default: false, null: false
    t.index ["owner_id", "owner_type"], name: "index_oauth_applications_on_owner_id_and_owner_type", using: :btree
    t.index ["uid"], name: "index_oauth_applications_on_uid", unique: true, using: :btree
  end

  create_table "oauth_openid_requests", force: :cascade do |t|
    t.integer "access_grant_id", null: false
    t.string "nonce", null: false
    t.index ["access_grant_id"], name: "index_oauth_openid_requests_on_access_grant_id", using: :btree
  end

  create_table "operations_feature_flags", id: :bigserial, force: :cascade do |t|
    t.integer "project_id", null: false
    t.boolean "active", null: false
    t.datetime_with_timezone "created_at", null: false
    t.datetime_with_timezone "updated_at", null: false
    t.string "name", null: false
    t.text "description"
    t.index ["project_id", "name"], name: "index_operations_feature_flags_on_project_id_and_name", unique: true, using: :btree
  end

  create_table "operations_feature_flags_clients", id: :bigserial, force: :cascade do |t|
    t.integer "project_id", null: false
    t.string "token", null: false
    t.index ["project_id", "token"], name: "index_operations_feature_flags_clients_on_project_id_and_token", unique: true, using: :btree
  end

  create_table "packages_maven_metadata", id: :bigserial, force: :cascade do |t|
    t.bigint "package_id", null: false
    t.datetime_with_timezone "created_at", null: false
    t.datetime_with_timezone "updated_at", null: false
    t.string "app_group", null: false
    t.string "app_name", null: false
    t.string "app_version"
    t.string "path", limit: 512, null: false
    t.index ["package_id", "path"], name: "index_packages_maven_metadata_on_package_id_and_path", using: :btree
  end

  create_table "packages_package_files", id: :bigserial, force: :cascade do |t|
    t.bigint "package_id", null: false
    t.datetime_with_timezone "created_at", null: false
    t.datetime_with_timezone "updated_at", null: false
    t.bigint "size"
    t.integer "file_type"
    t.integer "file_store"
    t.binary "file_md5"
    t.binary "file_sha1"
    t.string "file_name", null: false
    t.text "file", null: false
    t.index ["package_id", "file_name"], name: "index_packages_package_files_on_package_id_and_file_name", using: :btree
  end

  create_table "packages_packages", id: :bigserial, force: :cascade do |t|
    t.integer "project_id", null: false
    t.datetime_with_timezone "created_at", null: false
    t.datetime_with_timezone "updated_at", null: false
    t.string "name", null: false
    t.string "version"
    t.index ["project_id"], name: "index_packages_packages_on_project_id", using: :btree
  end

  create_table "pages_domains", force: :cascade do |t|
    t.integer "project_id"
    t.text "certificate"
    t.text "encrypted_key"
    t.string "encrypted_key_iv"
    t.string "encrypted_key_salt"
    t.string "domain"
    t.datetime_with_timezone "verified_at"
    t.string "verification_code", null: false
    t.datetime_with_timezone "enabled_until"
    t.index ["domain"], name: "index_pages_domains_on_domain", unique: true, using: :btree
    t.index ["project_id", "enabled_until"], name: "index_pages_domains_on_project_id_and_enabled_until", using: :btree
    t.index ["project_id"], name: "index_pages_domains_on_project_id", using: :btree
    t.index ["verified_at", "enabled_until"], name: "index_pages_domains_on_verified_at_and_enabled_until", using: :btree
    t.index ["verified_at"], name: "index_pages_domains_on_verified_at", using: :btree
  end

  create_table "path_locks", force: :cascade do |t|
    t.string "path", null: false
    t.integer "project_id"
    t.integer "user_id"
    t.datetime "created_at", null: false
    t.datetime "updated_at", null: false
    t.index ["path"], name: "index_path_locks_on_path", using: :btree
    t.index ["project_id"], name: "index_path_locks_on_project_id", using: :btree
    t.index ["user_id"], name: "index_path_locks_on_user_id", using: :btree
  end

  create_table "personal_access_tokens", force: :cascade do |t|
    t.integer "user_id", null: false
    t.string "token"
    t.string "name", null: false
    t.boolean "revoked", default: false
    t.date "expires_at"
    t.datetime "created_at", null: false
    t.datetime "updated_at", null: false
    t.string "scopes", default: "--- []\n", null: false
    t.boolean "impersonation", default: false, null: false
    t.string "token_digest"
    t.index ["token"], name: "index_personal_access_tokens_on_token", unique: true, using: :btree
    t.index ["token_digest"], name: "index_personal_access_tokens_on_token_digest", unique: true, using: :btree
    t.index ["user_id"], name: "index_personal_access_tokens_on_user_id", using: :btree
  end

  create_table "plans", force: :cascade do |t|
    t.datetime "created_at", null: false
    t.datetime "updated_at", null: false
    t.string "name"
    t.string "title"
    t.integer "active_pipelines_limit"
    t.integer "pipeline_size_limit"
    t.index ["name"], name: "index_plans_on_name", using: :btree
  end

  create_table "programming_languages", force: :cascade do |t|
    t.string "name", null: false
    t.string "color", null: false
    t.datetime_with_timezone "created_at", null: false
    t.index ["name"], name: "index_programming_languages_on_name", unique: true, using: :btree
  end

  create_table "project_authorizations", id: false, force: :cascade do |t|
    t.integer "user_id", null: false
    t.integer "project_id", null: false
    t.integer "access_level", null: false
    t.index ["project_id"], name: "index_project_authorizations_on_project_id", using: :btree
    t.index ["user_id", "project_id", "access_level"], name: "index_project_authorizations_on_user_id_project_id_access_level", unique: true, using: :btree
  end

  create_table "project_auto_devops", force: :cascade do |t|
    t.integer "project_id", null: false
    t.datetime_with_timezone "created_at", null: false
    t.datetime_with_timezone "updated_at", null: false
    t.boolean "enabled"
    t.string "domain"
    t.integer "deploy_strategy", default: 0, null: false
    t.index ["project_id"], name: "index_project_auto_devops_on_project_id", unique: true, using: :btree
  end

  create_table "project_ci_cd_settings", force: :cascade do |t|
    t.integer "project_id", null: false
    t.boolean "group_runners_enabled", default: true, null: false
    t.index ["project_id"], name: "index_project_ci_cd_settings_on_project_id", unique: true, using: :btree
  end

  create_table "project_custom_attributes", force: :cascade do |t|
    t.datetime_with_timezone "created_at", null: false
    t.datetime_with_timezone "updated_at", null: false
    t.integer "project_id", null: false
    t.string "key", null: false
    t.string "value", null: false
    t.index ["key", "value"], name: "index_project_custom_attributes_on_key_and_value", using: :btree
    t.index ["project_id", "key"], name: "index_project_custom_attributes_on_project_id_and_key", unique: true, using: :btree
  end

  create_table "project_deploy_tokens", force: :cascade do |t|
    t.integer "project_id", null: false
    t.integer "deploy_token_id", null: false
    t.datetime_with_timezone "created_at", null: false
    t.index ["deploy_token_id"], name: "index_project_deploy_tokens_on_deploy_token_id", using: :btree
    t.index ["project_id", "deploy_token_id"], name: "index_project_deploy_tokens_on_project_id_and_deploy_token_id", unique: true, using: :btree
  end

  create_table "project_features", force: :cascade do |t|
    t.integer "project_id", null: false
    t.integer "merge_requests_access_level"
    t.integer "issues_access_level"
    t.integer "wiki_access_level"
    t.integer "snippets_access_level", default: 20, null: false
    t.integer "builds_access_level"
    t.datetime "created_at"
    t.datetime "updated_at"
    t.integer "repository_access_level", default: 20, null: false
    t.integer "pages_access_level", default: 20, null: false
    t.index ["project_id"], name: "index_project_features_on_project_id", unique: true, using: :btree
  end

  create_table "project_group_links", force: :cascade do |t|
    t.integer "project_id", null: false
    t.integer "group_id", null: false
    t.datetime "created_at"
    t.datetime "updated_at"
    t.integer "group_access", default: 30, null: false
    t.date "expires_at"
    t.index ["group_id"], name: "index_project_group_links_on_group_id", using: :btree
    t.index ["project_id"], name: "index_project_group_links_on_project_id", using: :btree
  end

  create_table "project_import_data", force: :cascade do |t|
    t.integer "project_id"
    t.text "data"
    t.text "encrypted_credentials"
    t.string "encrypted_credentials_iv"
    t.string "encrypted_credentials_salt"
    t.index ["project_id"], name: "index_project_import_data_on_project_id", using: :btree
  end

  create_table "project_mirror_data", force: :cascade do |t|
    t.integer "project_id", null: false
    t.integer "retry_count", default: 0, null: false
    t.datetime "last_update_started_at"
    t.datetime "last_update_scheduled_at"
    t.datetime "next_execution_timestamp"
    t.string "status"
    t.string "jid"
    t.text "last_error"
    t.datetime_with_timezone "last_update_at"
    t.datetime_with_timezone "last_successful_update_at"
    t.index ["jid"], name: "index_project_mirror_data_on_jid", using: :btree
    t.index ["last_successful_update_at"], name: "index_project_mirror_data_on_last_successful_update_at", using: :btree
    t.index ["next_execution_timestamp", "retry_count"], name: "index_mirror_data_on_next_execution_and_retry_count", using: :btree
    t.index ["project_id"], name: "index_project_mirror_data_on_project_id", unique: true, using: :btree
    t.index ["status"], name: "index_project_mirror_data_on_status", using: :btree
  end

  create_table "project_repository_states", force: :cascade do |t|
    t.integer "project_id", null: false
    t.binary "repository_verification_checksum"
    t.binary "wiki_verification_checksum"
    t.string "last_repository_verification_failure"
    t.string "last_wiki_verification_failure"
    t.datetime_with_timezone "repository_retry_at"
    t.datetime_with_timezone "wiki_retry_at"
    t.integer "repository_retry_count"
    t.integer "wiki_retry_count"
    t.index ["last_repository_verification_failure"], name: "idx_repository_states_on_repository_failure_partial", where: "(last_repository_verification_failure IS NOT NULL)", using: :btree
    t.index ["last_wiki_verification_failure"], name: "idx_repository_states_on_wiki_failure_partial", where: "(last_wiki_verification_failure IS NOT NULL)", using: :btree
    t.index ["project_id"], name: "idx_repository_states_outdated_checksums", where: "(((repository_verification_checksum IS NULL) AND (last_repository_verification_failure IS NULL)) OR ((wiki_verification_checksum IS NULL) AND (last_wiki_verification_failure IS NULL)))", using: :btree
    t.index ["project_id"], name: "index_project_repository_states_on_project_id", unique: true, using: :btree
  end

  create_table "project_statistics", force: :cascade do |t|
    t.integer "project_id", null: false
    t.integer "namespace_id", null: false
    t.bigint "commit_count", default: 0, null: false
    t.bigint "storage_size", default: 0, null: false
    t.bigint "repository_size", default: 0, null: false
    t.bigint "lfs_objects_size", default: 0, null: false
    t.bigint "build_artifacts_size", default: 0, null: false
    t.bigint "shared_runners_seconds", default: 0, null: false
    t.datetime "shared_runners_seconds_last_reset"
    t.index ["namespace_id"], name: "index_project_statistics_on_namespace_id", using: :btree
    t.index ["project_id"], name: "index_project_statistics_on_project_id", unique: true, using: :btree
  end

  create_table "project_tracing_settings", id: :bigserial, force: :cascade do |t|
    t.datetime_with_timezone "created_at", null: false
    t.datetime_with_timezone "updated_at", null: false
    t.integer "project_id", null: false
    t.string "external_url", null: false
    t.index ["project_id"], name: "index_project_tracing_settings_on_project_id", unique: true, using: :btree
  end

  create_table "projects", force: :cascade do |t|
    t.string "name"
    t.string "path"
    t.text "description"
    t.datetime "created_at"
    t.datetime "updated_at"
    t.integer "creator_id"
    t.integer "namespace_id", null: false
    t.datetime "last_activity_at"
    t.string "import_url"
    t.integer "visibility_level", default: 0, null: false
    t.boolean "archived", default: false, null: false
    t.string "avatar"
    t.string "import_status"
    t.text "merge_requests_template"
    t.integer "star_count", default: 0, null: false
    t.boolean "merge_requests_rebase_enabled", default: false
    t.string "import_type"
    t.string "import_source"
    t.integer "approvals_before_merge", default: 0, null: false
    t.boolean "reset_approvals_on_push", default: true
    t.boolean "merge_requests_ff_only_enabled", default: false
    t.text "issues_template"
    t.boolean "mirror", default: false, null: false
    t.datetime "mirror_last_update_at"
    t.datetime "mirror_last_successful_update_at"
    t.integer "mirror_user_id"
    t.text "import_error"
    t.integer "ci_id"
    t.boolean "shared_runners_enabled", default: true, null: false
    t.string "runners_token"
    t.string "build_coverage_regex"
    t.boolean "build_allow_git_fetch", default: true, null: false
    t.integer "build_timeout", default: 3600, null: false
    t.boolean "mirror_trigger_builds", default: false, null: false
    t.boolean "pending_delete", default: false
    t.boolean "public_builds", default: true, null: false
    t.boolean "last_repository_check_failed"
    t.datetime "last_repository_check_at"
    t.boolean "container_registry_enabled"
    t.boolean "only_allow_merge_if_pipeline_succeeds", default: false, null: false
    t.boolean "has_external_issue_tracker"
    t.string "repository_storage", default: "default", null: false
    t.boolean "repository_read_only"
    t.boolean "request_access_enabled", default: false, null: false
    t.boolean "has_external_wiki"
    t.string "ci_config_path"
    t.boolean "lfs_enabled"
    t.text "description_html"
    t.boolean "only_allow_merge_if_all_discussions_are_resolved"
    t.bigint "repository_size_limit"
    t.boolean "printing_merge_request_link_enabled", default: true, null: false
    t.integer "auto_cancel_pending_pipelines", default: 1, null: false
    t.boolean "service_desk_enabled", default: true
    t.string "import_jid"
    t.integer "cached_markdown_version"
    t.text "delete_error"
    t.datetime "last_repository_updated_at"
    t.boolean "disable_overriding_approvers_per_merge_request"
    t.integer "storage_version", limit: 2
    t.boolean "resolve_outdated_diff_discussions"
    t.boolean "remote_mirror_available_overridden"
    t.boolean "only_mirror_protected_branches"
    t.boolean "pull_mirror_available_overridden"
    t.integer "jobs_cache_index"
    t.string "external_authorization_classification_label"
    t.boolean "mirror_overwrites_diverged_branches"
    t.boolean "pages_https_only", default: true
    t.string "external_webhook_token"
    t.boolean "packages_enabled"
    t.boolean "merge_requests_author_approval"
    t.bigint "pool_repository_id"
    t.index ["ci_id"], name: "index_projects_on_ci_id", using: :btree
    t.index ["created_at"], name: "index_projects_on_created_at", using: :btree
    t.index ["creator_id"], name: "index_projects_on_creator_id", using: :btree
    t.index ["description"], name: "index_projects_on_description_trigram", using: :gin, opclasses: {"description"=>"gin_trgm_ops"}
    t.index ["id", "repository_storage", "last_repository_updated_at"], name: "idx_projects_on_repository_storage_last_repository_updated_at", using: :btree
    t.index ["id"], name: "index_projects_on_id_partial_for_visibility", unique: true, where: "(visibility_level = ANY (ARRAY[10, 20]))", using: :btree
    t.index ["id"], name: "index_projects_on_mirror_and_mirror_trigger_builds_both_true", where: "((mirror IS TRUE) AND (mirror_trigger_builds IS TRUE))", using: :btree
    t.index ["last_activity_at"], name: "index_projects_on_last_activity_at", using: :btree
    t.index ["last_repository_check_at"], name: "index_projects_on_last_repository_check_at", where: "(last_repository_check_at IS NOT NULL)", using: :btree
    t.index ["last_repository_check_failed"], name: "index_projects_on_last_repository_check_failed", using: :btree
    t.index ["last_repository_updated_at"], name: "index_projects_on_last_repository_updated_at", using: :btree
    t.index ["mirror_last_successful_update_at"], name: "index_projects_on_mirror_last_successful_update_at", using: :btree
    t.index ["name"], name: "index_projects_on_name_trigram", using: :gin, opclasses: {"name"=>"gin_trgm_ops"}
    t.index ["namespace_id"], name: "index_projects_on_namespace_id", using: :btree
    t.index ["path"], name: "index_projects_on_path", using: :btree
    t.index ["path"], name: "index_projects_on_path_trigram", using: :gin, opclasses: {"path"=>"gin_trgm_ops"}
    t.index ["pending_delete"], name: "index_projects_on_pending_delete", using: :btree
    t.index ["pool_repository_id"], name: "index_projects_on_pool_repository_id", where: "(pool_repository_id IS NOT NULL)", using: :btree
    t.index ["repository_storage", "created_at"], name: "idx_project_repository_check_partial", where: "(last_repository_check_at IS NULL)", using: :btree
    t.index ["repository_storage"], name: "index_projects_on_repository_storage", using: :btree
    t.index ["runners_token"], name: "index_projects_on_runners_token", using: :btree
    t.index ["star_count"], name: "index_projects_on_star_count", using: :btree
    t.index ["visibility_level"], name: "index_projects_on_visibility_level", using: :btree
  end

  create_table "prometheus_alert_events", id: :bigserial, force: :cascade do |t|
    t.integer "project_id", null: false
    t.integer "prometheus_alert_id", null: false
    t.datetime_with_timezone "started_at", null: false
    t.datetime_with_timezone "ended_at"
    t.integer "status", limit: 2
    t.string "payload_key"
    t.index ["project_id", "status"], name: "index_prometheus_alert_events_on_project_id_and_status", using: :btree
    t.index ["prometheus_alert_id", "payload_key"], name: "index_prometheus_alert_event_scoped_payload_key", unique: true, using: :btree
  end

  create_table "prometheus_alerts", force: :cascade do |t|
    t.datetime_with_timezone "created_at", null: false
    t.datetime_with_timezone "updated_at", null: false
    t.float "threshold", null: false
    t.integer "operator", null: false
    t.integer "environment_id", null: false
    t.integer "project_id", null: false
    t.integer "prometheus_metric_id", null: false
    t.index ["environment_id"], name: "index_prometheus_alerts_on_environment_id", using: :btree
    t.index ["project_id", "prometheus_metric_id"], name: "index_prometheus_alerts_on_project_id_and_prometheus_metric_id", unique: true, using: :btree
    t.index ["prometheus_metric_id"], name: "index_prometheus_alerts_on_prometheus_metric_id", using: :btree
  end

  create_table "prometheus_metrics", force: :cascade do |t|
    t.integer "project_id"
    t.string "title", null: false
    t.string "query", null: false
    t.string "y_label"
    t.string "unit"
    t.string "legend"
    t.integer "group", null: false
    t.datetime_with_timezone "created_at", null: false
    t.datetime_with_timezone "updated_at", null: false
    t.boolean "common", default: false, null: false
    t.string "identifier"
    t.index ["common"], name: "index_prometheus_metrics_on_common", using: :btree
    t.index ["group"], name: "index_prometheus_metrics_on_group", using: :btree
    t.index ["identifier"], name: "index_prometheus_metrics_on_identifier", unique: true, using: :btree
    t.index ["project_id"], name: "index_prometheus_metrics_on_project_id", using: :btree
  end

  create_table "protected_branch_merge_access_levels", force: :cascade do |t|
    t.integer "protected_branch_id", null: false
    t.integer "access_level", default: 40
    t.datetime "created_at", null: false
    t.datetime "updated_at", null: false
    t.integer "user_id"
    t.integer "group_id"
    t.index ["group_id"], name: "index_protected_branch_merge_access_levels_on_group_id", using: :btree
    t.index ["protected_branch_id"], name: "index_protected_branch_merge_access", using: :btree
    t.index ["user_id"], name: "index_protected_branch_merge_access_levels_on_user_id", using: :btree
  end

  create_table "protected_branch_push_access_levels", force: :cascade do |t|
    t.integer "protected_branch_id", null: false
    t.integer "access_level", default: 40
    t.datetime "created_at", null: false
    t.datetime "updated_at", null: false
    t.integer "user_id"
    t.integer "group_id"
    t.index ["group_id"], name: "index_protected_branch_push_access_levels_on_group_id", using: :btree
    t.index ["protected_branch_id"], name: "index_protected_branch_push_access", using: :btree
    t.index ["user_id"], name: "index_protected_branch_push_access_levels_on_user_id", using: :btree
  end

  create_table "protected_branch_unprotect_access_levels", force: :cascade do |t|
    t.integer "protected_branch_id", null: false
    t.integer "access_level", default: 40
    t.integer "user_id"
    t.integer "group_id"
    t.index ["group_id"], name: "index_protected_branch_unprotect_access_levels_on_group_id", using: :btree
    t.index ["protected_branch_id"], name: "index_protected_branch_unprotect_access", using: :btree
    t.index ["user_id"], name: "index_protected_branch_unprotect_access_levels_on_user_id", using: :btree
  end

  create_table "protected_branches", force: :cascade do |t|
    t.integer "project_id", null: false
    t.string "name", null: false
    t.datetime "created_at"
    t.datetime "updated_at"
    t.index ["project_id"], name: "index_protected_branches_on_project_id", using: :btree
  end

  create_table "protected_environment_deploy_access_levels", force: :cascade do |t|
    t.datetime_with_timezone "created_at", null: false
    t.datetime_with_timezone "updated_at", null: false
    t.integer "access_level", default: 40
    t.integer "protected_environment_id", null: false
    t.integer "user_id"
    t.integer "group_id"
    t.index ["group_id"], name: "index_protected_environment_deploy_access_levels_on_group_id", using: :btree
    t.index ["protected_environment_id"], name: "index_protected_environment_deploy_access", using: :btree
    t.index ["user_id"], name: "index_protected_environment_deploy_access_levels_on_user_id", using: :btree
  end

  create_table "protected_environments", force: :cascade do |t|
    t.integer "project_id", null: false
    t.datetime_with_timezone "created_at", null: false
    t.datetime_with_timezone "updated_at", null: false
    t.string "name", null: false
    t.index ["project_id", "name"], name: "index_protected_environments_on_project_id_and_name", unique: true, using: :btree
    t.index ["project_id"], name: "index_protected_environments_on_project_id", using: :btree
  end

  create_table "protected_tag_create_access_levels", force: :cascade do |t|
    t.integer "protected_tag_id", null: false
    t.integer "access_level", default: 40
    t.integer "user_id"
    t.integer "group_id"
    t.datetime "created_at", null: false
    t.datetime "updated_at", null: false
    t.index ["group_id"], name: "index_protected_tag_create_access_levels_on_group_id", using: :btree
    t.index ["protected_tag_id"], name: "index_protected_tag_create_access", using: :btree
    t.index ["user_id"], name: "index_protected_tag_create_access_levels_on_user_id", using: :btree
  end

  create_table "protected_tags", force: :cascade do |t|
    t.integer "project_id", null: false
    t.string "name", null: false
    t.datetime "created_at", null: false
    t.datetime "updated_at", null: false
    t.index ["project_id", "name"], name: "index_protected_tags_on_project_id_and_name", unique: true, using: :btree
    t.index ["project_id"], name: "index_protected_tags_on_project_id", using: :btree
  end

  create_table "push_event_payloads", id: false, force: :cascade do |t|
    t.bigint "commit_count", null: false
    t.integer "event_id", null: false
    t.integer "action", limit: 2, null: false
    t.integer "ref_type", limit: 2, null: false
    t.binary "commit_from"
    t.binary "commit_to"
    t.text "ref"
    t.string "commit_title", limit: 70
    t.index ["event_id"], name: "index_push_event_payloads_on_event_id", unique: true, using: :btree
  end

  create_table "push_rules", force: :cascade do |t|
    t.string "force_push_regex"
    t.string "delete_branch_regex"
    t.string "commit_message_regex"
    t.boolean "deny_delete_tag"
    t.integer "project_id"
    t.datetime "created_at"
    t.datetime "updated_at"
    t.string "author_email_regex"
    t.boolean "member_check", default: false, null: false
    t.string "file_name_regex"
    t.boolean "is_sample", default: false
    t.integer "max_file_size", default: 0, null: false
    t.boolean "prevent_secrets", default: false, null: false
    t.string "branch_name_regex"
    t.boolean "reject_unsigned_commits"
    t.boolean "commit_committer_check"
    t.boolean "regexp_uses_re2", default: true
    t.string "commit_message_negative_regex"
    t.index ["is_sample"], name: "index_push_rules_on_is_sample", where: "is_sample", using: :btree
    t.index ["project_id"], name: "index_push_rules_on_project_id", using: :btree
  end

  create_table "redirect_routes", force: :cascade do |t|
    t.integer "source_id", null: false
    t.string "source_type", null: false
    t.string "path", null: false
    t.datetime "created_at", null: false
    t.datetime "updated_at", null: false
    t.index ["path"], name: "index_redirect_routes_on_path", unique: true, using: :btree
    t.index ["source_type", "source_id"], name: "index_redirect_routes_on_source_type_and_source_id", using: :btree
  end

  create_table "releases", force: :cascade do |t|
    t.string "tag"
    t.text "description"
    t.integer "project_id"
    t.datetime "created_at"
    t.datetime "updated_at"
    t.text "description_html"
    t.integer "cached_markdown_version"
    t.index ["project_id", "tag"], name: "index_releases_on_project_id_and_tag", using: :btree
    t.index ["project_id"], name: "index_releases_on_project_id", using: :btree
  end

  create_table "remote_mirrors", force: :cascade do |t|
    t.integer "project_id"
    t.string "url"
    t.boolean "enabled", default: false
    t.string "update_status"
    t.datetime "last_update_at"
    t.datetime "last_successful_update_at"
    t.string "last_error"
    t.text "encrypted_credentials"
    t.string "encrypted_credentials_iv"
    t.string "encrypted_credentials_salt"
    t.datetime "created_at", null: false
    t.datetime "updated_at", null: false
    t.datetime "last_update_started_at"
    t.boolean "only_protected_branches", default: false, null: false
    t.string "remote_name"
    t.index ["last_successful_update_at"], name: "index_remote_mirrors_on_last_successful_update_at", using: :btree
    t.index ["project_id"], name: "index_remote_mirrors_on_project_id", using: :btree
  end

  create_table "repositories", id: :bigserial, force: :cascade do |t|
    t.integer "shard_id", null: false
    t.string "disk_path", null: false
    t.index ["disk_path"], name: "index_repositories_on_disk_path", unique: true, using: :btree
    t.index ["shard_id"], name: "index_repositories_on_shard_id", using: :btree
  end

  create_table "repository_languages", id: false, force: :cascade do |t|
    t.integer "project_id", null: false
    t.integer "programming_language_id", null: false
    t.float "share", null: false
    t.index ["project_id", "programming_language_id"], name: "index_repository_languages_on_project_and_languages_id", unique: true, using: :btree
  end

  create_table "resource_label_events", id: :bigserial, force: :cascade do |t|
    t.integer "action", null: false
    t.integer "issue_id"
    t.integer "merge_request_id"
    t.integer "epic_id"
    t.integer "label_id"
    t.integer "user_id"
    t.datetime_with_timezone "created_at", null: false
    t.integer "cached_markdown_version"
    t.text "reference"
    t.text "reference_html"
    t.index ["epic_id"], name: "index_resource_label_events_on_epic_id", using: :btree
    t.index ["issue_id"], name: "index_resource_label_events_on_issue_id", using: :btree
    t.index ["label_id"], name: "index_resource_label_events_on_label_id", using: :btree
    t.index ["merge_request_id"], name: "index_resource_label_events_on_merge_request_id", using: :btree
    t.index ["user_id"], name: "index_resource_label_events_on_user_id", using: :btree
  end

  create_table "routes", force: :cascade do |t|
    t.integer "source_id", null: false
    t.string "source_type", null: false
    t.string "path", null: false
    t.datetime "created_at"
    t.datetime "updated_at"
    t.string "name"
    t.index ["path"], name: "index_routes_on_path", unique: true, using: :btree
    t.index ["path"], name: "index_routes_on_path_text_pattern_ops", using: :btree, opclasses: {"path"=>"varchar_pattern_ops"}
    t.index ["source_type", "source_id"], name: "index_routes_on_source_type_and_source_id", unique: true, using: :btree
  end

  create_table "saml_providers", force: :cascade do |t|
    t.integer "group_id", null: false
    t.boolean "enabled", null: false
    t.string "certificate_fingerprint", null: false
    t.string "sso_url", null: false
    t.index ["group_id"], name: "index_saml_providers_on_group_id", using: :btree
  end

  create_table "sent_notifications", force: :cascade do |t|
    t.integer "project_id"
    t.integer "noteable_id"
    t.string "noteable_type"
    t.integer "recipient_id"
    t.string "commit_id"
    t.string "reply_key", null: false
    t.string "line_code"
    t.string "note_type"
    t.text "position"
    t.string "in_reply_to_discussion_id"
    t.index ["reply_key"], name: "index_sent_notifications_on_reply_key", unique: true, using: :btree
  end

  create_table "services", force: :cascade do |t|
    t.string "type"
    t.string "title"
    t.integer "project_id"
    t.datetime "created_at"
    t.datetime "updated_at"
    t.boolean "active", default: false, null: false
    t.text "properties"
    t.boolean "template", default: false
    t.boolean "push_events", default: true
    t.boolean "issues_events", default: true
    t.boolean "merge_requests_events", default: true
    t.boolean "tag_push_events", default: true
    t.boolean "note_events", default: true, null: false
    t.string "category", default: "common", null: false
    t.boolean "default", default: false
    t.boolean "wiki_page_events", default: true
    t.boolean "pipeline_events", default: false, null: false
    t.boolean "confidential_issues_events", default: true, null: false
    t.boolean "commit_events", default: true, null: false
    t.boolean "job_events", default: false, null: false
    t.boolean "confidential_note_events", default: true
    t.index ["project_id"], name: "index_services_on_project_id", using: :btree
    t.index ["template"], name: "index_services_on_template", using: :btree
  end

  create_table "shards", force: :cascade do |t|
    t.string "name", null: false
    t.index ["name"], name: "index_shards_on_name", unique: true, using: :btree
  end

  create_table "site_statistics", force: :cascade do |t|
    t.integer "repositories_count", default: 0, null: false
  end

  create_table "slack_integrations", force: :cascade do |t|
    t.integer "service_id", null: false
    t.string "team_id", null: false
    t.string "team_name", null: false
    t.string "alias", null: false
    t.string "user_id", null: false
    t.datetime "created_at", null: false
    t.datetime "updated_at", null: false
    t.index ["service_id"], name: "index_slack_integrations_on_service_id", using: :btree
    t.index ["team_id", "alias"], name: "index_slack_integrations_on_team_id_and_alias", unique: true, using: :btree
  end

  create_table "smartcard_identities", id: :bigserial, force: :cascade do |t|
    t.integer "user_id", null: false
    t.string "subject", null: false
    t.string "issuer", null: false
    t.index ["subject", "issuer"], name: "index_smartcard_identities_on_subject_and_issuer", unique: true, using: :btree
    t.index ["user_id"], name: "index_smartcard_identities_on_user_id", using: :btree
  end

  create_table "snippets", force: :cascade do |t|
    t.string "title"
    t.text "content"
    t.integer "author_id", null: false
    t.integer "project_id"
    t.datetime "created_at"
    t.datetime "updated_at"
    t.string "file_name"
    t.string "type"
    t.integer "visibility_level", default: 0, null: false
    t.text "title_html"
    t.text "content_html"
    t.integer "cached_markdown_version"
    t.text "description"
    t.text "description_html"
    t.index ["author_id"], name: "index_snippets_on_author_id", using: :btree
    t.index ["file_name"], name: "index_snippets_on_file_name_trigram", using: :gin, opclasses: {"file_name"=>"gin_trgm_ops"}
    t.index ["project_id"], name: "index_snippets_on_project_id", using: :btree
    t.index ["title"], name: "index_snippets_on_title_trigram", using: :gin, opclasses: {"title"=>"gin_trgm_ops"}
    t.index ["updated_at"], name: "index_snippets_on_updated_at", using: :btree
    t.index ["visibility_level"], name: "index_snippets_on_visibility_level", using: :btree
  end

  create_table "software_license_policies", force: :cascade do |t|
    t.integer "project_id", null: false
    t.integer "software_license_id", null: false
    t.integer "approval_status", default: 0, null: false
    t.index ["project_id", "software_license_id"], name: "index_software_license_policies_unique_per_project", unique: true, using: :btree
    t.index ["software_license_id"], name: "index_software_license_policies_on_software_license_id", using: :btree
  end

  create_table "software_licenses", force: :cascade do |t|
    t.string "name", null: false
    t.index ["name"], name: "index_software_licenses_on_name", using: :btree
  end

  create_table "spam_logs", force: :cascade do |t|
    t.integer "user_id"
    t.string "source_ip"
    t.string "user_agent"
    t.boolean "via_api"
    t.string "noteable_type"
    t.string "title"
    t.text "description"
    t.datetime "created_at", null: false
    t.datetime "updated_at", null: false
    t.boolean "submitted_as_ham", default: false, null: false
    t.boolean "recaptcha_verified", default: false, null: false
  end

  create_table "subscriptions", force: :cascade do |t|
    t.integer "user_id"
    t.integer "subscribable_id"
    t.string "subscribable_type"
    t.boolean "subscribed"
    t.datetime "created_at"
    t.datetime "updated_at"
    t.integer "project_id"
    t.index ["project_id"], name: "index_subscriptions_on_project_id", using: :btree
    t.index ["subscribable_id", "subscribable_type", "user_id", "project_id"], name: "index_subscriptions_on_subscribable_and_user_id_and_project_id", unique: true, using: :btree
  end

  create_table "system_note_metadata", force: :cascade do |t|
    t.integer "note_id", null: false
    t.integer "commit_count"
    t.string "action"
    t.datetime "created_at", null: false
    t.datetime "updated_at", null: false
    t.index ["note_id"], name: "index_system_note_metadata_on_note_id", unique: true, using: :btree
  end

  create_table "taggings", force: :cascade do |t|
    t.integer "tag_id"
    t.integer "taggable_id"
    t.string "taggable_type"
    t.integer "tagger_id"
    t.string "tagger_type"
    t.string "context"
    t.datetime "created_at"
    t.index ["tag_id", "taggable_id", "taggable_type", "context", "tagger_id", "tagger_type"], name: "taggings_idx", unique: true, using: :btree
    t.index ["tag_id"], name: "index_taggings_on_tag_id", using: :btree
    t.index ["taggable_id", "taggable_type", "context"], name: "index_taggings_on_taggable_id_and_taggable_type_and_context", using: :btree
    t.index ["taggable_id", "taggable_type"], name: "index_taggings_on_taggable_id_and_taggable_type", using: :btree
  end

  create_table "tags", force: :cascade do |t|
    t.string "name"
    t.integer "taggings_count", default: 0
    t.index ["name"], name: "index_tags_on_name", unique: true, using: :btree
  end

  create_table "term_agreements", force: :cascade do |t|
    t.integer "term_id", null: false
    t.integer "user_id", null: false
    t.boolean "accepted", default: false, null: false
    t.datetime_with_timezone "created_at", null: false
    t.datetime_with_timezone "updated_at", null: false
    t.index ["term_id"], name: "index_term_agreements_on_term_id", using: :btree
    t.index ["user_id", "term_id"], name: "term_agreements_unique_index", unique: true, using: :btree
    t.index ["user_id"], name: "index_term_agreements_on_user_id", using: :btree
  end

  create_table "timelogs", force: :cascade do |t|
    t.integer "time_spent", null: false
    t.integer "user_id"
    t.datetime "created_at", null: false
    t.datetime "updated_at", null: false
    t.integer "issue_id"
    t.integer "merge_request_id"
    t.datetime "spent_at"
    t.index ["issue_id"], name: "index_timelogs_on_issue_id", using: :btree
    t.index ["merge_request_id"], name: "index_timelogs_on_merge_request_id", using: :btree
    t.index ["user_id"], name: "index_timelogs_on_user_id", using: :btree
  end

  create_table "todos", force: :cascade do |t|
    t.integer "user_id", null: false
    t.integer "project_id"
    t.integer "target_id"
    t.string "target_type", null: false
    t.integer "author_id", null: false
    t.integer "action", null: false
    t.string "state", null: false
    t.datetime "created_at"
    t.datetime "updated_at"
    t.integer "note_id"
    t.string "commit_id"
    t.integer "group_id"
    t.index ["author_id"], name: "index_todos_on_author_id", using: :btree
    t.index ["commit_id"], name: "index_todos_on_commit_id", using: :btree
    t.index ["group_id"], name: "index_todos_on_group_id", using: :btree
    t.index ["note_id"], name: "index_todos_on_note_id", using: :btree
    t.index ["project_id"], name: "index_todos_on_project_id", using: :btree
    t.index ["target_type", "target_id"], name: "index_todos_on_target_type_and_target_id", using: :btree
    t.index ["user_id", "id"], name: "index_todos_on_user_id_and_id_done", where: "((state)::text = 'done'::text)", using: :btree
    t.index ["user_id", "id"], name: "index_todos_on_user_id_and_id_pending", where: "((state)::text = 'pending'::text)", using: :btree
    t.index ["user_id"], name: "index_todos_on_user_id", using: :btree
  end

  create_table "trending_projects", force: :cascade do |t|
    t.integer "project_id", null: false
    t.index ["project_id"], name: "index_trending_projects_on_project_id", unique: true, using: :btree
  end

  create_table "u2f_registrations", force: :cascade do |t|
    t.text "certificate"
    t.string "key_handle"
    t.string "public_key"
    t.integer "counter"
    t.integer "user_id"
    t.datetime "created_at", null: false
    t.datetime "updated_at", null: false
    t.string "name"
    t.index ["key_handle"], name: "index_u2f_registrations_on_key_handle", using: :btree
    t.index ["user_id"], name: "index_u2f_registrations_on_user_id", using: :btree
  end

  create_table "uploads", force: :cascade do |t|
    t.bigint "size", null: false
    t.string "path", limit: 511, null: false
    t.string "checksum", limit: 64
    t.integer "model_id"
    t.string "model_type"
    t.string "uploader", null: false
    t.datetime "created_at", null: false
    t.integer "store"
    t.string "mount_point"
    t.string "secret"
    t.index ["checksum"], name: "index_uploads_on_checksum", using: :btree
    t.index ["model_id", "model_type"], name: "index_uploads_on_model_id_and_model_type", using: :btree
    t.index ["store"], name: "index_uploads_on_store", using: :btree
    t.index ["uploader", "path"], name: "index_uploads_on_uploader_and_path", using: :btree
  end

  create_table "user_agent_details", force: :cascade do |t|
    t.string "user_agent", null: false
    t.string "ip_address", null: false
    t.integer "subject_id", null: false
    t.string "subject_type", null: false
    t.boolean "submitted", default: false, null: false
    t.datetime "created_at", null: false
    t.datetime "updated_at", null: false
    t.index ["subject_id", "subject_type"], name: "index_user_agent_details_on_subject_id_and_subject_type", using: :btree
  end

  create_table "user_callouts", force: :cascade do |t|
    t.integer "feature_name", null: false
    t.integer "user_id", null: false
    t.index ["user_id", "feature_name"], name: "index_user_callouts_on_user_id_and_feature_name", unique: true, using: :btree
    t.index ["user_id"], name: "index_user_callouts_on_user_id", using: :btree
  end

  create_table "user_custom_attributes", force: :cascade do |t|
    t.datetime "created_at", null: false
    t.datetime "updated_at", null: false
    t.integer "user_id", null: false
    t.string "key", null: false
    t.string "value", null: false
    t.index ["key", "value"], name: "index_user_custom_attributes_on_key_and_value", using: :btree
    t.index ["user_id", "key"], name: "index_user_custom_attributes_on_user_id_and_key", unique: true, using: :btree
  end

  create_table "user_interacted_projects", id: false, force: :cascade do |t|
    t.integer "user_id", null: false
    t.integer "project_id", null: false
    t.index ["project_id", "user_id"], name: "index_user_interacted_projects_on_project_id_and_user_id", unique: true, using: :btree
    t.index ["user_id"], name: "index_user_interacted_projects_on_user_id", using: :btree
  end

  create_table "user_preferences", force: :cascade do |t|
    t.integer "user_id", null: false
    t.integer "issue_notes_filter", limit: 2, default: 0, null: false
    t.integer "merge_request_notes_filter", limit: 2, default: 0, null: false
    t.datetime_with_timezone "created_at", null: false
    t.datetime_with_timezone "updated_at", null: false
<<<<<<< HEAD
    t.string "epics_sort"
=======
    t.index ["user_id"], name: "index_user_preferences_on_user_id", unique: true, using: :btree
>>>>>>> 1c1a43fe
  end

  create_table "user_statuses", primary_key: "user_id", force: :cascade do |t|
    t.integer "cached_markdown_version"
    t.string "emoji", default: "speech_balloon", null: false
    t.string "message", limit: 100
    t.string "message_html"
    t.index ["user_id"], name: "index_user_statuses_on_user_id", using: :btree
  end

  create_table "user_synced_attributes_metadata", force: :cascade do |t|
    t.boolean "name_synced", default: false
    t.boolean "email_synced", default: false
    t.boolean "location_synced", default: false
    t.integer "user_id", null: false
    t.string "provider"
    t.index ["user_id"], name: "index_user_synced_attributes_metadata_on_user_id", unique: true, using: :btree
  end

  create_table "users", force: :cascade do |t|
    t.string "email", default: "", null: false
    t.string "encrypted_password", default: "", null: false
    t.string "reset_password_token"
    t.datetime "reset_password_sent_at"
    t.datetime "remember_created_at"
    t.integer "sign_in_count", default: 0
    t.datetime "current_sign_in_at"
    t.datetime "last_sign_in_at"
    t.string "current_sign_in_ip"
    t.string "last_sign_in_ip"
    t.datetime "created_at"
    t.datetime "updated_at"
    t.string "name"
    t.boolean "admin", default: false, null: false
    t.integer "projects_limit", null: false
    t.string "skype", default: "", null: false
    t.string "linkedin", default: "", null: false
    t.string "twitter", default: "", null: false
    t.string "bio"
    t.integer "failed_attempts", default: 0
    t.datetime "locked_at"
    t.string "username"
    t.boolean "can_create_group", default: true, null: false
    t.boolean "can_create_team", default: true, null: false
    t.string "state"
    t.integer "color_scheme_id", default: 1, null: false
    t.datetime "password_expires_at"
    t.integer "created_by_id"
    t.datetime "last_credential_check_at"
    t.string "avatar"
    t.string "confirmation_token"
    t.datetime "confirmed_at"
    t.datetime "confirmation_sent_at"
    t.string "unconfirmed_email"
    t.boolean "hide_no_ssh_key", default: false
    t.string "website_url", default: "", null: false
    t.datetime "admin_email_unsubscribed_at"
    t.string "notification_email"
    t.boolean "hide_no_password", default: false
    t.boolean "password_automatically_set", default: false
    t.string "location"
    t.string "encrypted_otp_secret"
    t.string "encrypted_otp_secret_iv"
    t.string "encrypted_otp_secret_salt"
    t.boolean "otp_required_for_login", default: false, null: false
    t.text "otp_backup_codes"
    t.string "public_email", default: "", null: false
    t.integer "dashboard", default: 0
    t.integer "project_view", default: 0
    t.integer "consumed_timestep"
    t.integer "layout", default: 0
    t.boolean "hide_project_limit", default: false
    t.text "note"
    t.string "unlock_token"
    t.datetime "otp_grace_period_started_at"
    t.boolean "external", default: false
    t.string "incoming_email_token"
    t.string "organization"
    t.boolean "auditor", default: false, null: false
    t.boolean "require_two_factor_authentication_from_group", default: false, null: false
    t.integer "two_factor_grace_period", default: 48, null: false
    t.boolean "ghost"
    t.date "last_activity_on"
    t.boolean "notified_of_own_activity"
    t.boolean "support_bot"
    t.string "preferred_language"
    t.boolean "email_opted_in"
    t.string "email_opted_in_ip"
    t.integer "email_opted_in_source_id"
    t.datetime "email_opted_in_at"
    t.integer "theme_id", limit: 2
    t.integer "accepted_term_id"
    t.string "feed_token"
    t.boolean "private_profile"
    t.integer "roadmap_layout", limit: 2
    t.boolean "include_private_contributions"
    t.string "commit_email"
    t.index ["accepted_term_id"], name: "index_users_on_accepted_term_id", using: :btree
    t.index ["admin"], name: "index_users_on_admin", using: :btree
    t.index ["confirmation_token"], name: "index_users_on_confirmation_token", unique: true, using: :btree
    t.index ["created_at"], name: "index_users_on_created_at", using: :btree
    t.index ["email"], name: "index_users_on_email", unique: true, using: :btree
    t.index ["email"], name: "index_users_on_email_trigram", using: :gin, opclasses: {"email"=>"gin_trgm_ops"}
    t.index ["feed_token"], name: "index_users_on_feed_token", using: :btree
    t.index ["ghost"], name: "index_users_on_ghost", using: :btree
    t.index ["incoming_email_token"], name: "index_users_on_incoming_email_token", using: :btree
    t.index ["name"], name: "index_users_on_name", using: :btree
    t.index ["name"], name: "index_users_on_name_trigram", using: :gin, opclasses: {"name"=>"gin_trgm_ops"}
    t.index ["reset_password_token"], name: "index_users_on_reset_password_token", unique: true, using: :btree
    t.index ["state"], name: "index_users_on_state", using: :btree
    t.index ["state"], name: "index_users_on_state_and_internal_attrs", where: "((ghost <> true) AND (support_bot <> true))", using: :btree
    t.index ["support_bot"], name: "index_users_on_support_bot", using: :btree
    t.index ["username"], name: "index_users_on_username", using: :btree
    t.index ["username"], name: "index_users_on_username_trigram", using: :gin, opclasses: {"username"=>"gin_trgm_ops"}
  end

  create_table "users_ops_dashboard_projects", id: :bigserial, force: :cascade do |t|
    t.datetime_with_timezone "created_at", null: false
    t.datetime_with_timezone "updated_at", null: false
    t.integer "user_id", null: false
    t.integer "project_id", null: false
    t.index ["project_id"], name: "index_users_ops_dashboard_projects_on_project_id", using: :btree
    t.index ["user_id", "project_id"], name: "index_users_ops_dashboard_projects_on_user_id_and_project_id", unique: true, using: :btree
  end

  create_table "users_star_projects", force: :cascade do |t|
    t.integer "project_id", null: false
    t.integer "user_id", null: false
    t.datetime "created_at"
    t.datetime "updated_at"
    t.index ["project_id"], name: "index_users_star_projects_on_project_id", using: :btree
    t.index ["user_id", "project_id"], name: "index_users_star_projects_on_user_id_and_project_id", unique: true, using: :btree
  end

  create_table "vulnerability_feedback", force: :cascade do |t|
    t.datetime_with_timezone "created_at", null: false
    t.datetime_with_timezone "updated_at", null: false
    t.integer "feedback_type", limit: 2, null: false
    t.integer "category", limit: 2, null: false
    t.integer "project_id", null: false
    t.integer "author_id", null: false
    t.integer "pipeline_id"
    t.integer "issue_id"
    t.string "project_fingerprint", limit: 40, null: false
    t.index ["author_id"], name: "index_vulnerability_feedback_on_author_id", using: :btree
    t.index ["issue_id"], name: "index_vulnerability_feedback_on_issue_id", using: :btree
    t.index ["pipeline_id"], name: "index_vulnerability_feedback_on_pipeline_id", using: :btree
    t.index ["project_id", "category", "feedback_type", "project_fingerprint"], name: "vulnerability_feedback_unique_idx", unique: true, using: :btree
  end

  create_table "vulnerability_identifiers", id: :bigserial, force: :cascade do |t|
    t.datetime_with_timezone "created_at", null: false
    t.datetime_with_timezone "updated_at", null: false
    t.integer "project_id", null: false
    t.binary "fingerprint", null: false
    t.string "external_type", null: false
    t.string "external_id", null: false
    t.string "name", null: false
    t.text "url"
    t.index ["project_id", "fingerprint"], name: "index_vulnerability_identifiers_on_project_id_and_fingerprint", unique: true, using: :btree
  end

  create_table "vulnerability_occurrence_identifiers", id: :bigserial, force: :cascade do |t|
    t.datetime_with_timezone "created_at", null: false
    t.datetime_with_timezone "updated_at", null: false
    t.bigint "occurrence_id", null: false
    t.bigint "identifier_id", null: false
    t.index ["identifier_id"], name: "index_vulnerability_occurrence_identifiers_on_identifier_id", using: :btree
    t.index ["occurrence_id", "identifier_id"], name: "index_vulnerability_occurrence_identifiers_on_unique_keys", unique: true, using: :btree
  end

  create_table "vulnerability_occurrence_pipelines", id: :bigserial, force: :cascade do |t|
    t.datetime_with_timezone "created_at", null: false
    t.datetime_with_timezone "updated_at", null: false
    t.bigint "occurrence_id", null: false
    t.integer "pipeline_id", null: false
    t.index ["occurrence_id", "pipeline_id"], name: "vulnerability_occurrence_pipelines_on_unique_keys", unique: true, using: :btree
    t.index ["pipeline_id"], name: "index_vulnerability_occurrence_pipelines_on_pipeline_id", using: :btree
  end

  create_table "vulnerability_occurrences", id: :bigserial, force: :cascade do |t|
    t.datetime_with_timezone "created_at", null: false
    t.datetime_with_timezone "updated_at", null: false
    t.integer "severity", limit: 2, null: false
    t.integer "confidence", limit: 2, null: false
    t.integer "report_type", limit: 2, null: false
    t.integer "project_id", null: false
    t.bigint "scanner_id", null: false
    t.bigint "primary_identifier_id", null: false
    t.binary "project_fingerprint", null: false
    t.binary "location_fingerprint", null: false
    t.string "uuid", limit: 36, null: false
    t.string "name", null: false
    t.string "metadata_version", null: false
    t.text "raw_metadata", null: false
    t.index ["primary_identifier_id"], name: "index_vulnerability_occurrences_on_primary_identifier_id", using: :btree
    t.index ["project_id", "primary_identifier_id", "location_fingerprint", "scanner_id"], name: "index_vulnerability_occurrences_on_unique_keys", unique: true, using: :btree
    t.index ["scanner_id"], name: "index_vulnerability_occurrences_on_scanner_id", using: :btree
    t.index ["uuid"], name: "index_vulnerability_occurrences_on_uuid", unique: true, using: :btree
  end

  create_table "vulnerability_scanners", id: :bigserial, force: :cascade do |t|
    t.datetime_with_timezone "created_at", null: false
    t.datetime_with_timezone "updated_at", null: false
    t.integer "project_id", null: false
    t.string "external_id", null: false
    t.string "name", null: false
    t.index ["project_id", "external_id"], name: "index_vulnerability_scanners_on_project_id_and_external_id", unique: true, using: :btree
  end

  create_table "web_hook_logs", force: :cascade do |t|
    t.integer "web_hook_id", null: false
    t.string "trigger"
    t.string "url"
    t.text "request_headers"
    t.text "request_data"
    t.text "response_headers"
    t.text "response_body"
    t.string "response_status"
    t.float "execution_duration"
    t.string "internal_error_message"
    t.datetime "created_at", null: false
    t.datetime "updated_at", null: false
    t.index ["created_at", "web_hook_id"], name: "index_web_hook_logs_on_created_at_and_web_hook_id", using: :btree
    t.index ["web_hook_id"], name: "index_web_hook_logs_on_web_hook_id", using: :btree
  end

  create_table "web_hooks", force: :cascade do |t|
    t.integer "project_id"
    t.datetime "created_at"
    t.datetime "updated_at"
    t.string "type", default: "ProjectHook"
    t.integer "service_id"
    t.boolean "push_events", default: true, null: false
    t.boolean "issues_events", default: false, null: false
    t.boolean "merge_requests_events", default: false, null: false
    t.boolean "tag_push_events", default: false
    t.integer "group_id"
    t.boolean "note_events", default: false, null: false
    t.boolean "enable_ssl_verification", default: true
    t.boolean "wiki_page_events", default: false, null: false
    t.boolean "pipeline_events", default: false, null: false
    t.boolean "confidential_issues_events", default: false, null: false
    t.boolean "repository_update_events", default: false, null: false
    t.boolean "job_events", default: false, null: false
    t.boolean "confidential_note_events"
    t.text "push_events_branch_filter"
    t.string "encrypted_token"
    t.string "encrypted_token_iv"
    t.string "encrypted_url"
    t.string "encrypted_url_iv"
    t.index ["project_id"], name: "index_web_hooks_on_project_id", using: :btree
    t.index ["type"], name: "index_web_hooks_on_type", using: :btree
  end

  add_foreign_key "application_settings", "namespaces", column: "custom_project_templates_group_id", on_delete: :nullify
  add_foreign_key "application_settings", "projects", column: "file_template_project_id", name: "fk_ec757bd087", on_delete: :nullify
  add_foreign_key "application_settings", "users", column: "usage_stats_set_by_user_id", name: "fk_964370041d", on_delete: :nullify
  add_foreign_key "approvals", "merge_requests", name: "fk_310d714958", on_delete: :cascade
  add_foreign_key "approver_groups", "namespaces", column: "group_id", on_delete: :cascade
  add_foreign_key "badges", "namespaces", column: "group_id", on_delete: :cascade
  add_foreign_key "badges", "projects", on_delete: :cascade
  add_foreign_key "board_assignees", "boards", on_delete: :cascade
  add_foreign_key "board_assignees", "users", column: "assignee_id", on_delete: :cascade
  add_foreign_key "board_group_recent_visits", "boards", on_delete: :cascade
  add_foreign_key "board_group_recent_visits", "namespaces", column: "group_id", on_delete: :cascade
  add_foreign_key "board_group_recent_visits", "users", on_delete: :cascade
  add_foreign_key "board_labels", "boards", on_delete: :cascade
  add_foreign_key "board_labels", "labels", on_delete: :cascade
  add_foreign_key "board_project_recent_visits", "boards", on_delete: :cascade
  add_foreign_key "board_project_recent_visits", "projects", on_delete: :cascade
  add_foreign_key "board_project_recent_visits", "users", on_delete: :cascade
  add_foreign_key "boards", "namespaces", column: "group_id", name: "fk_1e9a074a35", on_delete: :cascade
  add_foreign_key "boards", "projects", name: "fk_f15266b5f9", on_delete: :cascade
  add_foreign_key "chat_teams", "namespaces", on_delete: :cascade
  add_foreign_key "ci_build_trace_chunks", "ci_builds", column: "build_id", on_delete: :cascade
  add_foreign_key "ci_build_trace_section_names", "projects", on_delete: :cascade
  add_foreign_key "ci_build_trace_sections", "ci_build_trace_section_names", column: "section_name_id", name: "fk_264e112c66", on_delete: :cascade
  add_foreign_key "ci_build_trace_sections", "ci_builds", column: "build_id", name: "fk_4ebe41f502", on_delete: :cascade
  add_foreign_key "ci_build_trace_sections", "projects", on_delete: :cascade
  add_foreign_key "ci_builds", "ci_pipelines", column: "auto_canceled_by_id", name: "fk_a2141b1522", on_delete: :nullify
  add_foreign_key "ci_builds", "ci_pipelines", column: "commit_id", name: "fk_d3130c9a7f", on_delete: :cascade
  add_foreign_key "ci_builds", "ci_stages", column: "stage_id", name: "fk_3a9eaa254d", on_delete: :cascade
  add_foreign_key "ci_builds", "projects", name: "fk_befce0568a", on_delete: :cascade
  add_foreign_key "ci_builds_metadata", "ci_builds", column: "build_id", on_delete: :cascade
  add_foreign_key "ci_builds_metadata", "projects", on_delete: :cascade
  add_foreign_key "ci_builds_runner_session", "ci_builds", column: "build_id", on_delete: :cascade
  add_foreign_key "ci_group_variables", "namespaces", column: "group_id", name: "fk_33ae4d58d8", on_delete: :cascade
  add_foreign_key "ci_job_artifacts", "ci_builds", column: "job_id", on_delete: :cascade
  add_foreign_key "ci_job_artifacts", "projects", on_delete: :cascade
  add_foreign_key "ci_pipeline_chat_data", "chat_names", on_delete: :cascade
  add_foreign_key "ci_pipeline_chat_data", "ci_pipelines", column: "pipeline_id", on_delete: :cascade
  add_foreign_key "ci_pipeline_schedule_variables", "ci_pipeline_schedules", column: "pipeline_schedule_id", name: "fk_41c35fda51", on_delete: :cascade
  add_foreign_key "ci_pipeline_schedules", "projects", name: "fk_8ead60fcc4", on_delete: :cascade
  add_foreign_key "ci_pipeline_schedules", "users", column: "owner_id", name: "fk_9ea99f58d2", on_delete: :nullify
  add_foreign_key "ci_pipeline_variables", "ci_pipelines", column: "pipeline_id", name: "fk_f29c5f4380", on_delete: :cascade
  add_foreign_key "ci_pipelines", "ci_pipeline_schedules", column: "pipeline_schedule_id", name: "fk_3d34ab2e06", on_delete: :nullify
  add_foreign_key "ci_pipelines", "ci_pipelines", column: "auto_canceled_by_id", name: "fk_262d4c2d19", on_delete: :nullify
  add_foreign_key "ci_pipelines", "projects", name: "fk_86635dbd80", on_delete: :cascade
  add_foreign_key "ci_runner_namespaces", "ci_runners", column: "runner_id", on_delete: :cascade
  add_foreign_key "ci_runner_namespaces", "namespaces", on_delete: :cascade
  add_foreign_key "ci_runner_projects", "projects", name: "fk_4478a6f1e4", on_delete: :cascade
  add_foreign_key "ci_sources_pipelines", "ci_builds", column: "source_job_id", name: "fk_be5624bf37", on_delete: :cascade
  add_foreign_key "ci_sources_pipelines", "ci_pipelines", column: "pipeline_id", name: "fk_e1bad85861", on_delete: :cascade
  add_foreign_key "ci_sources_pipelines", "ci_pipelines", column: "source_pipeline_id", name: "fk_d4e29af7d7", on_delete: :cascade
  add_foreign_key "ci_sources_pipelines", "projects", column: "source_project_id", name: "fk_acd9737679", on_delete: :cascade
  add_foreign_key "ci_sources_pipelines", "projects", name: "fk_1e53c97c0a", on_delete: :cascade
  add_foreign_key "ci_stages", "ci_pipelines", column: "pipeline_id", name: "fk_fb57e6cc56", on_delete: :cascade
  add_foreign_key "ci_stages", "projects", name: "fk_2360681d1d", on_delete: :cascade
  add_foreign_key "ci_trigger_requests", "ci_triggers", column: "trigger_id", name: "fk_b8ec8b7245", on_delete: :cascade
  add_foreign_key "ci_triggers", "projects", name: "fk_e3e63f966e", on_delete: :cascade
  add_foreign_key "ci_triggers", "users", column: "owner_id", name: "fk_e8e10d1964", on_delete: :cascade
  add_foreign_key "ci_variables", "projects", name: "fk_ada5eb64b3", on_delete: :cascade
  add_foreign_key "cluster_groups", "clusters", on_delete: :cascade
  add_foreign_key "cluster_groups", "namespaces", column: "group_id", on_delete: :cascade
  add_foreign_key "cluster_platforms_kubernetes", "clusters", on_delete: :cascade
  add_foreign_key "cluster_projects", "clusters", on_delete: :cascade
  add_foreign_key "cluster_projects", "projects", on_delete: :cascade
  add_foreign_key "cluster_providers_gcp", "clusters", on_delete: :cascade
  add_foreign_key "clusters", "users", on_delete: :nullify
  add_foreign_key "clusters_applications_helm", "clusters", on_delete: :cascade
  add_foreign_key "clusters_applications_ingress", "clusters", on_delete: :cascade
  add_foreign_key "clusters_applications_jupyter", "clusters", on_delete: :cascade
  add_foreign_key "clusters_applications_jupyter", "oauth_applications", on_delete: :nullify
  add_foreign_key "clusters_applications_knative", "clusters", on_delete: :cascade
  add_foreign_key "clusters_applications_prometheus", "clusters", name: "fk_557e773639", on_delete: :cascade
  add_foreign_key "clusters_applications_runners", "ci_runners", column: "runner_id", name: "fk_02de2ded36", on_delete: :nullify
  add_foreign_key "clusters_applications_runners", "clusters", on_delete: :cascade
  add_foreign_key "clusters_kubernetes_namespaces", "cluster_projects", on_delete: :nullify
  add_foreign_key "clusters_kubernetes_namespaces", "clusters", on_delete: :cascade
  add_foreign_key "clusters_kubernetes_namespaces", "projects", on_delete: :nullify
  add_foreign_key "container_repositories", "projects"
  add_foreign_key "deploy_keys_projects", "projects", name: "fk_58a901ca7e", on_delete: :cascade
  add_foreign_key "deployments", "projects", name: "fk_b9a3851b82", on_delete: :cascade
  add_foreign_key "draft_notes", "merge_requests", on_delete: :cascade
  add_foreign_key "draft_notes", "users", column: "author_id", on_delete: :cascade
  add_foreign_key "environments", "projects", name: "fk_d1c8c1da6a", on_delete: :cascade
  add_foreign_key "epic_issues", "epics", on_delete: :cascade
  add_foreign_key "epic_issues", "issues", on_delete: :cascade
  add_foreign_key "epic_metrics", "epics", on_delete: :cascade
  add_foreign_key "epics", "milestones", on_delete: :nullify
  add_foreign_key "epics", "namespaces", column: "group_id", name: "fk_f081aa4489", on_delete: :cascade
  add_foreign_key "epics", "users", column: "assignee_id", name: "fk_dccd3f98fc", on_delete: :nullify
  add_foreign_key "epics", "users", column: "author_id", name: "fk_3654b61b03", on_delete: :cascade
  add_foreign_key "epics", "users", column: "closed_by_id", name: "fk_aa5798e761", on_delete: :nullify
  add_foreign_key "events", "projects", on_delete: :cascade
  add_foreign_key "events", "users", column: "author_id", name: "fk_edfd187b6f", on_delete: :cascade
  add_foreign_key "fork_network_members", "fork_networks", on_delete: :cascade
  add_foreign_key "fork_network_members", "projects", column: "forked_from_project_id", name: "fk_b01280dae4", on_delete: :nullify
  add_foreign_key "fork_network_members", "projects", on_delete: :cascade
  add_foreign_key "fork_networks", "projects", column: "root_project_id", name: "fk_e7b436b2b5", on_delete: :nullify
  add_foreign_key "forked_project_links", "projects", column: "forked_to_project_id", name: "fk_434510edb0", on_delete: :cascade
  add_foreign_key "geo_event_log", "geo_cache_invalidation_events", column: "cache_invalidation_event_id", name: "fk_42c3b54bed", on_delete: :cascade
  add_foreign_key "geo_event_log", "geo_hashed_storage_migrated_events", column: "hashed_storage_migrated_event_id", name: "fk_27548c6db3", on_delete: :cascade
  add_foreign_key "geo_event_log", "geo_job_artifact_deleted_events", column: "job_artifact_deleted_event_id", name: "fk_176d3fbb5d", on_delete: :cascade
  add_foreign_key "geo_event_log", "geo_lfs_object_deleted_events", column: "lfs_object_deleted_event_id", name: "fk_d5af95fcd9", on_delete: :cascade
  add_foreign_key "geo_event_log", "geo_repositories_changed_events", column: "repositories_changed_event_id", name: "fk_4a99ebfd60", on_delete: :cascade
  add_foreign_key "geo_event_log", "geo_repository_created_events", column: "repository_created_event_id", name: "fk_9b9afb1916", on_delete: :cascade
  add_foreign_key "geo_event_log", "geo_repository_deleted_events", column: "repository_deleted_event_id", name: "fk_c4b1c1f66e", on_delete: :cascade
  add_foreign_key "geo_event_log", "geo_repository_renamed_events", column: "repository_renamed_event_id", name: "fk_86c84214ec", on_delete: :cascade
  add_foreign_key "geo_event_log", "geo_repository_updated_events", column: "repository_updated_event_id", name: "fk_78a6492f68", on_delete: :cascade
  add_foreign_key "geo_event_log", "geo_reset_checksum_events", column: "reset_checksum_event_id", name: "fk_cff7185ad2", on_delete: :cascade
  add_foreign_key "geo_event_log", "geo_upload_deleted_events", column: "upload_deleted_event_id", name: "fk_c1f241c70d", on_delete: :cascade
  add_foreign_key "geo_hashed_storage_attachments_events", "projects", on_delete: :cascade
  add_foreign_key "geo_hashed_storage_migrated_events", "projects", on_delete: :cascade
  add_foreign_key "geo_node_namespace_links", "geo_nodes", on_delete: :cascade
  add_foreign_key "geo_node_namespace_links", "namespaces", on_delete: :cascade
  add_foreign_key "geo_node_statuses", "geo_nodes", on_delete: :cascade
  add_foreign_key "geo_repositories_changed_events", "geo_nodes", on_delete: :cascade
  add_foreign_key "geo_repository_created_events", "projects", on_delete: :cascade
  add_foreign_key "geo_repository_renamed_events", "projects", on_delete: :cascade
  add_foreign_key "geo_repository_updated_events", "projects", on_delete: :cascade
  add_foreign_key "geo_reset_checksum_events", "projects", on_delete: :cascade
  add_foreign_key "gpg_key_subkeys", "gpg_keys", on_delete: :cascade
  add_foreign_key "gpg_keys", "users", on_delete: :cascade
  add_foreign_key "gpg_signatures", "gpg_key_subkeys", on_delete: :nullify
  add_foreign_key "gpg_signatures", "gpg_keys", on_delete: :nullify
  add_foreign_key "gpg_signatures", "projects", on_delete: :cascade
  add_foreign_key "group_custom_attributes", "namespaces", column: "group_id", on_delete: :cascade
  add_foreign_key "identities", "saml_providers", name: "fk_aade90f0fc", on_delete: :cascade
  add_foreign_key "import_export_uploads", "projects", on_delete: :cascade
  add_foreign_key "index_statuses", "projects", name: "fk_74b2492545", on_delete: :cascade
  add_foreign_key "internal_ids", "namespaces", name: "fk_162941d509", on_delete: :cascade
  add_foreign_key "internal_ids", "projects", on_delete: :cascade
  add_foreign_key "issue_assignees", "issues", name: "fk_b7d881734a", on_delete: :cascade
  add_foreign_key "issue_assignees", "users", name: "fk_5e0c8d9154", on_delete: :cascade
  add_foreign_key "issue_links", "issues", column: "source_id", name: "fk_c900194ff2", on_delete: :cascade
  add_foreign_key "issue_links", "issues", column: "target_id", name: "fk_e71bb44f1f", on_delete: :cascade
  add_foreign_key "issue_metrics", "issues", on_delete: :cascade
  add_foreign_key "issues", "issues", column: "moved_to_id", name: "fk_a194299be1", on_delete: :nullify
  add_foreign_key "issues", "milestones", name: "fk_96b1dd429c", on_delete: :nullify
  add_foreign_key "issues", "projects", name: "fk_899c8f3231", on_delete: :cascade
  add_foreign_key "issues", "users", column: "author_id", name: "fk_05f1e72feb", on_delete: :nullify
  add_foreign_key "issues", "users", column: "closed_by_id", name: "fk_c63cbf6c25", on_delete: :nullify
  add_foreign_key "issues", "users", column: "updated_by_id", name: "fk_ffed080f01", on_delete: :nullify
  add_foreign_key "label_links", "labels", name: "fk_d97dd08678", on_delete: :cascade
  add_foreign_key "label_priorities", "labels", on_delete: :cascade
  add_foreign_key "label_priorities", "projects", on_delete: :cascade
  add_foreign_key "labels", "namespaces", column: "group_id", on_delete: :cascade
  add_foreign_key "labels", "projects", name: "fk_7de4989a69", on_delete: :cascade
  add_foreign_key "lfs_file_locks", "projects", on_delete: :cascade
  add_foreign_key "lfs_file_locks", "users", on_delete: :cascade
  add_foreign_key "lists", "boards", name: "fk_0d3f677137", on_delete: :cascade
  add_foreign_key "lists", "labels", name: "fk_7a5553d60f", on_delete: :cascade
  add_foreign_key "lists", "milestones", on_delete: :cascade
  add_foreign_key "lists", "users", name: "fk_d6cf4279f7", on_delete: :cascade
  add_foreign_key "members", "users", name: "fk_2e88fb7ce9", on_delete: :cascade
  add_foreign_key "merge_request_diff_commits", "merge_request_diffs", on_delete: :cascade
  add_foreign_key "merge_request_diff_files", "merge_request_diffs", on_delete: :cascade
  add_foreign_key "merge_request_diffs", "merge_requests", name: "fk_8483f3258f", on_delete: :cascade
  add_foreign_key "merge_request_metrics", "ci_pipelines", column: "pipeline_id", on_delete: :cascade
  add_foreign_key "merge_request_metrics", "merge_requests", on_delete: :cascade
  add_foreign_key "merge_request_metrics", "users", column: "latest_closed_by_id", name: "fk_ae440388cc", on_delete: :nullify
  add_foreign_key "merge_request_metrics", "users", column: "merged_by_id", name: "fk_7f28d925f3", on_delete: :nullify
  add_foreign_key "merge_requests", "ci_pipelines", column: "head_pipeline_id", name: "fk_fd82eae0b9", on_delete: :nullify
  add_foreign_key "merge_requests", "merge_request_diffs", column: "latest_merge_request_diff_id", name: "fk_06067f5644", on_delete: :nullify
  add_foreign_key "merge_requests", "milestones", name: "fk_6a5165a692", on_delete: :nullify
  add_foreign_key "merge_requests", "projects", column: "source_project_id", name: "fk_3308fe130c", on_delete: :nullify
  add_foreign_key "merge_requests", "projects", column: "target_project_id", name: "fk_a6963e8447", on_delete: :cascade
  add_foreign_key "merge_requests", "users", column: "assignee_id", name: "fk_6149611a04", on_delete: :nullify
  add_foreign_key "merge_requests", "users", column: "author_id", name: "fk_e719a85f8a", on_delete: :nullify
  add_foreign_key "merge_requests", "users", column: "merge_user_id", name: "fk_ad525e1f87", on_delete: :nullify
  add_foreign_key "merge_requests", "users", column: "updated_by_id", name: "fk_641731faff", on_delete: :nullify
  add_foreign_key "merge_requests_closing_issues", "issues", on_delete: :cascade
  add_foreign_key "merge_requests_closing_issues", "merge_requests", on_delete: :cascade
  add_foreign_key "milestones", "namespaces", column: "group_id", name: "fk_95650a40d4", on_delete: :cascade
  add_foreign_key "milestones", "projects", name: "fk_9bd0a0c791", on_delete: :cascade
  add_foreign_key "namespace_statistics", "namespaces", on_delete: :cascade
  add_foreign_key "namespaces", "plans", name: "fk_fdd12e5b80", on_delete: :nullify
  add_foreign_key "namespaces", "projects", column: "file_template_project_id", name: "fk_319256d87a", on_delete: :nullify
  add_foreign_key "note_diff_files", "notes", column: "diff_note_id", on_delete: :cascade
  add_foreign_key "notes", "projects", name: "fk_99e097b079", on_delete: :cascade
  add_foreign_key "notification_settings", "users", name: "fk_0c95e91db7", on_delete: :cascade
  add_foreign_key "oauth_openid_requests", "oauth_access_grants", column: "access_grant_id", name: "fk_oauth_openid_requests_oauth_access_grants_access_grant_id"
  add_foreign_key "operations_feature_flags", "projects", on_delete: :cascade
  add_foreign_key "operations_feature_flags_clients", "projects", on_delete: :cascade
  add_foreign_key "packages_maven_metadata", "packages_packages", column: "package_id", name: "fk_be88aed360", on_delete: :cascade
  add_foreign_key "packages_package_files", "packages_packages", column: "package_id", name: "fk_86f0f182f8", on_delete: :cascade
  add_foreign_key "packages_packages", "projects", on_delete: :cascade
  add_foreign_key "pages_domains", "projects", name: "fk_ea2f6dfc6f", on_delete: :cascade
  add_foreign_key "path_locks", "projects", name: "fk_5265c98f24", on_delete: :cascade
  add_foreign_key "path_locks", "users"
  add_foreign_key "personal_access_tokens", "users"
  add_foreign_key "project_authorizations", "projects", on_delete: :cascade
  add_foreign_key "project_authorizations", "users", on_delete: :cascade
  add_foreign_key "project_auto_devops", "projects", on_delete: :cascade
  add_foreign_key "project_ci_cd_settings", "projects", name: "fk_24c15d2f2e", on_delete: :cascade
  add_foreign_key "project_custom_attributes", "projects", on_delete: :cascade
  add_foreign_key "project_deploy_tokens", "deploy_tokens", on_delete: :cascade
  add_foreign_key "project_deploy_tokens", "projects", on_delete: :cascade
  add_foreign_key "project_features", "projects", name: "fk_18513d9b92", on_delete: :cascade
  add_foreign_key "project_group_links", "projects", name: "fk_daa8cee94c", on_delete: :cascade
  add_foreign_key "project_import_data", "projects", name: "fk_ffb9ee3a10", on_delete: :cascade
  add_foreign_key "project_mirror_data", "projects", name: "fk_d1aad367d7", on_delete: :cascade
  add_foreign_key "project_repository_states", "projects", on_delete: :cascade
  add_foreign_key "project_statistics", "projects", on_delete: :cascade
  add_foreign_key "project_tracing_settings", "projects", on_delete: :cascade
  add_foreign_key "projects", "repositories", column: "pool_repository_id", name: "fk_6e5c14658a", on_delete: :nullify
  add_foreign_key "prometheus_alert_events", "projects", on_delete: :cascade
  add_foreign_key "prometheus_alert_events", "prometheus_alerts", on_delete: :cascade
  add_foreign_key "prometheus_alerts", "environments", on_delete: :cascade
  add_foreign_key "prometheus_alerts", "projects", on_delete: :cascade
  add_foreign_key "prometheus_alerts", "prometheus_metrics", on_delete: :cascade
  add_foreign_key "prometheus_metrics", "projects", on_delete: :cascade
  add_foreign_key "protected_branch_merge_access_levels", "namespaces", column: "group_id", name: "fk_98f3d044fe", on_delete: :cascade
  add_foreign_key "protected_branch_merge_access_levels", "protected_branches", name: "fk_8a3072ccb3", on_delete: :cascade
  add_foreign_key "protected_branch_merge_access_levels", "users"
  add_foreign_key "protected_branch_push_access_levels", "namespaces", column: "group_id", name: "fk_7111b68cdb", on_delete: :cascade
  add_foreign_key "protected_branch_push_access_levels", "protected_branches", name: "fk_9ffc86a3d9", on_delete: :cascade
  add_foreign_key "protected_branch_push_access_levels", "users"
  add_foreign_key "protected_branch_unprotect_access_levels", "namespaces", column: "group_id", on_delete: :cascade
  add_foreign_key "protected_branch_unprotect_access_levels", "protected_branches", on_delete: :cascade
  add_foreign_key "protected_branch_unprotect_access_levels", "users", on_delete: :cascade
  add_foreign_key "protected_branches", "projects", name: "fk_7a9c6d93e7", on_delete: :cascade
  add_foreign_key "protected_environment_deploy_access_levels", "namespaces", column: "group_id", on_delete: :cascade
  add_foreign_key "protected_environment_deploy_access_levels", "protected_environments", on_delete: :cascade
  add_foreign_key "protected_environment_deploy_access_levels", "users", on_delete: :cascade
  add_foreign_key "protected_environments", "projects", on_delete: :cascade
  add_foreign_key "protected_tag_create_access_levels", "namespaces", column: "group_id", name: "fk_b4eb82fe3c", on_delete: :cascade
  add_foreign_key "protected_tag_create_access_levels", "protected_tags", name: "fk_f7dfda8c51", on_delete: :cascade
  add_foreign_key "protected_tag_create_access_levels", "users"
  add_foreign_key "protected_tags", "projects", name: "fk_8e4af87648", on_delete: :cascade
  add_foreign_key "push_event_payloads", "events", name: "fk_36c74129da", on_delete: :cascade
  add_foreign_key "push_rules", "projects", name: "fk_83b29894de", on_delete: :cascade
  add_foreign_key "releases", "projects", name: "fk_47fe2a0596", on_delete: :cascade
  add_foreign_key "remote_mirrors", "projects", name: "fk_43a9aa4ca8", on_delete: :cascade
  add_foreign_key "repositories", "shards", on_delete: :restrict
  add_foreign_key "repository_languages", "projects", on_delete: :cascade
  add_foreign_key "resource_label_events", "epics", on_delete: :cascade
  add_foreign_key "resource_label_events", "issues", on_delete: :cascade
  add_foreign_key "resource_label_events", "labels", on_delete: :nullify
  add_foreign_key "resource_label_events", "merge_requests", on_delete: :cascade
  add_foreign_key "resource_label_events", "users", on_delete: :nullify
  add_foreign_key "saml_providers", "namespaces", column: "group_id", on_delete: :cascade
  add_foreign_key "services", "projects", name: "fk_71cce407f9", on_delete: :cascade
  add_foreign_key "slack_integrations", "services", on_delete: :cascade
  add_foreign_key "smartcard_identities", "users", on_delete: :cascade
  add_foreign_key "snippets", "projects", name: "fk_be41fd4bb7", on_delete: :cascade
  add_foreign_key "software_license_policies", "projects", on_delete: :cascade
  add_foreign_key "software_license_policies", "software_licenses", on_delete: :cascade
  add_foreign_key "subscriptions", "projects", on_delete: :cascade
  add_foreign_key "system_note_metadata", "notes", name: "fk_d83a918cb1", on_delete: :cascade
  add_foreign_key "term_agreements", "application_setting_terms", column: "term_id"
  add_foreign_key "term_agreements", "users", on_delete: :cascade
  add_foreign_key "timelogs", "issues", name: "fk_timelogs_issues_issue_id", on_delete: :cascade
  add_foreign_key "timelogs", "merge_requests", name: "fk_timelogs_merge_requests_merge_request_id", on_delete: :cascade
  add_foreign_key "todos", "namespaces", column: "group_id", on_delete: :cascade
  add_foreign_key "todos", "notes", name: "fk_91d1f47b13", on_delete: :cascade
  add_foreign_key "todos", "projects", name: "fk_45054f9c45", on_delete: :cascade
  add_foreign_key "todos", "users", column: "author_id", name: "fk_ccf0373936", on_delete: :cascade
  add_foreign_key "todos", "users", name: "fk_d94154aa95", on_delete: :cascade
  add_foreign_key "trending_projects", "projects", on_delete: :cascade
  add_foreign_key "u2f_registrations", "users"
  add_foreign_key "user_callouts", "users", on_delete: :cascade
  add_foreign_key "user_custom_attributes", "users", on_delete: :cascade
  add_foreign_key "user_interacted_projects", "projects", name: "fk_722ceba4f7", on_delete: :cascade
  add_foreign_key "user_interacted_projects", "users", name: "fk_0894651f08", on_delete: :cascade
  add_foreign_key "user_preferences", "users", on_delete: :cascade
  add_foreign_key "user_statuses", "users", on_delete: :cascade
  add_foreign_key "user_synced_attributes_metadata", "users", on_delete: :cascade
  add_foreign_key "users", "application_setting_terms", column: "accepted_term_id", name: "fk_789cd90b35", on_delete: :cascade
  add_foreign_key "users_ops_dashboard_projects", "projects", on_delete: :cascade
  add_foreign_key "users_ops_dashboard_projects", "users", on_delete: :cascade
  add_foreign_key "users_star_projects", "projects", name: "fk_22cd27ddfc", on_delete: :cascade
  add_foreign_key "vulnerability_feedback", "ci_pipelines", column: "pipeline_id", on_delete: :nullify
  add_foreign_key "vulnerability_feedback", "issues", on_delete: :nullify
  add_foreign_key "vulnerability_feedback", "projects", on_delete: :cascade
  add_foreign_key "vulnerability_feedback", "users", column: "author_id", on_delete: :cascade
  add_foreign_key "vulnerability_identifiers", "projects", on_delete: :cascade
  add_foreign_key "vulnerability_occurrence_identifiers", "vulnerability_identifiers", column: "identifier_id", on_delete: :cascade
  add_foreign_key "vulnerability_occurrence_identifiers", "vulnerability_occurrences", column: "occurrence_id", on_delete: :cascade
  add_foreign_key "vulnerability_occurrence_pipelines", "ci_pipelines", column: "pipeline_id", on_delete: :cascade
  add_foreign_key "vulnerability_occurrence_pipelines", "vulnerability_occurrences", column: "occurrence_id", on_delete: :cascade
  add_foreign_key "vulnerability_occurrences", "projects", on_delete: :cascade
  add_foreign_key "vulnerability_occurrences", "vulnerability_identifiers", column: "primary_identifier_id", on_delete: :cascade
  add_foreign_key "vulnerability_occurrences", "vulnerability_scanners", column: "scanner_id", on_delete: :cascade
  add_foreign_key "vulnerability_scanners", "projects", on_delete: :cascade
  add_foreign_key "web_hook_logs", "web_hooks", on_delete: :cascade
  add_foreign_key "web_hooks", "projects", name: "fk_0c8ca6d9d1", on_delete: :cascade
end<|MERGE_RESOLUTION|>--- conflicted
+++ resolved
@@ -10,12 +10,7 @@
 #
 # It's strongly recommended that you check this file into your version control system.
 
-<<<<<<< HEAD
 ActiveRecord::Schema.define(version: 20181114163403) do
-=======
-ActiveRecord::Schema.define(version: 20181112103239) do
->>>>>>> 1c1a43fe
-
   # These are extensions that must be enabled in order to support this database
   enable_extension "plpgsql"
   enable_extension "pg_trgm"
@@ -2808,11 +2803,7 @@
     t.integer "merge_request_notes_filter", limit: 2, default: 0, null: false
     t.datetime_with_timezone "created_at", null: false
     t.datetime_with_timezone "updated_at", null: false
-<<<<<<< HEAD
-    t.string "epics_sort"
-=======
     t.index ["user_id"], name: "index_user_preferences_on_user_id", unique: true, using: :btree
->>>>>>> 1c1a43fe
   end
 
   create_table "user_statuses", primary_key: "user_id", force: :cascade do |t|
