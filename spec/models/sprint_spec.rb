# frozen_string_literal: true

require 'spec_helper'

describe Sprint do
  let_it_be(:project) { create(:project) }
  let_it_be(:group) { create(:group) }

  it_behaves_like 'a timebox', :sprint

  describe "#iid" do
    it "is properly scoped on project and group" do
      sprint1 = create(:sprint, project: project)
      sprint2 = create(:sprint, project: project)
      sprint3 = create(:sprint, group: group)
      sprint4 = create(:sprint, group: group)
      sprint5 = create(:sprint, project: project)

      want = {
          sprint1: 1,
          sprint2: 2,
          sprint3: 1,
          sprint4: 2,
          sprint5: 3
      }
      got = {
          sprint1: sprint1.iid,
          sprint2: sprint2.iid,
          sprint3: sprint3.iid,
          sprint4: sprint4.iid,
          sprint5: sprint5.iid
      }
      expect(got).to eq(want)
    end
  end

  context 'Validations' do
<<<<<<< HEAD
=======
    subject { build(:sprint, group: group, start_date: start_date, due_date: due_date) }

>>>>>>> cbe0ba4e
    describe '#dates_do_not_overlap' do
      let_it_be(:existing_sprint) { create(:sprint, group: group, start_date: 4.days.from_now, due_date: 1.week.from_now) }

      context 'when no Sprint dates overlap' do
<<<<<<< HEAD
        subject { build(:sprint, group: group, start_date: 2.weeks.from_now, due_date: 3.weeks.from_now) }
=======
        let(:start_date) { 2.weeks.from_now }
        let(:due_date) { 3.weeks.from_now }
>>>>>>> cbe0ba4e

        it { is_expected.to be_valid }
      end

      context 'when dates overlap' do
        context 'same group' do
          context 'when start_date is in range' do
<<<<<<< HEAD
            subject { build(:sprint, group: group, start_date: 5.days.from_now, due_date: 3.weeks.from_now) }
=======
            let(:start_date) { 5.days.from_now }
            let(:due_date) { 3.weeks.from_now }
>>>>>>> cbe0ba4e

            it 'is not valid' do
              expect(subject).not_to be_valid
              expect(subject.errors[:base]).to include('Dates cannot overlap with other existing Iterations')
            end
          end

          context 'when end_date is in range' do
<<<<<<< HEAD
            subject { build(:sprint, group: group, start_date: Time.now, due_date: 6.days.from_now) }
=======
            let(:start_date) { Time.now }
            let(:due_date) { 6.days.from_now }

            it 'is not valid' do
              expect(subject).not_to be_valid
              expect(subject.errors[:base]).to include('Dates cannot overlap with other existing Iterations')
            end
          end

          context 'when both overlap' do
            let(:start_date) { 5.days.from_now }
            let(:due_date) { 6.days.from_now }
>>>>>>> cbe0ba4e

            it 'is not valid' do
              expect(subject).not_to be_valid
              expect(subject.errors[:base]).to include('Dates cannot overlap with other existing Iterations')
            end
          end
        end

        context 'different group' do
<<<<<<< HEAD
          subject { build(:sprint, group: group, start_date: 5.days.from_now, due_date: 6.days.from_now) }
=======
          let(:start_date) { 5.days.from_now }
          let(:due_date) { 6.days.from_now }
          let(:group) { create(:group) }
>>>>>>> cbe0ba4e

          it { is_expected.to be_valid }
        end
      end
    end

    describe '#future_date' do
      context 'when dates are in the future' do
<<<<<<< HEAD
        subject { build(:sprint, start_date: Time.now, due_date: 1.week.from_now) }
=======
        let(:start_date) { Time.now }
        let(:due_date) { 1.week.from_now }
>>>>>>> cbe0ba4e

        it { is_expected.to be_valid }
      end

      context 'when start_date is in the past' do
<<<<<<< HEAD
        subject { build(:sprint, start_date: 1.week.ago, due_date: 1.week.from_now) }
=======
        let(:start_date) { 1.week.ago }
        let(:due_date) { 1.week.from_now }
>>>>>>> cbe0ba4e

        it 'is not valid' do
          expect(subject).not_to be_valid
          expect(subject.errors[:start_date]).to include('cannot be in the past')
        end
      end

      context 'when due_date is in the past' do
<<<<<<< HEAD
        subject { build(:sprint, start_date: Time.now, due_date: 1.week.ago) }
=======
        let(:start_date) { Time.now }
        let(:due_date) { 1.week.ago }
>>>>>>> cbe0ba4e

        it 'is not valid' do
          expect(subject).not_to be_valid
          expect(subject.errors[:due_date]).to include('cannot be in the past')
        end
      end
    end
  end

  describe '.within_timeframe' do
    let_it_be(:now) { Time.now }
    let_it_be(:project) { create(:project, :empty_repo) }
    let_it_be(:sprint_1) { create(:sprint, project: project, start_date: now, due_date: 1.day.from_now) }
    let_it_be(:sprint_2) { create(:sprint, project: project, start_date: 2.days.from_now, due_date: 3.days.from_now) }
    let_it_be(:sprint_3) { create(:sprint, project: project, start_date: 4.days.from_now, due_date: 1.week.from_now) }

    it 'returns sprints with start_date and/or end_date between timeframe' do
      sprints = described_class.within_timeframe(2.days.from_now, 3.days.from_now)

      expect(sprints).to match_array([sprint_2])
    end

    it 'returns sprints which starts before the timeframe' do
      sprints = described_class.within_timeframe(1.day.from_now, 3.days.from_now)

      expect(sprints).to match_array([sprint_1, sprint_2])
    end

    it 'returns sprints which ends after the timeframe' do
      sprints = described_class.within_timeframe(3.days.from_now, 5.days.from_now)

      expect(sprints).to match_array([sprint_2, sprint_3])
    end
  end
end<|MERGE_RESOLUTION|>--- conflicted
+++ resolved
@@ -35,21 +35,14 @@
   end
 
   context 'Validations' do
-<<<<<<< HEAD
-=======
     subject { build(:sprint, group: group, start_date: start_date, due_date: due_date) }
 
->>>>>>> cbe0ba4e
     describe '#dates_do_not_overlap' do
       let_it_be(:existing_sprint) { create(:sprint, group: group, start_date: 4.days.from_now, due_date: 1.week.from_now) }
 
       context 'when no Sprint dates overlap' do
-<<<<<<< HEAD
-        subject { build(:sprint, group: group, start_date: 2.weeks.from_now, due_date: 3.weeks.from_now) }
-=======
         let(:start_date) { 2.weeks.from_now }
         let(:due_date) { 3.weeks.from_now }
->>>>>>> cbe0ba4e
 
         it { is_expected.to be_valid }
       end
@@ -57,12 +50,8 @@
       context 'when dates overlap' do
         context 'same group' do
           context 'when start_date is in range' do
-<<<<<<< HEAD
-            subject { build(:sprint, group: group, start_date: 5.days.from_now, due_date: 3.weeks.from_now) }
-=======
             let(:start_date) { 5.days.from_now }
             let(:due_date) { 3.weeks.from_now }
->>>>>>> cbe0ba4e
 
             it 'is not valid' do
               expect(subject).not_to be_valid
@@ -71,9 +60,6 @@
           end
 
           context 'when end_date is in range' do
-<<<<<<< HEAD
-            subject { build(:sprint, group: group, start_date: Time.now, due_date: 6.days.from_now) }
-=======
             let(:start_date) { Time.now }
             let(:due_date) { 6.days.from_now }
 
@@ -86,7 +72,6 @@
           context 'when both overlap' do
             let(:start_date) { 5.days.from_now }
             let(:due_date) { 6.days.from_now }
->>>>>>> cbe0ba4e
 
             it 'is not valid' do
               expect(subject).not_to be_valid
@@ -96,13 +81,9 @@
         end
 
         context 'different group' do
-<<<<<<< HEAD
-          subject { build(:sprint, group: group, start_date: 5.days.from_now, due_date: 6.days.from_now) }
-=======
           let(:start_date) { 5.days.from_now }
           let(:due_date) { 6.days.from_now }
           let(:group) { create(:group) }
->>>>>>> cbe0ba4e
 
           it { is_expected.to be_valid }
         end
@@ -111,23 +92,15 @@
 
     describe '#future_date' do
       context 'when dates are in the future' do
-<<<<<<< HEAD
-        subject { build(:sprint, start_date: Time.now, due_date: 1.week.from_now) }
-=======
         let(:start_date) { Time.now }
         let(:due_date) { 1.week.from_now }
->>>>>>> cbe0ba4e
 
         it { is_expected.to be_valid }
       end
 
       context 'when start_date is in the past' do
-<<<<<<< HEAD
-        subject { build(:sprint, start_date: 1.week.ago, due_date: 1.week.from_now) }
-=======
         let(:start_date) { 1.week.ago }
         let(:due_date) { 1.week.from_now }
->>>>>>> cbe0ba4e
 
         it 'is not valid' do
           expect(subject).not_to be_valid
@@ -136,12 +109,8 @@
       end
 
       context 'when due_date is in the past' do
-<<<<<<< HEAD
-        subject { build(:sprint, start_date: Time.now, due_date: 1.week.ago) }
-=======
         let(:start_date) { Time.now }
         let(:due_date) { 1.week.ago }
->>>>>>> cbe0ba4e
 
         it 'is not valid' do
           expect(subject).not_to be_valid
