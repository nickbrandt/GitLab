--- conflicted
+++ resolved
@@ -192,21 +192,13 @@
 
         results = described_class.project_abilities(admin, project)
 
-<<<<<<< HEAD
-        expect(results.count).to eq(74)
-=======
         expect(results.count).to eq(68)
->>>>>>> b2bf01f4
       end
 
       it 'returns permissions for an owner' do
         results = described_class.project_abilities(project.owner, project)
 
-<<<<<<< HEAD
-        expect(results.count).to eq(73)
-=======
         expect(results.count).to eq(68)
->>>>>>> b2bf01f4
       end
 
       it 'returns permissions for a master' do
@@ -214,11 +206,7 @@
 
         results = described_class.project_abilities(user, project)
 
-<<<<<<< HEAD
-        expect(results.count).to eq(64)
-=======
         expect(results.count).to eq(60)
->>>>>>> b2bf01f4
       end
 
       it 'returns permissions for a developer' do
