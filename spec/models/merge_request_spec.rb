--- conflicted
+++ resolved
@@ -298,11 +298,12 @@
     end
   end
 
-<<<<<<< HEAD
   describe "#source_sha_parent" do
     it "returns the sha of the parent commit of the first commit in the MR" do
       expect(subject.source_sha_parent).to eq("ae73cb07c9eeaf35924a10f713b364d32b2dd34f")
-=======
+    end
+  end
+
   describe '#diverged_commits_count' do
     let(:project)      { create(:project) }
     let(:fork_project) { create(:project, forked_from_project: project) }
@@ -364,7 +365,6 @@
         allow(subject).to receive(:target_sha).and_return('123abc')
         subject.diverged_commits_count
       end
->>>>>>> 99f08b3f
     end
   end
 
