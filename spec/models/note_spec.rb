require 'spec_helper'

describe Note, models: true do
  describe 'associations' do
    it { is_expected.to belong_to(:project) }
    it { is_expected.to belong_to(:noteable).touch(true) }
    it { is_expected.to belong_to(:author).class_name('User') }

    it { is_expected.to have_many(:todos).dependent(:destroy) }
  end

  describe 'validation' do
    it { is_expected.to validate_presence_of(:note) }
    it { is_expected.to validate_presence_of(:project) }

    context 'when note is on commit' do
      before { allow(subject).to receive(:for_commit?).and_return(true) }

      it { is_expected.to validate_presence_of(:commit_id) }
      it { is_expected.not_to validate_presence_of(:noteable_id) }
    end

    context 'when note is not on commit' do
      before { allow(subject).to receive(:for_commit?).and_return(false) }

      it { is_expected.not_to validate_presence_of(:commit_id) }
      it { is_expected.to validate_presence_of(:noteable_id) }
    end

    context 'when noteable and note project differ' do
      subject do
        build(:note, noteable: build_stubbed(:issue),
                     project: build_stubbed(:project))
      end

      it { is_expected.to be_invalid }
    end

    context 'when noteable and note project are the same' do
      subject { create(:note) }
      it { is_expected.to be_valid }
    end
  end

  describe "Commit notes" do
    let!(:note) { create(:note_on_commit, note: "+1 from me") }
    let!(:commit) { note.noteable }

    it "should be accessible through #noteable" do
      expect(note.commit_id).to eq(commit.id)
      expect(note.noteable).to be_a(Commit)
      expect(note.noteable).to eq(commit)
    end

    it "should save a valid note" do
      expect(note.commit_id).to eq(commit.id)
      note.noteable == commit
    end

    it "should be recognized by #for_commit?" do
      expect(note).to be_for_commit
    end
  end

  describe 'authorization' do
    before do
      @p1 = create(:project)
      @p2 = create(:project)
      @u1 = create(:user)
      @u2 = create(:user)
      @u3 = create(:user)
      @abilities = Six.new
      @abilities << Ability
    end

    describe 'read' do
      before do
        @p1.project_members.create(user: @u2, access_level: ProjectMember::GUEST)
        @p2.project_members.create(user: @u3, access_level: ProjectMember::GUEST)
      end

      it { expect(@abilities.allowed?(@u1, :read_note, @p1)).to be_falsey }
      it { expect(@abilities.allowed?(@u2, :read_note, @p1)).to be_truthy }
      it { expect(@abilities.allowed?(@u3, :read_note, @p1)).to be_falsey }
    end

    describe 'write' do
      before do
        @p1.project_members.create(user: @u2, access_level: ProjectMember::DEVELOPER)
        @p2.project_members.create(user: @u3, access_level: ProjectMember::DEVELOPER)
      end

      it { expect(@abilities.allowed?(@u1, :create_note, @p1)).to be_falsey }
      it { expect(@abilities.allowed?(@u2, :create_note, @p1)).to be_truthy }
      it { expect(@abilities.allowed?(@u3, :create_note, @p1)).to be_falsey }
    end

    describe 'admin' do
      before do
        @p1.project_members.create(user: @u1, access_level: ProjectMember::REPORTER)
        @p1.project_members.create(user: @u2, access_level: ProjectMember::MASTER)
        @p2.project_members.create(user: @u3, access_level: ProjectMember::MASTER)
      end

      it { expect(@abilities.allowed?(@u1, :admin_note, @p1)).to be_falsey }
      it { expect(@abilities.allowed?(@u2, :admin_note, @p1)).to be_truthy }
      it { expect(@abilities.allowed?(@u3, :admin_note, @p1)).to be_falsey }
    end
  end

  it_behaves_like 'an editable mentionable' do
    subject { create :note, noteable: issue, project: issue.project }

    let(:issue) { create :issue }
    let(:backref_text) { issue.gfm_reference }
    let(:set_mentionable_text) { ->(txt) { subject.note = txt } }
  end

  describe "#all_references" do
    let!(:note1) { create(:note_on_issue) }
    let!(:note2) { create(:note_on_issue) }

    it "reads the rendered note body from the cache" do
      expect(Banzai::Renderer).to receive(:render).with(note1.note, pipeline: :note, cache_key: [note1, "note"], project: note1.project)
      expect(Banzai::Renderer).to receive(:render).with(note2.note, pipeline: :note, cache_key: [note2, "note"], project: note2.project)

      note1.all_references
      note2.all_references
    end
  end

  describe '.search' do
    let(:note) { create(:note_on_issue, note: 'WoW') }

    it 'returns notes with matching content' do
      expect(described_class.search(note.note)).to eq([note])
    end

    it 'returns notes with matching content regardless of the casing' do
      expect(described_class.search('WOW')).to eq([note])
    end
  end

  describe "editable?" do
    it "returns true" do
      note = build(:note)
      expect(note.editable?).to be_truthy
    end

    it "returns false" do
      note = build(:note, system: true)
      expect(note.editable?).to be_falsy
    end
  end

  describe "cross_reference_not_visible_for?" do
    let(:private_user)    { create(:user) }
    let(:private_project) { create(:project, namespace: private_user.namespace).tap { |p| p.team << [private_user, :master] } }
    let(:private_issue)   { create(:issue, project: private_project) }

    let(:ext_proj)  { create(:project, :public) }
    let(:ext_issue) { create(:issue, project: ext_proj) }

    let(:note) do
      create :note,
        noteable: ext_issue, project: ext_proj,
        note: "mentioned in issue #{private_issue.to_reference(ext_proj)}",
        system: true
    end

    it "returns true" do
      expect(note.cross_reference_not_visible_for?(ext_issue.author)).to be_truthy
    end

    it "returns false" do
      expect(note.cross_reference_not_visible_for?(private_user)).to be_falsy
    end
  end

<<<<<<< HEAD
=======
  describe "set_award!" do
    let(:merge_request) { create :merge_request }

    it "converts aliases to actual name" do
      note = create(:note, note: ":+1:",
                           noteable: merge_request,
                           project: merge_request.project)

      expect(note.reload.note).to eq("thumbsup")
    end

    it "is not an award emoji when comment is on a diff" do
      note = create(:note_on_merge_request_diff, note: ":blowfish:",
                                                 noteable: merge_request,
                                                 project: merge_request.project,
                                                 line_code: "11d5d2e667e9da4f7f610f81d86c974b146b13bd_0_2")
      note = note.reload

      expect(note.note).to eq(":blowfish:")
      expect(note.is_award?).to be_falsy
    end
  end

>>>>>>> 2485bd7b
  describe 'clear_blank_line_code!' do
    it 'clears a blank line code before validation' do
      note = build(:note, line_code: ' ')

      expect { note.valid? }.to change(note, :line_code).to(nil)
    end
  end
end<|MERGE_RESOLUTION|>--- conflicted
+++ resolved
@@ -177,32 +177,6 @@
     end
   end
 
-<<<<<<< HEAD
-=======
-  describe "set_award!" do
-    let(:merge_request) { create :merge_request }
-
-    it "converts aliases to actual name" do
-      note = create(:note, note: ":+1:",
-                           noteable: merge_request,
-                           project: merge_request.project)
-
-      expect(note.reload.note).to eq("thumbsup")
-    end
-
-    it "is not an award emoji when comment is on a diff" do
-      note = create(:note_on_merge_request_diff, note: ":blowfish:",
-                                                 noteable: merge_request,
-                                                 project: merge_request.project,
-                                                 line_code: "11d5d2e667e9da4f7f610f81d86c974b146b13bd_0_2")
-      note = note.reload
-
-      expect(note.note).to eq(":blowfish:")
-      expect(note.is_award?).to be_falsy
-    end
-  end
-
->>>>>>> 2485bd7b
   describe 'clear_blank_line_code!' do
     it 'clears a blank line code before validation' do
       note = build(:note, line_code: ' ')
