--- conflicted
+++ resolved
@@ -70,12 +70,9 @@
     end
   end
 
-<<<<<<< HEAD
-=======
   let(:project) { create(:project) }
   let(:commit) { project.repository.commit }
 
->>>>>>> aca0caa8
   describe "Commit notes" do
     let!(:note) { create(:note_on_commit, note: "+1 from me") }
     let!(:commit) { note.noteable }
