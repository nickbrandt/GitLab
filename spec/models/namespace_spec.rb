require 'spec_helper'

describe Namespace, models: true do
  let!(:namespace) { create(:namespace) }

  it { is_expected.to have_many :projects }
<<<<<<< HEAD
  it { is_expected.to have_one(:namespace_metrics).dependent(:destroy) }
=======
  it { is_expected.to have_many :project_statistics }
>>>>>>> a9f3a6e4

  it { is_expected.to validate_presence_of(:name) }
  it { is_expected.to validate_uniqueness_of(:name).scoped_to(:parent_id) }
  it { is_expected.to validate_length_of(:name).is_at_most(255) }

  it { is_expected.to validate_length_of(:description).is_at_most(255) }

  it { is_expected.to validate_presence_of(:path) }
  it { is_expected.to validate_length_of(:path).is_at_most(255) }

  it { is_expected.to validate_presence_of(:owner) }

  it { is_expected.to delegate_method(:shared_runners_minutes).to(:namespace_metrics) }
  it { is_expected.to delegate_method(:shared_runners_minutes_last_reset).to(:namespace_metrics) }

  describe "Respond to" do
    it { is_expected.to respond_to(:human_name) }
    it { is_expected.to respond_to(:to_param) }
  end

  describe '#to_param' do
    it { expect(namespace.to_param).to eq(namespace.path) }
  end

  describe '#human_name' do
    it { expect(namespace.human_name).to eq(namespace.owner_name) }
  end

  describe '.search' do
    let(:namespace) { create(:namespace) }

    it 'returns namespaces with a matching name' do
      expect(described_class.search(namespace.name)).to eq([namespace])
    end

    it 'returns namespaces with a partially matching name' do
      expect(described_class.search(namespace.name[0..2])).to eq([namespace])
    end

    it 'returns namespaces with a matching name regardless of the casing' do
      expect(described_class.search(namespace.name.upcase)).to eq([namespace])
    end

    it 'returns namespaces with a matching path' do
      expect(described_class.search(namespace.path)).to eq([namespace])
    end

    it 'returns namespaces with a partially matching path' do
      expect(described_class.search(namespace.path[0..2])).to eq([namespace])
    end

    it 'returns namespaces with a matching path regardless of the casing' do
      expect(described_class.search(namespace.path.upcase)).to eq([namespace])
    end
  end

  describe '.with_statistics' do
    let(:namespace) { create :namespace }

    let(:project1) do
      create(:empty_project,
             namespace: namespace,
             statistics: build(:project_statistics,
                               storage_size:         606,
                               repository_size:      101,
                               lfs_objects_size:     202,
                               build_artifacts_size: 303))
    end

    let(:project2) do
      create(:empty_project,
             namespace: namespace,
             statistics: build(:project_statistics,
                               storage_size:         60,
                               repository_size:      10,
                               lfs_objects_size:     20,
                               build_artifacts_size: 30))
    end

    it "sums all project storage counters in the namespace" do
      project1
      project2
      statistics = Namespace.with_statistics.find(namespace.id)

      expect(statistics.storage_size).to eq 666
      expect(statistics.repository_size).to eq 111
      expect(statistics.lfs_objects_size).to eq 222
      expect(statistics.build_artifacts_size).to eq 333
    end

    it "correctly handles namespaces without projects" do
      statistics = Namespace.with_statistics.find(namespace.id)

      expect(statistics.storage_size).to eq 0
      expect(statistics.repository_size).to eq 0
      expect(statistics.lfs_objects_size).to eq 0
      expect(statistics.build_artifacts_size).to eq 0
    end
  end

  describe '#move_dir' do
    before do
      @namespace = create :namespace
      @project = create :project, namespace: @namespace
      allow(@namespace).to receive(:path_changed?).and_return(true)
    end

    it "raises error when directory exists" do
      expect { @namespace.move_dir }.to raise_error("namespace directory cannot be moved")
    end

    it "moves dir if path changed" do
      new_path = @namespace.path + "_new"
      allow(@namespace).to receive(:path_was).and_return(@namespace.path)
      allow(@namespace).to receive(:path).and_return(new_path)
      expect(@namespace.move_dir).to be_truthy
    end

    context "when any project has container tags" do
      before do
        stub_container_registry_config(enabled: true)
        stub_container_registry_tags('tag')

        create(:empty_project, namespace: @namespace)

        allow(@namespace).to receive(:path_was).and_return(@namespace.path)
        allow(@namespace).to receive(:path).and_return('new_path')
      end

      it { expect { @namespace.move_dir }.to raise_error('Namespace cannot be moved, because at least one project has tags in container registry') }
    end
  end

  describe '#actual_size_limit' do
    let(:namespace) { build(:namespace) }

    before do
      allow_any_instance_of(ApplicationSetting).to receive(:repository_size_limit).and_return(50)
    end

    it 'returns the correct size limit' do
      expect(namespace.actual_size_limit).to eq(50)
    end
  end

  describe :rm_dir do
    let!(:project) { create(:project, namespace: namespace) }
    let!(:path) { File.join(Gitlab.config.repositories.storages.default, namespace.path) }

    before { namespace.destroy }

    it "removes its dirs when deleted" do
      expect(File.exist?(path)).to be(false)
    end
  end

  describe '.find_by_path_or_name' do
    before do
      @namespace = create(:namespace, name: 'WoW', path: 'woW')
    end

    it { expect(Namespace.find_by_path_or_name('wow')).to eq(@namespace) }
    it { expect(Namespace.find_by_path_or_name('WOW')).to eq(@namespace) }
    it { expect(Namespace.find_by_path_or_name('unknown')).to eq(nil) }
  end

  describe ".clean_path" do
    let!(:user)       { create(:user, username: "johngitlab-etc") }
    let!(:namespace)  { create(:namespace, path: "JohnGitLab-etc1") }

    it "cleans the path and makes sure it's available" do
      expect(Namespace.clean_path("-john+gitlab-ETC%.git@gmail.com")).to eq("johngitlab-ETC2")
      expect(Namespace.clean_path("--%+--valid_*&%name=.git.%.atom.atom.@email.com")).to eq("valid_name")
    end
  end

  describe '#full_path' do
    let(:group) { create(:group) }
    let(:nested_group) { create(:group, parent: group) }

    it { expect(group.full_path).to eq(group.path) }
    it { expect(nested_group.full_path).to eq("#{group.path}/#{nested_group.path}") }
  end

  describe '#shared_runners_enabled?' do
    subject { namespace.shared_runners_enabled? }

    context 'without projects' do
      it { is_expected.to be_falsey }
    end

    context 'with project' do
      context 'and disabled shared runners' do
        let!(:project) do
          create(:empty_project,
            namespace: namespace,
            shared_runners_enabled: false)
        end

        it { is_expected.to be_falsey }
      end

      context 'and enabled shared runners' do
        let!(:project) do
          create(:empty_project,
            namespace: namespace,
            shared_runners_enabled: true)
        end

        it { is_expected.to be_truthy }
      end
    end
  end

  describe '#actual_shared_runners_minutes_limit' do
    subject { namespace.actual_shared_runners_minutes_limit }

    context 'when no limit defined' do
      it { is_expected.to be_zero }
    end

    context 'when application settings limit is set' do
      before do
        stub_application_setting(shared_runners_minutes: 1000)
      end

      it 'returns global limit' do
        is_expected.to eq(1000)
      end

      context 'when namespace limit is set' do
        before do
          namespace.shared_runners_minutes_limit = 500
        end

        it 'returns namespace limit' do
          is_expected.to eq(500)
        end
      end
    end
  end

  describe '#shared_runners_minutes_limit_enabled?' do
    subject { namespace.shared_runners_minutes_limit_enabled? }

    context 'with project' do
      let!(:project) do
        create(:empty_project,
          namespace: namespace,
          shared_runners_enabled: true)
      end

      context 'when no limit defined' do
        it { is_expected.to be_falsey }
      end

      context 'when limit is defined' do
        before do
          namespace.shared_runners_minutes_limit = 500
        end

        it { is_expected.to be_truthy }
      end
    end

    context 'without project' do
      it { is_expected.to be_falsey }
    end
  end

  describe '#shared_runners_minutes_used?' do
    subject { namespace.shared_runners_minutes_used? }

    context 'with project' do
      let!(:project) do
        create(:empty_project,
          namespace: namespace,
          shared_runners_enabled: true)
      end

      context 'when limit is defined' do
        context 'when limit is used' do
          let(:namespace) { create(:namespace, :with_used_build_minutes_limit) }

          it { is_expected.to be_truthy }
        end

        context 'when limit not yet used' do
          let(:namespace) { create(:namespace, :with_not_used_build_minutes_limit) }

          it { is_expected.to be_falsey }
        end

        context 'when minutes are not yet set' do
          it { is_expected.to be_falsey }
        end
      end

      context 'without limit' do
        let(:namespace) { create(:namespace, :with_build_minutes_limit) }

        it { is_expected.to be_falsey }
      end
    end

    context 'without project' do
      it { is_expected.to be_falsey }
    end
  end

  describe '#full_name' do
    let(:group) { create(:group) }
    let(:nested_group) { create(:group, parent: group) }

    it { expect(group.full_name).to eq(group.name) }
    it { expect(nested_group.full_name).to eq("#{group.name} / #{nested_group.name}") }
  end

  describe '#parents' do
    let(:group) { create(:group) }
    let(:nested_group) { create(:group, parent: group) }
    let(:deep_nested_group) { create(:group, parent: nested_group) }
    let(:very_deep_nested_group) { create(:group, parent: deep_nested_group) }

    it 'returns the correct parents' do
      expect(very_deep_nested_group.parents).to eq([group, nested_group, deep_nested_group])
      expect(deep_nested_group.parents).to eq([group, nested_group])
      expect(nested_group.parents).to eq([group])
      expect(group.parents).to eq([])
    end
  end
end<|MERGE_RESOLUTION|>--- conflicted
+++ resolved
@@ -4,11 +4,8 @@
   let!(:namespace) { create(:namespace) }
 
   it { is_expected.to have_many :projects }
-<<<<<<< HEAD
   it { is_expected.to have_one(:namespace_metrics).dependent(:destroy) }
-=======
   it { is_expected.to have_many :project_statistics }
->>>>>>> a9f3a6e4
 
   it { is_expected.to validate_presence_of(:name) }
   it { is_expected.to validate_uniqueness_of(:name).scoped_to(:parent_id) }
