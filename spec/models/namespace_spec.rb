--- conflicted
+++ resolved
@@ -203,13 +203,8 @@
     context 'with subgroups' do
       let(:parent) { create(:group, name: 'parent', path: 'parent') }
       let(:child) { create(:group, name: 'child', path: 'child', parent: parent) }
-<<<<<<< HEAD
-      let!(:project) { create(:project_empty_repo, path: 'the-project', namespace: child) }
+      let!(:project) { create(:project_empty_repo, path: 'the-project', namespace: child, skip_disk_validation: true) }
       let(:uploads_dir) { FileUploader.root }
-=======
-      let!(:project) { create(:project_empty_repo, path: 'the-project', namespace: child, skip_disk_validation: true) }
-      let(:uploads_dir) { File.join(CarrierWave.root, FileUploader.base_dir) }
->>>>>>> eb7cd4b6
       let(:pages_dir) { File.join(TestEnv.pages_path) }
 
       before do
