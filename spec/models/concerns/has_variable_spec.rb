--- conflicted
+++ resolved
@@ -45,11 +45,7 @@
     end
 
     it 'fails to decrypt if iv is incorrect' do
-<<<<<<< HEAD
-      # attr_encrypted expects the IV to be 16-bytes and base64-encoded
-=======
       # attr_encrypted expects the IV to be 16 bytes and base64-encoded
->>>>>>> 60f8ee66
       subject.encrypted_value_iv = [SecureRandom.hex(8)].pack('m')
       subject.instance_variable_set(:@value, nil)
 
