require 'spec_helper'

describe Repository, models: true do
  include RepoHelpers
  TestBlob = Struct.new(:name)

  let(:project) { create(:project) }
  let(:repository) { project.repository }
  let(:user) { create(:user) }
  let(:commit_options) do
    author = repository.user_to_committer(user)
    { message: 'Test message', committer: author, author: author }
  end
  let(:merge_commit) do
    merge_request = create(:merge_request, source_branch: 'feature', target_branch: 'master', source_project: project)
    merge_commit_id = repository.merge(user, merge_request, commit_options)
    repository.commit(merge_commit_id)
  end

  describe '#branch_names_contains' do
    subject { repository.branch_names_contains(sample_commit.id) }

    it { is_expected.to include('master') }
    it { is_expected.not_to include('feature') }
    it { is_expected.not_to include('fix') }
  end

  describe '#tag_names_contains' do
    subject { repository.tag_names_contains(sample_commit.id) }

    it { is_expected.to include('v1.1.0') }
    it { is_expected.not_to include('v1.0.0') }
  end

  describe 'tags_sorted_by' do
    context 'name' do
      subject { repository.tags_sorted_by('name').map(&:name) }

      it { is_expected.to eq(['v1.1.0', 'v1.0.0']) }
    end

    context 'updated' do
      let(:tag_a) { repository.find_tag('v1.0.0') }
      let(:tag_b) { repository.find_tag('v1.1.0') }

      context 'desc' do
        subject { repository.tags_sorted_by('updated_desc').map(&:name) }

        before do
          double_first = double(committed_date: Time.now)
          double_last = double(committed_date: Time.now - 1.second)

          allow(tag_a).to receive(:target).and_return(double_first)
          allow(tag_b).to receive(:target).and_return(double_last)
          allow(repository).to receive(:tags).and_return([tag_a, tag_b])
        end

        it { is_expected.to eq(['v1.0.0', 'v1.1.0']) }
      end

      context 'asc' do
        subject { repository.tags_sorted_by('updated_asc').map(&:name) }

        before do
          double_first = double(committed_date: Time.now - 1.second)
          double_last = double(committed_date: Time.now)

          allow(tag_a).to receive(:target).and_return(double_last)
          allow(tag_b).to receive(:target).and_return(double_first)
          allow(repository).to receive(:tags).and_return([tag_a, tag_b])
        end

        it { is_expected.to eq(['v1.1.0', 'v1.0.0']) }
      end
    end
  end

  describe '#last_commit_for_path' do
    subject { repository.last_commit_for_path(sample_commit.id, '.gitignore').id }

    it { is_expected.to eq('c1acaa58bbcbc3eafe538cb8274ba387047b69f8') }
  end

  describe '#find_commits_by_message' do
    subject { repository.find_commits_by_message('submodule').map{ |k| k.id } }

    it { is_expected.to include('5937ac0a7beb003549fc5fd26fc247adbce4a52e') }
    it { is_expected.to include('6f6d7e7ed97bb5f0054f2b1df789b39ca89b6ff9') }
    it { is_expected.to include('cfe32cf61b73a0d5e9f13e774abde7ff789b1660') }
    it { is_expected.not_to include('913c66a37b4a45b9769037c55c2d238bd0942d2e') }
  end

  describe '#blob_at' do
    context 'blank sha' do
      subject { repository.blob_at(Gitlab::Git::BLANK_SHA, '.gitignore') }

      it { is_expected.to be_nil }
    end
  end

  describe '#merged_to_root_ref?' do
    context 'merged branch' do
      subject { repository.merged_to_root_ref?('improve/awesome') }

      it { is_expected.to be_truthy }
    end
  end

  describe '#can_be_merged?' do
    context 'mergeable branches' do
      subject { repository.can_be_merged?('0b4bc9a49b562e85de7cc9e834518ea6828729b9', 'master') }

      it { is_expected.to be_truthy }
    end

    context 'non-mergeable branches' do
      subject { repository.can_be_merged?('bb5206fee213d983da88c47f9cf4cc6caf9c66dc', 'feature') }

      it { is_expected.to be_falsey }
    end

    context 'non merged branch' do
      subject { repository.merged_to_root_ref?('fix') }

      it { is_expected.to be_falsey }
    end

    context 'non existent branch' do
      subject { repository.merged_to_root_ref?('non_existent_branch') }

      it { is_expected.to be_nil }
    end
  end

  describe :commit_file do
    it 'commits change to a file successfully' do
      expect do
        repository.commit_file(user, 'CHANGELOG', 'Changelog!',
                              'Updates file content',
                              'master', true)
      end.to change { repository.commits('master').count }.by(1)

      blob = repository.blob_at('master', 'CHANGELOG')

      expect(blob.data).to eq('Changelog!')
    end
  end

  describe :update_file do
    it 'updates filename successfully' do
      expect do
        repository.update_file(user, 'NEWLICENSE', 'Copyright!',
                                     branch: 'master',
                                     previous_path: 'LICENSE',
                                     message: 'Changes filename')
      end.to change { repository.commits('master').count }.by(1)

      files = repository.ls_files('master')

      expect(files).not_to include('LICENSE')
      expect(files).to include('NEWLICENSE')
    end
  end

  describe "search_files" do
    let(:results) { repository.search_files('feature', 'master') }
    subject { results }

    it { is_expected.to be_an Array }

    it 'regex-escapes the query string' do
      results = repository.search_files("test\\", 'master')

      expect(results.first).not_to start_with('fatal:')
    end

    it 'properly handles an unmatched parenthesis' do
      results = repository.search_files("test(", 'master')

      expect(results.first).not_to start_with('fatal:')
    end

    describe 'result' do
      subject { results.first }

      it { is_expected.to be_an String }
      it { expect(subject.lines[2]).to eq("master:CHANGELOG:188:  - Feature: Replace teams with group membership\n") }
    end

    describe 'parsing result' do
      subject { repository.parse_search_result(search_result) }
      let(:search_result) { results.first }

      it { is_expected.to be_an OpenStruct }
      it { expect(subject.filename).to eq('CHANGELOG') }
      it { expect(subject.basename).to eq('CHANGELOG') }
      it { expect(subject.ref).to eq('master') }
      it { expect(subject.startline).to eq(186) }
      it { expect(subject.data.lines[2]).to eq("  - Feature: Replace teams with group membership\n") }

      context "when filename has extension" do
        let(:search_result) { "master:CONTRIBUTE.md:5:- [Contribute to GitLab](#contribute-to-gitlab)\n" }

        it { expect(subject.filename).to eq('CONTRIBUTE.md') }
        it { expect(subject.basename).to eq('CONTRIBUTE') }
      end

      context "when file under directory" do
        let(:search_result) { "master:a/b/c.md:5:a b c\n" }

        it { expect(subject.filename).to eq('a/b/c.md') }
        it { expect(subject.basename).to eq('a/b/c') }
      end
    end
  end

  describe "#changelog" do
    before do
      repository.send(:cache).expire(:changelog)
    end

    it 'accepts changelog' do
      expect(repository.tree).to receive(:blobs).and_return([TestBlob.new('changelog')])

      expect(repository.changelog.name).to eq('changelog')
    end

    it 'accepts news instead of changelog' do
      expect(repository.tree).to receive(:blobs).and_return([TestBlob.new('news')])

      expect(repository.changelog.name).to eq('news')
    end

    it 'accepts history instead of changelog' do
      expect(repository.tree).to receive(:blobs).and_return([TestBlob.new('history')])

      expect(repository.changelog.name).to eq('history')
    end

    it 'accepts changes instead of changelog' do
      expect(repository.tree).to receive(:blobs).and_return([TestBlob.new('changes')])

      expect(repository.changelog.name).to eq('changes')
    end

    it 'is case-insensitive' do
      expect(repository.tree).to receive(:blobs).and_return([TestBlob.new('CHANGELOG')])

      expect(repository.changelog.name).to eq('CHANGELOG')
    end
  end

  describe "#license_blob" do
    before do
      repository.send(:cache).expire(:license_blob)
      repository.remove_file(user, 'LICENSE', 'Remove LICENSE', 'master')
    end

    it 'handles when HEAD points to non-existent ref' do
      repository.commit_file(user, 'LICENSE', 'Copyright!', 'Add LICENSE', 'master', false)
      rugged = double('rugged')
      expect(rugged).to receive(:head_unborn?).and_return(true)
      expect(repository).to receive(:rugged).and_return(rugged)

      expect(repository.license_blob).to be_nil
    end

    it 'looks in the root_ref only' do
      repository.remove_file(user, 'LICENSE', 'Remove LICENSE', 'markdown')
      repository.commit_file(user, 'LICENSE', Licensee::License.new('mit').content, 'Add LICENSE', 'markdown', false)

      expect(repository.license_blob).to be_nil
    end

    it 'detects license file with no recognizable open-source license content' do
      repository.commit_file(user, 'LICENSE', 'Copyright!', 'Add LICENSE', 'master', false)

      expect(repository.license_blob.name).to eq('LICENSE')
    end

    %w[LICENSE LICENCE LiCensE LICENSE.md LICENSE.foo COPYING COPYING.md].each do |filename|
      it "detects '#{filename}'" do
        repository.commit_file(user, filename, Licensee::License.new('mit').content, "Add #{filename}", 'master', false)

        expect(repository.license_blob.name).to eq(filename)
      end
    end
  end

  describe '#license_key' do
    before do
      repository.send(:cache).expire(:license_key)
      repository.remove_file(user, 'LICENSE', 'Remove LICENSE', 'master')
    end

    it 'handles when HEAD points to non-existent ref' do
      repository.commit_file(user, 'LICENSE', 'Copyright!', 'Add LICENSE', 'master', false)
      rugged = double('rugged')
      expect(rugged).to receive(:head_unborn?).and_return(true)
      expect(repository).to receive(:rugged).and_return(rugged)

      expect(repository.license_key).to be_nil
    end

    it 'returns nil when no license is detected' do
      expect(repository.license_key).to be_nil
    end

    it 'detects license file with no recognizable open-source license content' do
      repository.commit_file(user, 'LICENSE', 'Copyright!', 'Add LICENSE', 'master', false)

      expect(repository.license_key).to be_nil
    end

    it 'returns the license key' do
      repository.commit_file(user, 'LICENSE', Licensee::License.new('mit').content, 'Add LICENSE', 'master', false)

      expect(repository.license_key).to eq('mit')
    end
  end

  describe "#gitlab_ci_yml" do
    it 'returns valid file' do
      files = [TestBlob.new('file'), TestBlob.new('.gitlab-ci.yml'), TestBlob.new('copying')]
      expect(repository.tree).to receive(:blobs).and_return(files)

      expect(repository.gitlab_ci_yml.name).to eq('.gitlab-ci.yml')
    end

    it 'returns nil if not exists' do
      expect(repository.tree).to receive(:blobs).and_return([])
      expect(repository.gitlab_ci_yml).to be_nil
    end

    it 'returns nil for empty repository' do
      expect(repository).to receive(:empty?).and_return(true)
      expect(repository.gitlab_ci_yml).to be_nil
    end
  end

  describe '#add_branch' do
    context 'when pre hooks were successful' do
      it 'should run without errors' do
        hook = double(trigger: [true, nil])
        expect(Gitlab::Git::Hook).to receive(:new).exactly(3).times.and_return(hook)

        expect { repository.add_branch(user, 'new_feature', 'master') }.not_to raise_error
      end

      it 'should create the branch' do
        allow_any_instance_of(Gitlab::Git::Hook).to receive(:trigger).and_return([true, nil])

        branch = repository.add_branch(user, 'new_feature', 'master')

        expect(branch.name).to eq('new_feature')
      end

      it 'calls the after_create_branch hook' do
        expect(repository).to receive(:after_create_branch)

        repository.add_branch(user, 'new_feature', 'master')
      end
    end

    context 'when pre hooks failed' do
      it 'should get an error' do
        allow_any_instance_of(Gitlab::Git::Hook).to receive(:trigger).and_return([false, ''])

        expect do
          repository.add_branch(user, 'new_feature', 'master')
        end.to raise_error(GitHooksService::PreReceiveError)
      end

      it 'should not create the branch' do
        allow_any_instance_of(Gitlab::Git::Hook).to receive(:trigger).and_return([false, ''])

        expect do
          repository.add_branch(user, 'new_feature', 'master')
        end.to raise_error(GitHooksService::PreReceiveError)
        expect(repository.find_branch('new_feature')).to be_nil
      end
    end
  end

  describe '#rm_branch' do
    let(:old_rev) { '0b4bc9a49b562e85de7cc9e834518ea6828729b9' } # git rev-parse feature
    let(:blank_sha) { '0000000000000000000000000000000000000000' }

    context 'when pre hooks were successful' do
      it 'should run without errors' do
        expect_any_instance_of(GitHooksService).to receive(:execute).
          with(user, project.repository.path_to_repo, old_rev, blank_sha, 'refs/heads/feature')

        expect { repository.rm_branch(user, 'feature') }.not_to raise_error
      end

      it 'should delete the branch' do
        allow_any_instance_of(Gitlab::Git::Hook).to receive(:trigger).and_return([true, nil])

        expect { repository.rm_branch(user, 'feature') }.not_to raise_error

        expect(repository.find_branch('feature')).to be_nil
      end
    end

    context 'when pre hooks failed' do
      it 'should get an error' do
        allow_any_instance_of(Gitlab::Git::Hook).to receive(:trigger).and_return([false, ''])

        expect do
          repository.rm_branch(user, 'new_feature')
        end.to raise_error(GitHooksService::PreReceiveError)
      end

      it 'should not delete the branch' do
        allow_any_instance_of(Gitlab::Git::Hook).to receive(:trigger).and_return([false, ''])

        expect do
          repository.rm_branch(user, 'feature')
        end.to raise_error(GitHooksService::PreReceiveError)
        expect(repository.find_branch('feature')).not_to be_nil
      end
    end
  end

  describe '#commit_with_hooks' do
    let(:old_rev) { '0b4bc9a49b562e85de7cc9e834518ea6828729b9' } # git rev-parse feature

    context 'when pre hooks were successful' do
      before do
        expect_any_instance_of(GitHooksService).to receive(:execute).
          with(user, repository.path_to_repo, old_rev, sample_commit.id, 'refs/heads/feature').
          and_yield.and_return(true)
      end

      it 'should run without errors' do
        expect do
          repository.commit_with_hooks(user, 'feature') { sample_commit.id }
        end.not_to raise_error
      end

      it 'should ensure the autocrlf Git option is set to :input' do
        expect(repository).to receive(:update_autocrlf_option)

        repository.commit_with_hooks(user, 'feature') { sample_commit.id }
      end

      context "when the branch wasn't empty" do
        it 'updates the head' do
          expect(repository.find_branch('feature').target.id).to eq(old_rev)
          repository.commit_with_hooks(user, 'feature') { sample_commit.id }
          expect(repository.find_branch('feature').target.id).to eq(sample_commit.id)
        end
      end
    end

    context 'when pre hooks failed' do
      it 'should get an error' do
        allow_any_instance_of(Gitlab::Git::Hook).to receive(:trigger).and_return([false, ''])

        expect do
          repository.commit_with_hooks(user, 'feature') { sample_commit.id }
        end.to raise_error(GitHooksService::PreReceiveError)
      end
    end

    context 'when target branch is different from source branch' do
      before do
        allow_any_instance_of(Gitlab::Git::Hook).to receive(:trigger).and_return([true, ''])
      end

      it 'expires branch cache' do
        expect(repository).not_to receive(:expire_exists_cache)
        expect(repository).not_to receive(:expire_root_ref_cache)
        expect(repository).not_to receive(:expire_emptiness_caches)
        expect(repository).to     receive(:expire_branches_cache)
        expect(repository).to     receive(:expire_has_visible_content_cache)
        expect(repository).to     receive(:expire_branch_count_cache)

        repository.commit_with_hooks(user, 'new-feature') { sample_commit.id }
      end
    end

    context 'when repository is empty' do
      before do
        allow_any_instance_of(Gitlab::Git::Hook).to receive(:trigger).and_return([true, ''])
      end

      it 'expires creation and branch cache' do
        empty_repository = create(:empty_project, :empty_repo).repository

        expect(empty_repository).to receive(:expire_exists_cache)
        expect(empty_repository).to receive(:expire_root_ref_cache)
        expect(empty_repository).to receive(:expire_emptiness_caches)
        expect(empty_repository).to receive(:expire_branches_cache)
        expect(empty_repository).to receive(:expire_has_visible_content_cache)
        expect(empty_repository).to receive(:expire_branch_count_cache)

        empty_repository.commit_file(user, 'CHANGELOG', 'Changelog!',
                                     'Updates file content', 'master', false)
      end
    end
  end

  describe '#exists?' do
    it 'returns true when a repository exists' do
      expect(repository.exists?).to eq(true)
    end

    it 'returns false when a repository does not exist' do
      expect(repository.raw_repository).to receive(:rugged).
        and_raise(Gitlab::Git::Repository::NoRepository)

      expect(repository.exists?).to eq(false)
    end

    it 'returns false when there is no namespace' do
      allow(repository).to receive(:path_with_namespace).and_return(nil)

      expect(repository.exists?).to eq(false)
    end
  end

  describe '#has_visible_content?' do
    subject { repository.has_visible_content? }

    describe 'when there are no branches' do
      before do
        allow(repository).to receive(:branch_count).and_return(0)
      end

      it { is_expected.to eq(false) }
    end

    describe 'when there are branches' do
      it 'returns true' do
        expect(repository).to receive(:branch_count).and_return(3)

        expect(subject).to eq(true)
      end

      it 'caches the output' do
        expect(repository).to receive(:branch_count).
          once.
          and_return(3)

        repository.has_visible_content?
        repository.has_visible_content?
      end
    end
  end

  describe '#update_autocrlf_option' do
    describe 'when autocrlf is not already set to :input' do
      before do
        repository.raw_repository.autocrlf = true
      end

      it 'sets autocrlf to :input' do
        repository.update_autocrlf_option

        expect(repository.raw_repository.autocrlf).to eq(:input)
      end
    end

    describe 'when autocrlf is already set to :input' do
      before do
        repository.raw_repository.autocrlf = :input
      end

      it 'does nothing' do
        expect(repository.raw_repository).not_to receive(:autocrlf=).
          with(:input)

        repository.update_autocrlf_option
      end
    end
  end

  describe '#empty?' do
    let(:empty_repository) { create(:project_empty_repo).repository }

    it 'returns true for an empty repository' do
      expect(empty_repository.empty?).to eq(true)
    end

    it 'returns false for a non-empty repository' do
      expect(repository.empty?).to eq(false)
    end

    it 'caches the output' do
      expect(repository.raw_repository).to receive(:empty?).
        once.
        and_return(false)

      repository.empty?
      repository.empty?
    end
  end

  describe '#root_ref' do
    it 'returns a branch name' do
      expect(repository.root_ref).to be_an_instance_of(String)
    end

    it 'caches the output' do
      expect(repository.raw_repository).to receive(:root_ref).
        once.
        and_return('master')

      repository.root_ref
      repository.root_ref
    end
  end

  describe '#expire_cache' do
    it 'expires all caches' do
      expect(repository).to receive(:expire_branch_cache)

      repository.expire_cache
    end

    it 'expires the caches for a specific branch' do
      expect(repository).to receive(:expire_branch_cache).with('master')

      repository.expire_cache('master')
    end

    it 'expires the emptiness caches for an empty repository' do
      expect(repository).to receive(:empty?).and_return(true)
      expect(repository).to receive(:expire_emptiness_caches)

      repository.expire_cache
    end

    it 'does not expire the emptiness caches for a non-empty repository' do
      expect(repository).to receive(:empty?).and_return(false)
      expect(repository).not_to receive(:expire_emptiness_caches)

      repository.expire_cache
    end
  end

  describe '#expire_root_ref_cache' do
    it 'expires the root reference cache' do
      repository.root_ref

      expect(repository.raw_repository).to receive(:root_ref).
        once.
        and_return('foo')

      repository.expire_root_ref_cache

      expect(repository.root_ref).to eq('foo')
    end
  end

  describe '#expire_has_visible_content_cache' do
    it 'expires the visible content cache' do
      repository.has_visible_content?

      expect(repository).to receive(:branch_count).
        once.
        and_return(0)

      repository.expire_has_visible_content_cache

      expect(repository.has_visible_content?).to eq(false)
    end
  end

  describe '#expire_branch_cache' do
    # This method is private but we need it for testing purposes. Sadly there's
    # no other proper way of testing caching operations.
    let(:cache) { repository.send(:cache) }

    it 'expires the cache for all branches' do
      expect(cache).to receive(:expire).
        at_least(repository.branches.length).
        times

      repository.expire_branch_cache
    end

    it 'expires the cache for all branches when the root branch is given' do
      expect(cache).to receive(:expire).
        at_least(repository.branches.length).
        times

      repository.expire_branch_cache(repository.root_ref)
    end

    it 'expires the cache for a specific branch' do
      expect(cache).to receive(:expire).once

      repository.expire_branch_cache('foo')
    end
  end

  describe '#expire_emptiness_caches' do
    let(:cache) { repository.send(:cache) }

    it 'expires the caches' do
      expect(cache).to receive(:expire).with(:empty?)
      expect(repository).to receive(:expire_has_visible_content_cache)

      repository.expire_emptiness_caches
    end
  end

  describe :skip_merged_commit do
    subject { repository.commits(Gitlab::Git::BRANCH_REF_PREFIX + "'test'", limit: 100, skip_merges: true).map{ |k| k.id } }

    it { is_expected.not_to include('e56497bb5f03a90a51293fc6d516788730953899') }
  end

  describe '#merge' do
    it 'should merge the code and return the commit id' do
      expect(merge_commit).to be_present
      expect(repository.blob_at(merge_commit.id, 'files/ruby/feature.rb')).to be_present
    end
  end

  describe '#revert' do
    let(:new_image_commit) { repository.commit('33f3729a45c02fc67d00adb1b8bca394b0e761d9') }
    let(:update_image_commit) { repository.commit('2f63565e7aac07bcdadb654e253078b727143ec4') }

    context 'when there is a conflict' do
      it 'should abort the operation' do
        expect(repository.revert(user, new_image_commit, 'master')).to eq(false)
      end
    end

    context 'when commit was already reverted' do
      it 'should abort the operation' do
        repository.revert(user, update_image_commit, 'master')

        expect(repository.revert(user, update_image_commit, 'master')).to eq(false)
      end
    end

    context 'when commit can be reverted' do
      it 'should revert the changes' do
        expect(repository.revert(user, update_image_commit, 'master')).to be_truthy
      end
    end

    context 'reverting a merge commit' do
      it 'should revert the changes' do
        merge_commit
        expect(repository.blob_at_branch('master', 'files/ruby/feature.rb')).to be_present

        repository.revert(user, merge_commit, 'master')
        expect(repository.blob_at_branch('master', 'files/ruby/feature.rb')).not_to be_present
      end
    end
  end

  describe '#cherry_pick' do
    let(:conflict_commit) { repository.commit('c642fe9b8b9f28f9225d7ea953fe14e74748d53b') }
    let(:pickable_commit) { repository.commit('7d3b0f7cff5f37573aea97cebfd5692ea1689924') }
    let(:pickable_merge) { repository.commit('e56497bb5f03a90a51293fc6d516788730953899') }

    context 'when there is a conflict' do
      it 'should abort the operation' do
        expect(repository.cherry_pick(user, conflict_commit, 'master')).to eq(false)
      end
    end

    context 'when commit was already cherry-picked' do
      it 'should abort the operation' do
        repository.cherry_pick(user, pickable_commit, 'master')

        expect(repository.cherry_pick(user, pickable_commit, 'master')).to eq(false)
      end
    end

    context 'when commit can be cherry-picked' do
      it 'should cherry-pick the changes' do
        expect(repository.cherry_pick(user, pickable_commit, 'master')).to be_truthy
      end
    end

    context 'cherry-picking a merge commit' do
      it 'should cherry-pick the changes' do
        expect(repository.blob_at_branch('master', 'foo/bar/.gitkeep')).to be_nil

        repository.cherry_pick(user, pickable_merge, 'master')
        expect(repository.blob_at_branch('master', 'foo/bar/.gitkeep')).not_to be_nil
      end
    end
  end

  describe '#before_delete' do
    describe 'when a repository does not exist' do
      before do
        allow(repository).to receive(:exists?).and_return(false)
      end

      it 'does not flush caches that depend on repository data' do
        expect(repository).not_to receive(:expire_cache)

        repository.before_delete
      end

      it 'flushes the tags cache' do
        expect(repository).to receive(:expire_tags_cache)

        repository.before_delete
      end

      it 'flushes the tag count cache' do
        expect(repository).to receive(:expire_tag_count_cache)

        repository.before_delete
      end

      it 'flushes the branches cache' do
        expect(repository).to receive(:expire_branches_cache)

        repository.before_delete
      end

      it 'flushes the branch count cache' do
        expect(repository).to receive(:expire_branch_count_cache)

        repository.before_delete
      end

      it 'flushes the root ref cache' do
        expect(repository).to receive(:expire_root_ref_cache)

        repository.before_delete
      end

      it 'flushes the emptiness caches' do
        expect(repository).to receive(:expire_emptiness_caches)

        repository.before_delete
      end

      it 'flushes the exists cache' do
        expect(repository).to receive(:expire_exists_cache).twice

        repository.before_delete
      end
    end

    describe 'when a repository exists' do
      before do
        allow(repository).to receive(:exists?).and_return(true)
      end

      it 'flushes the caches that depend on repository data' do
        expect(repository).to receive(:expire_cache)

        repository.before_delete
      end

      it 'flushes the tags cache' do
        expect(repository).to receive(:expire_tags_cache)

        repository.before_delete
      end

      it 'flushes the tag count cache' do
        expect(repository).to receive(:expire_tag_count_cache)

        repository.before_delete
      end

      it 'flushes the branches cache' do
        expect(repository).to receive(:expire_branches_cache)

        repository.before_delete
      end

      it 'flushes the branch count cache' do
        expect(repository).to receive(:expire_branch_count_cache)

        repository.before_delete
      end

      it 'flushes the root ref cache' do
        expect(repository).to receive(:expire_root_ref_cache)

        repository.before_delete
      end

      it 'flushes the emptiness caches' do
        expect(repository).to receive(:expire_emptiness_caches)

        repository.before_delete
      end
    end
  end

  describe '#before_change_head' do
    it 'flushes the branch cache' do
      expect(repository).to receive(:expire_branch_cache)

      repository.before_change_head
    end

    it 'flushes the root ref cache' do
      expect(repository).to receive(:expire_root_ref_cache)

      repository.before_change_head
    end
  end

  describe '#before_push_tag' do
    it 'flushes the cache' do
      expect(repository).to receive(:expire_cache)
      expect(repository).to receive(:expire_tag_count_cache)

      repository.before_push_tag
    end
  end

  describe '#before_import' do
    it 'flushes the emptiness cachess' do
      expect(repository).to receive(:expire_emptiness_caches)

      repository.before_import
    end

    it 'flushes the exists cache' do
      expect(repository).to receive(:expire_exists_cache)

      repository.before_import
    end
  end

  describe '#after_import' do
    it 'flushes the emptiness cachess' do
      expect(repository).to receive(:expire_emptiness_caches)

      repository.after_import
    end

    it 'flushes the exists cache' do
      expect(repository).to receive(:expire_exists_cache)

      repository.after_import
    end
  end

  describe '#after_push_commit' do
    it 'flushes the cache' do
      expect(repository).to receive(:expire_cache).with('master', '123')

      repository.after_push_commit('master', '123')
    end
  end

  describe '#after_create_branch' do
    it 'flushes the visible content cache' do
      expect(repository).to receive(:expire_has_visible_content_cache)

      repository.after_create_branch
    end
  end

  describe '#after_remove_branch' do
    it 'flushes the visible content cache' do
      expect(repository).to receive(:expire_has_visible_content_cache)

      repository.after_remove_branch
    end
  end

  describe "Elastic search", elastic: true do
    before do
      stub_application_setting(elasticsearch_search: true, elasticsearch_indexing: true)
      Repository.__elasticsearch__.create_index!
    end

    after do
      Repository.__elasticsearch__.delete_index!
      stub_application_setting(elasticsearch_search: false, elasticsearch_indexing: false)
    end

    describe :find_commits_by_message_with_elastic do
      it "returns commits" do
        project = create :project

        project.repository.index_commits

        Repository.__elasticsearch__.refresh_index!

        expect(project.repository.find_commits_by_message_with_elastic('initial').first).to be_a(Commit)
        expect(project.repository.find_commits_by_message_with_elastic('initial').count).to eq(1)
      end
    end

    describe :parse_search_result_from_elastic do
      it "returns parsed result" do
        project = create :project

        project.repository.index_blobs

        Repository.__elasticsearch__.refresh_index!

        result = project.repository.search(
          'def popen',
          type: :blob,
          options: { highlight: true }
        )[:blobs][:results][0]

        parsed_result = project.repository.parse_search_result_from_elastic(result)

        expect(parsed_result.ref). to eq('5937ac0a7beb003549fc5fd26fc247adbce4a52e')
        expect(parsed_result.filename).to eq('files/ruby/popen.rb')
        expect(parsed_result.startline).to eq(2)
        expect(parsed_result.data).to include("Popen")
      end
    end
  end

  describe '#after_create' do
    it 'flushes the exists cache' do
      expect(repository).to receive(:expire_exists_cache)

      repository.after_create
    end

    it 'flushes the root ref cache' do
      expect(repository).to receive(:expire_root_ref_cache)

      repository.after_create
    end

    it 'flushes the emptiness caches' do
      expect(repository).to receive(:expire_emptiness_caches)

      repository.after_create
    end
  end

  describe "#copy_gitattributes" do
    it 'returns true with a valid ref' do
      expect(repository.copy_gitattributes('master')).to be_truthy
    end

    it 'returns false with an invalid ref' do
      expect(repository.copy_gitattributes('invalid')).to be_falsey
    end
  end

  describe '#before_remove_tag' do
    it 'flushes the tag cache' do
      expect(repository).to receive(:expire_tag_count_cache)

      repository.before_remove_tag
    end
  end

  describe '#branch_count' do
    it 'returns the number of branches' do
      expect(repository.branch_count).to be_an_instance_of(Fixnum)
    end
  end

  describe '#tag_count' do
    it 'returns the number of tags' do
      expect(repository.tag_count).to be_an_instance_of(Fixnum)
    end
  end

  describe '#expire_branch_count_cache' do
    let(:cache) { repository.send(:cache) }

    it 'expires the cache' do
      expect(cache).to receive(:expire).with(:branch_count)

      repository.expire_branch_count_cache
    end
  end

  describe '#expire_tag_count_cache' do
    let(:cache) { repository.send(:cache) }

    it 'expires the cache' do
      expect(cache).to receive(:expire).with(:tag_count)

      repository.expire_tag_count_cache
    end
  end

  describe '#add_tag' do
    context 'with a valid target' do
      let(:user) { build_stubbed(:user) }

      it 'creates the tag using rugged' do
        expect(repository.rugged.tags).to receive(:create).
          with('8.5', repository.commit('master').id,
            hash_including(message: 'foo',
                           tagger: hash_including(name: user.name, email: user.email))).
          and_call_original

        repository.add_tag(user, '8.5', 'master', 'foo')
      end

      it 'returns a Gitlab::Git::Tag object' do
        tag = repository.add_tag(user, '8.5', 'master', 'foo')

        expect(tag).to be_a(Gitlab::Git::Tag)
      end
    end

    context 'with an invalid target' do
      it 'returns false' do
        expect(repository.add_tag(user, '8.5', 'bar', 'foo')).to be false
      end
    end
  end

  describe '#rm_branch' do
    let(:user) { create(:user) }

    it 'removes a branch' do
      expect(repository).to receive(:before_remove_branch)
      expect(repository).to receive(:after_remove_branch)

      repository.rm_branch(user, 'feature')
    end
  end

  describe '#rm_tag' do
    it 'removes a tag' do
      expect(repository).to receive(:before_remove_tag)
      expect(repository.rugged.tags).to receive(:delete).with('v1.1.0')

      repository.rm_tag('v1.1.0')
    end
  end

  describe '#avatar' do
    it 'returns nil if repo does not exist' do
      expect(repository).to receive(:exists?).and_return(false)

      expect(repository.avatar).to eq(nil)
    end

    it 'returns the first avatar file found in the repository' do
      expect(repository).to receive(:blob_at_branch).
        with('master', 'logo.png').
        and_return(true)

      expect(repository.avatar).to eq('logo.png')
    end

    it 'caches the output' do
      allow(repository).to receive(:blob_at_branch).
        with('master', 'logo.png').
        and_return(true)

      expect(repository.avatar).to eq('logo.png')

      expect(repository).not_to receive(:blob_at_branch)
      expect(repository.avatar).to eq('logo.png')
    end
  end

  describe '#expire_avatar_cache' do
    let(:cache) { repository.send(:cache) }

    before do
      allow(repository).to receive(:cache).and_return(cache)
    end

    context 'without a branch or revision' do
      it 'flushes the cache' do
        expect(cache).to receive(:expire).with(:avatar)

        repository.expire_avatar_cache
      end
    end

    context 'with a branch' do
      it 'does not flush the cache if the branch is not the default branch' do
        expect(cache).not_to receive(:expire)

        repository.expire_avatar_cache('cats')
      end

      it 'flushes the cache if the branch equals the default branch' do
        expect(cache).to receive(:expire).with(:avatar)

        repository.expire_avatar_cache(repository.root_ref)
      end
    end

    context 'with a branch and revision' do
      let(:commit) { double(:commit) }

      before do
        allow(repository).to receive(:commit).and_return(commit)
      end

      it 'does not flush the cache if the commit does not change any logos' do
        diff = double(:diff, new_path: 'test.txt')

        expect(commit).to receive(:diffs).and_return([diff])
        expect(cache).not_to receive(:expire)

        repository.expire_avatar_cache(repository.root_ref, '123')
      end

      it 'flushes the cache if the commit changes any of the logos' do
        diff = double(:diff, new_path: Repository::AVATAR_FILES[0])

        expect(commit).to receive(:diffs).and_return([diff])
        expect(cache).to receive(:expire).with(:avatar)

        repository.expire_avatar_cache(repository.root_ref, '123')
      end
    end
  end

  describe '#expire_exists_cache' do
    let(:cache) { repository.send(:cache) }

    it 'expires the cache' do
      expect(cache).to receive(:expire).with(:exists?)

      repository.expire_exists_cache
    end
  end

  describe '#build_cache' do
    let(:cache) { repository.send(:cache) }

    it 'builds the caches if they do not already exist' do
      cache_keys = repository.cache_keys + repository.cache_keys_for_branches_and_tags

      expect(cache).to receive(:exist?).
        exactly(cache_keys.length).
        times.
        and_return(false)

      cache_keys.each do |key|
        expect(repository).to receive(key)
      end

      repository.build_cache
    end

    it 'does not build any caches that already exist' do
      cache_keys = repository.cache_keys + repository.cache_keys_for_branches_and_tags

      expect(cache).to receive(:exist?).
        exactly(cache_keys.length).
        times.
        and_return(true)

      cache_keys.each do |key|
        expect(repository).not_to receive(key)
      end

      repository.build_cache
    end
  end

<<<<<<< HEAD
  describe '#push_remote_branches' do
    it 'push branches to the remote repo' do
      expect_any_instance_of(Gitlab::Shell).to receive(:push_remote_branches).
        with(repository.storage_path, repository.path_with_namespace, 'remote_name', ['branch'])

      repository.push_remote_branches('remote_name', ['branch'])
    end
  end

  describe '#delete_remote_branches' do
    it 'delete branches to the remote repo' do
      expect_any_instance_of(Gitlab::Shell).to receive(:delete_remote_branches).
        with(repository.storage_path, repository.path_with_namespace, 'remote_name', ['branch'])

      repository.delete_remote_branches('remote_name', ['branch'])
    end
  end

  describe '#remove_remote' do
    it 'remove a remote reference' do
      repository.add_remote('upstream', 'http://repo.test')

      expect(repository.remove_remote('upstream')).to eq(true)
    end
  end

  describe '#remote_tags' do
    it 'gets the remote tags' do
      masterrev = repository.find_branch('master').target

      expect_any_instance_of(Gitlab::Shell).to receive(:list_remote_tags).
        with(repository.storage_path, repository.path_with_namespace, 'upstream').
        and_return({ 'v0.0.1' => masterrev })

      tags = repository.remote_tags('upstream')

      expect(tags.first).to be_an_instance_of(Gitlab::Git::Tag)
      expect(tags.first.name).to eq('v0.0.1')
      expect(tags.first.target).to eq(masterrev)
    end
  end

  describe '#local_branches' do
    it 'returns the local branches' do
      masterrev = repository.find_branch('master').target
      create_remote_branch('joe', 'remote_branch', masterrev)
      repository.add_branch(user, 'local_branch', masterrev)

      expect(repository.local_branches.any? { |branch| branch.name == 'remote_branch' }).to eq(false)
      expect(repository.local_branches.any? { |branch| branch.name == 'local_branch' }).to eq(true)
    end
  end

  describe '#remote_branches' do
    it 'returns the remote branches' do
      masterrev = repository.find_branch('master').target
      create_remote_branch('joe', 'remote_branch', masterrev)
      repository.add_branch(user, 'local_branch', masterrev)

      expect(repository.remote_branches('joe').any? { |branch| branch.name == 'local_branch' }).to eq(false)
      expect(repository.remote_branches('joe').any? { |branch| branch.name == 'remote_branch' }).to eq(true)
    end
  end

  describe '#upstream_branches' do
    it 'returns branches from the upstream remote' do
      masterrev = repository.find_branch('master').target
      create_remote_branch('upstream', 'upstream_branch', masterrev)

      expect(repository.upstream_branches.size).to eq(1)
      expect(repository.upstream_branches.first).to be_an_instance_of(Gitlab::Git::Branch)
      expect(repository.upstream_branches.first.name).to eq('upstream_branch')
    end
  end

=======
>>>>>>> 957331bf
  describe "#keep_around" do
    it "does not fail if we attempt to reference bad commit" do
      expect(repository.kept_around?('abc1234')).to be_falsey
    end

    it "stores a reference to the specified commit sha so it isn't garbage collected" do
      repository.keep_around(sample_commit.id)

      expect(repository.kept_around?(sample_commit.id)).to be_truthy
    end

    it "attempting to call keep_around on truncated ref does not fail" do
      repository.keep_around(sample_commit.id)
      ref = repository.send(:keep_around_ref_name, sample_commit.id)
      path = File.join(repository.path, ref)
      # Corrupt the reference
      File.truncate(path, 0)

      expect(repository.kept_around?(sample_commit.id)).to be_falsey

      repository.keep_around(sample_commit.id)

      expect(repository.kept_around?(sample_commit.id)).to be_falsey

      File.delete(path)
    end
  end
<<<<<<< HEAD

  def create_remote_branch(remote_name, branch_name, target)
    rugged = repository.rugged
    rugged.references.create("refs/remotes/#{remote_name}/#{branch_name}", target)
  end

=======
>>>>>>> 957331bf
end<|MERGE_RESOLUTION|>--- conflicted
+++ resolved
@@ -1263,7 +1263,6 @@
     end
   end
 
-<<<<<<< HEAD
   describe '#push_remote_branches' do
     it 'push branches to the remote repo' do
       expect_any_instance_of(Gitlab::Shell).to receive(:push_remote_branches).
@@ -1339,8 +1338,6 @@
     end
   end
 
-=======
->>>>>>> 957331bf
   describe "#keep_around" do
     it "does not fail if we attempt to reference bad commit" do
       expect(repository.kept_around?('abc1234')).to be_falsey
@@ -1368,13 +1365,10 @@
       File.delete(path)
     end
   end
-<<<<<<< HEAD
 
   def create_remote_branch(remote_name, branch_name, target)
     rugged = repository.rugged
     rugged.references.create("refs/remotes/#{remote_name}/#{branch_name}", target)
   end
 
-=======
->>>>>>> 957331bf
 end