--- conflicted
+++ resolved
@@ -1042,41 +1042,6 @@
       stub_application_setting(elasticsearch_search: false, elasticsearch_indexing: false)
     end
 
-<<<<<<< HEAD
-    describe :find_commits_by_message_with_elastic do
-      it "returns commits" do
-        project = create :project
-
-        project.repository.index_commits
-
-        Gitlab::Elastic::Helper.refresh_index
-
-        expect(project.repository.find_commits_by_message_with_elastic('initial').first).to be_a(Commit)
-        expect(project.repository.find_commits_by_message_with_elastic('initial').count).to eq(1)
-      end
-    end
-
-    describe :parse_search_result_from_elastic do
-      it "returns parsed result" do
-        project = create :project
-
-        project.repository.index_blobs
-
-        Gitlab::Elastic::Helper.refresh_index
-
-        result = project.repository.search(
-          'def popen',
-          type: :blob,
-          options: { highlight: true }
-        )[:blobs][:results][0]
-
-        parsed_result = project.repository.parse_search_result_from_elastic(result)
-
-        expect(parsed_result.ref). to eq('5937ac0a7beb003549fc5fd26fc247adbce4a52e')
-        expect(parsed_result.filename).to eq('files/ruby/popen.rb')
-        expect(parsed_result.startline).to eq(2)
-        expect(parsed_result.data).to include("Popen")
-=======
     describe "class method find_commits_by_message_with_elastic" do
       it "returns commits" do
         project = create :project
@@ -1104,7 +1069,6 @@
         expect(project.repository.find_commits_by_message_with_elastic('initial').first).to be_a(Commit)
         expect(project.repository.find_commits_by_message_with_elastic('initial').count).to eq(1)
         expect(project.repository.find_commits_by_message_with_elastic('initial').total_count).to eq(1)
->>>>>>> 4d58ddc2
       end
     end
   end
