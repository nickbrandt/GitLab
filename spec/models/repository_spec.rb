require 'spec_helper'

describe Repository, models: true do
  include RepoHelpers

  let(:repository) { create(:project).repository }
  let(:user) { create(:user) }
  let(:commit_options) do
    author = repository.user_to_committer(user)
    { message: 'Test message', committer: author, author: author }
  end
  let(:merge_commit) do
    source_sha = repository.find_branch('feature').target
    merge_commit_id = repository.merge(user, source_sha, 'master', commit_options)
    repository.commit(merge_commit_id)
  end

  describe :branch_names_contains do
    subject { repository.branch_names_contains(sample_commit.id) }

    it { is_expected.to include('master') }
    it { is_expected.not_to include('feature') }
    it { is_expected.not_to include('fix') }
  end

  describe :tag_names_contains do
    subject { repository.tag_names_contains(sample_commit.id) }

    it { is_expected.to include('v1.1.0') }
    it { is_expected.not_to include('v1.0.0') }
  end

  describe :last_commit_for_path do
    subject { repository.last_commit_for_path(sample_commit.id, '.gitignore').id }

    it { is_expected.to eq('c1acaa58bbcbc3eafe538cb8274ba387047b69f8') }
  end

  describe :find_commits_by_message do
    subject { repository.find_commits_by_message('submodule').map{ |k| k.id } }

    it { is_expected.to include('5937ac0a7beb003549fc5fd26fc247adbce4a52e') }
    it { is_expected.to include('6f6d7e7ed97bb5f0054f2b1df789b39ca89b6ff9') }
    it { is_expected.to include('cfe32cf61b73a0d5e9f13e774abde7ff789b1660') }
    it { is_expected.not_to include('913c66a37b4a45b9769037c55c2d238bd0942d2e') }
  end

  describe :blob_at do
    context 'blank sha' do
      subject { repository.blob_at(Gitlab::Git::BLANK_SHA, '.gitignore') }

      it { is_expected.to be_nil }
    end
  end

  describe :merged_to_root_ref? do
    context 'merged branch' do
      subject { repository.merged_to_root_ref?('improve/awesome') }

      it { is_expected.to be_truthy }
    end
  end

  describe :can_be_merged? do
    context 'mergeable branches' do
      subject { repository.can_be_merged?('0b4bc9a49b562e85de7cc9e834518ea6828729b9', 'master') }

      it { is_expected.to be_truthy }
    end

    context 'non-mergeable branches' do
      subject { repository.can_be_merged?('bb5206fee213d983da88c47f9cf4cc6caf9c66dc', 'feature') }

      it { is_expected.to be_falsey }
    end

    context 'non merged branch' do
      subject { repository.merged_to_root_ref?('fix') }

      it { is_expected.to be_falsey }
    end

    context 'non existent branch' do
      subject { repository.merged_to_root_ref?('non_existent_branch') }

      it { is_expected.to be_nil }
    end
  end

  describe "search_files" do
    let(:results) { repository.search_files('feature', 'master') }
    subject { results }

    it { is_expected.to be_an Array }

    describe 'result' do
      subject { results.first }

      it { is_expected.to be_an String }
      it { expect(subject.lines[2]).to eq("master:CHANGELOG:188:  - Feature: Replace teams with group membership\n") }
    end

    describe 'parsing result' do
      subject { repository.parse_search_result(results.first) }

      it { is_expected.to be_an OpenStruct }
      it { expect(subject.filename).to eq('CHANGELOG') }
      it { expect(subject.ref).to eq('master') }
      it { expect(subject.startline).to eq(186) }
      it { expect(subject.data.lines[2]).to eq("  - Feature: Replace teams with group membership\n") }
    end

  end

  describe "#license" do
    before do
      repository.send(:cache).expire(:license)
      TestBlob = Struct.new(:name)
    end

    it 'test selection preference' do
      files = [TestBlob.new('file'), TestBlob.new('license'), TestBlob.new('copying')]
      expect(repository.tree).to receive(:blobs).and_return(files)

      expect(repository.license.name).to eq('license')
    end

    it 'also accepts licence instead of license' do
      expect(repository.tree).to receive(:blobs).and_return([TestBlob.new('licence')])

      expect(repository.license.name).to eq('licence')
    end
  end

  describe :add_branch do
    context 'when pre hooks were successful' do
      it 'should run without errors' do
        hook = double(trigger: true)
        expect(Gitlab::Git::Hook).to receive(:new).exactly(3).times.and_return(hook)

        expect { repository.add_branch(user, 'new_feature', 'master') }.not_to raise_error
      end

      it 'should create the branch' do
        allow_any_instance_of(Gitlab::Git::Hook).to receive(:trigger).and_return(true)

        branch = repository.add_branch(user, 'new_feature', 'master')

        expect(branch.name).to eq('new_feature')
      end
    end

    context 'when pre hooks failed' do
      it 'should get an error' do
        allow_any_instance_of(Gitlab::Git::Hook).to receive(:trigger).and_return(false)

        expect do
          repository.add_branch(user, 'new_feature', 'master')
        end.to raise_error(GitHooksService::PreReceiveError)
      end

      it 'should not create the branch' do
        allow_any_instance_of(Gitlab::Git::Hook).to receive(:trigger).and_return(false)

        expect do
          repository.add_branch(user, 'new_feature', 'master')
        end.to raise_error(GitHooksService::PreReceiveError)
        expect(repository.find_branch('new_feature')).to be_nil
      end
    end
  end

  describe :rm_branch do
    context 'when pre hooks were successful' do
      it 'should run without errors' do
        allow_any_instance_of(Gitlab::Git::Hook).to receive(:trigger).and_return(true)

        expect { repository.rm_branch(user, 'feature') }.not_to raise_error
      end

      it 'should delete the branch' do
        allow_any_instance_of(Gitlab::Git::Hook).to receive(:trigger).and_return(true)

        expect { repository.rm_branch(user, 'feature') }.not_to raise_error

        expect(repository.find_branch('feature')).to be_nil
      end
    end

    context 'when pre hooks failed' do
      it 'should get an error' do
        allow_any_instance_of(Gitlab::Git::Hook).to receive(:trigger).and_return(false)

        expect do
          repository.rm_branch(user, 'new_feature')
        end.to raise_error(GitHooksService::PreReceiveError)
      end

      it 'should not delete the branch' do
        allow_any_instance_of(Gitlab::Git::Hook).to receive(:trigger).and_return(false)

        expect do
          repository.rm_branch(user, 'feature')
        end.to raise_error(GitHooksService::PreReceiveError)
        expect(repository.find_branch('feature')).not_to be_nil
      end
    end
  end

  describe :commit_with_hooks do
    context 'when pre hooks were successful' do
      before do
        expect_any_instance_of(GitHooksService).to receive(:execute).
          and_return(true)
      end

      it 'should run without errors' do
        expect do
          repository.commit_with_hooks(user, 'feature') { sample_commit.id }
        end.not_to raise_error
      end

      it 'should ensure the autocrlf Git option is set to :input' do
        expect(repository).to receive(:update_autocrlf_option)

        repository.commit_with_hooks(user, 'feature') { sample_commit.id }
      end
    end

    context 'when pre hooks failed' do
      it 'should get an error' do
        allow_any_instance_of(Gitlab::Git::Hook).to receive(:trigger).and_return(false)

        expect do
          repository.commit_with_hooks(user, 'feature') { sample_commit.id }
        end.to raise_error(GitHooksService::PreReceiveError)
      end
    end
  end

  describe '#exists?' do
    it 'returns true when a repository exists' do
      expect(repository.exists?).to eq(true)
    end

    it 'returns false when a repository does not exist' do
      expect(repository.raw_repository).to receive(:rugged).
        and_raise(Gitlab::Git::Repository::NoRepository)

      expect(repository.exists?).to eq(false)
    end

    it 'returns false when there is no namespace' do
      allow(repository).to receive(:path_with_namespace).and_return(nil)

      expect(repository.exists?).to eq(false)
    end
  end

  describe '#has_visible_content?' do
    subject { repository.has_visible_content? }

    describe 'when there are no branches' do
      before do
        allow(repository.raw_repository).to receive(:branch_count).and_return(0)
      end

      it { is_expected.to eq(false) }
    end

    describe 'when there are branches' do
      it 'returns true' do
        expect(repository.raw_repository).to receive(:branch_count).and_return(3)

        expect(subject).to eq(true)
      end

      it 'caches the output' do
        expect(repository.raw_repository).to receive(:branch_count).
          once.
          and_return(3)

        repository.has_visible_content?
        repository.has_visible_content?
      end
    end
  end

  describe '#update_autocrlf_option' do
    describe 'when autocrlf is not already set to :input' do
      before do
        repository.raw_repository.autocrlf = true
      end

      it 'sets autocrlf to :input' do
        repository.update_autocrlf_option

        expect(repository.raw_repository.autocrlf).to eq(:input)
      end
    end

    describe 'when autocrlf is already set to :input' do
      before do
        repository.raw_repository.autocrlf = :input
      end

      it 'does nothing' do
        expect(repository.raw_repository).to_not receive(:autocrlf=).
          with(:input)

        repository.update_autocrlf_option
      end
    end
  end

  describe '#empty?' do
    let(:empty_repository) { create(:project_empty_repo).repository }

    it 'returns true for an empty repository' do
      expect(empty_repository.empty?).to eq(true)
    end

    it 'returns false for a non-empty repository' do
      expect(repository.empty?).to eq(false)
    end

    it 'caches the output' do
      expect(repository.raw_repository).to receive(:empty?).
        once.
        and_return(false)

      repository.empty?
      repository.empty?
    end
  end

  describe '#root_ref' do
    it 'returns a branch name' do
      expect(repository.root_ref).to be_an_instance_of(String)
    end

    it 'caches the output' do
      expect(repository.raw_repository).to receive(:root_ref).
        once.
        and_return('master')

      repository.root_ref
      repository.root_ref
    end
  end

  describe '#expire_cache' do
    it 'expires all caches' do
      expect(repository).to receive(:expire_branch_cache)

      repository.expire_cache
    end

    it 'expires the caches for a specific branch' do
      expect(repository).to receive(:expire_branch_cache).with('master')

      repository.expire_cache('master')
    end

    it 'expires the emptiness cache for an empty repository' do
      expect(repository).to receive(:empty?).and_return(true)
      expect(repository).to receive(:expire_emptiness_caches)

      repository.expire_cache
    end

    it 'does not expire the emptiness cache for a non-empty repository' do
      expect(repository).to receive(:empty?).and_return(false)
      expect(repository).to_not receive(:expire_emptiness_caches)

      repository.expire_cache
    end
  end

  describe '#expire_root_ref_cache' do
    it 'expires the root reference cache' do
      repository.root_ref

      expect(repository.raw_repository).to receive(:root_ref).
        once.
        and_return('foo')

      repository.expire_root_ref_cache

      expect(repository.root_ref).to eq('foo')
    end
  end

  describe '#expire_has_visible_content_cache' do
    it 'expires the visible content cache' do
      repository.has_visible_content?

      expect(repository.raw_repository).to receive(:branch_count).
        once.
        and_return(0)

      repository.expire_has_visible_content_cache

      expect(repository.has_visible_content?).to eq(false)
    end
  end

  describe '#expire_branch_ache' do
    # This method is private but we need it for testing purposes. Sadly there's
    # no other proper way of testing caching operations.
    let(:cache) { repository.send(:cache) }

    it 'expires the cache for all branches' do
      expect(cache).to receive(:expire).
        at_least(repository.branches.length).
        times

      repository.expire_branch_cache
    end

    it 'expires the cache for all branches when the root branch is given' do
      expect(cache).to receive(:expire).
        at_least(repository.branches.length).
        times

      repository.expire_branch_cache(repository.root_ref)
    end

    it 'expires the cache for a specific branch' do
      expect(cache).to receive(:expire).once

      repository.expire_branch_cache('foo')
    end
  end

  describe '#expire_emptiness_caches' do
    let(:cache) { repository.send(:cache) }

    it 'expires the caches' do
      expect(cache).to receive(:expire).with(:empty?)
      expect(repository).to receive(:expire_has_visible_content_cache)

      repository.expire_emptiness_caches
    end
  end

  describe :skip_merged_commit do
    subject { repository.commits(Gitlab::Git::BRANCH_REF_PREFIX + "'test'", nil, 100, 0, true).map{ |k| k.id } }

    it { is_expected.not_to include('e56497bb5f03a90a51293fc6d516788730953899') }
  end

<<<<<<< HEAD

  describe "Elastic search", elastic: true do
    before do
      Repository.__elasticsearch__.create_index!
    end

    after do
      Repository.__elasticsearch__.delete_index!
    end

    describe :find_commits_by_message_with_elastic do
      it "returns commits" do
        project = create :project

        project.repository.index_commits

        Repository.__elasticsearch__.refresh_index!

        expect(project.repository.find_commits_by_message_with_elastic('initial').first).to be_a(Commit)
        expect(project.repository.find_commits_by_message_with_elastic('initial').count).to eq(1)
      end
    end

    describe :parse_search_result_from_elastic do
      it "returns parsed result" do
        project = create :project

        project.repository.index_blobs

        Repository.__elasticsearch__.refresh_index!

        result = project.repository.search(
          'def popen',
          type: :blob,
          options: { highlight: true }
        )[:blobs][:results][0]

        parsed_result = project.repository.parse_search_result_from_elastic(result)

        expect(parsed_result.ref). to eq('5937ac0a7beb003549fc5fd26fc247adbce4a52e')
        expect(parsed_result.filename).to eq('files/ruby/popen.rb')
        expect(parsed_result.startline).to eq(2)
        expect(parsed_result.data).to include("Popen")
      end
=======
  describe '#merge' do
    it 'should merge the code and return the commit id' do
      expect(merge_commit).to be_present
      expect(repository.blob_at(merge_commit.id, 'files/ruby/feature.rb')).to be_present
    end
  end

  describe '#revert_merge' do
    it 'should revert the changes' do
      repository.revert(user, merge_commit, 'master')

      expect(repository.blob_at_branch('master', 'files/ruby/feature.rb')).not_to be_present
>>>>>>> 4c3c67a7
    end
  end
end<|MERGE_RESOLUTION|>--- conflicted
+++ resolved
@@ -450,7 +450,20 @@
     it { is_expected.not_to include('e56497bb5f03a90a51293fc6d516788730953899') }
   end
 
-<<<<<<< HEAD
+  describe '#merge' do
+    it 'should merge the code and return the commit id' do
+      expect(merge_commit).to be_present
+      expect(repository.blob_at(merge_commit.id, 'files/ruby/feature.rb')).to be_present
+    end
+  end
+
+  describe '#revert_merge' do
+    it 'should revert the changes' do
+      repository.revert(user, merge_commit, 'master')
+
+      expect(repository.blob_at_branch('master', 'files/ruby/feature.rb')).not_to be_present
+    end
+  end
 
   describe "Elastic search", elastic: true do
     before do
@@ -495,20 +508,6 @@
         expect(parsed_result.startline).to eq(2)
         expect(parsed_result.data).to include("Popen")
       end
-=======
-  describe '#merge' do
-    it 'should merge the code and return the commit id' do
-      expect(merge_commit).to be_present
-      expect(repository.blob_at(merge_commit.id, 'files/ruby/feature.rb')).to be_present
-    end
-  end
-
-  describe '#revert_merge' do
-    it 'should revert the changes' do
-      repository.revert(user, merge_commit, 'master')
-
-      expect(repository.blob_at_branch('master', 'files/ruby/feature.rb')).not_to be_present
->>>>>>> 4c3c67a7
     end
   end
 end