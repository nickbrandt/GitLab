--- conflicted
+++ resolved
@@ -355,7 +355,13 @@
     end
   end
 
-<<<<<<< HEAD
+  describe :skip_merged_commit do
+    subject { repository.commits(Gitlab::Git::BRANCH_REF_PREFIX + "'test'", nil, 100, 0, true).map{ |k| k.id } }
+
+    it { is_expected.not_to include('e56497bb5f03a90a51293fc6d516788730953899') }
+  end
+
+
   describe "Elastic search", elastic: true do
     before do
       Repository.__elasticsearch__.create_index!
@@ -400,11 +406,5 @@
         expect(parsed_result.data).to include("Popen")
       end
     end
-=======
-  describe :skip_merged_commit do
-    subject { repository.commits(Gitlab::Git::BRANCH_REF_PREFIX + "'test'", nil, 100, 0, true).map{ |k| k.id } }
-
-    it { is_expected.not_to include('e56497bb5f03a90a51293fc6d516788730953899') }
->>>>>>> e654e68c
   end
 end