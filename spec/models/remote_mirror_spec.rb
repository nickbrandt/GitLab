# == Schema Information
#
# Table name: remote_mirrors
#
#  id                         :integer          not null, primary key
#  project_id                 :integer
#  url                        :string
#  enabled                    :boolean          default(TRUE)
#  update_status              :string
#  last_update_at             :datetime
#  last_successful_update_at  :datetime
#  last_error                 :string
#  encrypted_credentials      :text
#  encrypted_credentials_iv   :string
#  encrypted_credentials_salt :string
#  created_at                 :datetime         not null
#  updated_at                 :datetime         not null
#

require 'rails_helper'

describe RemoteMirror do
  describe 'encrypting credentials' do
    context 'when setting URL for a first time' do
      it 'should store the URL without credentials' do
        mirror = create_mirror_with_url('http://foo:bar@test.com')

        expect(mirror.read_attribute(:url)).to eq('http://test.com')
      end

      it 'should store the credentials on a separate field' do
        mirror = create_mirror_with_url('http://foo:bar@test.com')

        expect(mirror.credentials).to eq({ user: 'foo', password: 'bar' })
      end

      it 'should handle credentials with large content' do
        mirror = create_mirror_with_url('http://bxnhm8dote33ct932r3xavslj81wxmr7o8yux8do10oozckkif:9ne7fuvjn40qjt35dgt8v86q9m9g9essryxj76sumg2ccl2fg26c0krtz2gzfpyq4hf22h328uhq6npuiq6h53tpagtsj7vsrz75@test.com')

        expect(mirror.credentials).to eq({
          user: 'bxnhm8dote33ct932r3xavslj81wxmr7o8yux8do10oozckkif',
          password: '9ne7fuvjn40qjt35dgt8v86q9m9g9essryxj76sumg2ccl2fg26c0krtz2gzfpyq4hf22h328uhq6npuiq6h53tpagtsj7vsrz75'
        })
      end
    end

    context 'when updating the URL' do
      it 'should allow a new URL without credentials' do
        mirror = create_mirror_with_url('http://foo:bar@test.com')

        mirror.update_attribute(:url, 'http://test.com')

        expect(mirror.url).to eq('http://test.com')
        expect(mirror.credentials).to eq({ user: nil, password: nil })
      end

      it 'should allow a new URL with credentials' do
        mirror = create_mirror_with_url('http://test.com')

        mirror.update_attribute(:url, 'http://foo:bar@test.com')

        expect(mirror.url).to eq('http://foo:bar@test.com')
        expect(mirror.credentials).to eq({ user: 'foo', password: 'bar' })
      end

<<<<<<< HEAD
      it 'should still be picked up by the worker if is stuck' do
        mirror = create_mirror_with_url('http://test.com')
        mirror.update_attribute(:update_status, 'started')

        # this will reset some of the updated_at fields
        mirror.update_attribute(:url, 'http://foo:bar@test.com')
        expect(RemoteMirror.stuck.last).to eq(mirror)
=======
      it 'should update the remote config if credentials changed' do
        mirror = create_mirror_with_url('http://foo:bar@test.com')
        repo = mirror.project.repository

        mirror.update_attribute(:url, 'http://foo:baz@test.com')

        expect(repo.config["remote.#{mirror.ref_name}.url"]).to eq('http://foo:baz@test.com')
>>>>>>> a1f42902
      end
    end
  end

  describe '#safe_url' do
    context 'when URL contains credentials' do
      it 'should mask the credentials' do
        mirror = create_mirror_with_url('http://foo:bar@test.com')

        expect(mirror.safe_url).to eq('http://*****:*****@test.com')
      end
    end

    context 'when URL does not contain credentials' do
      it 'should show the full URL' do
        mirror = create_mirror_with_url('http://test.com')

        expect(mirror.safe_url).to eq('http://test.com')
      end
    end
  end

  def create_mirror_with_url(url)
    project = FactoryGirl.create(:project)
    project.remote_mirrors.create!(url: url)
  end
end<|MERGE_RESOLUTION|>--- conflicted
+++ resolved
@@ -63,15 +63,6 @@
         expect(mirror.credentials).to eq({ user: 'foo', password: 'bar' })
       end
 
-<<<<<<< HEAD
-      it 'should still be picked up by the worker if is stuck' do
-        mirror = create_mirror_with_url('http://test.com')
-        mirror.update_attribute(:update_status, 'started')
-
-        # this will reset some of the updated_at fields
-        mirror.update_attribute(:url, 'http://foo:bar@test.com')
-        expect(RemoteMirror.stuck.last).to eq(mirror)
-=======
       it 'should update the remote config if credentials changed' do
         mirror = create_mirror_with_url('http://foo:bar@test.com')
         repo = mirror.project.repository
@@ -79,7 +70,16 @@
         mirror.update_attribute(:url, 'http://foo:baz@test.com')
 
         expect(repo.config["remote.#{mirror.ref_name}.url"]).to eq('http://foo:baz@test.com')
->>>>>>> a1f42902
+      end
+
+      it 'should still be picked up by the worker if is stuck' do
+        mirror = create_mirror_with_url('http://test.com')
+        mirror.update_attribute(:update_status, 'started')
+
+        # this will reset some of the updated_at fields
+        mirror.update_attribute(:url, 'http://foo:bar@test.com')
+
+        expect(RemoteMirror.stuck.last).to eq(mirror)
       end
     end
   end
