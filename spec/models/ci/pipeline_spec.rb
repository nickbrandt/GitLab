require 'spec_helper'

describe Ci::Pipeline, models: true do
  let(:project) { FactoryGirl.create :empty_project }
  let(:pipeline) { FactoryGirl.create :ci_empty_pipeline, status: 'created', project: project }

  it { is_expected.to belong_to(:project) }
  it { is_expected.to belong_to(:user) }

  it { is_expected.to have_many(:statuses) }
  it { is_expected.to have_many(:trigger_requests) }
  it { is_expected.to have_many(:builds) }

  it { is_expected.to validate_presence_of :sha }
  it { is_expected.to validate_presence_of :status }

  it { is_expected.to respond_to :git_author_name }
  it { is_expected.to respond_to :git_author_email }
  it { is_expected.to respond_to :short_sha }

  it { is_expected.to delegate_method(:stages).to(:statuses) }

  describe '#valid_commit_sha' do
    context 'commit.sha can not start with 00000000' do
      before do
        pipeline.sha = '0' * 40
        pipeline.valid_commit_sha
      end

      it('commit errors should not be empty') { expect(pipeline.errors).not_to be_empty }
    end
  end

  describe '#short_sha' do
    subject { pipeline.short_sha }

    it 'has 8 items' do
      expect(subject.size).to eq(8)
    end
    it { expect(pipeline.sha).to start_with(subject) }
  end

  describe '#retried' do
    subject { pipeline.retried }

    before do
      @build1 = FactoryGirl.create :ci_build, pipeline: pipeline, name: 'deploy'
      @build2 = FactoryGirl.create :ci_build, pipeline: pipeline, name: 'deploy'
    end

    it 'returns old builds' do
      is_expected.to contain_exactly(@build1)
    end
  end

  describe "coverage" do
    let(:project) { FactoryGirl.create :empty_project, build_coverage_regex: "/.*/" }
    let(:pipeline) { FactoryGirl.create :ci_empty_pipeline, project: project }

    it "calculates average when there are two builds with coverage" do
      FactoryGirl.create :ci_build, name: "rspec", coverage: 30, pipeline: pipeline
      FactoryGirl.create :ci_build, name: "rubocop", coverage: 40, pipeline: pipeline
      expect(pipeline.coverage).to eq("35.00")
    end

    it "calculates average when there are two builds with coverage and one with nil" do
      FactoryGirl.create :ci_build, name: "rspec", coverage: 30, pipeline: pipeline
      FactoryGirl.create :ci_build, name: "rubocop", coverage: 40, pipeline: pipeline
      FactoryGirl.create :ci_build, pipeline: pipeline
      expect(pipeline.coverage).to eq("35.00")
    end

    it "calculates average when there are two builds with coverage and one is retried" do
      FactoryGirl.create :ci_build, name: "rspec", coverage: 30, pipeline: pipeline
      FactoryGirl.create :ci_build, name: "rubocop", coverage: 30, pipeline: pipeline
      FactoryGirl.create :ci_build, name: "rubocop", coverage: 40, pipeline: pipeline
      expect(pipeline.coverage).to eq("35.00")
    end

    it "calculates average when there is one build without coverage" do
      FactoryGirl.create :ci_build, pipeline: pipeline
      expect(pipeline.coverage).to be_nil
    end
  end

  describe '#retryable?' do
    subject { pipeline.retryable? }

    context 'no failed builds' do
      before do
        FactoryGirl.create :ci_build, name: "rspec", pipeline: pipeline, status: 'success'
      end

      it 'be not retryable' do
        is_expected.to be_falsey
      end
    end

    context 'with failed builds' do
      before do
        FactoryGirl.create :ci_build, name: "rspec", pipeline: pipeline, status: 'running'
        FactoryGirl.create :ci_build, name: "rubocop", pipeline: pipeline, status: 'failed'
      end

      it 'be retryable' do
        is_expected.to be_truthy
      end
    end
  end

  describe '#stages' do
    let(:pipeline2) { FactoryGirl.create :ci_pipeline, project: project }
    subject { CommitStatus.where(pipeline: [pipeline, pipeline2]).stages }

    before do
      FactoryGirl.create :ci_build, pipeline: pipeline2, stage: 'test', stage_idx: 1
      FactoryGirl.create :ci_build, pipeline: pipeline, stage: 'build', stage_idx: 0
    end

    it 'return all stages' do
      is_expected.to eq(%w(build test))
    end
  end

  describe 'state machine' do
    let(:current) { Time.now.change(usec: 0) }
    let(:build) { create_build('build1', current, 10) }
    let(:build_b) { create_build('build2', current, 20) }
    let(:build_c) { create_build('build3', current + 50, 10) }

    describe '#duration' do
      before do
        pipeline.update(created_at: current)

        travel_to(current + 5) do
          pipeline.run
          pipeline.save
        end

        travel_to(current + 30) do
          build.success
        end

        travel_to(current + 40) do
          build_b.drop
        end

        travel_to(current + 70) do
          build_c.success
        end

        pipeline.drop
      end

      it 'matches sum of builds duration' do
        pipeline.reload

        expect(pipeline.duration).to eq(40)
      end
    end

    describe '#started_at' do
      it 'updates on transitioning to running' do
        build.run

        expect(pipeline.reload.started_at).not_to be_nil
      end

      it 'does not update on transitioning to success' do
        build.success

        expect(pipeline.reload.started_at).to be_nil
      end
    end

    describe '#finished_at' do
      it 'updates on transitioning to success' do
        build.success

        expect(pipeline.reload.finished_at).not_to be_nil
      end

      it 'does not update on transitioning to running' do
        build.run

        expect(pipeline.reload.finished_at).to be_nil
      end
    end

<<<<<<< HEAD
    describe "merge request metrics" do
      let(:project) { FactoryGirl.create :project }
      let(:pipeline) { FactoryGirl.create(:ci_empty_pipeline, status: 'created', project: project, ref: 'master', sha: project.repository.commit('master').id) }
      let!(:merge_request) { create(:merge_request, source_project: project, source_branch: pipeline.ref) }

      context 'when transitioning to running' do
        it 'records the build start time' do
          time = Time.now
          Timecop.freeze(time) { build.run }

          expect(merge_request.metrics.latest_build_started_at).to eq(time)
        end

        it 'clears the build end time' do
          build.run

          expect(merge_request.metrics.latest_build_finished_at).to be_nil
        end
      end

      context 'when transitioning to success' do
        it 'records the build end time' do
          build.run
          time = Time.now
          Timecop.freeze(time) { build.success }

          expect(merge_request.metrics.latest_build_finished_at).to eq(time)
        end
      end
=======
    def create_build(name, queued_at = current, started_from = 0)
      create(:ci_build,
             name: name,
             pipeline: pipeline,
             queued_at: queued_at,
             started_at: queued_at + started_from)
>>>>>>> 95b9421a
    end
  end

  describe '#branch?' do
    subject { pipeline.branch? }

    context 'is not a tag' do
      before do
        pipeline.tag = false
      end

      it 'return true when tag is set to false' do
        is_expected.to be_truthy
      end
    end

    context 'is not a tag' do
      before do
        pipeline.tag = true
      end

      it 'return false when tag is set to true' do
        is_expected.to be_falsey
      end
    end
  end

  context 'with non-empty project' do
    let(:project) { create(:project) }

    let(:pipeline) do
      create(:ci_pipeline,
             project: project,
             ref: project.default_branch,
             sha: project.commit.sha)
    end

    describe '#latest?' do
      context 'with latest sha' do
        it 'returns true' do
          expect(pipeline).to be_latest
        end
      end

      context 'with not latest sha' do
        before do
          pipeline.update(
            sha: project.commit("#{project.default_branch}~1").sha)
        end

        it 'returns false' do
          expect(pipeline).not_to be_latest
        end
      end
    end
  end

  describe '#manual_actions' do
    subject { pipeline.manual_actions }

    it 'when none defined' do
      is_expected.to be_empty
    end

    context 'when action defined' do
      let!(:manual) { create(:ci_build, :manual, pipeline: pipeline, name: 'deploy') }

      it 'returns one action' do
        is_expected.to contain_exactly(manual)
      end

      context 'there are multiple of the same name' do
        let!(:manual2) { create(:ci_build, :manual, pipeline: pipeline, name: 'deploy') }

        it 'returns latest one' do
          is_expected.to contain_exactly(manual2)
        end
      end
    end
  end

  describe '#has_warnings?' do
    subject { pipeline.has_warnings? }

    context 'build which is allowed to fail fails' do
      before do
        create :ci_build, :success, pipeline: pipeline, name: 'rspec'
        create :ci_build, :allowed_to_fail, :failed, pipeline: pipeline, name: 'rubocop'
      end

      it 'returns true' do
        is_expected.to be_truthy
      end
    end

    context 'build which is allowed to fail succeeds' do
      before do
        create :ci_build, :success, pipeline: pipeline, name: 'rspec'
        create :ci_build, :allowed_to_fail, :success, pipeline: pipeline, name: 'rubocop'
      end

      it 'returns false' do
        is_expected.to be_falsey
      end
    end

    context 'build is retried and succeeds' do
      before do
        create :ci_build, :success, pipeline: pipeline, name: 'rubocop'
        create :ci_build, :failed, pipeline: pipeline, name: 'rspec'
        create :ci_build, :success, pipeline: pipeline, name: 'rspec'
      end

      it 'returns false' do
        is_expected.to be_falsey
      end
    end
  end

  describe '#status' do
    let!(:build) { create(:ci_build, :created, pipeline: pipeline, name: 'test') }

    subject { pipeline.reload.status }

    context 'on queuing' do
      before do
        build.enqueue
      end

      it { is_expected.to eq('pending') }
    end

    context 'on run' do
      before do
        build.enqueue
        build.run
      end

      it { is_expected.to eq('running') }
    end

    context 'on drop' do
      before do
        build.drop
      end

      it { is_expected.to eq('failed') }
    end

    context 'on success' do
      before do
        build.success
      end

      it { is_expected.to eq('success') }
    end

    context 'on cancel' do
      before do
        build.cancel
      end

      it { is_expected.to eq('canceled') }
    end

    context 'on failure and build retry' do
      before do
        build.drop
        Ci::Build.retry(build)
      end

      # We are changing a state: created > failed > running
      # Instead of: created > failed > pending
      # Since the pipeline already run, so it should not be pending anymore

      it { is_expected.to eq('running') }
    end
  end

  describe '#execute_hooks' do
    let!(:build_a) { create_build('a', 0) }
    let!(:build_b) { create_build('b', 1) }

    let!(:hook) do
      create(:project_hook, project: project, pipeline_events: enabled)
    end

    before do
      ProjectWebHookWorker.drain
    end

    context 'with pipeline hooks enabled' do
      let(:enabled) { true }

      before do
        WebMock.stub_request(:post, hook.url)
      end

      context 'with multiple builds' do
        context 'when build is queued' do
          before do
            build_a.enqueue
            build_b.enqueue
          end

          it 'receives a pending event once' do
            expect(WebMock).to have_requested_pipeline_hook('pending').once
          end
        end

        context 'when build is run' do
          before do
            build_a.enqueue
            build_a.run
            build_b.enqueue
            build_b.run
          end

          it 'receives a running event once' do
            expect(WebMock).to have_requested_pipeline_hook('running').once
          end
        end

        context 'when all builds succeed' do
          before do
            build_a.success
            build_b.success
          end

          it 'receives a success event once' do
            expect(WebMock).to have_requested_pipeline_hook('success').once
          end
        end

        context 'when stage one failed' do
          before do
            build_a.drop
          end

          it 'receives a failed event once' do
            expect(WebMock).to have_requested_pipeline_hook('failed').once
          end
        end

        def have_requested_pipeline_hook(status)
          have_requested(:post, hook.url).with do |req|
            json_body = JSON.parse(req.body)
            json_body['object_attributes']['status'] == status &&
              json_body['builds'].length == 2
          end
        end
      end
    end

    context 'with pipeline hooks disabled' do
      let(:enabled) { false }

      before do
        build_a.enqueue
        build_b.enqueue
      end

      it 'did not execute pipeline_hook after touched' do
        expect(WebMock).not_to have_requested(:post, hook.url)
      end
    end

    def create_build(name, stage_idx)
      create(:ci_build,
             :created,
             pipeline: pipeline,
             name: name,
             stage_idx: stage_idx)
    end
  end

  describe "#merge_requests" do
    let(:project) { FactoryGirl.create :project }
    let(:pipeline) { FactoryGirl.create(:ci_empty_pipeline, status: 'created', project: project, ref: 'master', sha: project.repository.commit('master').id) }

    it "returns merge requests whose `diff_head_sha` matches the pipeline's SHA" do
      merge_request = create(:merge_request, source_project: project, source_branch: pipeline.ref)

      expect(pipeline.merge_requests).to eq([merge_request])
    end

    it "doesn't return merge requests whose source branch doesn't match the pipeline's ref" do
      create(:merge_request, source_project: project, source_branch: 'feature', target_branch: 'master')

      expect(pipeline.merge_requests).to be_empty
    end

    it "doesn't return merge requests whose `diff_head_sha` doesn't match the pipeline's SHA" do
      create(:merge_request, source_project: project, source_branch: pipeline.ref)
      allow_any_instance_of(MergeRequest).to receive(:diff_head_sha) { '97de212e80737a608d939f648d959671fb0a0142b' }

      expect(pipeline.merge_requests).to be_empty
    end
  end
end<|MERGE_RESOLUTION|>--- conflicted
+++ resolved
@@ -187,7 +187,6 @@
       end
     end
 
-<<<<<<< HEAD
     describe "merge request metrics" do
       let(:project) { FactoryGirl.create :project }
       let(:pipeline) { FactoryGirl.create(:ci_empty_pipeline, status: 'created', project: project, ref: 'master', sha: project.repository.commit('master').id) }
@@ -217,14 +216,14 @@
           expect(merge_request.metrics.latest_build_finished_at).to eq(time)
         end
       end
-=======
+    end
+
     def create_build(name, queued_at = current, started_from = 0)
       create(:ci_build,
              name: name,
              pipeline: pipeline,
              queued_at: queued_at,
              started_at: queued_at + started_from)
->>>>>>> 95b9421a
     end
   end
 
