require 'spec_helper'

describe Ci::Pipeline, :mailer do
  let(:user) { create(:user) }
  set(:project) { create(:project) }

  let(:pipeline) do
    create(:ci_empty_pipeline, status: :created, project: project)
  end

  it_behaves_like 'having unique enum values'

  it { is_expected.to belong_to(:project) }
  it { is_expected.to belong_to(:user) }
  it { is_expected.to belong_to(:auto_canceled_by) }
  it { is_expected.to belong_to(:pipeline_schedule) }
  it { is_expected.to belong_to(:merge_request) }

  it { is_expected.to have_many(:statuses) }
  it { is_expected.to have_many(:trigger_requests) }
  it { is_expected.to have_many(:variables) }
  it { is_expected.to have_many(:builds) }
  it { is_expected.to have_many(:auto_canceled_pipelines) }
  it { is_expected.to have_many(:auto_canceled_jobs) }
  it { is_expected.to have_one(:source_pipeline) }
  it { is_expected.to have_many(:sourced_pipelines) }
  it { is_expected.to have_one(:triggered_by_pipeline) }
  it { is_expected.to have_many(:triggered_pipelines) }

  it { is_expected.to validate_presence_of(:sha) }
  it { is_expected.to validate_presence_of(:status) }

  it { is_expected.to respond_to :git_author_name }
  it { is_expected.to respond_to :git_author_email }
  it { is_expected.to respond_to :short_sha }
  it { is_expected.to delegate_method(:full_path).to(:project).with_prefix }

  describe 'associations' do
    it 'has a bidirectional relationship with projects' do
      expect(described_class.reflect_on_association(:project).has_inverse?).to eq(:all_pipelines)
      expect(Project.reflect_on_association(:all_pipelines).has_inverse?).to eq(:project)
      expect(Project.reflect_on_association(:ci_pipelines).has_inverse?).to eq(:project)
    end
  end

  describe '.sort_by_merge_request_pipelines' do
    subject { described_class.sort_by_merge_request_pipelines }

    context 'when branch pipelines exist' do
      let!(:branch_pipeline_1) { create(:ci_pipeline, source: :push) }
      let!(:branch_pipeline_2) { create(:ci_pipeline, source: :push) }

      it 'returns pipelines order by id' do
        expect(subject).to eq([branch_pipeline_2,
                               branch_pipeline_1])
      end
    end

    context 'when merge request pipelines exist' do
      let!(:merge_request_pipeline_1) do
        create(:ci_pipeline, source: :merge_request, merge_request: merge_request)
      end

      let!(:merge_request_pipeline_2) do
        create(:ci_pipeline, source: :merge_request, merge_request: merge_request)
      end

      let(:merge_request) do
        create(:merge_request,
               source_project: project,
               source_branch: 'feature',
               target_project: project,
               target_branch: 'master')
      end

      it 'returns pipelines order by id' do
        expect(subject).to eq([merge_request_pipeline_2,
                               merge_request_pipeline_1])
      end
    end

    context 'when both branch pipeline and merge request pipeline exist' do
      let!(:branch_pipeline_1) { create(:ci_pipeline, source: :push) }
      let!(:branch_pipeline_2) { create(:ci_pipeline, source: :push) }

      let!(:merge_request_pipeline_1) do
        create(:ci_pipeline, source: :merge_request, merge_request: merge_request)
      end

      let!(:merge_request_pipeline_2) do
        create(:ci_pipeline, source: :merge_request, merge_request: merge_request)
      end

      let(:merge_request) do
        create(:merge_request,
               source_project: project,
               source_branch: 'feature',
               target_project: project,
               target_branch: 'master')
      end

      it 'returns merge request pipeline first' do
        expect(subject).to eq([merge_request_pipeline_2,
                               merge_request_pipeline_1,
                               branch_pipeline_2,
                               branch_pipeline_1])
      end
    end
  end

  describe '.merge_request' do
    subject { described_class.merge_request }

    context 'when there is a merge request pipeline' do
      let!(:pipeline) { create(:ci_pipeline, source: :merge_request, merge_request: merge_request) }
      let(:merge_request) { create(:merge_request) }

      it 'returns merge request pipeline first' do
        expect(subject).to eq([pipeline])
      end
    end

    context 'when there are no merge request pipelines' do
      let!(:pipeline) { create(:ci_pipeline, source: :push) }

      it 'returns empty array' do
        expect(subject).to be_empty
      end
    end
  end

  describe 'Validations for merge request pipelines' do
    let(:pipeline) { build(:ci_pipeline, source: source, merge_request: merge_request) }

    context 'when source is merge request' do
      let(:source) { :merge_request }

      context 'when merge request is specified' do
        let(:merge_request) { create(:merge_request, source_project: project, source_branch: 'feature', target_project: project, target_branch: 'master') }

        it { expect(pipeline).to be_valid }
      end

      context 'when merge request is empty' do
        let(:merge_request) { nil }

        it { expect(pipeline).not_to be_valid }
      end
    end

    context 'when source is web' do
      let(:source) { :web }

      context 'when merge request is specified' do
        let(:merge_request) { create(:merge_request, source_project: project, source_branch: 'feature', target_project: project, target_branch: 'master') }

        it { expect(pipeline).not_to be_valid }
      end

      context 'when merge request is empty' do
        let(:merge_request) { nil }

        it { expect(pipeline).to be_valid }
      end
    end
  end

  describe 'modules' do
    it_behaves_like 'AtomicInternalId', validate_presence: false do
      let(:internal_id_attribute) { :iid }
      let(:instance) { build(:ci_pipeline) }
      let(:scope) { :project }
      let(:scope_attrs) { { project: instance.project } }
      let(:usage) { :ci_pipelines }
    end
  end

  describe '#source' do
    context 'when creating new pipeline' do
      let(:pipeline) do
        build(:ci_empty_pipeline, status: :created, project: project, source: nil)
      end

      it "prevents from creating an object" do
        expect(pipeline).not_to be_valid
      end
    end

    context 'when updating existing pipeline' do
      before do
        pipeline.update_attribute(:source, nil)
      end

      it "object is valid" do
        expect(pipeline).to be_valid
      end
    end
  end

  describe '#block' do
    it 'changes pipeline status to manual' do
      expect(pipeline.block).to be true
      expect(pipeline.reload).to be_manual
      expect(pipeline.reload).to be_blocked
    end
  end

  describe '#delay' do
    subject { pipeline.delay }

    let(:pipeline) { build(:ci_pipeline, status: :created) }

    it 'changes pipeline status to schedule' do
      subject

      expect(pipeline).to be_scheduled
    end
  end

  describe '#valid_commit_sha' do
    context 'commit.sha can not start with 00000000' do
      before do
        pipeline.sha = '0' * 40
        pipeline.valid_commit_sha
      end

      it('commit errors should not be empty') { expect(pipeline.errors).not_to be_empty }
    end
  end

  describe '#short_sha' do
    subject { pipeline.short_sha }

    it 'has 8 items' do
      expect(subject.size).to eq(8)
    end
    it { expect(pipeline.sha).to start_with(subject) }
  end

  describe '#retried' do
    subject { pipeline.retried }

    before do
      @build1 = create(:ci_build, pipeline: pipeline, name: 'deploy', retried: true)
      @build2 = create(:ci_build, pipeline: pipeline, name: 'deploy')
    end

    it 'returns old builds' do
      is_expected.to contain_exactly(@build1)
    end
  end

  describe "coverage" do
    let(:project) { create(:project, build_coverage_regex: "/.*/") }
    let(:pipeline) { create(:ci_empty_pipeline, project: project) }

    it "calculates average when there are two builds with coverage" do
      create(:ci_build, name: "rspec", coverage: 30, pipeline: pipeline)
      create(:ci_build, name: "rubocop", coverage: 40, pipeline: pipeline)
      expect(pipeline.coverage).to eq("35.00")
    end

    it "calculates average when there are two builds with coverage and one with nil" do
      create(:ci_build, name: "rspec", coverage: 30, pipeline: pipeline)
      create(:ci_build, name: "rubocop", coverage: 40, pipeline: pipeline)
      create(:ci_build, pipeline: pipeline)
      expect(pipeline.coverage).to eq("35.00")
    end

    it "calculates average when there are two builds with coverage and one is retried" do
      create(:ci_build, name: "rspec", coverage: 30, pipeline: pipeline)
      create(:ci_build, name: "rubocop", coverage: 30, pipeline: pipeline, retried: true)
      create(:ci_build, name: "rubocop", coverage: 40, pipeline: pipeline)
      expect(pipeline.coverage).to eq("35.00")
    end

    it "calculates average when there is one build without coverage" do
      FactoryBot.create(:ci_build, pipeline: pipeline)
      expect(pipeline.coverage).to be_nil
    end
  end

  describe '#retryable?' do
    subject { pipeline.retryable? }

    context 'no failed builds' do
      before do
        create_build('rspec', 'success')
      end

      it 'is not retryable' do
        is_expected.to be_falsey
      end

      context 'one canceled job' do
        before do
          create_build('rubocop', 'canceled')
        end

        it 'is retryable' do
          is_expected.to be_truthy
        end
      end
    end

    context 'with failed builds' do
      before do
        create_build('rspec', 'running')
        create_build('rubocop', 'failed')
      end

      it 'is retryable' do
        is_expected.to be_truthy
      end
    end

    def create_build(name, status)
      create(:ci_build, name: name, status: status, pipeline: pipeline)
    end
  end

  describe '#persisted_variables' do
    context 'when pipeline is not persisted yet' do
      subject { build(:ci_pipeline).persisted_variables }

      it 'does not contain some variables' do
        keys = subject.map { |variable| variable[:key] }

        expect(keys).not_to include 'CI_PIPELINE_ID'
      end
    end

    context 'when pipeline is persisted' do
      subject { build_stubbed(:ci_pipeline).persisted_variables }

      it 'does contains persisted variables' do
        keys = subject.map { |variable| variable[:key] }

        expect(keys).to eq %w[CI_PIPELINE_ID CI_PIPELINE_URL]
      end
    end
  end

  describe '#predefined_variables' do
    subject { pipeline.predefined_variables }

    it 'includes all predefined variables in a valid order' do
      keys = subject.map { |variable| variable[:key] }

      expect(keys).to eq %w[CI_PIPELINE_IID
                            CI_CONFIG_PATH
                            CI_PIPELINE_SOURCE
                            CI_COMMIT_MESSAGE
                            CI_COMMIT_TITLE
                            CI_COMMIT_DESCRIPTION]
    end

    context 'when source is merge request' do
      let(:pipeline) do
        create(:ci_pipeline, source: :merge_request, merge_request: merge_request)
      end

      let(:merge_request) do
        create(:merge_request,
               source_project: project,
               source_branch: 'feature',
               target_project: project,
               target_branch: 'master')
      end

      it 'exposes merge request pipeline variables' do
        expect(subject.to_hash)
          .to include(
            'CI_MERGE_REQUEST_ID' => merge_request.id.to_s,
            'CI_MERGE_REQUEST_IID' => merge_request.iid.to_s,
            'CI_MERGE_REQUEST_REF_PATH' => merge_request.ref_path.to_s,
            'CI_MERGE_REQUEST_PROJECT_ID' => merge_request.project.id.to_s,
            'CI_MERGE_REQUEST_PROJECT_PATH' => merge_request.project.full_path,
            'CI_MERGE_REQUEST_PROJECT_URL' => merge_request.project.web_url,
            'CI_MERGE_REQUEST_TARGET_BRANCH_NAME' => merge_request.target_branch.to_s,
            'CI_MERGE_REQUEST_SOURCE_PROJECT_ID' => merge_request.source_project.id.to_s,
            'CI_MERGE_REQUEST_SOURCE_PROJECT_PATH' => merge_request.source_project.full_path,
            'CI_MERGE_REQUEST_SOURCE_PROJECT_URL' => merge_request.source_project.web_url,
            'CI_MERGE_REQUEST_SOURCE_BRANCH_NAME' => merge_request.source_branch.to_s)
      end

      context 'when source project does not exist' do
        before do
          merge_request.update_column(:source_project_id, nil)
        end

        it 'does not expose source project related variables' do
          expect(subject.to_hash.keys).not_to include(
            %w[CI_MERGE_REQUEST_SOURCE_PROJECT_ID
               CI_MERGE_REQUEST_SOURCE_PROJECT_PATH
               CI_MERGE_REQUEST_SOURCE_PROJECT_URL
               CI_MERGE_REQUEST_SOURCE_BRANCH_NAME])
        end
      end
    end
  end

  describe '#protected_ref?' do
    it 'delegates method to project' do
      expect(pipeline).not_to be_protected_ref
    end
  end

  describe '#legacy_trigger' do
    let(:trigger_request) { create(:ci_trigger_request) }

    before do
      pipeline.trigger_requests << trigger_request
    end

    it 'returns first trigger request' do
      expect(pipeline.legacy_trigger).to eq trigger_request
    end
  end

  describe '#auto_canceled?' do
    subject { pipeline.auto_canceled? }

    context 'when it is canceled' do
      before do
        pipeline.cancel
      end

      context 'when there is auto_canceled_by' do
        before do
          pipeline.update(auto_canceled_by: create(:ci_empty_pipeline))
        end

        it 'is auto canceled' do
          is_expected.to be_truthy
        end
      end

      context 'when there is no auto_canceled_by' do
        it 'is not auto canceled' do
          is_expected.to be_falsey
        end
      end

      context 'when it is retried and canceled manually' do
        before do
          pipeline.enqueue
          pipeline.cancel
        end

        it 'is not auto canceled' do
          is_expected.to be_falsey
        end
      end
    end
  end

  describe 'pipeline stages' do
    describe '#stage_seeds' do
      let(:project) { create(:project, :repository) }
      let(:pipeline) { build(:ci_pipeline, project: project, config: config) }
      let(:config) { { rspec: { script: 'rake' } } }

      it 'returns preseeded stage seeds object' do
        expect(pipeline.stage_seeds)
          .to all(be_a Gitlab::Ci::Pipeline::Seed::Base)
        expect(pipeline.stage_seeds.count).to eq 1
      end

      context 'when no refs policy is specified' do
        let(:config) do
          { production: { stage: 'deploy', script: 'cap prod' },
            rspec: { stage: 'test', script: 'rspec' },
            spinach: { stage: 'test', script: 'spinach' } }
        end

        it 'correctly fabricates a stage seeds object' do
          seeds = pipeline.stage_seeds

          expect(seeds.size).to eq 2
          expect(seeds.first.attributes[:name]).to eq 'test'
          expect(seeds.second.attributes[:name]).to eq 'deploy'
          expect(seeds.dig(0, 0, :name)).to eq 'rspec'
          expect(seeds.dig(0, 1, :name)).to eq 'spinach'
          expect(seeds.dig(1, 0, :name)).to eq 'production'
        end
      end

      context 'when refs policy is specified' do
        let(:pipeline) do
          build(:ci_pipeline, ref: 'feature', tag: true, project: project, config: config)
        end

        let(:config) do
          { production: { stage: 'deploy', script: 'cap prod', only: ['master'] },
            spinach: { stage: 'test', script: 'spinach', only: ['tags'] } }
        end

        it 'returns stage seeds only assigned to master to master' do
          seeds = pipeline.stage_seeds

          expect(seeds.size).to eq 1
          expect(seeds.first.attributes[:name]).to eq 'test'
          expect(seeds.dig(0, 0, :name)).to eq 'spinach'
        end
      end

      context 'when source policy is specified' do
        let(:pipeline) do
          build(:ci_pipeline, source: :schedule, project: project, config: config)
        end

        let(:config) do
          { production: { stage: 'deploy', script: 'cap prod', only: ['triggers'] },
            spinach: { stage: 'test', script: 'spinach', only: ['schedules'] } }
        end

        it 'returns stage seeds only assigned to schedules' do
          seeds = pipeline.stage_seeds

          expect(seeds.size).to eq 1
          expect(seeds.first.attributes[:name]).to eq 'test'
          expect(seeds.dig(0, 0, :name)).to eq 'spinach'
        end
      end

      context 'when kubernetes policy is specified' do
        let(:config) do
          {
            spinach: { stage: 'test', script: 'spinach' },
            production: {
              stage: 'deploy',
              script: 'cap',
              only: { kubernetes: 'active' }
            }
          }
        end

        context 'when kubernetes is active' do
          shared_examples 'same behavior between KubernetesService and Platform::Kubernetes' do
            it 'returns seeds for kubernetes dependent job' do
              seeds = pipeline.stage_seeds

              expect(seeds.size).to eq 2
              expect(seeds.dig(0, 0, :name)).to eq 'spinach'
              expect(seeds.dig(1, 0, :name)).to eq 'production'
            end
          end

          context 'when user configured kubernetes from Integration > Kubernetes' do
            let(:project) { create(:kubernetes_project, :repository) }
            let(:pipeline) { build(:ci_pipeline, project: project, config: config) }

            it_behaves_like 'same behavior between KubernetesService and Platform::Kubernetes'
          end

          context 'when user configured kubernetes from CI/CD > Clusters' do
            let!(:cluster) { create(:cluster, :project, :provided_by_gcp) }
            let(:project) { cluster.project }
            let(:pipeline) { build(:ci_pipeline, project: project, config: config) }

            it_behaves_like 'same behavior between KubernetesService and Platform::Kubernetes'
          end
        end

        context 'when kubernetes is not active' do
          it 'does not return seeds for kubernetes dependent job' do
            seeds = pipeline.stage_seeds

            expect(seeds.size).to eq 1
            expect(seeds.dig(0, 0, :name)).to eq 'spinach'
          end
        end
      end

      context 'when variables policy is specified' do
        let(:config) do
          { unit: { script: 'minitest', only: { variables: ['$CI_PIPELINE_SOURCE'] } },
            feature: { script: 'spinach', only: { variables: ['$UNDEFINED'] } } }
        end

        it 'returns stage seeds only when variables expression is truthy' do
          seeds = pipeline.stage_seeds

          expect(seeds.size).to eq 1
          expect(seeds.dig(0, 0, :name)).to eq 'unit'
        end
      end
    end

    describe '#seeds_size' do
      context 'when refs policy is specified' do
        let(:project) { create(:project, :repository) }

        let(:config) do
          { production: { stage: 'deploy', script: 'cap prod', only: ['master'] },
            spinach: { stage: 'test', script: 'spinach', only: ['tags'] } }
        end

        let(:pipeline) do
          build(:ci_pipeline, ref: 'feature', tag: true, project: project, config: config)
        end

        it 'returns real seeds size' do
          expect(pipeline.seeds_size).to eq 1
        end
      end
    end

    describe 'legacy stages' do
      before do
        create(:commit_status, pipeline: pipeline,
                               stage: 'build',
                               name: 'linux',
                               stage_idx: 0,
                               status: 'success')

        create(:commit_status, pipeline: pipeline,
                               stage: 'build',
                               name: 'mac',
                               stage_idx: 0,
                               status: 'failed')

        create(:commit_status, pipeline: pipeline,
                               stage: 'deploy',
                               name: 'staging',
                               stage_idx: 2,
                               status: 'running')

        create(:commit_status, pipeline: pipeline,
                               stage: 'test',
                               name: 'rspec',
                               stage_idx: 1,
                               status: 'success')
      end

      describe '#legacy_stages' do
        subject { pipeline.legacy_stages }

        context 'stages list' do
          it 'returns ordered list of stages' do
            expect(subject.map(&:name)).to eq(%w[build test deploy])
          end
        end

        context 'stages with statuses' do
          let(:statuses) do
            subject.map { |stage| [stage.name, stage.status] }
          end

          it 'returns list of stages with correct statuses' do
            expect(statuses).to eq([%w(build failed),
                                    %w(test success),
                                    %w(deploy running)])
          end

          context 'when commit status is retried' do
            before do
              create(:commit_status, pipeline: pipeline,
                                     stage: 'build',
                                     name: 'mac',
                                     stage_idx: 0,
                                     status: 'success')

              pipeline.process!
            end

            it 'ignores the previous state' do
              expect(statuses).to eq([%w(build success),
                                      %w(test success),
                                      %w(deploy running)])
            end
          end
        end

        context 'when there is a stage with warnings' do
          before do
            create(:commit_status, pipeline: pipeline,
                                   stage: 'deploy',
                                   name: 'prod:2',
                                   stage_idx: 2,
                                   status: 'failed',
                                   allow_failure: true)
          end

          it 'populates stage with correct number of warnings' do
            deploy_stage = pipeline.legacy_stages.third

            expect(deploy_stage).not_to receive(:statuses)
            expect(deploy_stage).to have_warnings
          end
        end
      end

      describe '#stages_count' do
        it 'returns a valid number of stages' do
          expect(pipeline.stages_count).to eq(3)
        end
      end

      describe '#stages_names' do
        it 'returns a valid names of stages' do
          expect(pipeline.stages_names).to eq(%w(build test deploy))
        end
      end
    end

    describe '#legacy_stage' do
      subject { pipeline.legacy_stage('test') }

      context 'with status in stage' do
        before do
          create(:commit_status, pipeline: pipeline, stage: 'test')
        end

        it { expect(subject).to be_a Ci::LegacyStage }
        it { expect(subject.name).to eq 'test' }
        it { expect(subject.statuses).not_to be_empty }
      end

      context 'without status in stage' do
        before do
          create(:commit_status, pipeline: pipeline, stage: 'build')
        end

        it 'return stage object' do
          is_expected.to be_nil
        end
      end
    end

    describe '#stages' do
      before do
        create(:ci_stage_entity, project: project,
                                 pipeline: pipeline,
                                 name: 'build')
      end

      it 'returns persisted stages' do
        expect(pipeline.stages).not_to be_empty
        expect(pipeline.stages).to all(be_persisted)
      end
    end

    describe '#ordered_stages' do
      before do
        create(:ci_stage_entity, project: project,
                                 pipeline: pipeline,
                                 position: 4,
                                 name: 'deploy')

        create(:ci_build, project: project,
                          pipeline: pipeline,
                          stage: 'test',
                          stage_idx: 3,
                          name: 'test')

        create(:ci_build, project: project,
                          pipeline: pipeline,
                          stage: 'build',
                          stage_idx: 2,
                          name: 'build')

        create(:ci_stage_entity, project: project,
                                 pipeline: pipeline,
                                 position: 1,
                                 name: 'sanity')

        create(:ci_stage_entity, project: project,
                                 pipeline: pipeline,
                                 position: 5,
                                 name: 'cleanup')
      end

      subject { pipeline.ordered_stages }

      context 'when using legacy stages' do
        before do
          stub_feature_flags(ci_pipeline_persisted_stages: false)
        end

        it 'returns legacy stages in valid order' do
          expect(subject.map(&:name)).to eq %w[build test]
        end
      end

      context 'when using persisted stages' do
        before do
          stub_feature_flags(ci_pipeline_persisted_stages: true)
        end

        context 'when pipelines is not complete' do
          it 'still returns legacy stages' do
            expect(subject).to all(be_a Ci::LegacyStage)
            expect(subject.map(&:name)).to eq %w[build test]
          end
        end

        context 'when pipeline is complete' do
          before do
            pipeline.succeed!
          end

          it 'returns stages in valid order' do
            expect(subject).to all(be_a Ci::Stage)
            expect(subject.map(&:name))
              .to eq %w[sanity build test deploy cleanup]
          end
        end
      end
    end
  end

  describe 'state machine' do
    let(:current) { Time.now.change(usec: 0) }
    let(:build) { create_build('build1', queued_at: 0) }
    let(:build_b) { create_build('build2', queued_at: 0) }
    let(:build_c) { create_build('build3', queued_at: 0) }

    describe '#duration' do
      context 'when multiple builds are finished' do
        before do
          travel_to(current + 30) do
            build.run!
            build.success!
            build_b.run!
            build_c.run!
          end

          travel_to(current + 40) do
            build_b.drop!
          end

          travel_to(current + 70) do
            build_c.success!
          end
        end

        it 'matches sum of builds duration' do
          pipeline.reload

          expect(pipeline.duration).to eq(40)
        end
      end

      context 'when pipeline becomes blocked' do
        let!(:build) { create_build('build:1') }
        let!(:action) { create_build('manual:action', :manual) }

        before do
          travel_to(current + 1.minute) do
            build.run!
          end

          travel_to(current + 5.minutes) do
            build.success!
          end
        end

        it 'recalculates pipeline duration' do
          pipeline.reload

          expect(pipeline).to be_manual
          expect(pipeline.duration).to eq 4.minutes
        end
      end
    end

    describe '#started_at' do
      it 'updates on transitioning to running' do
        build.run

        expect(pipeline.reload.started_at).not_to be_nil
      end

      it 'does not update on transitioning to success' do
        build.success

        expect(pipeline.reload.started_at).to be_nil
      end
    end

    describe '#finished_at' do
      it 'updates on transitioning to success' do
        build.success

        expect(pipeline.reload.finished_at).not_to be_nil
      end

      it 'does not update on transitioning to running' do
        build.run

        expect(pipeline.reload.finished_at).to be_nil
      end
    end

    describe 'merge request metrics' do
      let(:project) { create(:project, :repository) }
      let(:pipeline) { FactoryBot.create(:ci_empty_pipeline, status: 'created', project: project, ref: 'master', sha: project.repository.commit('master').id) }
      let!(:merge_request) { create(:merge_request, source_project: project, source_branch: pipeline.ref) }

      before do
        expect(PipelineMetricsWorker).to receive(:perform_async).with(pipeline.id)
      end

      context 'when transitioning to running' do
        it 'schedules metrics workers' do
          pipeline.run
        end
      end

      context 'when transitioning to success' do
        it 'schedules metrics workers' do
          pipeline.succeed
        end
      end
    end

    describe 'pipeline caching' do
      it 'performs ExpirePipelinesCacheWorker' do
        expect(ExpirePipelineCacheWorker).to receive(:perform_async).with(pipeline.id)

        pipeline.cancel
      end
    end

    def create_build(name, *traits, queued_at: current, started_from: 0, **opts)
      create(:ci_build, *traits,
             name: name,
             pipeline: pipeline,
             queued_at: queued_at,
             started_at: queued_at + started_from,
             **opts)
    end
  end

  describe '#branch?' do
    subject { pipeline.branch? }

    context 'when ref is not a tag' do
      before do
        pipeline.tag = false
      end

      it 'return true' do
        is_expected.to be_truthy
      end

      context 'when source is merge request' do
        let(:pipeline) do
          create(:ci_pipeline, source: :merge_request, merge_request: merge_request)
        end

        let(:merge_request) do
          create(:merge_request,
                 source_project: project,
                 source_branch: 'feature',
                 target_project: project,
                 target_branch: 'master')
        end

        it 'returns false' do
          is_expected.to be_falsey
        end
      end
    end

    context 'when ref is a tag' do
      before do
        pipeline.tag = true
      end

      it 'return false' do
        is_expected.to be_falsey
      end
    end
  end

  describe '#git_ref' do
    subject { pipeline.send(:git_ref) }

    context 'when ref is branch' do
      let(:pipeline) { create(:ci_pipeline, tag: false) }

      it 'returns branch ref' do
        is_expected.to eq(Gitlab::Git::BRANCH_REF_PREFIX + pipeline.ref.to_s)
      end
    end

    context 'when ref is tag' do
      let(:pipeline) { create(:ci_pipeline, tag: true) }

      it 'returns branch ref' do
        is_expected.to eq(Gitlab::Git::TAG_REF_PREFIX + pipeline.ref.to_s)
      end
    end

    context 'when ref is merge request' do
      let(:pipeline) do
        create(:ci_pipeline,
               source: :merge_request,
               merge_request: merge_request)
      end

      let(:merge_request) do
        create(:merge_request,
               source_project: project,
               source_branch: 'feature',
               target_project: project,
               target_branch: 'master')
      end

      it 'returns branch ref' do
        is_expected.to eq(Gitlab::Git::BRANCH_REF_PREFIX + pipeline.ref.to_s)
      end
    end
  end

  describe 'ref_exists?' do
    context 'when repository exists' do
      using RSpec::Parameterized::TableSyntax

      let(:project) { create(:project, :repository) }

      where(:tag, :ref, :result) do
        false | 'master'              | true
        false | 'non-existent-branch' | false
        true  | 'v1.1.0'              | true
        true  | 'non-existent-tag'    | false
      end

      with_them do
        let(:pipeline) do
          create(:ci_empty_pipeline, project: project, tag: tag, ref: ref)
        end

        it "correctly detects ref" do
          expect(pipeline.ref_exists?).to be result
        end
      end
    end

    context 'when repository does not exist' do
      let(:pipeline) do
        create(:ci_empty_pipeline, project: project, ref: 'master')
      end

      it 'always returns false' do
        expect(pipeline.ref_exists?).to eq false
      end
    end
  end

  context 'with non-empty project' do
    let(:project) { create(:project, :repository) }

    let(:pipeline) do
      create(:ci_pipeline,
             project: project,
             ref: project.default_branch,
             sha: project.commit.sha)
    end

    describe '#latest?' do
      context 'with latest sha' do
        it 'returns true' do
          expect(pipeline).to be_latest
        end
      end

      context 'with not latest sha' do
        before do
          pipeline.update(
            sha: project.commit("#{project.default_branch}~1").sha)
        end

        it 'returns false' do
          expect(pipeline).not_to be_latest
        end
      end
    end
  end

  describe '#manual_actions' do
    subject { pipeline.manual_actions }

    it 'when none defined' do
      is_expected.to be_empty
    end

    context 'when action defined' do
      let!(:manual) { create(:ci_build, :manual, pipeline: pipeline, name: 'deploy') }

      it 'returns one action' do
        is_expected.to contain_exactly(manual)
      end

      context 'there are multiple of the same name' do
        let!(:manual2) { create(:ci_build, :manual, pipeline: pipeline, name: 'deploy') }

        before do
          manual.update(retried: true)
        end

        it 'returns latest one' do
          is_expected.to contain_exactly(manual2)
        end
      end
    end
  end

  describe '#branch_updated?' do
    context 'when pipeline has before SHA' do
      before do
        pipeline.update_column(:before_sha, 'a1b2c3d4')
      end

      it 'runs on a branch update push' do
        expect(pipeline.before_sha).not_to be Gitlab::Git::BLANK_SHA
        expect(pipeline.branch_updated?).to be true
      end
    end

    context 'when pipeline does not have before SHA' do
      before do
        pipeline.update_column(:before_sha, Gitlab::Git::BLANK_SHA)
      end

      it 'does not run on a branch updating push' do
        expect(pipeline.branch_updated?).to be false
      end
    end
  end

  describe '#modified_paths' do
    context 'when old and new revisions are set' do
      let(:project) { create(:project, :repository) }

      before do
        pipeline.update(before_sha: '1234abcd', sha: '2345bcde')
      end

      it 'fetches stats for changes between commits' do
        expect(project.repository)
          .to receive(:diff_stats).with('1234abcd', '2345bcde')
          .and_call_original

        pipeline.modified_paths
      end
    end

    context 'when either old or new revision is missing' do
      before do
        pipeline.update_column(:before_sha, Gitlab::Git::BLANK_SHA)
      end

      it 'raises an error' do
        expect { pipeline.modified_paths }.to raise_error(ArgumentError)
      end
    end
  end

  describe '#has_kubernetes_active?' do
    context 'when kubernetes is active' do
      shared_examples 'same behavior between KubernetesService and Platform::Kubernetes' do
        it 'returns true' do
          expect(pipeline).to have_kubernetes_active
        end
      end

      context 'when user configured kubernetes from Integration > Kubernetes' do
        let(:project) { create(:kubernetes_project) }

        it_behaves_like 'same behavior between KubernetesService and Platform::Kubernetes'
      end

      context 'when user configured kubernetes from CI/CD > Clusters' do
        let!(:cluster) { create(:cluster, :project, :provided_by_gcp) }
        let(:project) { cluster.project }

        it_behaves_like 'same behavior between KubernetesService and Platform::Kubernetes'
      end
    end

    context 'when kubernetes is not active' do
      it 'returns false' do
        expect(pipeline).not_to have_kubernetes_active
      end
    end
  end

  describe '#has_warnings?' do
    subject { pipeline.has_warnings? }

    context 'build which is allowed to fail fails' do
      before do
        create :ci_build, :success, pipeline: pipeline, name: 'rspec'
        create :ci_build, :allowed_to_fail, :failed, pipeline: pipeline, name: 'rubocop'
      end

      it 'returns true' do
        is_expected.to be_truthy
      end
    end

    context 'build which is allowed to fail succeeds' do
      before do
        create :ci_build, :success, pipeline: pipeline, name: 'rspec'
        create :ci_build, :allowed_to_fail, :success, pipeline: pipeline, name: 'rubocop'
      end

      it 'returns false' do
        is_expected.to be_falsey
      end
    end

    context 'build is retried and succeeds' do
      before do
        create :ci_build, :success, pipeline: pipeline, name: 'rubocop'
        create :ci_build, :failed, pipeline: pipeline, name: 'rspec'
        create :ci_build, :success, pipeline: pipeline, name: 'rspec'
      end

      it 'returns false' do
        is_expected.to be_falsey
      end
    end
  end

  describe '#number_of_warnings' do
    it 'returns the number of warnings' do
      create(:ci_build, :allowed_to_fail, :failed, pipeline: pipeline, name: 'rubocop')

      expect(pipeline.number_of_warnings).to eq(1)
    end

    it 'supports eager loading of the number of warnings' do
      pipeline2 = create(:ci_empty_pipeline, status: :created, project: project)

      create(:ci_build, :allowed_to_fail, :failed, pipeline: pipeline, name: 'rubocop')
      create(:ci_build, :allowed_to_fail, :failed, pipeline: pipeline2, name: 'rubocop')

      pipelines = project.ci_pipelines.to_a

      pipelines.each(&:number_of_warnings)

      # To run the queries we need to actually use the lazy objects, which we do
      # by just sending "to_i" to them.
      amount = ActiveRecord::QueryRecorder
        .new { pipelines.each { |p| p.number_of_warnings.to_i } }
        .count

      expect(amount).to eq(1)
    end
  end

  shared_context 'with some outdated pipelines' do
    before do
      create_pipeline(:canceled, 'ref', 'A', project)
      create_pipeline(:success, 'ref', 'A', project)
      create_pipeline(:failed, 'ref', 'B', project)
      create_pipeline(:skipped, 'feature', 'C', project)
    end

    def create_pipeline(status, ref, sha, project)
      create(
        :ci_empty_pipeline,
        status: status,
        ref: ref,
        sha: sha,
        project: project
      )
    end
  end

  describe '.newest_first' do
    include_context 'with some outdated pipelines'

    it 'returns the pipelines from new to old' do
      expect(described_class.newest_first.pluck(:status))
        .to eq(%w[skipped failed success canceled])
    end

    it 'searches limited backlog' do
      expect(described_class.newest_first(limit: 1).pluck(:status))
        .to eq(%w[skipped])
    end
  end

  describe '.latest_status' do
    include_context 'with some outdated pipelines'

    context 'when no ref is specified' do
      it 'returns the status of the latest pipeline' do
        expect(described_class.latest_status).to eq('skipped')
      end
    end

    context 'when ref is specified' do
      it 'returns the status of the latest pipeline for the given ref' do
        expect(described_class.latest_status('ref')).to eq('failed')
      end
    end
  end

  describe '.latest_successful_for' do
    include_context 'with some outdated pipelines'

    let!(:latest_successful_pipeline) do
      create_pipeline(:success, 'ref', 'D', project)
    end

    it 'returns the latest successful pipeline' do
      expect(described_class.latest_successful_for('ref'))
        .to eq(latest_successful_pipeline)
    end
  end

  describe '.latest_successful_for_refs' do
    include_context 'with some outdated pipelines'

    let!(:latest_successful_pipeline1) do
      create_pipeline(:success, 'ref1', 'D', project)
    end

    let!(:latest_successful_pipeline2) do
      create_pipeline(:success, 'ref2', 'D', project)
    end

    it 'returns the latest successful pipeline for both refs' do
      refs = %w(ref1 ref2 ref3)

      expect(described_class.latest_successful_for_refs(refs)).to eq({ 'ref1' => latest_successful_pipeline1, 'ref2' => latest_successful_pipeline2 })
    end
  end

  describe '.latest_status_per_commit' do
    let(:project) { create(:project) }

    before do
      pairs = [
        %w[success ref1 123],
        %w[manual master 123],
        %w[failed ref 456]
      ]

      pairs.each do |(status, ref, sha)|
        create(
          :ci_empty_pipeline,
          status: status,
          ref: ref,
          sha: sha,
          project: project
        )
      end
    end

    context 'without a ref' do
      it 'returns a Hash containing the latest status per commit for all refs' do
        expect(described_class.latest_status_per_commit(%w[123 456]))
          .to eq({ '123' => 'manual', '456' => 'failed' })
      end

      it 'only includes the status of the given commit SHAs' do
        expect(described_class.latest_status_per_commit(%w[123]))
          .to eq({ '123' => 'manual' })
      end

      context 'when there are two pipelines for a ref and SHA' do
        it 'returns the status of the latest pipeline' do
          create(
            :ci_empty_pipeline,
            status: 'failed',
            ref: 'master',
            sha: '123',
            project: project
          )

          expect(described_class.latest_status_per_commit(%w[123]))
            .to eq({ '123' => 'failed' })
        end
      end
    end

    context 'with a ref' do
      it 'only includes the pipelines for the given ref' do
        expect(described_class.latest_status_per_commit(%w[123 456], 'master'))
          .to eq({ '123' => 'manual' })
      end
    end
  end

  describe '.latest_successful_ids_per_project' do
    let(:projects) { create_list(:project, 2) }
    let!(:pipeline1) { create(:ci_pipeline, :success, project: projects[0]) }
    let!(:pipeline2) { create(:ci_pipeline, :success, project: projects[0]) }
    let!(:pipeline3) { create(:ci_pipeline, :failed, project: projects[0]) }
    let!(:pipeline4) { create(:ci_pipeline, :success, project: projects[1]) }

    it 'returns expected pipeline ids' do
      expect(described_class.latest_successful_ids_per_project)
        .to contain_exactly(pipeline2, pipeline4)
    end
  end

  describe '.internal_sources' do
    subject { described_class.internal_sources }

    it { is_expected.to be_an(Array) }
  end

  describe '#status' do
    let(:build) do
      create(:ci_build, :created, pipeline: pipeline, name: 'test')
    end

    subject { pipeline.reload.status }

    context 'on queuing' do
      before do
        build.enqueue
      end

      it { is_expected.to eq('pending') }
    end

    context 'on run' do
      before do
        build.enqueue
        build.run
      end

      it { is_expected.to eq('running') }
    end

    context 'on drop' do
      before do
        build.drop
      end

      it { is_expected.to eq('failed') }
    end

    context 'on success' do
      before do
        build.success
      end

      it { is_expected.to eq('success') }
    end

    context 'on cancel' do
      before do
        build.cancel
      end

      context 'when build is pending' do
        let(:build) do
          create(:ci_build, :pending, pipeline: pipeline)
        end

        it { is_expected.to eq('canceled') }
      end
    end

    context 'on failure and build retry' do
      before do
        stub_not_protect_default_branch

        build.drop
        project.add_developer(user)

        Ci::Build.retry(build, user)
      end

      # We are changing a state: created > failed > running
      # Instead of: created > failed > pending
      # Since the pipeline already run, so it should not be pending anymore

      it { is_expected.to eq('running') }
    end
  end

  describe '#ci_yaml_file_path' do
    subject { pipeline.ci_yaml_file_path }

    %i[unknown_source repository_source].each do |source|
      context source.to_s do
        before do
          pipeline.config_source = described_class.config_sources.fetch(source)
        end
<<<<<<< HEAD

        it 'returns the path from project' do
          allow(pipeline.project).to receive(:ci_config_path) { 'custom/path' }

          is_expected.to eq('custom/path')
        end

        it 'returns default when custom path is nil' do
          allow(pipeline.project).to receive(:ci_config_path) { nil }

          is_expected.to eq('.gitlab-ci.yml')
        end

        it 'returns default when custom path is empty' do
          allow(pipeline.project).to receive(:ci_config_path) { '' }

          is_expected.to eq('.gitlab-ci.yml')
        end
      end
    end

    context 'the source is the repository' do
      let(:implied_yml) { Gitlab::Template::GitlabCiYmlTemplate.find('Auto-DevOps').content }

      before do
        pipeline.repository_source!
      end

      it 'returns the configuration if found' do
        allow(pipeline.project.repository).to receive(:gitlab_ci_yml_for)
          .and_return('config')

        expect(pipeline.ci_yaml_file).to be_a(String)
        expect(pipeline.ci_yaml_file).not_to eq(implied_yml)
        expect(pipeline.yaml_errors).to be_nil
=======

        it 'returns the path from project' do
          allow(pipeline.project).to receive(:ci_config_path) { 'custom/path' }

          is_expected.to eq('custom/path')
        end

        it 'returns default when custom path is nil' do
          allow(pipeline.project).to receive(:ci_config_path) { nil }

          is_expected.to eq('.gitlab-ci.yml')
        end

        it 'returns default when custom path is empty' do
          allow(pipeline.project).to receive(:ci_config_path) { '' }

          is_expected.to eq('.gitlab-ci.yml')
        end
>>>>>>> ec6b2077
      end
    end

    context 'when pipeline is for auto-devops' do
      before do
        pipeline.config_source = 'auto_devops_source'
      end

      it 'does not return config file' do
        is_expected.to be_nil
      end
    end
  end

  describe '#set_config_source' do
    context 'when pipelines does not contain needed data and auto devops is disabled' do
      before do
        stub_application_setting(auto_devops_enabled: false)
      end

      it 'defines source to be unknown' do
        pipeline.set_config_source

        expect(pipeline).to be_unknown_source
      end
    end

    context 'when pipeline contains all needed data' do
      let(:pipeline) do
        create(:ci_pipeline, project: project,
                             sha: '1234',
                             ref: 'master',
                             source: :push)
      end

      context 'when the repository has a config file' do
        before do
          allow(project.repository).to receive(:gitlab_ci_yml_for)
            .and_return('config')
        end

        it 'defines source to be from repository' do
          pipeline.set_config_source

          expect(pipeline).to be_repository_source
        end

        context 'when loading an object' do
          let(:new_pipeline) { Ci::Pipeline.find(pipeline.id) }

          it 'does not redefine the source' do
            # force to overwrite the source
            pipeline.unknown_source!

            expect(new_pipeline).to be_unknown_source
          end
        end
      end

      context 'when the repository does not have a config file' do
        let(:implied_yml) { Gitlab::Template::GitlabCiYmlTemplate.find('Auto-DevOps').content }

        context 'auto devops enabled' do
          before do
            allow(project).to receive(:ci_config_path) { 'custom' }
          end

          it 'defines source to be auto devops' do
            pipeline.set_config_source

            expect(pipeline).to be_auto_devops_source
          end
        end
      end
    end
  end

  describe '#ci_yaml_file' do
    let(:implied_yml) { Gitlab::Template::GitlabCiYmlTemplate.find('Auto-DevOps').content }

    context 'the source is unknown' do
      before do
        pipeline.unknown_source!
      end

      it 'returns the configuration if found' do
        allow(pipeline.project.repository).to receive(:gitlab_ci_yml_for)
          .and_return('config')

        expect(pipeline.ci_yaml_file).to be_a(String)
        expect(pipeline.ci_yaml_file).not_to eq(implied_yml)
        expect(pipeline.yaml_errors).to be_nil
      end

      it 'sets yaml errors if not found' do
        expect(pipeline.ci_yaml_file).to be_nil
        expect(pipeline.yaml_errors)
            .to start_with('Failed to load CI/CD config file')
      end
    end

    context 'the source is the repository' do
      before do
        pipeline.repository_source!
      end

      it 'returns the configuration if found' do
        allow(pipeline.project.repository).to receive(:gitlab_ci_yml_for)
          .and_return('config')

        expect(pipeline.ci_yaml_file).to be_a(String)
        expect(pipeline.ci_yaml_file).not_to eq(implied_yml)
        expect(pipeline.yaml_errors).to be_nil
      end
    end

    context 'when the source is auto_devops_source' do
      before do
        stub_application_setting(auto_devops_enabled: true)
        pipeline.auto_devops_source!
      end

      it 'finds the implied config' do
        expect(pipeline.ci_yaml_file).to eq(implied_yml)
        expect(pipeline.yaml_errors).to be_nil
      end
    end
  end

  describe '#update_status' do
    context 'when pipeline is empty' do
      it 'updates does not change pipeline status' do
        expect(pipeline.statuses.latest.status).to be_nil

        expect { pipeline.update_status }
          .to change { pipeline.reload.status }.to 'skipped'
      end
    end

    context 'when updating status to pending' do
      before do
        allow(pipeline)
          .to receive_message_chain(:statuses, :latest, :status)
          .and_return(:running)
      end

      it 'updates pipeline status to running' do
        expect { pipeline.update_status }
          .to change { pipeline.reload.status }.to 'running'
      end
    end

    context 'when updating status to scheduled' do
      before do
        allow(pipeline)
          .to receive_message_chain(:statuses, :latest, :status)
          .and_return(:scheduled)
      end

      it 'updates pipeline status to scheduled' do
        expect { pipeline.update_status }
          .to change { pipeline.reload.status }.to 'scheduled'
      end
    end

    context 'when statuses status was not recognized' do
      before do
        allow(pipeline)
          .to receive(:latest_builds_status)
          .and_return(:unknown)
      end

      it 'raises an exception' do
        expect { pipeline.update_status }
          .to raise_error(HasStatus::UnknownStatusError)
      end
    end
  end

  describe '#detailed_status' do
    subject { pipeline.detailed_status(user) }

    context 'when pipeline is created' do
      let(:pipeline) { create(:ci_pipeline, status: :created) }

      it 'returns detailed status for created pipeline' do
        expect(subject.text).to eq 'created'
      end
    end

    context 'when pipeline is pending' do
      let(:pipeline) { create(:ci_pipeline, status: :pending) }

      it 'returns detailed status for pending pipeline' do
        expect(subject.text).to eq 'pending'
      end
    end

    context 'when pipeline is running' do
      let(:pipeline) { create(:ci_pipeline, status: :running) }

      it 'returns detailed status for running pipeline' do
        expect(subject.text).to eq 'running'
      end
    end

    context 'when pipeline is successful' do
      let(:pipeline) { create(:ci_pipeline, status: :success) }

      it 'returns detailed status for successful pipeline' do
        expect(subject.text).to eq 'passed'
      end
    end

    context 'when pipeline is failed' do
      let(:pipeline) { create(:ci_pipeline, status: :failed) }

      it 'returns detailed status for failed pipeline' do
        expect(subject.text).to eq 'failed'
      end
    end

    context 'when pipeline is canceled' do
      let(:pipeline) { create(:ci_pipeline, status: :canceled) }

      it 'returns detailed status for canceled pipeline' do
        expect(subject.text).to eq 'canceled'
      end
    end

    context 'when pipeline is skipped' do
      let(:pipeline) { create(:ci_pipeline, status: :skipped) }

      it 'returns detailed status for skipped pipeline' do
        expect(subject.text).to eq 'skipped'
      end
    end

    context 'when pipeline is blocked' do
      let(:pipeline) { create(:ci_pipeline, status: :manual) }

      it 'returns detailed status for blocked pipeline' do
        expect(subject.text).to eq 'blocked'
      end
    end

    context 'when pipeline is successful but with warnings' do
      let(:pipeline) { create(:ci_pipeline, status: :success) }

      before do
        create(:ci_build, :allowed_to_fail, :failed, pipeline: pipeline)
      end

      it 'retruns detailed status for successful pipeline with warnings' do
        expect(subject.label).to eq 'passed with warnings'
      end
    end
  end

  describe '#cancelable?' do
    %i[created running pending].each do |status0|
      context "when there is a build #{status0}" do
        before do
          create(:ci_build, status0, pipeline: pipeline)
        end

        it 'is cancelable' do
          expect(pipeline.cancelable?).to be_truthy
        end
      end

      context "when there is an external job #{status0}" do
        before do
          create(:generic_commit_status, status0, pipeline: pipeline)
        end

        it 'is cancelable' do
          expect(pipeline.cancelable?).to be_truthy
        end
      end

      %i[success failed canceled].each do |status1|
        context "when there are generic_commit_status jobs for #{status0} and #{status1}" do
          before do
            create(:generic_commit_status, status0, pipeline: pipeline)
            create(:generic_commit_status, status1, pipeline: pipeline)
          end

          it 'is cancelable' do
            expect(pipeline.cancelable?).to be_truthy
          end
        end

        context "when there are generic_commit_status and ci_build jobs for #{status0} and #{status1}" do
          before do
            create(:generic_commit_status, status0, pipeline: pipeline)
            create(:ci_build, status1, pipeline: pipeline)
          end

          it 'is cancelable' do
            expect(pipeline.cancelable?).to be_truthy
          end
        end

        context "when there are ci_build jobs for #{status0} and #{status1}" do
          before do
            create(:ci_build, status0, pipeline: pipeline)
            create(:ci_build, status1, pipeline: pipeline)
          end

          it 'is cancelable' do
            expect(pipeline.cancelable?).to be_truthy
          end
        end
      end
    end

    %i[success failed canceled].each do |status|
      context "when there is a build #{status}" do
        before do
          create(:ci_build, status, pipeline: pipeline)
        end

        it 'is not cancelable' do
          expect(pipeline.cancelable?).to be_falsey
        end
      end

      context "when there is an external job #{status}" do
        before do
          create(:generic_commit_status, status, pipeline: pipeline)
        end

        it 'is not cancelable' do
          expect(pipeline.cancelable?).to be_falsey
        end
      end
    end

    context 'when there is a manual action present in the pipeline' do
      before do
        create(:ci_build, :manual, pipeline: pipeline)
      end

      it 'is not cancelable' do
        expect(pipeline).not_to be_cancelable
      end
    end
  end

  describe '#cancel_running' do
    let(:latest_status) { pipeline.statuses.pluck(:status) }

    context 'when there is a running external job and a regular job' do
      before do
        create(:ci_build, :running, pipeline: pipeline)
        create(:generic_commit_status, :running, pipeline: pipeline)

        pipeline.cancel_running
      end

      it 'cancels both jobs' do
        expect(latest_status).to contain_exactly('canceled', 'canceled')
      end
    end

    context 'when jobs are in different stages' do
      before do
        create(:ci_build, :running, stage_idx: 0, pipeline: pipeline)
        create(:ci_build, :running, stage_idx: 1, pipeline: pipeline)

        pipeline.cancel_running
      end

      it 'cancels both jobs' do
        expect(latest_status).to contain_exactly('canceled', 'canceled')
      end
    end

    context 'when there are created builds present in the pipeline' do
      before do
        create(:ci_build, :running, stage_idx: 0, pipeline: pipeline)
        create(:ci_build, :created, stage_idx: 1, pipeline: pipeline)

        pipeline.cancel_running
      end

      it 'cancels created builds' do
        expect(latest_status).to eq %w(canceled canceled)
      end
    end
  end

  describe '#retry_failed' do
    let(:latest_status) { pipeline.statuses.latest.pluck(:status) }

    before do
      stub_not_protect_default_branch

      project.add_developer(user)
    end

    context 'when there is a failed build and failed external status' do
      before do
        create(:ci_build, :failed, name: 'build', pipeline: pipeline)
        create(:generic_commit_status, :failed, name: 'jenkins', pipeline: pipeline)

        pipeline.retry_failed(user)
      end

      it 'retries only build' do
        expect(latest_status).to contain_exactly('pending', 'failed')
      end
    end

    context 'when builds are in different stages' do
      before do
        create(:ci_build, :failed, name: 'build', stage_idx: 0, pipeline: pipeline)
        create(:ci_build, :failed, name: 'jenkins', stage_idx: 1, pipeline: pipeline)

        pipeline.retry_failed(user)
      end

      it 'retries both builds' do
        expect(latest_status).to contain_exactly('pending', 'created')
      end
    end

    context 'when there are canceled and failed' do
      before do
        create(:ci_build, :failed, name: 'build', stage_idx: 0, pipeline: pipeline)
        create(:ci_build, :canceled, name: 'jenkins', stage_idx: 1, pipeline: pipeline)

        pipeline.retry_failed(user)
      end

      it 'retries both builds' do
        expect(latest_status).to contain_exactly('pending', 'created')
      end
    end
  end

  describe '#execute_hooks' do
    let!(:build_a) { create_build('a', 0) }
    let!(:build_b) { create_build('b', 0) }

    let!(:hook) do
      create(:project_hook, project: project, pipeline_events: enabled)
    end

    before do
      WebHookWorker.drain
    end

    context 'with pipeline hooks enabled' do
      let(:enabled) { true }

      before do
        WebMock.stub_request(:post, hook.url)
      end

      context 'with multiple builds' do
        context 'when build is queued' do
          before do
            build_a.enqueue
            build_b.enqueue
          end

          it 'receives a pending event once' do
            expect(WebMock).to have_requested_pipeline_hook('pending').once
          end
        end

        context 'when build is run' do
          before do
            build_a.enqueue
            build_a.run
            build_b.enqueue
            build_b.run
          end

          it 'receives a running event once' do
            expect(WebMock).to have_requested_pipeline_hook('running').once
          end
        end

        context 'when all builds succeed' do
          before do
            build_a.success

            # We have to reload build_b as this is in next stage and it gets triggered by PipelineProcessWorker
            build_b.reload.success
          end

          it 'receives a success event once' do
            expect(WebMock).to have_requested_pipeline_hook('success').once
          end
        end

        context 'when stage one failed' do
          let!(:build_b) { create_build('b', 1) }

          before do
            build_a.drop
          end

          it 'receives a failed event once' do
            expect(WebMock).to have_requested_pipeline_hook('failed').once
          end
        end

        def have_requested_pipeline_hook(status)
          have_requested(:post, hook.url).with do |req|
            json_body = JSON.parse(req.body)
            json_body['object_attributes']['status'] == status &&
              json_body['builds'].length == 2
          end
        end
      end
    end

    context 'with pipeline hooks disabled' do
      let(:enabled) { false }

      before do
        build_a.enqueue
        build_b.enqueue
      end

      it 'did not execute pipeline_hook after touched' do
        expect(WebMock).not_to have_requested(:post, hook.url)
      end
    end

    def create_build(name, stage_idx)
      create(:ci_build,
             :created,
             pipeline: pipeline,
             name: name,
             stage_idx: stage_idx)
    end
  end

  describe "#merge_requests" do
    let(:project) { create(:project) }
    let(:pipeline) { create(:ci_empty_pipeline, status: 'created', project: project, ref: 'master', sha: 'a288a022a53a5a944fae87bcec6efc87b7061808') }

    it "returns merge requests whose `diff_head_sha` matches the pipeline's SHA" do
      allow_any_instance_of(MergeRequest).to receive(:diff_head_sha) { 'a288a022a53a5a944fae87bcec6efc87b7061808' }
      merge_request = create(:merge_request, source_project: project, head_pipeline: pipeline, source_branch: pipeline.ref)

      expect(pipeline.merge_requests).to eq([merge_request])
    end

    it "doesn't return merge requests whose source branch doesn't match the pipeline's ref" do
      create(:merge_request, source_project: project, source_branch: 'feature', target_branch: 'master')

      expect(pipeline.merge_requests).to be_empty
    end

    it "doesn't return merge requests whose `diff_head_sha` doesn't match the pipeline's SHA" do
      create(:merge_request, source_project: project, source_branch: pipeline.ref)
      allow_any_instance_of(MergeRequest).to receive(:diff_head_sha) { '97de212e80737a608d939f648d959671fb0a0142b' }

      expect(pipeline.merge_requests).to be_empty
    end
  end

  describe "#all_merge_requests" do
    let(:project) { create(:project) }
    let(:pipeline) { create(:ci_empty_pipeline, status: 'created', project: project, ref: 'master') }

    it "returns all merge requests having the same source branch" do
      merge_request = create(:merge_request, source_project: project, source_branch: pipeline.ref)

      expect(pipeline.all_merge_requests).to eq([merge_request])
    end

    it "doesn't return merge requests having a different source branch" do
      create(:merge_request, source_project: project, source_branch: 'feature', target_branch: 'master')

      expect(pipeline.all_merge_requests).to be_empty
    end

    context 'when there is a merge request pipeline' do
      let(:source_branch) { 'feature' }
      let(:target_branch) { 'master' }

      let!(:pipeline) do
        create(:ci_pipeline,
               source: :merge_request,
               project: project,
               ref: source_branch,
               merge_request: merge_request)
      end

      let(:merge_request) do
        create(:merge_request,
               source_project: project,
               source_branch: source_branch,
               target_project: project,
               target_branch: target_branch)
      end

      it 'returns an associated merge request' do
        expect(pipeline.all_merge_requests).to eq([merge_request])
      end

      context 'when there is another merge request pipeline that targets a different branch' do
        let(:target_branch_2) { 'merge-test' }

        let!(:pipeline_2) do
          create(:ci_pipeline,
                 source: :merge_request,
                 project: project,
                 ref: source_branch,
                 merge_request: merge_request_2)
        end

        let(:merge_request_2) do
          create(:merge_request,
                 source_project: project,
                 source_branch: source_branch,
                 target_project: project,
                 target_branch: target_branch_2)
        end

        it 'does not return an associated merge request' do
          expect(pipeline.all_merge_requests).not_to include(merge_request_2)
        end
      end
    end
  end

  describe '#stuck?' do
    before do
      create(:ci_build, :pending, pipeline: pipeline)
    end

    context 'when pipeline is stuck' do
      it 'is stuck' do
        expect(pipeline).to be_stuck
      end
    end

    context 'when pipeline is not stuck' do
      before do
        create(:ci_runner, :instance, :online)
      end

      it 'is not stuck' do
        expect(pipeline).not_to be_stuck
      end
    end
  end

  describe '#has_yaml_errors?' do
    context 'when pipeline has errors' do
      let(:pipeline) do
        create(:ci_pipeline, config: { rspec: nil })
      end

      it 'contains yaml errors' do
        expect(pipeline).to have_yaml_errors
      end
    end

    context 'when pipeline does not have errors' do
      let(:project) { create(:project, :repository) }
      let(:pipeline) do
        create(:ci_pipeline, project: project, config: { rspec: { script: 'rake test' } })
      end

      it 'does not contain yaml errors' do
        expect(pipeline).not_to have_yaml_errors
      end
    end
  end

  describe 'notifications when pipeline success or failed' do
    let(:project) { create(:project, :repository) }

    let(:pipeline) do
      create(:ci_pipeline,
             project: project,
             sha: project.commit('master').sha,
             user: create(:user))
    end

    before do
      project.add_developer(pipeline.user)

      pipeline.user.global_notification_setting
        .update(level: 'custom', failed_pipeline: true, success_pipeline: true)

      perform_enqueued_jobs do
        pipeline.enqueue
        pipeline.run
      end
    end

    shared_examples 'sending a notification' do
      it 'sends an email' do
        should_only_email(pipeline.user, kind: :bcc)
      end
    end

    shared_examples 'not sending any notification' do
      it 'does not send any email' do
        should_not_email_anyone
      end
    end

    context 'with success pipeline' do
      before do
        perform_enqueued_jobs do
          pipeline.succeed
        end
      end

      it_behaves_like 'sending a notification'
    end

    context 'with failed pipeline' do
      before do
        perform_enqueued_jobs do
          create(:ci_build, :failed, pipeline: pipeline)
          create(:generic_commit_status, :failed, pipeline: pipeline)

          pipeline.drop
        end
      end

      it_behaves_like 'sending a notification'
    end

    context 'with skipped pipeline' do
      before do
        perform_enqueued_jobs do
          pipeline.skip
        end
      end

      it_behaves_like 'not sending any notification'
    end

    context 'with cancelled pipeline' do
      before do
        perform_enqueued_jobs do
          pipeline.cancel
        end
      end

      it_behaves_like 'not sending any notification'
    end
  end

  describe '#latest_builds_with_artifacts' do
    let!(:pipeline) { create(:ci_pipeline, :success) }

    let!(:build) do
      create(:ci_build, :success, :artifacts, pipeline: pipeline)
    end

    it 'returns an Array' do
      expect(pipeline.latest_builds_with_artifacts).to be_an_instance_of(Array)
    end

    it 'returns the latest builds' do
      expect(pipeline.latest_builds_with_artifacts).to eq([build])
    end

    it 'memoizes the returned relation' do
      query_count = ActiveRecord::QueryRecorder
        .new { 2.times { pipeline.latest_builds_with_artifacts.to_a } }
        .count

      expect(query_count).to eq(1)
    end
  end

  describe '#has_test_reports?' do
    subject { pipeline.has_test_reports? }

    context 'when pipeline has builds with test reports' do
      before do
        create(:ci_build, :test_reports, pipeline: pipeline, project: project)
      end

      context 'when pipeline status is running' do
        let(:pipeline) { create(:ci_pipeline, :running, project: project) }

        it { is_expected.to be_falsey }
      end

      context 'when pipeline status is success' do
        let(:pipeline) { create(:ci_pipeline, :success, project: project) }

        it { is_expected.to be_truthy }
      end
    end

    context 'when pipeline does not have builds with test reports' do
      before do
        create(:ci_build, :artifacts, pipeline: pipeline, project: project)
      end

      let(:pipeline) { create(:ci_pipeline, :success, project: project) }

      it { is_expected.to be_falsey }
    end

    context 'when retried build has test reports' do
      before do
        create(:ci_build, :retried, :test_reports, pipeline: pipeline, project: project)
      end

      let(:pipeline) { create(:ci_pipeline, :success, project: project) }

      it { is_expected.to be_falsey }
    end
  end

  describe '#test_reports' do
    subject { pipeline.test_reports }

    context 'when pipeline has multiple builds with test reports' do
      let!(:build_rspec) { create(:ci_build, :success, name: 'rspec', pipeline: pipeline, project: project) }
      let!(:build_java) { create(:ci_build, :success, name: 'java', pipeline: pipeline, project: project) }

      before do
        create(:ci_job_artifact, :junit, job: build_rspec, project: project)
        create(:ci_job_artifact, :junit_with_ant, job: build_java, project: project)
      end

      it 'returns test reports with collected data' do
        expect(subject.total_count).to be(7)
        expect(subject.success_count).to be(5)
        expect(subject.failed_count).to be(2)
      end

      context 'when builds are retried' do
        let!(:build_rspec) { create(:ci_build, :retried, :success, name: 'rspec', pipeline: pipeline, project: project) }
        let!(:build_java) { create(:ci_build, :retried, :success, name: 'java', pipeline: pipeline, project: project) }

        it 'does not take retried builds into account' do
          expect(subject.total_count).to be(0)
          expect(subject.success_count).to be(0)
          expect(subject.failed_count).to be(0)
        end
      end
    end

    context 'when pipeline does not have any builds with test reports' do
      it 'returns empty test reports' do
        expect(subject.total_count).to be(0)
      end
    end
  end

  describe '#total_size' do
    let!(:build_job1) { create(:ci_build, pipeline: pipeline, stage_idx: 0) }
    let!(:build_job2) { create(:ci_build, pipeline: pipeline, stage_idx: 0) }
    let!(:test_job_failed_and_retried) { create(:ci_build, :failed, :retried, pipeline: pipeline, stage_idx: 1) }
    let!(:second_test_job) { create(:ci_build, pipeline: pipeline, stage_idx: 1) }
    let!(:deploy_job) { create(:ci_build, pipeline: pipeline, stage_idx: 2) }

    it 'returns all jobs (including failed and retried)' do
      expect(pipeline.total_size).to eq(5)
    end
  end

  describe '#status' do
    context 'when transitioning to failed' do
      context 'when pipeline has autodevops as source' do
        let(:pipeline) { create(:ci_pipeline, :running, :auto_devops_source) }

        it 'calls autodevops disable service' do
          expect(AutoDevops::DisableWorker).to receive(:perform_async).with(pipeline.id)

          pipeline.drop
        end
      end

      context 'when pipeline has other source' do
        let(:pipeline) { create(:ci_pipeline, :running, :repository_source) }

        it 'does not call auto devops disable service' do
          expect(AutoDevops::DisableWorker).not_to receive(:perform_async)

          pipeline.drop
        end
      end
    end
  end

  describe '#default_branch?' do
    let(:default_branch) { 'master'}

    subject { pipeline.default_branch? }

    before do
      allow(project).to receive(:default_branch).and_return(default_branch)
    end

    context 'when pipeline ref is the default branch of the project' do
      let(:pipeline) do
        build(:ci_empty_pipeline, status: :created, project: project, ref: default_branch)
      end

      it "returns true" do
        expect(subject).to be_truthy
      end
    end

    context 'when pipeline ref is not the default branch of the project' do
      let(:pipeline) do
        build(:ci_empty_pipeline, status: :created, project: project, ref: 'another_branch')
      end

      it "returns false" do
        expect(subject).to be_falsey
      end
    end
  end
end<|MERGE_RESOLUTION|>--- conflicted
+++ resolved
@@ -1489,7 +1489,6 @@
         before do
           pipeline.config_source = described_class.config_sources.fetch(source)
         end
-<<<<<<< HEAD
 
         it 'returns the path from project' do
           allow(pipeline.project).to receive(:ci_config_path) { 'custom/path' }
@@ -1525,26 +1524,6 @@
         expect(pipeline.ci_yaml_file).to be_a(String)
         expect(pipeline.ci_yaml_file).not_to eq(implied_yml)
         expect(pipeline.yaml_errors).to be_nil
-=======
-
-        it 'returns the path from project' do
-          allow(pipeline.project).to receive(:ci_config_path) { 'custom/path' }
-
-          is_expected.to eq('custom/path')
-        end
-
-        it 'returns default when custom path is nil' do
-          allow(pipeline.project).to receive(:ci_config_path) { nil }
-
-          is_expected.to eq('.gitlab-ci.yml')
-        end
-
-        it 'returns default when custom path is empty' do
-          allow(pipeline.project).to receive(:ci_config_path) { '' }
-
-          is_expected.to eq('.gitlab-ci.yml')
-        end
->>>>>>> ec6b2077
       end
     end
 
