require 'spec_helper'

describe Ci::Pipeline, models: true do
<<<<<<< HEAD
  let(:project) { create(:empty_project) }
  let(:pipeline) { create(:ci_pipeline, project: project) }
=======
  let(:project) { FactoryGirl.create :empty_project }
  let(:pipeline) { FactoryGirl.create :ci_empty_pipeline, project: project }
>>>>>>> 06e3bb9f

  it { is_expected.to belong_to(:project) }
  it { is_expected.to belong_to(:user) }

  it { is_expected.to have_many(:statuses) }
  it { is_expected.to have_many(:trigger_requests) }
  it { is_expected.to have_many(:builds) }

  it { is_expected.to validate_presence_of :sha }
  it { is_expected.to validate_presence_of :status }

  it { is_expected.to respond_to :git_author_name }
  it { is_expected.to respond_to :git_author_email }
  it { is_expected.to respond_to :short_sha }

  describe '#valid_commit_sha' do
    context 'commit.sha can not start with 00000000' do
      before do
        pipeline.sha = '0' * 40
        pipeline.valid_commit_sha
      end

      it('commit errors should not be empty') { expect(pipeline.errors).not_to be_empty }
    end
  end

  describe '#short_sha' do
    subject { pipeline.short_sha }

    it 'has 8 items' do
      expect(subject.size).to eq(8)
    end
    it { expect(pipeline.sha).to start_with(subject) }
  end

  describe '#retried' do
    subject { pipeline.retried }

    before do
      @build1 = FactoryGirl.create :ci_build, pipeline: pipeline, name: 'deploy'
      @build2 = FactoryGirl.create :ci_build, pipeline: pipeline, name: 'deploy'
    end

    it 'returns old builds' do
      is_expected.to contain_exactly(@build1)
    end
  end

  describe "coverage" do
    let(:project) { FactoryGirl.create :empty_project, build_coverage_regex: "/.*/" }
    let(:pipeline) { FactoryGirl.create :ci_empty_pipeline, project: project }

    it "calculates average when there are two builds with coverage" do
      FactoryGirl.create :ci_build, name: "rspec", coverage: 30, pipeline: pipeline
      FactoryGirl.create :ci_build, name: "rubocop", coverage: 40, pipeline: pipeline
      expect(pipeline.coverage).to eq("35.00")
    end

    it "calculates average when there are two builds with coverage and one with nil" do
      FactoryGirl.create :ci_build, name: "rspec", coverage: 30, pipeline: pipeline
      FactoryGirl.create :ci_build, name: "rubocop", coverage: 40, pipeline: pipeline
      FactoryGirl.create :ci_build, pipeline: pipeline
      expect(pipeline.coverage).to eq("35.00")
    end

    it "calculates average when there are two builds with coverage and one is retried" do
      FactoryGirl.create :ci_build, name: "rspec", coverage: 30, pipeline: pipeline
      FactoryGirl.create :ci_build, name: "rubocop", coverage: 30, pipeline: pipeline
      FactoryGirl.create :ci_build, name: "rubocop", coverage: 40, pipeline: pipeline
      expect(pipeline.coverage).to eq("35.00")
    end

    it "calculates average when there is one build without coverage" do
      FactoryGirl.create :ci_build, pipeline: pipeline
      expect(pipeline.coverage).to be_nil
    end
  end

  describe '#retryable?' do
    subject { pipeline.retryable? }

    context 'no failed builds' do
      before do
        FactoryGirl.create :ci_build, name: "rspec", pipeline: pipeline, status: 'success'
      end

      it 'be not retryable' do
        is_expected.to be_falsey
      end
    end

    context 'with failed builds' do
      before do
        FactoryGirl.create :ci_build, name: "rspec", pipeline: pipeline, status: 'running'
        FactoryGirl.create :ci_build, name: "rubocop", pipeline: pipeline, status: 'failed'
      end

      it 'be retryable' do
        is_expected.to be_truthy
      end
    end
  end

  describe '#stages' do
    let(:pipeline2) { FactoryGirl.create :ci_pipeline, project: project }
    subject { CommitStatus.where(pipeline: [pipeline, pipeline2]).stages }

    before do
      FactoryGirl.create :ci_build, pipeline: pipeline2, stage: 'test', stage_idx: 1
      FactoryGirl.create :ci_build, pipeline: pipeline, stage: 'build', stage_idx: 0
    end

    it 'return all stages' do
      is_expected.to eq(%w(build test))
    end
  end

  describe 'state machine' do
    let(:current) { Time.now.change(usec: 0) }
    let(:build) { create :ci_build, name: 'build1', pipeline: pipeline, started_at: current - 60, finished_at: current }
    let(:build2) { create :ci_build, name: 'build2', pipeline: pipeline, started_at: current - 60, finished_at: current }

    describe '#duration' do
      before do
        build.skip
        build2.skip
      end

      it 'matches sum of builds duration' do
        expect(pipeline.reload.duration).to eq(build.duration + build2.duration)
      end
    end

    describe '#started_at' do
      it 'updates on transitioning to running' do
        build.run

        expect(pipeline.reload.started_at).not_to be_nil
      end

      it 'does not update on transitioning to success' do
        build.success

        expect(pipeline.reload.started_at).to be_nil
      end
    end

    describe '#finished_at' do
      it 'updates on transitioning to success' do
        build.success

        expect(pipeline.reload.finished_at).not_to be_nil
      end

      it 'does not update on transitioning to running' do
        build.run

        expect(pipeline.reload.finished_at).to be_nil
      end
    end
  end

  describe '#branch?' do
    subject { pipeline.branch? }

    context 'is not a tag' do
      before do
        pipeline.tag = false
      end

      it 'return true when tag is set to false' do
        is_expected.to be_truthy
      end
    end

    context 'is not a tag' do
      before do
        pipeline.tag = true
      end

      it 'return false when tag is set to true' do
        is_expected.to be_falsey
      end
    end
  end

  context 'with non-empty project' do
    let(:project) { create(:project) }

    let(:pipeline) do
      create(:ci_pipeline,
             project: project,
             ref: project.default_branch,
             sha: project.commit.sha)
    end

    describe '#latest?' do
      context 'with latest sha' do
        it 'returns true' do
          expect(pipeline).to be_latest
        end
      end

      context 'with not latest sha' do
        before do
          pipeline.update(
            sha: project.commit("#{project.default_branch}~1").sha)
        end

        it 'returns false' do
          expect(pipeline).not_to be_latest
        end
      end
    end
  end

  describe '#manual_actions' do
    subject { pipeline.manual_actions }

    it 'when none defined' do
      is_expected.to be_empty
    end

    context 'when action defined' do
      let!(:manual) { create(:ci_build, :manual, pipeline: pipeline, name: 'deploy') }

      it 'returns one action' do
        is_expected.to contain_exactly(manual)
      end

      context 'there are multiple of the same name' do
        let!(:manual2) { create(:ci_build, :manual, pipeline: pipeline, name: 'deploy') }

        it 'returns latest one' do
          is_expected.to contain_exactly(manual2)
        end
      end
    end
  end

  describe '#has_warnings?' do
    subject { pipeline.has_warnings? }

    context 'build which is allowed to fail fails' do
      before do
        create :ci_build, :success, pipeline: pipeline, name: 'rspec'
        create :ci_build, :allowed_to_fail, :failed, pipeline: pipeline, name: 'rubocop'
      end

      it 'returns true' do
        is_expected.to be_truthy
      end
    end

    context 'build which is allowed to fail succeeds' do
      before do
        create :ci_build, :success, pipeline: pipeline, name: 'rspec'
        create :ci_build, :allowed_to_fail, :success, pipeline: pipeline, name: 'rubocop'
      end

      it 'returns false' do
        is_expected.to be_falsey
      end
    end

    context 'build is retried and succeeds' do
      before do
        create :ci_build, :success, pipeline: pipeline, name: 'rubocop'
        create :ci_build, :failed, pipeline: pipeline, name: 'rspec'
        create :ci_build, :success, pipeline: pipeline, name: 'rspec'
      end

      it 'returns false' do
        is_expected.to be_falsey
      end
    end
  end

  describe '#status' do
    let!(:build) { create(:ci_build, :created, pipeline: pipeline, name: 'test') }

    subject { pipeline.reload.status }

    context 'on queuing' do
      before do
        build.enqueue
      end

      it { is_expected.to eq('pending') }
    end

    context 'on run' do
      before do
        build.enqueue
        build.run
      end

      it { is_expected.to eq('running') }
    end

    context 'on drop' do
      before do
        build.drop
      end

      it { is_expected.to eq('failed') }
    end

    context 'on success' do
      before do
        build.success
      end

      it { is_expected.to eq('success') }
    end

    context 'on cancel' do
      before do
        build.cancel
      end

      it { is_expected.to eq('canceled') }
    end

    context 'on failure and build retry' do
      before do
        build.drop
        Ci::Build.retry(build)
      end

      # We are changing a state: created > failed > running
      # Instead of: created > failed > pending
      # Since the pipeline already run, so it should not be pending anymore

      it { is_expected.to eq('running') }
    end
  end
end<|MERGE_RESOLUTION|>--- conflicted
+++ resolved
@@ -1,13 +1,8 @@
 require 'spec_helper'
 
 describe Ci::Pipeline, models: true do
-<<<<<<< HEAD
-  let(:project) { create(:empty_project) }
-  let(:pipeline) { create(:ci_pipeline, project: project) }
-=======
   let(:project) { FactoryGirl.create :empty_project }
   let(:pipeline) { FactoryGirl.create :ci_empty_pipeline, project: project }
->>>>>>> 06e3bb9f
 
   it { is_expected.to belong_to(:project) }
   it { is_expected.to belong_to(:user) }
