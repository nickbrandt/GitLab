require 'spec_helper'

describe Ci::Variable, models: true do
  subject { build(:ci_variable) }

<<<<<<< HEAD
  let(:secret_value) { 'secret' }

  describe 'validations' do
    it { is_expected.to include_module(HasVariable) }
    it { is_expected.to validate_uniqueness_of(:key).scoped_to(:project_id, :environment_scope) }
    it { is_expected.to validate_length_of(:key).is_at_most(255) }
    it { is_expected.to allow_value('foo').for(:key) }
    it { is_expected.not_to allow_value('foo bar').for(:key) }
    it { is_expected.not_to allow_value('foo/bar').for(:key) }
=======
  it { is_expected.to include_module(HasVariable) }

  describe 'validations' do
    # EE
    before do
      stub_licensed_features(variable_environment_scope: true)
    end

    it { is_expected.to validate_uniqueness_of(:key).scoped_to(:project_id, :environment_scope) }
>>>>>>> 1173ed14
  end

  describe '.unprotected' do
    subject { described_class.unprotected }

    context 'when variable is protected' do
      before do
        create(:ci_variable, :protected)
      end

      it 'returns nothing' do
        is_expected.to be_empty
      end
    end

    context 'when variable is not protected' do
      let(:variable) { create(:ci_variable, protected: false) }

      it 'returns the variable' do
        is_expected.to contain_exactly(variable)
      end
    end
  end
end<|MERGE_RESOLUTION|>--- conflicted
+++ resolved
@@ -2,19 +2,6 @@
 
 describe Ci::Variable, models: true do
   subject { build(:ci_variable) }
-
-<<<<<<< HEAD
-  let(:secret_value) { 'secret' }
-
-  describe 'validations' do
-    it { is_expected.to include_module(HasVariable) }
-    it { is_expected.to validate_uniqueness_of(:key).scoped_to(:project_id, :environment_scope) }
-    it { is_expected.to validate_length_of(:key).is_at_most(255) }
-    it { is_expected.to allow_value('foo').for(:key) }
-    it { is_expected.not_to allow_value('foo bar').for(:key) }
-    it { is_expected.not_to allow_value('foo/bar').for(:key) }
-=======
-  it { is_expected.to include_module(HasVariable) }
 
   describe 'validations' do
     # EE
@@ -23,7 +10,6 @@
     end
 
     it { is_expected.to validate_uniqueness_of(:key).scoped_to(:project_id, :environment_scope) }
->>>>>>> 1173ed14
   end
 
   describe '.unprotected' do
