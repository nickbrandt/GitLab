require 'spec_helper'

describe Ci::Build, :models do
  let(:user) { create(:user) }
  let(:project) { create(:project, :repository) }
  let(:build) { create(:ci_build, pipeline: pipeline) }
  let(:test_trace) { 'This is a test' }

  let(:pipeline) do
    create(:ci_pipeline, project: project,
                         sha: project.commit.id,
                         ref: project.default_branch,
                         status: 'success')
  end

  it { is_expected.to belong_to(:runner) }
  it { is_expected.to belong_to(:trigger_request) }
  it { is_expected.to belong_to(:erased_by) }
  it { is_expected.to have_many(:deployments) }
  it { is_expected.to validate_presence_of(:ref) }
  it { is_expected.to respond_to(:has_trace?) }
  it { is_expected.to respond_to(:trace) }

  describe '.manual_actions' do
    let!(:manual_but_created) { create(:ci_build, :manual, status: :created, pipeline: pipeline) }
    let!(:manual_but_succeeded) { create(:ci_build, :manual, status: :success, pipeline: pipeline) }
    let!(:manual_action) { create(:ci_build, :manual, pipeline: pipeline) }

    subject { described_class.manual_actions }

    it { is_expected.to include(manual_action) }
    it { is_expected.to include(manual_but_succeeded) }
    it { is_expected.not_to include(manual_but_created) }
  end

  describe '#actionize' do
    context 'when build is a created' do
      before do
        build.update_column(:status, :created)
      end

      it 'makes build a manual action' do
        expect(build.actionize).to be true
        expect(build.reload).to be_manual
      end
    end

    context 'when build is not created' do
      before do
        build.update_column(:status, :pending)
      end

      it 'does not change build status' do
        expect(build.actionize).to be false
        expect(build.reload).to be_pending
      end
    end
  end

  describe '#any_runners_online?' do
    subject { build.any_runners_online? }

    context 'when no runners' do
      it { is_expected.to be_falsey }
    end

    context 'when there are runners' do
      let(:runner) { create(:ci_runner) }

      before do
        build.project.runners << runner
        runner.update_attributes(contacted_at: 1.second.ago)
      end

      it { is_expected.to be_truthy }

      it 'that is inactive' do
        runner.update_attributes(active: false)
        is_expected.to be_falsey
      end

      it 'that is not online' do
        runner.update_attributes(contacted_at: nil)
        is_expected.to be_falsey
      end

      it 'that cannot handle build' do
        expect_any_instance_of(Ci::Runner).to receive(:can_pick?).and_return(false)
        is_expected.to be_falsey
      end
    end
  end

  describe '#artifacts?' do
    subject { build.artifacts? }

    context 'artifacts archive does not exist' do
      before do
        build.update_attributes(artifacts_file: nil)
      end

      it { is_expected.to be_falsy }
    end

    context 'artifacts archive exists' do
      let(:build) { create(:ci_build, :artifacts) }
      it { is_expected.to be_truthy }

      context 'is expired' do
        before do
          build.update(artifacts_expire_at: Time.now - 7.days)
        end

        it { is_expected.to be_falsy }
      end

      context 'is not expired' do
        before do
          build.update(artifacts_expire_at: Time.now + 7.days)
        end

        it { is_expected.to be_truthy }
      end
    end
  end

  describe '#artifacts_expired?' do
    subject { build.artifacts_expired? }

    context 'is expired' do
      before do
        build.update(artifacts_expire_at: Time.now - 7.days)
      end

      it { is_expected.to be_truthy }
    end

    context 'is not expired' do
      before do
        build.update(artifacts_expire_at: Time.now + 7.days)
      end

      it { is_expected.to be_falsey }
    end
  end

  describe '#artifacts_metadata?' do
    subject { build.artifacts_metadata? }
    context 'artifacts metadata does not exist' do
      it { is_expected.to be_falsy }
    end

    context 'artifacts archive is a zip file and metadata exists' do
      let(:build) { create(:ci_build, :artifacts) }
      it { is_expected.to be_truthy }
    end
  end

  describe '#artifacts_expire_in' do
    subject { build.artifacts_expire_in }
    it { is_expected.to be_nil }

    context 'when artifacts_expire_at is specified' do
      let(:expire_at) { Time.now + 7.days }

      before do
        build.artifacts_expire_at = expire_at
      end

      it { is_expected.to be_within(5).of(expire_at - Time.now) }
    end
  end

  describe '#artifacts_expire_in=' do
    subject { build.artifacts_expire_in }

    it 'when assigning valid duration' do
      build.artifacts_expire_in = '7 days'

      is_expected.to be_within(10).of(7.days.to_i)
    end

    it 'when assigning invalid duration' do
      expect { build.artifacts_expire_in = '7 elephants' }.to raise_error(ChronicDuration::DurationParseError)
      is_expected.to be_nil
    end

    it 'when resetting value' do
      build.artifacts_expire_in = nil

      is_expected.to be_nil
    end

    it 'when setting to 0' do
      build.artifacts_expire_in = '0'

      is_expected.to be_nil
    end
  end

  describe '#commit' do
    it 'returns commit pipeline has been created for' do
      expect(build.commit).to eq project.commit
    end
  end

  describe '#depends_on_builds' do
    let!(:build) { create(:ci_build, pipeline: pipeline, name: 'build', stage_idx: 0, stage: 'build') }
    let!(:rspec_test) { create(:ci_build, pipeline: pipeline, name: 'rspec', stage_idx: 1, stage: 'test') }
    let!(:rubocop_test) { create(:ci_build, pipeline: pipeline, name: 'rubocop', stage_idx: 1, stage: 'test') }
    let!(:staging) { create(:ci_build, pipeline: pipeline, name: 'staging', stage_idx: 2, stage: 'deploy') }

    it 'expects to have no dependents if this is first build' do
      expect(build.depends_on_builds).to be_empty
    end

    it 'expects to have one dependent if this is test' do
      expect(rspec_test.depends_on_builds.map(&:id)).to contain_exactly(build.id)
    end

    it 'expects to have all builds from build and test stage if this is last' do
      expect(staging.depends_on_builds.map(&:id)).to contain_exactly(build.id, rspec_test.id, rubocop_test.id)
    end

    it 'expects to have retried builds instead the original ones' do
      project.add_developer(user)

      retried_rspec = Ci::Build.retry(rspec_test, user)

      expect(staging.depends_on_builds.map(&:id))
        .to contain_exactly(build.id, retried_rspec.id, rubocop_test.id)
    end
  end

  describe '#detailed_status' do
    it 'returns a detailed status' do
      expect(build.detailed_status(user))
        .to be_a Gitlab::Ci::Status::Build::Cancelable
    end
  end

  describe '#coverage_regex' do
    subject { build.coverage_regex }

    context 'when project has build_coverage_regex set' do
      let(:project_regex) { '\(\d+\.\d+\) covered' }

      before do
        project.build_coverage_regex = project_regex
      end

      context 'and coverage_regex attribute is not set' do
        it { is_expected.to eq(project_regex) }
      end

      context 'but coverage_regex attribute is also set' do
        let(:build_regex) { 'Code coverage: \d+\.\d+' }

        before do
          build.coverage_regex = build_regex
        end

        it { is_expected.to eq(build_regex) }
      end
    end

    context 'when neither project nor build has coverage regex set' do
      it { is_expected.to be_nil }
    end
  end

  describe '#update_coverage' do
    context "regarding coverage_regex's value," do
      before do
        build.coverage_regex = '\(\d+.\d+\%\) covered'
        build.trace.set('Coverage 1033 / 1051 LOC (98.29%) covered')
      end

      it "saves the correct extracted coverage value" do
        expect(build.update_coverage).to be(true)
        expect(build.coverage).to eq(98.29)
      end
    end
  end

  describe '#trace' do
    subject { build.trace }

    it { is_expected.to be_a(Gitlab::Ci::Trace) }
  end

  describe '#has_trace?' do
    subject { build.has_trace? }

    it "expect to call exist? method" do
      expect_any_instance_of(Gitlab::Ci::Trace).to receive(:exist?)
        .and_return(true)

      is_expected.to be(true)
    end
  end

  describe '#trace=' do
    it "expect to fail trace=" do
      expect { build.trace = "new" }.to raise_error(NotImplementedError)
    end
  end

  describe '#old_trace' do
    subject { build.old_trace }

    before do
      build.update_column(:trace, 'old trace')
    end

    it "expect to receive data from database" do
      is_expected.to eq('old trace')
    end
  end

  describe '#erase_old_trace!' do
    subject { build.send(:read_attribute, :trace) }

    before do
      build.send(:write_attribute, :trace, 'old trace')
    end

    it "expect to receive data from database" do
      build.erase_old_trace!

      is_expected.to be_nil
    end
  end

  describe '#hide_secrets' do
    let(:subject) { build.hide_secrets(data) }

    context 'hide runners token' do
      let(:data) { 'new token data'}

      before do
        build.project.update(runners_token: 'token')
      end

      it { is_expected.to eq('new xxxxx data') }
    end

    context 'hide build token' do
      let(:data) { 'new token data'}

      before do
        build.update(token: 'token')
      end

      it { is_expected.to eq('new xxxxx data') }
    end

    context 'hide build token' do
      let(:data) { 'new token data'}

      before do
        build.update(token: 'token')
      end

      it { is_expected.to eq('new xxxxx data') }
    end
  end

  describe 'deployment' do
    describe '#last_deployment' do
      subject { build.last_deployment }

      context 'when multiple deployments are created' do
        let!(:deployment1) { create(:deployment, deployable: build) }
        let!(:deployment2) { create(:deployment, deployable: build) }

        it 'returns the latest one' do
          is_expected.to eq(deployment2)
        end
      end
    end

    describe '#outdated_deployment?' do
      subject { build.outdated_deployment? }

      context 'when build succeeded' do
        let(:build) { create(:ci_build, :success) }
        let!(:deployment) { create(:deployment, deployable: build) }

        context 'current deployment is latest' do
          it { is_expected.to be_falsey }
        end

        context 'current deployment is not latest on environment' do
          let!(:deployment2) { create(:deployment, environment: deployment.environment) }

          it { is_expected.to be_truthy }
        end
      end

      context 'when build failed' do
        let(:build) { create(:ci_build, :failed) }

        it { is_expected.to be_falsey }
      end
    end
  end

  describe 'environment' do
    describe '#has_environment?' do
      subject { build.has_environment? }

      context 'when environment is defined' do
        before do
          build.update(environment: 'review')
        end

        it { is_expected.to be_truthy }
      end

      context 'when environment is not defined' do
        before do
          build.update(environment: nil)
        end

        it { is_expected.to be_falsey }
      end
    end

    describe '#expanded_environment_name' do
      subject { build.expanded_environment_name }

      context 'when environment uses $CI_COMMIT_REF_NAME' do
        let(:build) do
          create(:ci_build,
                 ref: 'master',
                 environment: 'review/$CI_COMMIT_REF_NAME')
        end

        it { is_expected.to eq('review/master') }
      end

      context 'when environment uses yaml_variables containing symbol keys' do
        let(:build) do
          create(:ci_build,
                 yaml_variables: [{ key: :APP_HOST, value: 'host' }],
                 environment: 'review/$APP_HOST')
        end

        it { is_expected.to eq('review/host') }
      end
    end

    describe '#environment_url' do
      subject { job.environment_url }

      context 'when yaml environment uses $CI_COMMIT_REF_NAME' do
        let(:job) do
          create(:ci_build,
                 ref: 'master',
                 options: { environment: { url: 'http://review/$CI_COMMIT_REF_NAME' } })
        end

        it { is_expected.to eq('http://review/master') }
      end

      context 'when yaml environment uses yaml_variables containing symbol keys' do
        let(:job) do
          create(:ci_build,
                 yaml_variables: [{ key: :APP_HOST, value: 'host' }],
                 options: { environment: { url: 'http://review/$APP_HOST' } })
        end

        it { is_expected.to eq('http://review/host') }
      end

      context 'when yaml environment does not have url' do
        let(:job) { create(:ci_build, environment: 'staging') }

        let!(:environment) do
          create(:environment, project: job.project, name: job.environment)
        end

        it 'returns the external_url from persisted environment' do
          is_expected.to eq(environment.external_url)
        end
      end
    end

    describe '#starts_environment?' do
      subject { build.starts_environment? }

      context 'when environment is defined' do
        before do
          build.update(environment: 'review')
        end

        context 'no action is defined' do
          it { is_expected.to be_truthy }
        end

        context 'and start action is defined' do
          before do
            build.update(options: { environment: { action: 'start' } } )
          end

          it { is_expected.to be_truthy }
        end
      end

      context 'when environment is not defined' do
        before do
          build.update(environment: nil)
        end

        it { is_expected.to be_falsey }
      end
    end

    describe '#stops_environment?' do
      subject { build.stops_environment? }

      context 'when environment is defined' do
        before do
          build.update(environment: 'review')
        end

        context 'no action is defined' do
          it { is_expected.to be_falsey }
        end

        context 'and stop action is defined' do
          before do
            build.update(options: { environment: { action: 'stop' } } )
          end

          it { is_expected.to be_truthy }
        end
      end

      context 'when environment is not defined' do
        before do
          build.update(environment: nil)
        end

        it { is_expected.to be_falsey }
      end
    end
  end

  describe 'erasable build' do
    shared_examples 'erasable' do
      it 'removes artifact file' do
        expect(build.artifacts_file.exists?).to be_falsy
      end

      it 'removes artifact metadata file' do
        expect(build.artifacts_metadata.exists?).to be_falsy
      end

      it 'erases build trace in trace file' do
        expect(build).not_to have_trace
      end

      it 'sets erased to true' do
        expect(build.erased?).to be true
      end

      it 'sets erase date' do
        expect(build.erased_at).not_to be_falsy
      end
    end

    context 'build is not erasable' do
      let!(:build) { create(:ci_build) }

      describe '#erase' do
        subject { build.erase }

        it { is_expected.to be false }
      end

      describe '#erasable?' do
        subject { build.erasable? }
        it { is_expected.to eq false }
      end
    end

    context 'build is erasable' do
      let!(:build) { create(:ci_build, :trace, :success, :artifacts) }

      describe '#erase' do
        before do
          build.erase(erased_by: user)
        end

        context 'erased by user' do
          let!(:user) { create(:user, username: 'eraser') }

          include_examples 'erasable'

          it 'records user who erased a build' do
            expect(build.erased_by).to eq user
          end
        end

        context 'erased by system' do
          let(:user) { nil }

          include_examples 'erasable'

          it 'does not set user who erased a build' do
            expect(build.erased_by).to be_nil
          end
        end
      end

      describe '#erasable?' do
        subject { build.erasable? }
        it { is_expected.to be_truthy }
      end

      describe '#erased?' do
        let!(:build) { create(:ci_build, :trace, :success, :artifacts) }
        subject { build.erased? }

        context 'job has not been erased' do
          it { is_expected.to be_falsey }
        end

        context 'job has been erased' do
          before do
            build.erase
          end

          it { is_expected.to be_truthy }
        end
      end

      context 'metadata and build trace are not available' do
        let!(:build) { create(:ci_build, :success, :artifacts) }

        before do
          build.remove_artifacts_metadata!
        end

        describe '#erase' do
          it 'does not raise error' do
            expect { build.erase }.not_to raise_error
          end
        end
      end
    end
  end

  describe '#first_pending' do
    let!(:first) { create(:ci_build, pipeline: pipeline, status: 'pending', created_at: Date.yesterday) }
    let!(:second) { create(:ci_build, pipeline: pipeline, status: 'pending') }
    subject { Ci::Build.first_pending }

    it { is_expected.to be_a(Ci::Build) }
    it('returns with the first pending build') { is_expected.to eq(first) }
  end

  describe '#failed_but_allowed?' do
    subject { build.failed_but_allowed? }

    context 'when build is not allowed to fail' do
      before do
        build.allow_failure = false
      end

      context 'and build.status is success' do
        before do
          build.status = 'success'
        end

        it { is_expected.to be_falsey }
      end

      context 'and build.status is failed' do
        before do
          build.status = 'failed'
        end

        it { is_expected.to be_falsey }
      end
    end

    context 'when build is allowed to fail' do
      before do
        build.allow_failure = true
      end

      context 'and build.status is success' do
        before do
          build.status = 'success'
        end

        it { is_expected.to be_falsey }
      end

      context 'and build status is failed' do
        before do
          build.status = 'failed'
        end

        it { is_expected.to be_truthy }
      end

      context 'when build is a manual action' do
        before do
          build.status = 'manual'
        end

        it { is_expected.to be_falsey }
      end
    end
  end

  describe 'flags' do
    describe '#cancelable?' do
      subject { build }

      context 'when build is cancelable' do
        context 'when build is pending' do
          it { is_expected.to be_cancelable }
        end

        context 'when build is running' do
          before do
            build.run!
          end

          it { is_expected.to be_cancelable }
        end
      end

      context 'when build is not cancelable' do
        context 'when build is successful' do
          before do
            build.success!
          end

          it { is_expected.not_to be_cancelable }
        end

        context 'when build is failed' do
          before do
            build.drop!
          end

          it { is_expected.not_to be_cancelable }
        end
      end
    end

    describe '#retryable?' do
      subject { build }

      context 'when build is retryable' do
        context 'when build is successful' do
          before do
            build.success!
          end

          it { is_expected.to be_retryable }
        end

        context 'when build is failed' do
          before do
            build.drop!
          end

          it { is_expected.to be_retryable }
        end

        context 'when build is canceled' do
          before do
            build.cancel!
          end

          it { is_expected.to be_retryable }
        end
      end

      context 'when build is not retryable' do
        context 'when build is running' do
          before do
            build.run!
          end

          it { is_expected.not_to be_retryable }
        end

        context 'when build is skipped' do
          before do
            build.skip!
          end

          it { is_expected.not_to be_retryable }
        end
      end
    end

    describe '#action?' do
      before do
        build.update(when: value)
      end

      subject { build.action? }

      context 'when is set to manual' do
        let(:value) { 'manual' }

        it { is_expected.to be_truthy }
      end

      context 'when set to something else' do
        let(:value) { 'something else' }

        it { is_expected.to be_falsey }
      end
    end
  end

  describe '#has_tags?' do
    context 'when build has tags' do
      subject { create(:ci_build, tag_list: ['tag']) }

      it { is_expected.to have_tags }
    end

    context 'when build does not have tags' do
      subject { create(:ci_build, tag_list: []) }

      it { is_expected.not_to have_tags }
    end
  end

  describe '#keep_artifacts!' do
    let(:build) { create(:ci_build, artifacts_expire_at: Time.now + 7.days) }

    it 'to reset expire_at' do
      build.keep_artifacts!

      expect(build.artifacts_expire_at).to be_nil
    end
  end

  describe '#merge_request' do
    def create_mr(build, pipeline, factory: :merge_request, created_at: Time.now)
      create(factory, source_project: pipeline.project,
                      target_project: pipeline.project,
                      source_branch: build.ref,
                      created_at: created_at)
    end

    context 'when a MR has a reference to the pipeline' do
      before do
        @merge_request = create_mr(build, pipeline, factory: :merge_request)

        commits = [double(id: pipeline.sha)]
        allow(@merge_request).to receive(:commits).and_return(commits)
        allow(MergeRequest).to receive_message_chain(:includes, :where, :reorder).and_return([@merge_request])
      end

      it 'returns the single associated MR' do
        expect(build.merge_request.id).to eq(@merge_request.id)
      end
    end

    context 'when there is not a MR referencing the pipeline' do
      it 'returns nil' do
        expect(build.merge_request).to be_nil
      end
    end

    context 'when more than one MR have a reference to the pipeline' do
      before do
        @merge_request = create_mr(build, pipeline, factory: :merge_request)
        @merge_request.close!
        @merge_request2 = create_mr(build, pipeline, factory: :merge_request)

        commits = [double(id: pipeline.sha)]
        allow(@merge_request).to receive(:commits).and_return(commits)
        allow(@merge_request2).to receive(:commits).and_return(commits)
        allow(MergeRequest).to receive_message_chain(:includes, :where, :reorder).and_return([@merge_request, @merge_request2])
      end

      it 'returns the first MR' do
        expect(build.merge_request.id).to eq(@merge_request.id)
      end
    end

    context 'when a Build is created after the MR' do
      before do
        @merge_request = create_mr(build, pipeline, factory: :merge_request_with_diffs)
        pipeline2 = create(:ci_pipeline, project: project)
        @build2 = create(:ci_build, pipeline: pipeline2)

        allow(@merge_request).to receive(:commits_sha)
          .and_return([pipeline.sha, pipeline2.sha])
        allow(MergeRequest).to receive_message_chain(:includes, :where, :reorder).and_return([@merge_request])
      end

      it 'returns the current MR' do
        expect(@build2.merge_request.id).to eq(@merge_request.id)
      end
    end
  end

  describe '#options' do
    let(:options) do
      {
        image: "ruby:2.1",
        services: [
          "postgres"
        ]
      }
    end

    it 'contains options' do
      expect(build.options).to eq(options)
    end
  end

  describe '#other_actions' do
    let(:build) { create(:ci_build, :manual, pipeline: pipeline) }
    let!(:other_build) { create(:ci_build, :manual, pipeline: pipeline, name: 'other action') }

    subject { build.other_actions }

    before do
      project.add_developer(user)
    end

    it 'returns other actions' do
      is_expected.to contain_exactly(other_build)
    end

    context 'when build is retried' do
      let!(:new_build) { Ci::Build.retry(build, user) }

      it 'does not return any of them' do
        is_expected.not_to include(build, new_build)
      end
    end

    context 'when other build is retried' do
      let!(:retried_build) { Ci::Build.retry(other_build, user) }

      before do
        retried_build.success
      end

      it 'returns a retried build' do
        is_expected.to contain_exactly(retried_build)
      end
    end
  end

  describe '#persisted_environment' do
    let!(:environment) do
      create(:environment, project: project, name: "foo-#{project.default_branch}")
    end

    subject { build.persisted_environment }

    context 'when referenced literally' do
      let(:build) do
        create(:ci_build, pipeline: pipeline, environment: "foo-#{project.default_branch}")
      end

      it { is_expected.to eq(environment) }
    end

    context 'when referenced with a variable' do
      let(:build) do
        create(:ci_build, pipeline: pipeline, environment: "foo-$CI_COMMIT_REF_NAME")
      end

      it { is_expected.to eq(environment) }
    end

    context 'when there is no environment' do
      it { is_expected.to be_nil }
    end
  end

  describe '#play' do
    let(:build) { create(:ci_build, :manual, pipeline: pipeline) }

    before do
      project.add_developer(user)
    end

    it 'enqueues the build' do
      expect(build.play(user)).to be_pending
    end
  end

  describe 'project settings' do
    describe '#timeout' do
      it 'returns project timeout configuration' do
        expect(build.timeout).to eq(project.build_timeout)
      end
    end

    describe '#allow_git_fetch' do
      it 'return project allow_git_fetch configuration' do
        expect(build.allow_git_fetch).to eq(project.build_allow_git_fetch)
      end
    end
  end

  describe '#project' do
    subject { build.project }

    it { is_expected.to eq(pipeline.project) }
  end

  describe '#project_id' do
    subject { build.project_id }

    it { is_expected.to eq(pipeline.project_id) }
  end

  describe '#project_name' do
    subject { build.project_name }

    it { is_expected.to eq(project.name) }
  end

  describe '#ref_slug' do
    {
      'master'    => 'master',
      '1-foo'     => '1-foo',
      'fix/1-foo' => 'fix-1-foo',
      'fix-1-foo' => 'fix-1-foo',
      'a' * 63    => 'a' * 63,
      'a' * 64    => 'a' * 63,
      'FOO'       => 'foo'
    }.each do |ref, slug|
      it "transforms #{ref} to #{slug}" do
        build.ref = ref

        expect(build.ref_slug).to eq(slug)
      end
    end
  end

  describe '#repo_url' do
    let(:build) { create(:ci_build) }
    let(:project) { build.project }

    subject { build.repo_url }

    it { is_expected.to be_a(String) }
    it { is_expected.to end_with(".git") }
    it { is_expected.to start_with(project.web_url[0..6]) }
    it { is_expected.to include(build.token) }
    it { is_expected.to include('gitlab-ci-token') }
    it { is_expected.to include(project.web_url[7..-1]) }
  end

  describe '#stuck?' do
    subject { build.stuck? }

    context "when commit_status.status is pending" do
      before do
        build.status = 'pending'
      end

      it { is_expected.to be_truthy }

      context "and there are specific runner" do
        let(:runner) { create(:ci_runner, contacted_at: 1.second.ago) }

        before do
          build.project.runners << runner
          runner.save
        end

        it { is_expected.to be_falsey }
      end
    end

    %w[success failed canceled running].each do |state|
      context "when commit_status.status is #{state}" do
        before do
          build.status = state
        end

        it { is_expected.to be_falsey }
      end
    end
  end

  describe '#has_expiring_artifacts?' do
    context 'when artifacts have expiration date set' do
      before do
        build.update(artifacts_expire_at: 1.day.from_now)
      end

      it 'has expiring artifacts' do
        expect(build).to have_expiring_artifacts
      end
    end

    context 'when artifacts do not have expiration date set' do
      before do
        build.update(artifacts_expire_at: nil)
      end

      it 'does not have expiring artifacts' do
        expect(build).not_to have_expiring_artifacts
      end
    end
  end

  describe '#update_project_statistics' do
    let!(:build) { create(:ci_build, artifacts_size: 23) }

    it 'updates project statistics when the artifact size changes' do
      expect(ProjectCacheWorker).to receive(:perform_async)
        .with(build.project_id, [], [:build_artifacts_size])

      build.artifacts_size = 42
      build.save!
    end

    it 'does not update project statistics when the artifact size stays the same' do
      expect(ProjectCacheWorker).not_to receive(:perform_async)

      build.name = 'changed'
      build.save!
    end

    it 'updates project statistics when the build is destroyed' do
      expect(ProjectCacheWorker).to receive(:perform_async)
        .with(build.project_id, [], [:build_artifacts_size])

      build.destroy
    end
  end

  describe '#when' do
    subject { build.when }

    context 'when `when` is undefined' do
      before do
        build.when = nil
      end

      context 'use from gitlab-ci.yml' do
        before do
          stub_ci_pipeline_yaml_file(config)
        end

        context 'when config is not found' do
          let(:config) { nil }

          it { is_expected.to eq('on_success') }
        end

        context 'when config does not have a questioned job' do
          let(:config) do
            YAML.dump({
                        test_other: {
                          script: 'Hello World'
                        }
                      })
          end

          it { is_expected.to eq('on_success') }
        end

        context 'when config has `when`' do
          let(:config) do
            YAML.dump({
                        test: {
                          script: 'Hello World',
                          when: 'always'
                        }
                      })
          end

          it { is_expected.to eq('always') }
        end
      end
    end
  end

  describe '#variables' do
    let(:container_registry_enabled) { false }
    let(:predefined_variables) do
      [
        { key: 'CI', value: 'true', public: true },
        { key: 'GITLAB_CI', value: 'true', public: true },
        { key: 'CI_SERVER_NAME', value: 'GitLab', public: true },
        { key: 'CI_SERVER_VERSION', value: Gitlab::VERSION, public: true },
        { key: 'CI_SERVER_REVISION', value: Gitlab::REVISION, public: true },
        { key: 'CI_JOB_ID', value: build.id.to_s, public: true },
        { key: 'CI_JOB_NAME', value: 'test', public: true },
        { key: 'CI_JOB_STAGE', value: 'test', public: true },
        { key: 'CI_JOB_TOKEN', value: build.token, public: false },
        { key: 'CI_COMMIT_SHA', value: build.sha, public: true },
        { key: 'CI_COMMIT_REF_NAME', value: build.ref, public: true },
        { key: 'CI_COMMIT_REF_SLUG', value: build.ref_slug, public: true },
        { key: 'CI_PROJECT_ID', value: project.id.to_s, public: true },
        { key: 'CI_PROJECT_NAME', value: project.path, public: true },
        { key: 'CI_PROJECT_PATH', value: project.full_path, public: true },
        { key: 'CI_PROJECT_PATH_SLUG', value: project.full_path.parameterize, public: true },
        { key: 'CI_PROJECT_NAMESPACE', value: project.namespace.full_path, public: true },
        { key: 'CI_PROJECT_URL', value: project.web_url, public: true },
        { key: 'CI_PIPELINE_ID', value: pipeline.id.to_s, public: true },
        { key: 'CI_REGISTRY_USER', value: 'gitlab-ci-token', public: true },
        { key: 'CI_REGISTRY_PASSWORD', value: build.token, public: false },
        { key: 'CI_REPOSITORY_URL', value: build.repo_url, public: false }
      ]
    end

    before do
      stub_container_registry_config(enabled: container_registry_enabled, host_port: 'registry.example.com')
    end

    subject { build.variables }

    context 'returns variables' do
      before do
        build.yaml_variables = []
      end

      it { is_expected.to include(*predefined_variables) }
    end

    context 'when build has user' do
      let(:user_variables) do
        [{ key: 'GITLAB_USER_ID',    value: user.id.to_s, public: true },
         { key: 'GITLAB_USER_EMAIL', value: user.email,   public: true }]
      end

      before do
        build.update_attributes(user: user)
      end

      it { user_variables.each { |v| is_expected.to include(v) } }
    end

    context 'when build has an environment' do
      let(:environment_variables) do
        [
          { key: 'CI_ENVIRONMENT_NAME', value: 'production', public: true },
          { key: 'CI_ENVIRONMENT_SLUG', value: 'prod-slug',  public: true }
        ]
      end

      let!(:environment) do
        create(:environment,
          project: build.project,
          name: 'production',
          slug: 'prod-slug',
          external_url: '')
      end

      before do
        build.update(environment: 'production')
      end

      shared_examples 'containing environment variables' do
        it { environment_variables.each { |v| is_expected.to include(v) } }
      end

      context 'when no URL was set' do
        it_behaves_like 'containing environment variables'

        it 'does not have CI_ENVIRONMENT_URL' do
          keys = subject.map { |var| var[:key] }

          expect(keys).not_to include('CI_ENVIRONMENT_URL')
        end
      end

      context 'when an URL was set' do
        let(:url) { 'http://host/test' }

        before do
          environment_variables <<
            { key: 'CI_ENVIRONMENT_URL', value: url, public: true }
        end

        context 'when the URL was set from the job' do
          before do
<<<<<<< HEAD
            build.update(options: { environment: { url: 'http://host/$CI_JOB_NAME' } })
          end

          it_behaves_like 'containing environment variables'
=======
            build.update(options: { environment: { url: url } })
          end

          it_behaves_like 'containing environment variables'

          context 'when variables are used in the URL, it does not expand' do
            let(:url) { 'http://$CI_PROJECT_NAME-$CI_ENVIRONMENT_SLUG' }

            it_behaves_like 'containing environment variables'

            it 'puts $CI_ENVIRONMENT_URL in the last so all other variables are available to be used when runners are trying to expand it' do
              expect(subject.last).to eq(environment_variables.last)
            end
          end
>>>>>>> 134ba0b5
        end

        context 'when the URL was not set from the job, but environment' do
          before do
            environment.update(external_url: url)
          end

          it_behaves_like 'containing environment variables'
        end
      end
    end

    context 'when build started manually' do
      before do
        build.update_attributes(when: :manual)
      end

      let(:manual_variable) do
        { key: 'CI_JOB_MANUAL', value: 'true', public: true }
      end

      it { is_expected.to include(manual_variable) }
    end

    context 'when build is for tag' do
      let(:tag_variable) do
        { key: 'CI_COMMIT_TAG', value: 'master', public: true }
      end

      before do
        build.update_attributes(tag: true)
      end

      it { is_expected.to include(tag_variable) }
    end

    context 'when secret variable is defined' do
      let(:secret_variable) do
        { key: 'SECRET_KEY', value: 'secret_value', public: false }
      end

      before do
        create(:ci_variable,
               secret_variable.slice(:key, :value).merge(project: project))
<<<<<<< HEAD
      end

      it { is_expected.to include(secret_variable) }
    end

    context 'when protected variable is defined' do
      let(:protected_variable) do
        { key: 'PROTECTED_KEY', value: 'protected_value', public: false }
      end

      before do
        create(:ci_variable,
               :protected,
               protected_variable.slice(:key, :value).merge(project: project))
      end

      context 'when the branch is protected' do
        before do
          create(:protected_branch, project: build.project, name: build.ref)
        end

        it { is_expected.to include(protected_variable) }
      end

=======
      end

      it { is_expected.to include(secret_variable) }
    end

    context 'when protected variable is defined' do
      let(:protected_variable) do
        { key: 'PROTECTED_KEY', value: 'protected_value', public: false }
      end

      before do
        create(:ci_variable,
               :protected,
               protected_variable.slice(:key, :value).merge(project: project))
      end

      context 'when the branch is protected' do
        before do
          create(:protected_branch, project: build.project, name: build.ref)
        end

        it { is_expected.to include(protected_variable) }
      end

>>>>>>> 134ba0b5
      context 'when the tag is protected' do
        before do
          create(:protected_tag, project: build.project, name: build.ref)
        end

        it { is_expected.to include(protected_variable) }
      end

      context 'when the ref is not protected' do
        it { is_expected.not_to include(protected_variable) }
      end
    end

    context 'when build is for triggers' do
      let(:trigger) { create(:ci_trigger, project: project) }
      let(:trigger_request) { create(:ci_trigger_request_with_variables, pipeline: pipeline, trigger: trigger) }
      let(:user_trigger_variable) do
        { key: :TRIGGER_KEY_1, value: 'TRIGGER_VALUE_1', public: false }
      end
      let(:predefined_trigger_variable) do
        { key: 'CI_PIPELINE_TRIGGERED', value: 'true', public: true }
      end

      before do
        build.trigger_request = trigger_request
      end

      it { is_expected.to include(user_trigger_variable) }
      it { is_expected.to include(predefined_trigger_variable) }
    end

    context 'when yaml_variables are undefined' do
      before do
        build.yaml_variables = nil
      end

      context 'use from gitlab-ci.yml' do
        before do
          stub_ci_pipeline_yaml_file(config)
        end

        context 'when config is not found' do
          let(:config) { nil }

          it { is_expected.to include(*predefined_variables) }
        end

        context 'when config does not have a questioned job' do
          let(:config) do
            YAML.dump({
              test_other: {
                script: 'Hello World'
              }
            })
          end

          it { is_expected.to include(*predefined_variables) }
        end

        context 'when config has variables' do
          let(:config) do
            YAML.dump({
              test: {
                script: 'Hello World',
                variables: {
                  KEY: 'value'
                }
              }
            })
          end
          let(:variables) do
            [{ key: 'KEY', value: 'value', public: true }]
          end

          it { is_expected.to include(*predefined_variables) }
          it { is_expected.to include(*variables) }
        end
      end
    end

    context 'when container registry is enabled' do
      let(:container_registry_enabled) { true }
      let(:ci_registry) do
        { key: 'CI_REGISTRY',  value: 'registry.example.com',  public: true }
      end
      let(:ci_registry_image) do
        { key: 'CI_REGISTRY_IMAGE',  value: project.container_registry_url, public: true }
      end

      context 'and is disabled for project' do
        before do
          project.update(container_registry_enabled: false)
        end

        it { is_expected.to include(ci_registry) }
        it { is_expected.not_to include(ci_registry_image) }
      end

      context 'and is enabled for project' do
        before do
          project.update(container_registry_enabled: true)
        end

        it { is_expected.to include(ci_registry) }
        it { is_expected.to include(ci_registry_image) }
      end
    end

    context 'when runner is assigned to build' do
      let(:runner) { create(:ci_runner, description: 'description', tag_list: %w(docker linux)) }

      before do
        build.update(runner: runner)
      end

      it { is_expected.to include({ key: 'CI_RUNNER_ID', value: runner.id.to_s, public: true }) }
      it { is_expected.to include({ key: 'CI_RUNNER_DESCRIPTION', value: 'description', public: true }) }
      it { is_expected.to include({ key: 'CI_RUNNER_TAGS', value: 'docker, linux', public: true }) }
    end

    context 'when build is for a deployment' do
      let(:deployment_variable) { { key: 'KUBERNETES_TOKEN', value: 'TOKEN', public: false } }

      before do
        build.environment = 'production'
        allow(project).to receive(:deployment_variables).and_return([deployment_variable])
      end

      it { is_expected.to include(deployment_variable) }
    end

    context 'returns variables in valid order' do
      let(:build_pre_var) { { key: 'build', value: 'value' } }
      let(:project_pre_var) { { key: 'project', value: 'value' } }
      let(:pipeline_pre_var) { { key: 'pipeline', value: 'value' } }
      let(:build_yaml_var) { { key: 'yaml', value: 'value' } }

      before do
        allow(build).to receive(:predefined_variables) { [build_pre_var] }
        allow(project).to receive(:predefined_variables) { [project_pre_var] }
        allow(pipeline).to receive(:predefined_variables) { [pipeline_pre_var] }
        allow(build).to receive(:yaml_variables) { [build_yaml_var] }

        allow(project).to receive(:secret_variables_for).with(build.ref) do
          [create(:ci_variable, key: 'secret', value: 'value')]
        end
      end

      it do
        is_expected.to eq(
          [build_pre_var,
           project_pre_var,
           pipeline_pre_var,
           build_yaml_var,
           { key: 'secret', value: 'value', public: false }])
      end
    end
  end

  describe 'State transition: any => [:pending]' do
    let(:build) { create(:ci_build, :created) }

    it 'queues BuildQueueWorker' do
      expect(BuildQueueWorker).to receive(:perform_async).with(build.id)

      build.enqueue
    end
  end
end<|MERGE_RESOLUTION|>--- conflicted
+++ resolved
@@ -448,42 +448,6 @@
         end
 
         it { is_expected.to eq('review/host') }
-      end
-    end
-
-    describe '#environment_url' do
-      subject { job.environment_url }
-
-      context 'when yaml environment uses $CI_COMMIT_REF_NAME' do
-        let(:job) do
-          create(:ci_build,
-                 ref: 'master',
-                 options: { environment: { url: 'http://review/$CI_COMMIT_REF_NAME' } })
-        end
-
-        it { is_expected.to eq('http://review/master') }
-      end
-
-      context 'when yaml environment uses yaml_variables containing symbol keys' do
-        let(:job) do
-          create(:ci_build,
-                 yaml_variables: [{ key: :APP_HOST, value: 'host' }],
-                 options: { environment: { url: 'http://review/$APP_HOST' } })
-        end
-
-        it { is_expected.to eq('http://review/host') }
-      end
-
-      context 'when yaml environment does not have url' do
-        let(:job) { create(:ci_build, environment: 'staging') }
-
-        let!(:environment) do
-          create(:environment, project: job.project, name: job.environment)
-        end
-
-        it 'returns the external_url from persisted environment' do
-          is_expected.to eq(environment.external_url)
-        end
       end
     end
 
@@ -1292,12 +1256,6 @@
 
         context 'when the URL was set from the job' do
           before do
-<<<<<<< HEAD
-            build.update(options: { environment: { url: 'http://host/$CI_JOB_NAME' } })
-          end
-
-          it_behaves_like 'containing environment variables'
-=======
             build.update(options: { environment: { url: url } })
           end
 
@@ -1312,7 +1270,6 @@
               expect(subject.last).to eq(environment_variables.last)
             end
           end
->>>>>>> 134ba0b5
         end
 
         context 'when the URL was not set from the job, but environment' do
@@ -1357,7 +1314,6 @@
       before do
         create(:ci_variable,
                secret_variable.slice(:key, :value).merge(project: project))
-<<<<<<< HEAD
       end
 
       it { is_expected.to include(secret_variable) }
@@ -1382,32 +1338,6 @@
         it { is_expected.to include(protected_variable) }
       end
 
-=======
-      end
-
-      it { is_expected.to include(secret_variable) }
-    end
-
-    context 'when protected variable is defined' do
-      let(:protected_variable) do
-        { key: 'PROTECTED_KEY', value: 'protected_value', public: false }
-      end
-
-      before do
-        create(:ci_variable,
-               :protected,
-               protected_variable.slice(:key, :value).merge(project: project))
-      end
-
-      context 'when the branch is protected' do
-        before do
-          create(:protected_branch, project: build.project, name: build.ref)
-        end
-
-        it { is_expected.to include(protected_variable) }
-      end
-
->>>>>>> 134ba0b5
       context 'when the tag is protected' do
         before do
           create(:protected_tag, project: build.project, name: build.ref)
