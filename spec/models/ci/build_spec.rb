require 'spec_helper'

describe Ci::Build do
  set(:user) { create(:user) }
  set(:group) { create(:group, :access_requestable) }
  set(:project) { create(:project, :repository, group: group) }

  set(:pipeline) do
    create(:ci_pipeline, project: project,
                         sha: project.commit.id,
                         ref: project.default_branch,
                         status: 'success')
  end

  let(:build) { create(:ci_build, pipeline: pipeline) }

  it { is_expected.to belong_to(:runner) }
  it { is_expected.to belong_to(:trigger_request) }
  it { is_expected.to belong_to(:erased_by) }
  it { is_expected.to have_many(:deployments) }
  it { is_expected.to have_many(:sourced_pipelines) }
  it { is_expected.to have_many(:trace_sections)}
  it { is_expected.to validate_presence_of(:ref) }
  it { is_expected.to respond_to(:has_trace?) }
  it { is_expected.to respond_to(:trace) }

  it { is_expected.to be_a(ArtifactMigratable) }

  describe 'associations' do
    it 'has a bidirectional relationship with projects' do
      expect(described_class.reflect_on_association(:project).has_inverse?).to eq(:builds)
      expect(Project.reflect_on_association(:builds).has_inverse?).to eq(:project)
    end
  end

  describe 'callbacks' do
    context 'when running after_create callback' do
      it 'triggers asynchronous build hooks worker' do
        expect(BuildHooksWorker).to receive(:perform_async)

        create(:ci_build)
      end
    end
  end

  describe '.manual_actions' do
    let!(:manual_but_created) { create(:ci_build, :manual, status: :created, pipeline: pipeline) }
    let!(:manual_but_succeeded) { create(:ci_build, :manual, status: :success, pipeline: pipeline) }
    let!(:manual_action) { create(:ci_build, :manual, pipeline: pipeline) }

    subject { described_class.manual_actions }

    it { is_expected.to include(manual_action) }
    it { is_expected.to include(manual_but_succeeded) }
    it { is_expected.not_to include(manual_but_created) }
  end

  describe '.ref_protected' do
    subject { described_class.ref_protected }

    context 'when protected is true' do
      let!(:job) { create(:ci_build, :protected) }

      it { is_expected.to include(job) }
    end

    context 'when protected is false' do
      let!(:job) { create(:ci_build) }

      it { is_expected.not_to include(job) }
    end

    context 'when protected is nil' do
      let!(:job) { create(:ci_build) }

      before do
        job.update_attribute(:protected, nil)
      end

      it { is_expected.not_to include(job) }
    end
  end

  describe '#actionize' do
    context 'when build is a created' do
      before do
        build.update_column(:status, :created)
      end

      it 'makes build a manual action' do
        expect(build.actionize).to be true
        expect(build.reload).to be_manual
      end
    end

    context 'when build is not created' do
      before do
        build.update_column(:status, :pending)
      end

      it 'does not change build status' do
        expect(build.actionize).to be false
        expect(build.reload).to be_pending
      end
    end
  end

  describe '#any_runners_online?' do
    subject { build.any_runners_online? }

    context 'when no runners' do
      it { is_expected.to be_falsey }
    end

    context 'when there are runners' do
      let(:runner) { create(:ci_runner) }

      before do
        build.project.runners << runner
        runner.update_attributes(contacted_at: 1.second.ago)
      end

      it { is_expected.to be_truthy }

      it 'that is inactive' do
        runner.update_attributes(active: false)
        is_expected.to be_falsey
      end

      it 'that is not online' do
        runner.update_attributes(contacted_at: nil)
        is_expected.to be_falsey
      end

      it 'that cannot handle build' do
        expect_any_instance_of(Ci::Runner).to receive(:can_pick?).and_return(false)
        is_expected.to be_falsey
      end
    end
  end

  describe '#artifacts?' do
    subject { build.artifacts? }

    context 'when new artifacts are used' do
      context 'artifacts archive does not exist' do
        let(:build) { create(:ci_build) }

        it { is_expected.to be_falsy }
      end

      context 'artifacts archive exists' do
        let(:build) { create(:ci_build, :artifacts) }

        it { is_expected.to be_truthy }

        context 'is expired' do
          let(:build) { create(:ci_build, :artifacts, :expired) }

          it { is_expected.to be_falsy }
        end
      end
    end

    context 'when legacy artifacts are used' do
      let(:build) { create(:ci_build, :legacy_artifacts) }

      subject { build.artifacts? }

      context 'is expired' do
        let(:build) { create(:ci_build, :legacy_artifacts, :expired) }

        it { is_expected.to be_falsy }
      end

      context 'artifacts archive does not exist' do
        let(:build) { create(:ci_build) }

        it { is_expected.to be_falsy }
      end

      context 'artifacts archive exists' do
        let(:build) { create(:ci_build, :legacy_artifacts) }

        it { is_expected.to be_truthy }
      end
    end
  end

  describe '#browsable_artifacts?' do
    subject { build.browsable_artifacts? }

    context 'artifacts metadata does not exist' do
      before do
        build.update_attributes(legacy_artifacts_metadata: nil)
      end

      it { is_expected.to be_falsy }
    end

    context 'artifacts metadata does exists' do
      let(:build) { create(:ci_build, :artifacts) }

      it { is_expected.to be_truthy }
    end
  end

  describe '#browsable_artifacts?' do
    subject { build.browsable_artifacts? }

    context 'artifacts metadata does not exist' do
      before do
        build.update_attributes(legacy_artifacts_metadata: nil)
      end

      it { is_expected.to be_falsy }
    end

    context 'artifacts metadata does exists' do
      let(:build) { create(:ci_build, :artifacts) }

      it { is_expected.to be_truthy }
    end
  end

  describe '#browsable_artifacts?' do
    subject { build.browsable_artifacts? }

    context 'artifacts metadata does not exist' do
      before do
        build.update_attributes(legacy_artifacts_metadata: nil)
      end

      it { is_expected.to be_falsy }
    end

    context 'artifacts metadata does exists' do
      let(:build) { create(:ci_build, :artifacts) }

      it { is_expected.to be_truthy }
    end
  end

  describe '#artifacts_expired?' do
    subject { build.artifacts_expired? }

    context 'is expired' do
      before do
        build.update(artifacts_expire_at: Time.now - 7.days)
      end

      it { is_expected.to be_truthy }
    end

    context 'is not expired' do
      before do
        build.update(artifacts_expire_at: Time.now + 7.days)
      end

      it { is_expected.to be_falsey }
    end
  end

  describe '#artifacts_metadata?' do
    subject { build.artifacts_metadata? }
    context 'artifacts metadata does not exist' do
      it { is_expected.to be_falsy }
    end

    context 'artifacts archive is a zip file and metadata exists' do
      let(:build) { create(:ci_build, :artifacts) }
      it { is_expected.to be_truthy }
    end
  end

  describe '#artifacts_expire_in' do
    subject { build.artifacts_expire_in }
    it { is_expected.to be_nil }

    context 'when artifacts_expire_at is specified' do
      let(:expire_at) { Time.now + 7.days }

      before do
        build.artifacts_expire_at = expire_at
      end

      it { is_expected.to be_within(5).of(expire_at - Time.now) }
    end
  end

  describe '#artifacts_expire_in=' do
    subject { build.artifacts_expire_in }

    it 'when assigning valid duration' do
      build.artifacts_expire_in = '7 days'

      is_expected.to be_within(10).of(7.days.to_i)
    end

    it 'when assigning invalid duration' do
      expect { build.artifacts_expire_in = '7 elephants' }.to raise_error(ChronicDuration::DurationParseError)
      is_expected.to be_nil
    end

    it 'when resetting value' do
      build.artifacts_expire_in = nil

      is_expected.to be_nil
    end

    it 'when setting to 0' do
      build.artifacts_expire_in = '0'

      is_expected.to be_nil
    end
  end

  describe '#commit' do
    it 'returns commit pipeline has been created for' do
      expect(build.commit).to eq project.commit
    end
  end

  describe '#cache' do
    let(:options) { { cache: { key: "key", paths: ["public"], policy: "pull-push" } } }

    subject { build.cache }

    context 'when build has cache' do
      before do
        allow(build).to receive(:options).and_return(options)
      end

      context 'when project has jobs_cache_index' do
        before do
          allow_any_instance_of(Project).to receive(:jobs_cache_index).and_return(1)
        end

        it { is_expected.to be_an(Array).and all(include(key: "key-1")) }
      end

      context 'when project does not have jobs_cache_index' do
        before do
          allow_any_instance_of(Project).to receive(:jobs_cache_index).and_return(nil)
        end

        it { is_expected.to eq([options[:cache]]) }
      end
    end

    context 'when build does not have cache' do
      before do
        allow(build).to receive(:options).and_return({})
      end

      it { is_expected.to eq([nil]) }
    end
  end

  describe '#depends_on_builds' do
    let!(:build) { create(:ci_build, pipeline: pipeline, name: 'build', stage_idx: 0, stage: 'build') }
    let!(:rspec_test) { create(:ci_build, pipeline: pipeline, name: 'rspec', stage_idx: 1, stage: 'test') }
    let!(:rubocop_test) { create(:ci_build, pipeline: pipeline, name: 'rubocop', stage_idx: 1, stage: 'test') }
    let!(:staging) { create(:ci_build, pipeline: pipeline, name: 'staging', stage_idx: 2, stage: 'deploy') }

    it 'expects to have no dependents if this is first build' do
      expect(build.depends_on_builds).to be_empty
    end

    it 'expects to have one dependent if this is test' do
      expect(rspec_test.depends_on_builds.map(&:id)).to contain_exactly(build.id)
    end

    it 'expects to have all builds from build and test stage if this is last' do
      expect(staging.depends_on_builds.map(&:id)).to contain_exactly(build.id, rspec_test.id, rubocop_test.id)
    end

    it 'expects to have retried builds instead the original ones' do
      project.add_developer(user)

      retried_rspec = described_class.retry(rspec_test, user)

      expect(staging.depends_on_builds.map(&:id))
        .to contain_exactly(build.id, retried_rspec.id, rubocop_test.id)
    end
  end

  describe '#triggered_by?' do
    subject { build.triggered_by?(user) }

    context 'when user is owner' do
      let(:build) { create(:ci_build, pipeline: pipeline, user: user) }

      it { is_expected.to be_truthy }
    end

    context 'when user is not owner' do
      let(:another_user) { create(:user) }
      let(:build) { create(:ci_build, pipeline: pipeline, user: another_user) }

      it { is_expected.to be_falsy }
    end
  end

  describe '#detailed_status' do
    it 'returns a detailed status' do
      expect(build.detailed_status(user))
        .to be_a Gitlab::Ci::Status::Build::Cancelable
    end
  end

  describe '#coverage_regex' do
    subject { build.coverage_regex }

    context 'when project has build_coverage_regex set' do
      let(:project_regex) { '\(\d+\.\d+\) covered' }

      before do
        project.update_column(:build_coverage_regex, project_regex)
      end

      context 'and coverage_regex attribute is not set' do
        it { is_expected.to eq(project_regex) }
      end

      context 'but coverage_regex attribute is also set' do
        let(:build_regex) { 'Code coverage: \d+\.\d+' }

        before do
          build.coverage_regex = build_regex
        end

        it { is_expected.to eq(build_regex) }
      end
    end

    context 'when neither project nor build has coverage regex set' do
      it { is_expected.to be_nil }
    end
  end

  describe '#update_coverage' do
    context "regarding coverage_regex's value," do
      before do
        build.coverage_regex = '\(\d+.\d+\%\) covered'
        build.trace.set('Coverage 1033 / 1051 LOC (98.29%) covered')
      end

      it "saves the correct extracted coverage value" do
        expect(build.update_coverage).to be(true)
        expect(build.coverage).to eq(98.29)
      end
    end
  end

  describe '#parse_trace_sections!' do
    it 'calls ExtractSectionsFromBuildTraceService' do
      expect(Ci::ExtractSectionsFromBuildTraceService)
          .to receive(:new).with(project, build.user).once.and_call_original
      expect_any_instance_of(Ci::ExtractSectionsFromBuildTraceService)
        .to receive(:execute).with(build).once

      build.parse_trace_sections!
    end
  end

  describe '#trace' do
    subject { build.trace }

    it { is_expected.to be_a(Gitlab::Ci::Trace) }
  end

  describe '#has_trace?' do
    subject { build.has_trace? }

    it "expect to call exist? method" do
      expect_any_instance_of(Gitlab::Ci::Trace).to receive(:exist?)
        .and_return(true)

      is_expected.to be(true)
    end
  end

  describe '#trace=' do
    it "expect to fail trace=" do
      expect { build.trace = "new" }.to raise_error(NotImplementedError)
    end
  end

  describe '#old_trace' do
    subject { build.old_trace }

    before do
      build.update_column(:trace, 'old trace')
    end

    it "expect to receive data from database" do
      is_expected.to eq('old trace')
    end
  end

  describe '#erase_old_trace!' do
    subject { build.send(:read_attribute, :trace) }

    before do
      build.send(:write_attribute, :trace, 'old trace')
    end

    it "expect to receive data from database" do
      build.erase_old_trace!

      is_expected.to be_nil
    end
  end

  describe '#hide_secrets' do
    let(:subject) { build.hide_secrets(data) }

    context 'hide runners token' do
      let(:data) { 'new token data'}

      before do
        build.project.update(runners_token: 'token')
      end

      it { is_expected.to eq('new xxxxx data') }
    end

    context 'hide build token' do
      let(:data) { 'new token data'}

      before do
        build.update(token: 'token')
      end

      it { is_expected.to eq('new xxxxx data') }
    end

    context 'hide build token' do
      let(:data) { 'new token data'}

      before do
        build.update(token: 'token')
      end

      it { is_expected.to eq('new xxxxx data') }
    end
  end

  describe 'deployment' do
    describe '#last_deployment' do
      subject { build.last_deployment }

      context 'when multiple deployments are created' do
        let!(:deployment1) { create(:deployment, deployable: build) }
        let!(:deployment2) { create(:deployment, deployable: build) }

        it 'returns the latest one' do
          is_expected.to eq(deployment2)
        end
      end
    end

    describe '#outdated_deployment?' do
      subject { build.outdated_deployment? }

      context 'when build succeeded' do
        let(:build) { create(:ci_build, :success) }
        let!(:deployment) { create(:deployment, deployable: build) }

        context 'current deployment is latest' do
          it { is_expected.to be_falsey }
        end

        context 'current deployment is not latest on environment' do
          let!(:deployment2) { create(:deployment, environment: deployment.environment) }

          it { is_expected.to be_truthy }
        end
      end

      context 'when build failed' do
        let(:build) { create(:ci_build, :failed) }

        it { is_expected.to be_falsey }
      end
    end
  end

  describe 'environment' do
    describe '#has_environment?' do
      subject { build.has_environment? }

      context 'when environment is defined' do
        before do
          build.update(environment: 'review')
        end

        it { is_expected.to be_truthy }
      end

      context 'when environment is not defined' do
        before do
          build.update(environment: nil)
        end

        it { is_expected.to be_falsey }
      end
    end

    describe '#expanded_environment_name' do
      subject { build.expanded_environment_name }

      context 'when environment uses $CI_COMMIT_REF_NAME' do
        let(:build) do
          create(:ci_build,
                 ref: 'master',
                 environment: 'review/$CI_COMMIT_REF_NAME')
        end

        it { is_expected.to eq('review/master') }
      end

      context 'when environment uses yaml_variables containing symbol keys' do
        let(:build) do
          create(:ci_build,
                 yaml_variables: [{ key: :APP_HOST, value: 'host' }],
                 environment: 'review/$APP_HOST')
        end

        it { is_expected.to eq('review/host') }
      end
    end

    describe '#starts_environment?' do
      subject { build.starts_environment? }

      context 'when environment is defined' do
        before do
          build.update(environment: 'review')
        end

        context 'no action is defined' do
          it { is_expected.to be_truthy }
        end

        context 'and start action is defined' do
          before do
            build.update(options: { environment: { action: 'start' } } )
          end

          it { is_expected.to be_truthy }
        end
      end

      context 'when environment is not defined' do
        before do
          build.update(environment: nil)
        end

        it { is_expected.to be_falsey }
      end
    end

    describe '#stops_environment?' do
      subject { build.stops_environment? }

      context 'when environment is defined' do
        before do
          build.update(environment: 'review')
        end

        context 'no action is defined' do
          it { is_expected.to be_falsey }
        end

        context 'and stop action is defined' do
          before do
            build.update(options: { environment: { action: 'stop' } } )
          end

          it { is_expected.to be_truthy }
        end
      end

      context 'when environment is not defined' do
        before do
          build.update(environment: nil)
        end

        it { is_expected.to be_falsey }
      end
    end
  end

  describe 'erasable build' do
    shared_examples 'erasable' do
      it 'removes artifact file' do
        expect(build.artifacts_file.exists?).to be_falsy
      end

      it 'removes artifact metadata file' do
        expect(build.artifacts_metadata.exists?).to be_falsy
      end

      it 'erases build trace in trace file' do
        expect(build).not_to have_trace
      end

      it 'sets erased to true' do
        expect(build.erased?).to be true
      end

      it 'sets erase date' do
        expect(build.erased_at).not_to be_falsy
      end
    end

    context 'build is not erasable' do
      let!(:build) { create(:ci_build) }

      describe '#erase' do
        subject { build.erase }

        it { is_expected.to be false }
      end

      describe '#erasable?' do
        subject { build.erasable? }

        it { is_expected.to eq false }
      end
    end

    context 'build is erasable' do
      context 'new artifacts' do
        let!(:build) { create(:ci_build, :trace_artifact, :success, :artifacts) }

        describe '#erase' do
          before do
            build.erase(erased_by: user)
          end

          context 'erased by user' do
            let!(:user) { create(:user, username: 'eraser') }

            include_examples 'erasable'

            it 'records user who erased a build' do
              expect(build.erased_by).to eq user
            end
          end

          context 'erased by system' do
            let(:user) { nil }

            include_examples 'erasable'

            it 'does not set user who erased a build' do
              expect(build.erased_by).to be_nil
            end
          end
        end

        describe '#erasable?' do
          subject { build.erasable? }
          it { is_expected.to be_truthy }
        end

        describe '#erased?' do
          let!(:build) { create(:ci_build, :trace_artifact, :success, :artifacts) }
          subject { build.erased? }

          context 'job has not been erased' do
            it { is_expected.to be_falsey }
          end

          context 'job has been erased' do
            before do
              build.erase
            end

            it { is_expected.to be_truthy }
          end
        end

        context 'metadata and build trace are not available' do
          let!(:build) { create(:ci_build, :success, :artifacts) }

          before do
            build.remove_artifacts_metadata!
          end

          describe '#erase' do
            it 'does not raise error' do
              expect { build.erase }.not_to raise_error
            end
          end
        end
      end
    end

    context 'old artifacts' do
      context 'build is erasable' do
        context 'new artifacts' do
          let!(:build) { create(:ci_build, :trace_artifact, :success, :legacy_artifacts) }

          describe '#erase' do
            before do
              build.erase(erased_by: user)
            end

            context 'erased by user' do
              let!(:user) { create(:user, username: 'eraser') }

              include_examples 'erasable'

              it 'records user who erased a build' do
                expect(build.erased_by).to eq user
              end
            end

            context 'erased by system' do
              let(:user) { nil }

              include_examples 'erasable'

              it 'does not set user who erased a build' do
                expect(build.erased_by).to be_nil
              end
            end
          end

          describe '#erasable?' do
            subject { build.erasable? }
            it { is_expected.to be_truthy }
          end

          describe '#erased?' do
            let!(:build) { create(:ci_build, :trace_artifact, :success, :legacy_artifacts) }
            subject { build.erased? }

            context 'job has not been erased' do
              it { is_expected.to be_falsey }
            end

            context 'job has been erased' do
              before do
                build.erase
              end

              it { is_expected.to be_truthy }
            end
          end

          context 'metadata and build trace are not available' do
            let!(:build) { create(:ci_build, :success, :legacy_artifacts) }

            before do
              build.remove_artifacts_metadata!
            end

            describe '#erase' do
              it 'does not raise error' do
                expect { build.erase }.not_to raise_error
              end
            end
          end
        end
      end
    end
  end

  describe '#first_pending' do
    let!(:first) { create(:ci_build, pipeline: pipeline, status: 'pending', created_at: Date.yesterday) }
    let!(:second) { create(:ci_build, pipeline: pipeline, status: 'pending') }
    subject { described_class.first_pending }

    it { is_expected.to be_a(described_class) }
    it('returns with the first pending build') { is_expected.to eq(first) }
  end

  describe '#failed_but_allowed?' do
    subject { build.failed_but_allowed? }

    context 'when build is not allowed to fail' do
      before do
        build.allow_failure = false
      end

      context 'and build.status is success' do
        before do
          build.status = 'success'
        end

        it { is_expected.to be_falsey }
      end

      context 'and build.status is failed' do
        before do
          build.status = 'failed'
        end

        it { is_expected.to be_falsey }
      end
    end

    context 'when build is allowed to fail' do
      before do
        build.allow_failure = true
      end

      context 'and build.status is success' do
        before do
          build.status = 'success'
        end

        it { is_expected.to be_falsey }
      end

      context 'and build status is failed' do
        before do
          build.status = 'failed'
        end

        it { is_expected.to be_truthy }
      end

      context 'when build is a manual action' do
        before do
          build.status = 'manual'
        end

        it { is_expected.to be_falsey }
      end
    end
  end

  describe 'flags' do
    describe '#cancelable?' do
      subject { build }

      context 'when build is cancelable' do
        context 'when build is pending' do
          it { is_expected.to be_cancelable }
        end

        context 'when build is running' do
          before do
            build.run!
          end

          it { is_expected.to be_cancelable }
        end
      end

      context 'when build is not cancelable' do
        context 'when build is successful' do
          before do
            build.success!
          end

          it { is_expected.not_to be_cancelable }
        end

        context 'when build is failed' do
          before do
            build.drop!
          end

          it { is_expected.not_to be_cancelable }
        end
      end
    end

    describe '#retryable?' do
      subject { build }

      context 'when build is retryable' do
        context 'when build is successful' do
          before do
            build.success!
          end

          it { is_expected.to be_retryable }
        end

        context 'when build is failed' do
          before do
            build.drop!
          end

          it { is_expected.to be_retryable }
        end

        context 'when build is canceled' do
          before do
            build.cancel!
          end

          it { is_expected.to be_retryable }
        end
      end

      context 'when build is not retryable' do
        context 'when build is running' do
          before do
            build.run!
          end

          it { is_expected.not_to be_retryable }
        end

        context 'when build is skipped' do
          before do
            build.skip!
          end

          it { is_expected.not_to be_retryable }
        end
      end
    end

    describe '#action?' do
      before do
        build.update(when: value)
      end

      subject { build.action? }

      context 'when is set to manual' do
        let(:value) { 'manual' }

        it { is_expected.to be_truthy }
      end

      context 'when set to something else' do
        let(:value) { 'something else' }

        it { is_expected.to be_falsey }
      end
    end
  end

  describe '#has_tags?' do
    context 'when build has tags' do
      subject { create(:ci_build, tag_list: ['tag']) }

      it { is_expected.to have_tags }
    end

    context 'when build does not have tags' do
      subject { create(:ci_build, tag_list: []) }

      it { is_expected.not_to have_tags }
    end
  end

  describe 'build auto retry feature' do
    describe '#retries_count' do
      subject { create(:ci_build, name: 'test', pipeline: pipeline) }

      context 'when build has been retried several times' do
        before do
          create(:ci_build, :retried, name: 'test', pipeline: pipeline)
          create(:ci_build, :retried, name: 'test', pipeline: pipeline)
        end

        it 'reports a correct retry count value' do
          expect(subject.retries_count).to eq 2
        end
      end

      context 'when build has not been retried' do
        it 'returns zero' do
          expect(subject.retries_count).to eq 0
        end
      end
    end

    describe '#retries_max' do
      context 'when max retries value is defined' do
        subject { create(:ci_build, options: { retry: 1 }) }

        it 'returns a number of configured max retries' do
          expect(subject.retries_max).to eq 1
        end
      end

      context 'when max retries value is not defined' do
        subject { create(:ci_build) }

        it 'returns zero' do
          expect(subject.retries_max).to eq 0
        end
      end
    end
  end

  describe '#keep_artifacts!' do
    let(:build) { create(:ci_build, artifacts_expire_at: Time.now + 7.days) }

    subject { build.keep_artifacts! }

    it 'to reset expire_at' do
      subject

      expect(build.artifacts_expire_at).to be_nil
    end

    context 'when having artifacts files' do
      let!(:artifact) { create(:ci_job_artifact, job: build, expire_in: '7 days') }

      it 'to reset dependent objects' do
        subject

        expect(artifact.reload.expire_at).to be_nil
      end
    end
  end

  describe '#merge_request' do
    def create_mr(build, pipeline, factory: :merge_request, created_at: Time.now)
      create(factory, source_project: pipeline.project,
                      target_project: pipeline.project,
                      source_branch: build.ref,
                      created_at: created_at)
    end

    context 'when a MR has a reference to the pipeline' do
      before do
        @merge_request = create_mr(build, pipeline, factory: :merge_request)

        commits = [double(id: pipeline.sha)]
        allow(@merge_request).to receive(:commits).and_return(commits)
        allow(MergeRequest).to receive_message_chain(:includes, :where, :reorder).and_return([@merge_request])
      end

      it 'returns the single associated MR' do
        expect(build.merge_request.id).to eq(@merge_request.id)
      end
    end

    context 'when there is not a MR referencing the pipeline' do
      it 'returns nil' do
        expect(build.merge_request).to be_nil
      end
    end

    context 'when more than one MR have a reference to the pipeline' do
      before do
        @merge_request = create_mr(build, pipeline, factory: :merge_request)
        @merge_request.close!
        @merge_request2 = create_mr(build, pipeline, factory: :merge_request)

        commits = [double(id: pipeline.sha)]
        allow(@merge_request).to receive(:commits).and_return(commits)
        allow(@merge_request2).to receive(:commits).and_return(commits)
        allow(MergeRequest).to receive_message_chain(:includes, :where, :reorder).and_return([@merge_request, @merge_request2])
      end

      it 'returns the first MR' do
        expect(build.merge_request.id).to eq(@merge_request.id)
      end
    end

    context 'when a Build is created after the MR' do
      before do
        @merge_request = create_mr(build, pipeline, factory: :merge_request_with_diffs)
        pipeline2 = create(:ci_pipeline, project: project)
        @build2 = create(:ci_build, pipeline: pipeline2)

        allow(@merge_request).to receive(:commit_shas)
          .and_return([pipeline.sha, pipeline2.sha])
        allow(MergeRequest).to receive_message_chain(:includes, :where, :reorder).and_return([@merge_request])
      end

      it 'returns the current MR' do
        expect(@build2.merge_request.id).to eq(@merge_request.id)
      end
    end
  end

  describe '#options' do
    let(:options) do
      {
        image: "ruby:2.1",
        services: [
          "postgres"
        ]
      }
    end

    it 'contains options' do
      expect(build.options).to eq(options)
    end
  end

  describe '#other_actions' do
    let(:build) { create(:ci_build, :manual, pipeline: pipeline) }
    let!(:other_build) { create(:ci_build, :manual, pipeline: pipeline, name: 'other action') }

    subject { build.other_actions }

    before do
      project.add_developer(user)
    end

    it 'returns other actions' do
      is_expected.to contain_exactly(other_build)
    end

    context 'when build is retried' do
      let!(:new_build) { described_class.retry(build, user) }

      it 'does not return any of them' do
        is_expected.not_to include(build, new_build)
      end
    end

    context 'when other build is retried' do
      let!(:retried_build) { described_class.retry(other_build, user) }

      before do
        retried_build.success
      end

      it 'returns a retried build' do
        is_expected.to contain_exactly(retried_build)
      end
    end
  end

  describe '#persisted_environment' do
    let!(:environment) do
      create(:environment, project: project, name: "foo-#{project.default_branch}")
    end

    subject { build.persisted_environment }

    context 'when referenced literally' do
      let(:build) do
        create(:ci_build, pipeline: pipeline, environment: "foo-#{project.default_branch}")
      end

      it { is_expected.to eq(environment) }
    end

    context 'when referenced with a variable' do
      let(:build) do
        create(:ci_build, pipeline: pipeline, environment: "foo-$CI_COMMIT_REF_NAME")
      end

      it { is_expected.to eq(environment) }
    end

    context 'when there is no environment' do
      it { is_expected.to be_nil }
    end
  end

  describe '#play' do
    let(:build) { create(:ci_build, :manual, pipeline: pipeline) }

    before do
      project.add_developer(user)
    end

    it 'enqueues the build' do
      expect(build.play(user)).to be_pending
    end
  end

  describe 'project settings' do
    describe '#timeout' do
      it 'returns project timeout configuration' do
        expect(build.timeout).to eq(project.build_timeout)
      end
    end

    describe '#allow_git_fetch' do
      it 'return project allow_git_fetch configuration' do
        expect(build.allow_git_fetch).to eq(project.build_allow_git_fetch)
      end
    end
  end

  describe '#project' do
    subject { build.project }

    it { is_expected.to eq(pipeline.project) }
  end

  describe '#project_id' do
    subject { build.project_id }

    it { is_expected.to eq(pipeline.project_id) }
  end

  describe '#project_name' do
    subject { build.project_name }

    it { is_expected.to eq(project.name) }
  end

  describe '#ref_slug' do
    {
      'master'                => 'master',
      '1-foo'                 => '1-foo',
      'fix/1-foo'             => 'fix-1-foo',
      'fix-1-foo'             => 'fix-1-foo',
      'a' * 63                => 'a' * 63,
      'a' * 64                => 'a' * 63,
      'FOO'                   => 'foo',
      '-' + 'a' * 61 + '-'    => 'a' * 61,
      '-' + 'a' * 62 + '-'    => 'a' * 62,
      '-' + 'a' * 63 + '-'    => 'a' * 62,
      'a' * 62 + ' '          => 'a' * 62
    }.each do |ref, slug|
      it "transforms #{ref} to #{slug}" do
        build.ref = ref

        expect(build.ref_slug).to eq(slug)
      end
    end
  end

  describe '#repo_url' do
    subject { build.repo_url }

    it { is_expected.to be_a(String) }
    it { is_expected.to end_with(".git") }
    it { is_expected.to start_with(project.web_url[0..6]) }
    it { is_expected.to include(build.token) }
    it { is_expected.to include('gitlab-ci-token') }
    it { is_expected.to include(project.web_url[7..-1]) }
  end

  describe '#stuck?' do
    subject { build.stuck? }

    context "when commit_status.status is pending" do
      before do
        build.status = 'pending'
      end

      it { is_expected.to be_truthy }

      context "and there are specific runner" do
        let(:runner) { create(:ci_runner, contacted_at: 1.second.ago) }

        before do
          build.project.runners << runner
          runner.save
        end

        it { is_expected.to be_falsey }
      end
    end

    %w[success failed canceled running].each do |state|
      context "when commit_status.status is #{state}" do
        before do
          build.status = state
        end

        it { is_expected.to be_falsey }
      end
    end
  end

  describe '#has_expiring_artifacts?' do
    context 'when artifacts have expiration date set' do
      before do
        build.update(artifacts_expire_at: 1.day.from_now)
      end

      it 'has expiring artifacts' do
        expect(build).to have_expiring_artifacts
      end
    end

    context 'when artifacts do not have expiration date set' do
      before do
        build.update(artifacts_expire_at: nil)
      end

      it 'does not have expiring artifacts' do
        expect(build).not_to have_expiring_artifacts
      end
    end
  end

  describe '#update_project_statistics' do
    let!(:build) { create(:ci_build, artifacts_size: 23) }

    it 'updates project statistics when the artifact size changes' do
      expect(ProjectCacheWorker).to receive(:perform_async)
        .with(build.project_id, [], [:build_artifacts_size])

      build.artifacts_size = 42
      build.save!
    end

    it 'does not update project statistics when the artifact size stays the same' do
      expect(ProjectCacheWorker).not_to receive(:perform_async)

      build.name = 'changed'
      build.save!
    end

    it 'updates project statistics when the build is destroyed' do
      expect(ProjectCacheWorker).to receive(:perform_async)
        .with(build.project_id, [], [:build_artifacts_size])

      build.destroy
    end
  end

  describe '#when' do
    subject { build.when }

    context 'when `when` is undefined' do
      before do
        build.when = nil
      end

      context 'use from gitlab-ci.yml' do
        let(:project) { create(:project, :repository) }
        let(:pipeline) { create(:ci_pipeline, project: project) }

        before do
          stub_ci_pipeline_yaml_file(config)
        end

        context 'when config is not found' do
          let(:config) { nil }

          it { is_expected.to eq('on_success') }
        end

        context 'when config does not have a questioned job' do
          let(:config) do
            YAML.dump({
              test_other: {
                script: 'Hello World'
              }
            })
          end

          it { is_expected.to eq('on_success') }
        end

        context 'when config has `when`' do
          let(:config) do
            YAML.dump({
              test: {
                script: 'Hello World',
                when: 'always'
              }
            })
          end

          it { is_expected.to eq('always') }
        end
      end
    end
  end

  describe '#variables' do
    let(:container_registry_enabled) { false }
    let(:predefined_variables) do
      [
        { key: 'CI', value: 'true', public: true },
        { key: 'GITLAB_CI', value: 'true', public: true },
        { key: 'GITLAB_FEATURES', value: project.namespace.features.join(','), public: true },
        { key: 'CI_SERVER_NAME', value: 'GitLab', public: true },
        { key: 'CI_SERVER_VERSION', value: Gitlab::VERSION, public: true },
        { key: 'CI_SERVER_REVISION', value: Gitlab::REVISION, public: true },
        { key: 'CI_JOB_ID', value: build.id.to_s, public: true },
        { key: 'CI_JOB_NAME', value: 'test', public: true },
        { key: 'CI_JOB_STAGE', value: 'test', public: true },
        { key: 'CI_JOB_TOKEN', value: build.token, public: false },
        { key: 'CI_COMMIT_SHA', value: build.sha, public: true },
        { key: 'CI_COMMIT_REF_NAME', value: build.ref, public: true },
        { key: 'CI_COMMIT_REF_SLUG', value: build.ref_slug, public: true },
        { key: 'CI_REGISTRY_USER', value: 'gitlab-ci-token', public: true },
        { key: 'CI_REGISTRY_PASSWORD', value: build.token, public: false },
        { key: 'CI_REPOSITORY_URL', value: build.repo_url, public: false },
        { key: 'CI_BUILD_ID', value: build.id.to_s, public: true },
        { key: 'CI_BUILD_TOKEN', value: build.token, public: false },
        { key: 'CI_BUILD_REF', value: build.sha, public: true },
        { key: 'CI_BUILD_BEFORE_SHA', value: build.before_sha, public: true },
        { key: 'CI_BUILD_REF_NAME', value: build.ref, public: true },
        { key: 'CI_BUILD_REF_SLUG', value: build.ref_slug, public: true },
        { key: 'CI_BUILD_NAME', value: 'test', public: true },
        { key: 'CI_BUILD_STAGE', value: 'test', public: true },
        { key: 'CI_PROJECT_ID', value: project.id.to_s, public: true },
        { key: 'CI_PROJECT_NAME', value: project.path, public: true },
        { key: 'CI_PROJECT_PATH', value: project.full_path, public: true },
        { key: 'CI_PROJECT_PATH_SLUG', value: project.full_path_slug, public: true },
        { key: 'CI_PROJECT_NAMESPACE', value: project.namespace.full_path, public: true },
        { key: 'CI_PROJECT_URL', value: project.web_url, public: true },
        { key: 'CI_PROJECT_VISIBILITY', value: 'private', public: true },
        { key: 'CI_PIPELINE_ID', value: pipeline.id.to_s, public: true },
        { key: 'CI_CONFIG_PATH', value: pipeline.ci_yaml_file_path, public: true },
        { key: 'CI_PIPELINE_SOURCE', value: pipeline.source, public: true }
      ]
    end

    before do
      stub_container_registry_config(enabled: container_registry_enabled, host_port: 'registry.example.com')
    end

    subject { build.variables }

    context 'returns variables' do
      before do
        build.yaml_variables = []
      end

      it { is_expected.to include(*predefined_variables) }
    end

    context 'when build has user' do
      let(:user_variables) do
        [
          { key: 'GITLAB_USER_ID', value: user.id.to_s, public: true },
          { key: 'GITLAB_USER_EMAIL', value: user.email, public: true },
          { key: 'GITLAB_USER_LOGIN', value: user.username, public: true },
          { key: 'GITLAB_USER_NAME', value: user.name, public: true }
        ]
      end

      before do
        build.update_attributes(user: user)
      end

      it { user_variables.each { |v| is_expected.to include(v) } }
    end

    context 'when build has an environment' do
      let(:environment_variables) do
        [
          { key: 'CI_ENVIRONMENT_NAME', value: 'production', public: true },
          { key: 'CI_ENVIRONMENT_SLUG', value: 'prod-slug',  public: true }
        ]
      end

      let!(:environment) do
        create(:environment,
               project: build.project,
               name: 'production',
               slug: 'prod-slug',
               external_url: '')
      end

      before do
        build.update(environment: 'production')
      end

      shared_examples 'containing environment variables' do
        it { environment_variables.each { |v| is_expected.to include(v) } }
      end

      context 'when no URL was set' do
        it_behaves_like 'containing environment variables'

        it 'does not have CI_ENVIRONMENT_URL' do
          keys = subject.map { |var| var[:key] }

          expect(keys).not_to include('CI_ENVIRONMENT_URL')
        end
      end

      context 'when an URL was set' do
        let(:url) { 'http://host/test' }

        before do
          environment_variables <<
            { key: 'CI_ENVIRONMENT_URL', value: url, public: true }
        end

        context 'when the URL was set from the job' do
          before do
            build.update(options: { environment: { url: url } })
          end

          it_behaves_like 'containing environment variables'

          context 'when variables are used in the URL, it does not expand' do
            let(:url) { 'http://$CI_PROJECT_NAME-$CI_ENVIRONMENT_SLUG' }

            it_behaves_like 'containing environment variables'

            it 'puts $CI_ENVIRONMENT_URL in the last so all other variables are available to be used when runners are trying to expand it' do
              expect(subject.last).to eq(environment_variables.last)
            end
          end
        end

        context 'when the URL was not set from the job, but environment' do
          before do
            environment.update(external_url: url)
          end

          it_behaves_like 'containing environment variables'
        end
      end
    end

    context 'when build started manually' do
      before do
        build.update_attributes(when: :manual)
      end

      let(:manual_variable) do
        { key: 'CI_JOB_MANUAL', value: 'true', public: true }
      end

      it { is_expected.to include(manual_variable) }
    end

    context 'when build is for tag' do
      let(:tag_variable) do
        { key: 'CI_COMMIT_TAG', value: 'master', public: true }
      end

      before do
        build.update_attributes(tag: true)
      end

      it { is_expected.to include(tag_variable) }
    end

    context 'when secret variable is defined' do
      let(:secret_variable) do
        { key: 'SECRET_KEY', value: 'secret_value', public: false }
      end

      before do
        create(:ci_variable,
               secret_variable.slice(:key, :value).merge(project: project))
      end

      it { is_expected.to include(secret_variable) }
    end

    context 'when protected variable is defined' do
      let(:protected_variable) do
        { key: 'PROTECTED_KEY', value: 'protected_value', public: false }
      end

      before do
        create(:ci_variable,
               :protected,
               protected_variable.slice(:key, :value).merge(project: project))
      end

      context 'when the branch is protected' do
        before do
          allow(build.project).to receive(:protected_for?).with(build.ref).and_return(true)
        end

        it { is_expected.to include(protected_variable) }
      end

      context 'when the tag is protected' do
        before do
          allow(build.project).to receive(:protected_for?).with(build.ref).and_return(true)
        end

        it { is_expected.to include(protected_variable) }
      end

      context 'when the ref is not protected' do
        it { is_expected.not_to include(protected_variable) }
      end
    end

    context 'when group secret variable is defined' do
      let(:secret_variable) do
        { key: 'SECRET_KEY', value: 'secret_value', public: false }
      end

      before do
        create(:ci_group_variable,
               secret_variable.slice(:key, :value).merge(group: group))
      end

      it { is_expected.to include(secret_variable) }
    end

    context 'when group protected variable is defined' do
      let(:protected_variable) do
        { key: 'PROTECTED_KEY', value: 'protected_value', public: false }
      end

      before do
        create(:ci_group_variable,
               :protected,
               protected_variable.slice(:key, :value).merge(group: group))
      end

      context 'when the branch is protected' do
        before do
          allow(build.project).to receive(:protected_for?).with(build.ref).and_return(true)
        end

        it { is_expected.to include(protected_variable) }
      end

      context 'when the tag is protected' do
        before do
          allow(build.project).to receive(:protected_for?).with(build.ref).and_return(true)
        end

        it { is_expected.to include(protected_variable) }
      end

      context 'when the ref is not protected' do
        before do
          build.update_column(:ref, 'some/feature')
        end

        it { is_expected.not_to include(protected_variable) }
      end
    end

    context 'when build is for triggers' do
      let(:trigger) { create(:ci_trigger, project: project) }
      let(:trigger_request) { create(:ci_trigger_request, pipeline: pipeline, trigger: trigger) }

      let(:user_trigger_variable) do
        { key: 'TRIGGER_KEY_1', value: 'TRIGGER_VALUE_1', public: false }
      end

      let(:predefined_trigger_variable) do
        { key: 'CI_PIPELINE_TRIGGERED', value: 'true', public: true }
      end

      before do
        build.trigger_request = trigger_request
      end

      shared_examples 'returns variables for triggers' do
        it { is_expected.to include(user_trigger_variable) }
        it { is_expected.to include(predefined_trigger_variable) }
      end

      context 'when variables are stored in trigger_request' do
        before do
          trigger_request.update_attribute(:variables, { 'TRIGGER_KEY_1' => 'TRIGGER_VALUE_1' } )
        end

        it_behaves_like 'returns variables for triggers'
      end

      context 'when variables are stored in pipeline_variables' do
        before do
          create(:ci_pipeline_variable, pipeline: pipeline, key: 'TRIGGER_KEY_1', value: 'TRIGGER_VALUE_1')
        end

        it_behaves_like 'returns variables for triggers'
      end
    end

    context 'when pipeline has a variable' do
      let!(:pipeline_variable) { create(:ci_pipeline_variable, pipeline: pipeline) }

      it { is_expected.to include(pipeline_variable.to_runner_variable) }
    end

    context 'when a job was triggered by a pipeline schedule' do
      let(:pipeline_schedule) { create(:ci_pipeline_schedule, project: project) }

      let!(:pipeline_schedule_variable) do
        create(:ci_pipeline_schedule_variable,
               key: 'SCHEDULE_VARIABLE_KEY',
               pipeline_schedule: pipeline_schedule)
      end

      before do
        pipeline_schedule.pipelines << pipeline
        pipeline_schedule.reload
      end

      it { is_expected.to include(pipeline_schedule_variable.to_runner_variable) }
    end

    context 'when yaml_variables are undefined' do
      let(:pipeline) { create(:ci_pipeline, project: project) }

      before do
        build.yaml_variables = nil
      end

      context 'use from gitlab-ci.yml' do
        before do
          stub_ci_pipeline_yaml_file(config)
        end

        context 'when config is not found' do
          let(:config) { nil }

          it { is_expected.to include(*predefined_variables) }
        end

        context 'when config does not have a questioned job' do
          let(:config) do
            YAML.dump({
              test_other: {
                script: 'Hello World'
              }
            })
          end

          it { is_expected.to include(*predefined_variables) }
        end

        context 'when config has variables' do
          let(:config) do
            YAML.dump({
              test: {
                script: 'Hello World',
                variables: {
                  KEY: 'value'
                }
              }
            })
          end
          let(:variables) do
            [{ key: 'KEY', value: 'value', public: true }]
          end

          it { is_expected.to include(*predefined_variables) }
          it { is_expected.to include(*variables) }
        end
      end
    end

    context 'when container registry is enabled' do
      let(:container_registry_enabled) { true }
      let(:ci_registry) do
        { key: 'CI_REGISTRY',  value: 'registry.example.com',  public: true }
      end
      let(:ci_registry_image) do
        { key: 'CI_REGISTRY_IMAGE',  value: project.container_registry_url, public: true }
      end

      context 'and is disabled for project' do
        before do
          project.update(container_registry_enabled: false)
        end

        it { is_expected.to include(ci_registry) }
        it { is_expected.not_to include(ci_registry_image) }
      end

      context 'and is enabled for project' do
        before do
          project.update(container_registry_enabled: true)
        end

        it { is_expected.to include(ci_registry) }
        it { is_expected.to include(ci_registry_image) }
      end
    end

    context 'when runner is assigned to build' do
      let(:runner) { create(:ci_runner, description: 'description', tag_list: %w(docker linux)) }

      before do
        build.update(runner: runner)
      end

      it { is_expected.to include({ key: 'CI_RUNNER_ID', value: runner.id.to_s, public: true }) }
      it { is_expected.to include({ key: 'CI_RUNNER_DESCRIPTION', value: 'description', public: true }) }
      it { is_expected.to include({ key: 'CI_RUNNER_TAGS', value: 'docker, linux', public: true }) }
    end

    context 'when build is for a deployment' do
      let(:deployment_variable) { { key: 'KUBERNETES_TOKEN', value: 'TOKEN', public: false } }

      before do
        build.environment = 'production'

        allow_any_instance_of(Project)
          .to receive(:deployment_variables)
          .and_return([deployment_variable])
      end

      it { is_expected.to include(deployment_variable) }
    end

    context 'when project has custom CI config path' do
      let(:ci_config_path) { { key: 'CI_CONFIG_PATH', value: 'custom', public: true } }

      before do
        project.update(ci_config_path: 'custom')
      end

      it { is_expected.to include(ci_config_path) }
    end

<<<<<<< HEAD
    context 'returns variables in valid order' do
      let(:build_pre_var) { { key: 'build', value: 'value' } }
      let(:project_pre_var) { { key: 'project', value: 'value' } }
      let(:pipeline_pre_var) { { key: 'pipeline', value: 'value' } }
      let(:build_yaml_var) { { key: 'yaml', value: 'value' } }

      before do
        allow(build).to receive(:predefined_variables) { [build_pre_var] }
        allow(build).to receive(:yaml_variables) { [build_yaml_var] }

        allow_any_instance_of(Project)
          .to receive(:predefined_variables) { [project_pre_var] }

        allow_any_instance_of(EE::Project)
          .to receive(:secret_variables_for)
          .with(ref: 'master', environment: nil) do
          [create(:ci_variable, key: 'secret', value: 'value')]
        end

        allow_any_instance_of(EE::Ci::Pipeline)
          .to receive(:predefined_variables) { [pipeline_pre_var] }
      end

      it do
        is_expected.to eq(
          [build_pre_var,
           project_pre_var,
           pipeline_pre_var,
           build_yaml_var,
           { key: 'secret', value: 'value', public: false }])
      end
    end

=======
>>>>>>> 15727fbd
    context 'when using auto devops' do
      context 'and is enabled' do
        before do
          project.create_auto_devops!(enabled: true, domain: 'example.com')
        end

        it "includes AUTO_DEVOPS_DOMAIN" do
          is_expected.to include(
            { key: 'AUTO_DEVOPS_DOMAIN', value: 'example.com', public: true })
        end
      end

      context 'and is disabled' do
        before do
          project.create_auto_devops!(enabled: false, domain: 'example.com')
        end

        it "includes AUTO_DEVOPS_DOMAIN" do
          is_expected.not_to include(
            { key: 'AUTO_DEVOPS_DOMAIN', value: 'example.com', public: true })
        end
      end
    end

    context 'when pipeline variable overrides build variable' do
      before do
        build.yaml_variables = [{ key: 'MYVAR', value: 'myvar', public: true }]
        pipeline.variables.build(key: 'MYVAR', value: 'pipeline value')
      end

      it 'overrides YAML variable using a pipeline variable' do
        variables = subject.reverse.uniq { |variable| variable[:key] }.reverse

        expect(variables)
          .not_to include(key: 'MYVAR', value: 'myvar', public: true)
        expect(variables)
          .to include(key: 'MYVAR', value: 'pipeline value', public: false)
      end
    end

    describe 'variables ordering' do
      context 'when variables hierarchy is stubbed' do
        let(:build_pre_var) { { key: 'build', value: 'value', public: true } }
        let(:project_pre_var) { { key: 'project', value: 'value', public: true } }
        let(:pipeline_pre_var) { { key: 'pipeline', value: 'value', public: true } }
        let(:build_yaml_var) { { key: 'yaml', value: 'value', public: true } }

        before do
          allow(build).to receive(:predefined_variables) { [build_pre_var] }
          allow(build).to receive(:yaml_variables) { [build_yaml_var] }

          allow_any_instance_of(Project)
            .to receive(:predefined_variables) { [project_pre_var] }

          allow_any_instance_of(EE::Project)
            .to receive(:secret_variables_for)
            .with(ref: 'master', environment: nil) do
            [create(:ci_variable, key: 'secret', value: 'value')]
          end

          allow_any_instance_of(Ci::Pipeline)
            .to receive(:predefined_variables) { [pipeline_pre_var] }
        end

        it 'returns variables in order depending on resource hierarchy' do
          is_expected.to eq(
            [build_pre_var,
             project_pre_var,
             pipeline_pre_var,
             build_yaml_var,
             { key: 'secret', value: 'value', public: false }])
        end
      end

      context 'when build has environment and user-provided variables' do
        let(:expected_variables) do
          predefined_variables.map { |variable| variable.fetch(:key) } +
            %w[YAML_VARIABLE CI_ENVIRONMENT_NAME CI_ENVIRONMENT_SLUG
               CI_ENVIRONMENT_URL]
        end

        before do
          create(:environment, project: build.project,
                               name: 'staging')

          build.yaml_variables = [{ key: 'YAML_VARIABLE',
                                    value: 'var',
                                    public: true }]
          build.environment = 'staging'
        end

        it 'matches explicit variables ordering' do
          received_variables = subject.map { |variable| variable.fetch(:key) }

          expect(received_variables).to eq expected_variables
        end
      end
    end
  end

  describe 'state transition: any => [:pending]' do
    let(:build) { create(:ci_build, :created) }

    it 'queues BuildQueueWorker' do
      expect(BuildQueueWorker).to receive(:perform_async).with(build.id)

      build.enqueue
    end
  end

  describe 'state transition: any => [:running]' do
    shared_examples 'validation is active' do
      context 'when depended job has not been completed yet' do
        let!(:pre_stage_job) { create(:ci_build, :manual, pipeline: pipeline, name: 'test', stage_idx: 0) }

        it { expect { job.run! }.not_to raise_error(Ci::Build::MissingDependenciesError) }
      end

      context 'when artifacts of depended job has been expired' do
        let!(:pre_stage_job) { create(:ci_build, :success, :expired, pipeline: pipeline, name: 'test', stage_idx: 0) }

        it { expect { job.run! }.to raise_error(Ci::Build::MissingDependenciesError) }
      end

      context 'when artifacts of depended job has been erased' do
        let!(:pre_stage_job) { create(:ci_build, :success, pipeline: pipeline, name: 'test', stage_idx: 0, erased_at: 1.minute.ago) }

        before do
          pre_stage_job.erase
        end

        it { expect { job.run! }.to raise_error(Ci::Build::MissingDependenciesError) }
      end
    end

    shared_examples 'validation is not active' do
      context 'when depended job has not been completed yet' do
        let!(:pre_stage_job) { create(:ci_build, :manual, pipeline: pipeline, name: 'test', stage_idx: 0) }

        it { expect { job.run! }.not_to raise_error }
      end
      context 'when artifacts of depended job has been expired' do
        let!(:pre_stage_job) { create(:ci_build, :success, :expired, pipeline: pipeline, name: 'test', stage_idx: 0) }

        it { expect { job.run! }.not_to raise_error }
      end

      context 'when artifacts of depended job has been erased' do
        let!(:pre_stage_job) { create(:ci_build, :success, pipeline: pipeline, name: 'test', stage_idx: 0, erased_at: 1.minute.ago) }

        before do
          pre_stage_job.erase
        end

        it { expect { job.run! }.not_to raise_error }
      end
    end

    let!(:job) { create(:ci_build, :pending, pipeline: pipeline, stage_idx: 1, options: options) }

    context 'when validates for dependencies is enabled' do
      before do
        stub_feature_flags(ci_disable_validates_dependencies: false)
      end

      let!(:pre_stage_job) { create(:ci_build, :success, pipeline: pipeline, name: 'test', stage_idx: 0) }

      context 'when "dependencies" keyword is not defined' do
        let(:options) { {} }

        it { expect { job.run! }.not_to raise_error }
      end

      context 'when "dependencies" keyword is empty' do
        let(:options) { { dependencies: [] } }

        it { expect { job.run! }.not_to raise_error }
      end

      context 'when "dependencies" keyword is specified' do
        let(:options) { { dependencies: ['test'] } }

        it_behaves_like 'validation is active'
      end
    end

    context 'when validates for dependencies is disabled' do
      let(:options) { { dependencies: ['test'] } }

      before do
        stub_feature_flags(ci_disable_validates_dependencies: true)
      end

      it_behaves_like 'validation is not active'
    end
  end

  describe 'state transition when build fails' do
    let(:service) { MergeRequests::AddTodoWhenBuildFailsService.new(project, user) }

    before do
      allow(MergeRequests::AddTodoWhenBuildFailsService).to receive(:new).and_return(service)
      allow(service).to receive(:close)
    end

    context 'when build is configured to be retried' do
      subject { create(:ci_build, :running, options: { retry: 3 }, project: project, user: user) }

      it 'retries build and assigns the same user to it' do
        expect(described_class).to receive(:retry)
          .with(subject, user)

        subject.drop!
      end

      it 'does not try to create a todo' do
        project.add_developer(user)

        expect(service).not_to receive(:commit_status_merge_requests)

        subject.drop!
      end
    end

    context 'when build is not configured to be retried' do
      subject { create(:ci_build, :running, project: project, user: user) }

      it 'does not retry build' do
        expect(described_class).not_to receive(:retry)

        subject.drop!
      end

      it 'does not count retries when not necessary' do
        expect(described_class).not_to receive(:retry)
        expect_any_instance_of(described_class)
          .not_to receive(:retries_count)

        subject.drop!
      end

      it 'creates a todo' do
        project.add_developer(user)

        expect(service).to receive(:commit_status_merge_requests)

        subject.drop!
      end
    end
  end

  describe '.matches_tag_ids' do
    set(:build) { create(:ci_build, project: project, user: user) }
    let(:tag_ids) { ::ActsAsTaggableOn::Tag.named_any(tag_list).ids }

    subject { described_class.where(id: build).matches_tag_ids(tag_ids) }

    before do
      build.update(tag_list: build_tag_list)
    end

    context 'when have different tags' do
      let(:build_tag_list) { %w(A B) }
      let(:tag_list) { %w(C D) }

      it "does not match a build" do
        is_expected.not_to contain_exactly(build)
      end
    end

    context 'when have a subset of tags' do
      let(:build_tag_list) { %w(A B) }
      let(:tag_list) { %w(A B C D) }

      it "does match a build" do
        is_expected.to contain_exactly(build)
      end
    end

    context 'when build does not have tags' do
      let(:build_tag_list) { [] }
      let(:tag_list) { %w(C D) }

      it "does match a build" do
        is_expected.to contain_exactly(build)
      end
    end

    context 'when does not have a subset of tags' do
      let(:build_tag_list) { %w(A B C) }
      let(:tag_list) { %w(C D) }

      it "does not match a build" do
        is_expected.not_to contain_exactly(build)
      end
    end
  end

  describe '.matches_tags' do
    set(:build) { create(:ci_build, project: project, user: user) }

    subject { described_class.where(id: build).with_any_tags }

    before do
      build.update(tag_list: tag_list)
    end

    context 'when does have tags' do
      let(:tag_list) { %w(A B) }

      it "does match a build" do
        is_expected.to contain_exactly(build)
      end
    end

    context 'when does not have tags' do
      let(:tag_list) { [] }

      it "does not match a build" do
        is_expected.not_to contain_exactly(build)
      end
    end
  end
end<|MERGE_RESOLUTION|>--- conflicted
+++ resolved
@@ -184,24 +184,6 @@
 
         it { is_expected.to be_truthy }
       end
-    end
-  end
-
-  describe '#browsable_artifacts?' do
-    subject { build.browsable_artifacts? }
-
-    context 'artifacts metadata does not exist' do
-      before do
-        build.update_attributes(legacy_artifacts_metadata: nil)
-      end
-
-      it { is_expected.to be_falsy }
-    end
-
-    context 'artifacts metadata does exists' do
-      let(:build) { create(:ci_build, :artifacts) }
-
-      it { is_expected.to be_truthy }
     end
   end
 
@@ -1903,42 +1885,6 @@
       it { is_expected.to include(ci_config_path) }
     end
 
-<<<<<<< HEAD
-    context 'returns variables in valid order' do
-      let(:build_pre_var) { { key: 'build', value: 'value' } }
-      let(:project_pre_var) { { key: 'project', value: 'value' } }
-      let(:pipeline_pre_var) { { key: 'pipeline', value: 'value' } }
-      let(:build_yaml_var) { { key: 'yaml', value: 'value' } }
-
-      before do
-        allow(build).to receive(:predefined_variables) { [build_pre_var] }
-        allow(build).to receive(:yaml_variables) { [build_yaml_var] }
-
-        allow_any_instance_of(Project)
-          .to receive(:predefined_variables) { [project_pre_var] }
-
-        allow_any_instance_of(EE::Project)
-          .to receive(:secret_variables_for)
-          .with(ref: 'master', environment: nil) do
-          [create(:ci_variable, key: 'secret', value: 'value')]
-        end
-
-        allow_any_instance_of(EE::Ci::Pipeline)
-          .to receive(:predefined_variables) { [pipeline_pre_var] }
-      end
-
-      it do
-        is_expected.to eq(
-          [build_pre_var,
-           project_pre_var,
-           pipeline_pre_var,
-           build_yaml_var,
-           { key: 'secret', value: 'value', public: false }])
-      end
-    end
-
-=======
->>>>>>> 15727fbd
     context 'when using auto devops' do
       context 'and is enabled' do
         before do
