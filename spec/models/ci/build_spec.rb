--- conflicted
+++ resolved
@@ -250,7 +250,6 @@
       before do
         build.coverage_regex = '\(\d+.\d+\%\) covered'
         build.trace.set('Coverage 1033 / 1051 LOC (98.29%) covered')
-<<<<<<< HEAD
       end
 
       it "saves the correct extracted coverage value" do
@@ -319,76 +318,6 @@
         build.project.update(runners_token: 'token')
       end
 
-=======
-      end
-
-      it "saves the correct extracted coverage value" do
-        expect(build.update_coverage).to be(true)
-        expect(build.coverage).to eq(98.29)
-      end
-    end
-  end
-
-  describe '#trace' do
-    subject { build.trace }
-
-    it { is_expected.to be_a(Gitlab::Ci::Trace) }
-  end
-
-  describe '#has_trace?' do
-    subject { build.has_trace? }
-
-    it "expect to call exist? method" do
-      expect_any_instance_of(Gitlab::Ci::Trace).to receive(:exist?)
-        .and_return(true)
-
-      is_expected.to be(true)
-    end
-  end
-
-  describe '#trace=' do
-    it "expect to fail trace=" do
-      expect { build.trace = "new" }.to raise_error(NotImplementedError)
-    end
-  end
-
-  describe '#old_trace' do
-    subject { build.old_trace }
-
-    before do
-      build.update_column(:trace, 'old trace')
-    end
-
-    it "expect to receive data from database" do
-      is_expected.to eq('old trace')
-    end
-  end
-
-  describe '#erase_old_trace!' do
-    subject { build.send(:read_attribute, :trace) }
-
-    before do
-      build.send(:write_attribute, :trace, 'old trace')
-    end
-
-    it "expect to receive data from database" do
-      build.erase_old_trace!
-
-      is_expected.to be_nil
-    end
-  end
-
-  describe '#hide_secrets' do
-    let(:subject) { build.hide_secrets(data) }
-
-    context 'hide runners token' do
-      let(:data) { 'new token data'}
-
-      before do
-        build.project.update(runners_token: 'token')
-      end
-
->>>>>>> fb7b0d6e
       it { is_expected.to eq('new xxxxx data') }
     end
 
