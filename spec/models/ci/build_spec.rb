--- conflicted
+++ resolved
@@ -17,11 +17,7 @@
   it { is_expected.to belong_to(:runner) }
   it { is_expected.to belong_to(:trigger_request) }
   it { is_expected.to belong_to(:erased_by) }
-<<<<<<< HEAD
-  it { is_expected.to have_many(:deployments) }
   it { is_expected.to have_many(:sourced_pipelines) }
-=======
->>>>>>> d1b59cf6
   it { is_expected.to have_many(:trace_sections)}
   it { is_expected.to have_one(:deployment) }
   it { is_expected.to have_one(:runner_session)}
