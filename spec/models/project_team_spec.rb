--- conflicted
+++ resolved
@@ -178,7 +178,6 @@
     end
   end
 
-<<<<<<< HEAD
   describe '#add_users' do
     let(:user1) { create(:user) }
     let(:user2) { create(:user) }
@@ -200,7 +199,9 @@
       project.team.add_user(user, :reporter)
 
       expect(project.team.reporter?(user)).to be(true)
-=======
+    end
+  end
+
   describe '#members_in_project_and_ancestors' do
     context 'group project' do
       it 'filters out users who are not members of the project' do
@@ -213,7 +214,6 @@
 
         expect(project.team.members_in_project_and_ancestors).to contain_exactly(group_member.user)
       end
->>>>>>> 6eda59b7
     end
   end
 
