--- conflicted
+++ resolved
@@ -71,13 +71,7 @@
     it "catches exceptions" do
       expect(WebHook).to receive(:post).and_raise("Some HTTP Post error")
 
-<<<<<<< HEAD
-      expect { @project_hook.execute(@data, 'push_hooks') }.to raise_error
-=======
-      expect {
-        @project_hook.execute(@data, 'push_hooks')
-      }.to raise_error(RuntimeError)
->>>>>>> 4aa1fdd3
+      expect { @project_hook.execute(@data, 'push_hooks') }.to raise_error(RuntimeError)
     end
   end
 end