--- conflicted
+++ resolved
@@ -56,13 +56,9 @@
     it { is_expected.to have_many(:runners) }
     it { is_expected.to have_many(:variables) }
     it { is_expected.to have_many(:triggers) }
-<<<<<<< HEAD
     it { is_expected.to have_many(:pages_domains) }
     it { is_expected.to have_many(:path_locks).dependent(:destroy) }
-    it { is_expected.to have_many(:labels).dependent(:destroy) }
-=======
     it { is_expected.to have_many(:labels).class_name('ProjectLabel').dependent(:destroy) }
->>>>>>> 6c09fbd8
     it { is_expected.to have_many(:users_star_projects).dependent(:destroy) }
     it { is_expected.to have_many(:environments).dependent(:destroy) }
     it { is_expected.to have_many(:deployments).dependent(:destroy) }
