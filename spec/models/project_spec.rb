--- conflicted
+++ resolved
@@ -518,11 +518,7 @@
 
   describe '#has_wiki?' do
     let(:no_wiki_project) { build(:project, wiki_enabled: false, has_external_wiki: false) }
-<<<<<<< HEAD
-    let(:wiki_enabled_project) { build(:project, wiki_enabled: true) }
-=======
     let(:wiki_enabled_project) { build(:project) }
->>>>>>> fd1741b4
     let(:external_wiki_project) { build(:project, has_external_wiki: true) }
 
     it 'returns true if project is wiki enabled or has external wiki' do
@@ -728,7 +724,6 @@
     end
   end
 
-<<<<<<< HEAD
   describe '#allowed_to_share_with_group?' do
     let(:project) { create(:project) }
 
@@ -747,11 +742,11 @@
     let(:pipeline) { create :ci_pipeline, project: project, ref: 'master' }
 
     subject { project.pipeline(pipeline.sha, 'master') }
-=======
+  end
+
   describe '#pipeline_for' do
     let(:project) { create(:project) }
     let!(:pipeline) { create_pipeline }
->>>>>>> fd1741b4
 
     shared_examples 'giving the correct pipeline' do
       it { is_expected.to eq(pipeline) }
