--- conflicted
+++ resolved
@@ -889,8 +889,6 @@
     end
   end
 
-<<<<<<< HEAD
-=======
   describe '#container_registry_repository' do
     let(:project) { create(:empty_project) }
 
@@ -957,5 +955,4 @@
       it { is_expected.to be_falsey }
     end
   end
->>>>>>> a08e3c67
 end