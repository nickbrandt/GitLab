--- conflicted
+++ resolved
@@ -86,18 +86,6 @@
       end
     end
 
-<<<<<<< HEAD
-    it 'should not allow an invalid URI as import_url' do
-      project2 = build(:project, import_url: 'invalid://')
-
-      expect(project2).not_to be_valid
-    end
-
-    it 'should allow a valid URI as import_url' do
-      project2 = build(:project, import_url: 'ssh://test@gitlab.com/project.git')
-
-      expect(project2).to be_valid
-=======
     context 'repository storages inclussion' do
       let(:project2) { build(:project, repository_storage: 'missing') }
 
@@ -110,7 +98,18 @@
         expect(project2).not_to be_valid
         expect(project2.errors[:repository_storage].first).to match(/is not included in the list/)
       end
->>>>>>> 1a68a0a6
+    end
+
+    it 'should not allow an invalid URI as import_url' do
+      project2 = build(:project, import_url: 'invalid://')
+
+      expect(project2).not_to be_valid
+    end
+
+    it 'should allow a valid URI as import_url' do
+      project2 = build(:project, import_url: 'ssh://test@gitlab.com/project.git')
+
+      expect(project2).to be_valid
     end
   end
 
