require 'spec_helper'

describe Project do
  include ProjectForksHelper
  include GitHelpers

  it_behaves_like 'having unique enum values'

  describe 'associations' do
    it { is_expected.to belong_to(:group) }
    it { is_expected.to belong_to(:namespace) }
    it { is_expected.to belong_to(:creator).class_name('User') }
    it { is_expected.to belong_to(:pool_repository) }
    it { is_expected.to have_many(:users) }
    it { is_expected.to have_many(:services) }
    it { is_expected.to have_many(:events) }
    it { is_expected.to have_many(:merge_requests) }
    it { is_expected.to have_many(:issues) }
    it { is_expected.to have_many(:milestones) }
    it { is_expected.to have_many(:project_members).dependent(:delete_all) }
    it { is_expected.to have_many(:users).through(:project_members) }
    it { is_expected.to have_many(:requesters).dependent(:delete_all) }
    it { is_expected.to have_many(:notes) }
    it { is_expected.to have_many(:snippets).class_name('ProjectSnippet') }
    it { is_expected.to have_many(:deploy_keys_projects) }
    it { is_expected.to have_many(:deploy_keys) }
    it { is_expected.to have_many(:hooks) }
    it { is_expected.to have_many(:protected_branches) }
    it { is_expected.to have_one(:slack_service) }
    it { is_expected.to have_one(:microsoft_teams_service) }
    it { is_expected.to have_one(:mattermost_service) }
    it { is_expected.to have_one(:hangouts_chat_service) }
    it { is_expected.to have_one(:packagist_service) }
    it { is_expected.to have_one(:pushover_service) }
    it { is_expected.to have_one(:asana_service) }
    it { is_expected.to have_many(:boards) }
    it { is_expected.to have_one(:campfire_service) }
    it { is_expected.to have_one(:discord_service) }
    it { is_expected.to have_one(:drone_ci_service) }
    it { is_expected.to have_one(:emails_on_push_service) }
    it { is_expected.to have_one(:pipelines_email_service) }
    it { is_expected.to have_one(:irker_service) }
    it { is_expected.to have_one(:pivotaltracker_service) }
    it { is_expected.to have_one(:hipchat_service) }
    it { is_expected.to have_one(:flowdock_service) }
    it { is_expected.to have_one(:assembla_service) }
    it { is_expected.to have_one(:slack_slash_commands_service) }
    it { is_expected.to have_one(:mattermost_slash_commands_service) }
    it { is_expected.to have_one(:buildkite_service) }
    it { is_expected.to have_one(:bamboo_service) }
    it { is_expected.to have_one(:teamcity_service) }
    it { is_expected.to have_one(:jira_service) }
    it { is_expected.to have_one(:github_service) }
    it { is_expected.to have_one(:redmine_service) }
    it { is_expected.to have_one(:custom_issue_tracker_service) }
    it { is_expected.to have_one(:bugzilla_service) }
    it { is_expected.to have_one(:gitlab_issue_tracker_service) }
    it { is_expected.to have_one(:external_wiki_service) }
    it { is_expected.to have_one(:project_feature) }
    it { is_expected.to have_one(:project_repository) }
    it { is_expected.to have_one(:statistics).class_name('ProjectStatistics') }
    it { is_expected.to have_one(:import_data).class_name('ProjectImportData') }
    it { is_expected.to have_one(:last_event).class_name('Event') }
    it { is_expected.to have_one(:forked_from_project).through(:fork_network_member) }
    it { is_expected.to have_one(:auto_devops).class_name('ProjectAutoDevops') }
    it { is_expected.to have_one(:error_tracking_setting).class_name('ErrorTracking::ProjectErrorTrackingSetting') }
    it { is_expected.to have_many(:commit_statuses) }
    it { is_expected.to have_many(:ci_pipelines) }
    it { is_expected.to have_many(:builds) }
    it { is_expected.to have_many(:build_trace_section_names)}
    it { is_expected.to have_many(:runner_projects) }
    it { is_expected.to have_many(:runners) }
    it { is_expected.to have_many(:variables) }
    it { is_expected.to have_many(:triggers) }
    it { is_expected.to have_many(:pages_domains) }
    it { is_expected.to have_many(:labels).class_name('ProjectLabel') }
    it { is_expected.to have_many(:users_star_projects) }
    it { is_expected.to have_many(:repository_languages) }
    it { is_expected.to have_many(:environments) }
    it { is_expected.to have_many(:deployments) }
    it { is_expected.to have_many(:todos) }
    it { is_expected.to have_many(:releases) }
    it { is_expected.to have_many(:lfs_objects_projects) }
    it { is_expected.to have_many(:project_group_links) }
    it { is_expected.to have_many(:notification_settings).dependent(:delete_all) }
    it { is_expected.to have_many(:forked_to_members).class_name('ForkNetworkMember') }
    it { is_expected.to have_many(:forks).through(:forked_to_members) }
    it { is_expected.to have_many(:uploads) }
    it { is_expected.to have_many(:pipeline_schedules) }
    it { is_expected.to have_many(:members_and_requesters) }
    it { is_expected.to have_many(:clusters) }
    it { is_expected.to have_many(:kubernetes_namespaces) }
    it { is_expected.to have_many(:custom_attributes).class_name('ProjectCustomAttribute') }
    it { is_expected.to have_many(:project_badges).class_name('ProjectBadge') }
    it { is_expected.to have_many(:lfs_file_locks) }
    it { is_expected.to have_many(:project_deploy_tokens) }
    it { is_expected.to have_many(:deploy_tokens).through(:project_deploy_tokens) }

    it 'has an inverse relationship with merge requests' do
      expect(described_class.reflect_on_association(:merge_requests).has_inverse?).to eq(:target_project)
    end

    context 'after initialized' do
      it "has a project_feature" do
        expect(described_class.new.project_feature).to be_present
      end
    end

    context 'when creating a new project' do
      it 'automatically creates a CI/CD settings row' do
        project = create(:project)

        expect(project.ci_cd_settings).to be_an_instance_of(ProjectCiCdSetting)
        expect(project.ci_cd_settings).to be_persisted
      end
    end

    context 'updating cd_cd_settings' do
      it 'does not raise an error' do
        project = create(:project)

        expect { project.update(ci_cd_settings: nil) }.not_to raise_exception
      end
    end

    describe '#members & #requesters' do
      let(:project) { create(:project, :public, :access_requestable) }
      let(:requester) { create(:user) }
      let(:developer) { create(:user) }
      before do
        project.request_access(requester)
        project.add_developer(developer)
      end

      it_behaves_like 'members and requesters associations' do
        let(:namespace) { project }
      end
    end

    describe 'ci_pipelines association' do
      it 'returns only pipelines from ci_sources' do
        expect(Ci::Pipeline).to receive(:ci_sources).and_call_original

        subject.ci_pipelines
      end
    end
  end

  describe 'modules' do
    subject { described_class }

    it { is_expected.to include_module(Gitlab::ConfigHelper) }
    it { is_expected.to include_module(Gitlab::ShellAdapter) }
    it { is_expected.to include_module(Gitlab::VisibilityLevel) }
    it { is_expected.to include_module(Referable) }
    it { is_expected.to include_module(Sortable) }
  end

  describe 'scopes' do
    context '#with_wiki_enabled' do
      it 'returns a project' do
        project = create(:project_empty_repo, wiki_access_level: ProjectFeature::ENABLED)
        project1 = create(:project, wiki_access_level: ProjectFeature::DISABLED)

        expect(described_class.with_wiki_enabled).to include(project)
        expect(described_class.with_wiki_enabled).not_to include(project1)
      end
    end
  end

  describe '.missing_kubernetes_namespace' do
    let!(:project) { create(:project) }
    let!(:cluster) { create(:cluster, :provided_by_user, :group) }
    let(:kubernetes_namespaces) { project.kubernetes_namespaces }

    subject { described_class.missing_kubernetes_namespace(kubernetes_namespaces) }

    it { is_expected.to contain_exactly(project) }

    context 'kubernetes namespace exists' do
      before do
        create(:cluster_kubernetes_namespace, project: project, cluster: cluster)
      end

      it { is_expected.to be_empty }
    end
  end

  describe 'validation' do
    let!(:project) { create(:project) }

    it { is_expected.to validate_presence_of(:name) }
    it { is_expected.to validate_uniqueness_of(:name).scoped_to(:namespace_id) }
    it { is_expected.to validate_length_of(:name).is_at_most(255) }
    it { is_expected.to validate_presence_of(:path) }
    it { is_expected.to validate_length_of(:path).is_at_most(255) }
    it { is_expected.to validate_length_of(:description).is_at_most(2000) }
    it { is_expected.to validate_length_of(:ci_config_path).is_at_most(255) }
    it { is_expected.to allow_value('').for(:ci_config_path) }
    it { is_expected.not_to allow_value('test/../foo').for(:ci_config_path) }
    it { is_expected.not_to allow_value('/test/foo').for(:ci_config_path) }
    it { is_expected.to validate_presence_of(:creator) }
    it { is_expected.to validate_presence_of(:namespace) }
    it { is_expected.to validate_presence_of(:repository_storage) }

    it 'validates build timeout constraints' do
      is_expected.to validate_numericality_of(:build_timeout)
        .only_integer
        .is_greater_than_or_equal_to(10.minutes)
        .is_less_than(1.month)
        .with_message('needs to be beetween 10 minutes and 1 month')
    end

    it 'does not allow new projects beyond user limits' do
      project2 = build(:project)
      allow(project2).to receive(:creator).and_return(double(can_create_project?: false, projects_limit: 0).as_null_object)
      expect(project2).not_to be_valid
      expect(project2.errors[:limit_reached].first).to match(/Personal project creation is not allowed/)
    end

    describe 'wiki path conflict' do
      context "when the new path has been used by the wiki of other Project" do
        it 'has an error on the name attribute' do
          new_project = build_stubbed(:project, namespace_id: project.namespace_id, path: "#{project.path}.wiki")

          expect(new_project).not_to be_valid
          expect(new_project.errors[:name].first).to eq('has already been taken')
        end
      end

      context "when the new wiki path has been used by the path of other Project" do
        it 'has an error on the name attribute' do
          project_with_wiki_suffix = create(:project, path: 'foo.wiki')
          new_project = build_stubbed(:project, namespace_id: project_with_wiki_suffix.namespace_id, path: 'foo')

          expect(new_project).not_to be_valid
          expect(new_project.errors[:name].first).to eq('has already been taken')
        end
      end
    end

    context 'repository storages inclusion' do
      let(:project2) { build(:project, repository_storage: 'missing') }

      before do
        storages = { 'custom' => { 'path' => 'tmp/tests/custom_repositories' } }
        allow(Gitlab.config.repositories).to receive(:storages).and_return(storages)
      end

      it "does not allow repository storages that don't match a label in the configuration" do
        expect(project2).not_to be_valid
        expect(project2.errors[:repository_storage].first).to match(/is not included in the list/)
      end
    end

    context '#mark_stuck_remote_mirrors_as_failed!' do
      it 'fails stuck remote mirrors' do
        project = create(:project, :repository, :remote_mirror)

        project.remote_mirrors.first.update(
          update_status: :started,
          last_update_at: 2.days.ago
        )

        expect do
          project.mark_stuck_remote_mirrors_as_failed!
        end.to change { project.remote_mirrors.stuck.count }.from(1).to(0)
      end
    end

    context 'mirror' do
      subject { build(:project, mirror: true) }

      it { is_expected.to validate_presence_of(:import_url) }
      it { is_expected.to validate_presence_of(:mirror_user) }
    end

    describe 'import_url' do
      it 'does not allow an invalid URI as import_url' do
        project = build(:project, import_url: 'invalid://')

        expect(project).not_to be_valid
      end

      it 'does allow a SSH URI as import_url for persisted projects' do
        project = create(:project)
        project.import_url = 'ssh://test@gitlab.com/project.git'

        expect(project).to be_valid
      end

      it 'does not allow a SSH URI as import_url for new projects' do
        project = build(:project, import_url: 'ssh://test@gitlab.com/project.git')

        expect(project).not_to be_valid
      end

      it 'does allow a valid URI as import_url' do
        project = build(:project, import_url: 'http://gitlab.com/project.git')

        expect(project).to be_valid
      end

      it 'allows an empty URI' do
        project = build(:project, import_url: '')

        expect(project).to be_valid
      end

      it 'does not produce import data on an empty URI' do
        project = build(:project, import_url: '')

        expect(project.import_data).to be_nil
      end

      it 'does not produce import data on an invalid URI' do
        project = build(:project, import_url: 'test://')

        expect(project.import_data).to be_nil
      end

      it "does not allow import_url pointing to localhost" do
        project = build(:project, import_url: 'http://localhost:9000/t.git')

        expect(project).to be_invalid
        expect(project.errors[:import_url].first).to include('Requests to localhost are not allowed')
      end

      it 'does not allow import_url pointing to the local network' do
        project = build(:project, import_url: 'https://192.168.1.1')

        expect(project).to be_invalid
        expect(project.errors[:import_url].first).to include('Requests to the local network are not allowed')
      end

      it "does not allow import_url with invalid ports for new projects" do
        project = build(:project, import_url: 'http://github.com:25/t.git')

        expect(project).to be_invalid
        expect(project.errors[:import_url].first).to include('Only allowed ports are 80, 443')
      end

      it "does not allow import_url with invalid ports for persisted projects" do
        project = create(:project)
        project.import_url = 'http://github.com:25/t.git'

        expect(project).to be_invalid
        expect(project.errors[:import_url].first).to include('Only allowed ports are 22, 80, 443')
      end

      it "does not allow import_url with invalid user" do
        project = build(:project, import_url: 'http://$user:password@github.com/t.git')

        expect(project).to be_invalid
        expect(project.errors[:import_url].first).to include('Username needs to start with an alphanumeric character')
      end

      include_context 'invalid urls'

      it 'does not allow urls with CR or LF characters' do
        project = build(:project)

        aggregate_failures do
          urls_with_CRLF.each do |url|
            project.import_url = url

            expect(project).not_to be_valid
            expect(project.errors.full_messages.first).to match(/is blocked: URI is invalid/)
          end
        end
      end
    end

    it 'creates import state when mirror gets enabled' do
      project2 = create(:project)

      expect do
        project2.update(mirror: true, import_url: generate(:url), mirror_user: project.creator)
      end.to change { ProjectImportState.where(project: project2).count }.from(0).to(1)
    end

    describe 'project pending deletion' do
      let!(:project_pending_deletion) do
        create(:project,
               pending_delete: true)
      end
      let(:new_project) do
        build(:project,
              name: project_pending_deletion.name,
              namespace: project_pending_deletion.namespace)
      end

      before do
        new_project.validate
      end

      it 'contains errors related to the project being deleted' do
        expect(new_project.errors.full_messages.first).to eq('The project is still being deleted. Please try again later.')
      end
    end

    describe 'path validation' do
      it 'allows paths reserved on the root namespace' do
        project = build(:project, path: 'api')

        expect(project).to be_valid
      end

      it 'rejects paths reserved on another level' do
        project = build(:project, path: 'tree')

        expect(project).not_to be_valid
      end

      it 'rejects nested paths' do
        parent = create(:group, :nested, path: 'environments')
        project = build(:project, path: 'folders', namespace: parent)

        expect(project).not_to be_valid
      end

      it 'allows a reserved group name' do
        parent = create(:group)
        project = build(:project, path: 'avatar', namespace: parent)

        expect(project).to be_valid
      end

      it 'allows a path ending in a period' do
        project = build(:project, path: 'foo.')

        expect(project).to be_valid
      end
    end
  end

  describe 'project token' do
    it 'sets an random token if none provided' do
      project = FactoryBot.create(:project, runners_token: '')
      expect(project.runners_token).not_to eq('')
    end

    it 'does not set an random token if one provided' do
      project = FactoryBot.create(:project, runners_token: 'my-token')
      expect(project.runners_token).to eq('my-token')
    end
  end

  describe 'Respond to' do
    it { is_expected.to respond_to(:url_to_repo) }
    it { is_expected.to respond_to(:repo_exists?) }
    it { is_expected.to respond_to(:execute_hooks) }
    it { is_expected.to respond_to(:owner) }
    it { is_expected.to respond_to(:path_with_namespace) }
    it { is_expected.to respond_to(:full_path) }
  end

  describe 'delegation' do
    [:add_guest, :add_reporter, :add_developer, :add_maintainer, :add_user, :add_users].each do |method|
      it { is_expected.to delegate_method(method).to(:team) }
    end

    it { is_expected.to delegate_method(:members).to(:team).with_prefix(true) }
    it { is_expected.to delegate_method(:name).to(:owner).with_prefix(true).with_arguments(allow_nil: true) }
    it { is_expected.to delegate_method(:group_clusters_enabled?).to(:group).with_arguments(allow_nil: true) }
    it { is_expected.to delegate_method(:root_ancestor).to(:namespace).with_arguments(allow_nil: true) }
  end

  describe '#to_reference_with_postfix' do
    it 'returns the full path with reference_postfix' do
      namespace = create(:namespace, path: 'sample-namespace')
      project = create(:project, path: 'sample-project', namespace: namespace)

      expect(project.to_reference_with_postfix).to eq 'sample-namespace/sample-project>'
    end
  end

  describe '#to_reference' do
    let(:owner)     { create(:user, name: 'Gitlab') }
    let(:namespace) { create(:namespace, path: 'sample-namespace', owner: owner) }
    let(:project)   { create(:project, path: 'sample-project', namespace: namespace) }
    let(:group)     { create(:group, name: 'Group', path: 'sample-group') }

    context 'when nil argument' do
      it 'returns nil' do
        expect(project.to_reference).to be_nil
      end
    end

    context 'when full is true' do
      it 'returns complete path to the project' do
        expect(project.to_reference(full: true)).to          eq 'sample-namespace/sample-project'
        expect(project.to_reference(project, full: true)).to eq 'sample-namespace/sample-project'
        expect(project.to_reference(group, full: true)).to   eq 'sample-namespace/sample-project'
      end
    end

    context 'when same project argument' do
      it 'returns nil' do
        expect(project.to_reference(project)).to be_nil
      end
    end

    context 'when cross namespace project argument' do
      let(:another_namespace_project) { create(:project, name: 'another-project') }

      it 'returns complete path to the project' do
        expect(project.to_reference(another_namespace_project)).to eq 'sample-namespace/sample-project'
      end
    end

    context 'when same namespace / cross-project argument' do
      let(:another_project) { create(:project, namespace: namespace) }

      it 'returns path to the project' do
        expect(project.to_reference(another_project)).to eq 'sample-project'
      end
    end

    context 'when different namespace / cross-project argument' do
      let(:another_namespace) { create(:namespace, path: 'another-namespace', owner: owner) }
      let(:another_project)   { create(:project, path: 'another-project', namespace: another_namespace) }

      it 'returns full path to the project' do
        expect(project.to_reference(another_project)).to eq 'sample-namespace/sample-project'
      end
    end

    context 'when argument is a namespace' do
      context 'with same project path' do
        it 'returns path to the project' do
          expect(project.to_reference(namespace)).to eq 'sample-project'
        end
      end

      context 'with different project path' do
        it 'returns full path to the project' do
          expect(project.to_reference(group)).to eq 'sample-namespace/sample-project'
        end
      end
    end
  end

  describe '#to_human_reference' do
    let(:owner) { create(:user, name: 'Gitlab') }
    let(:namespace) { create(:namespace, name: 'Sample namespace', owner: owner) }
    let(:project) { create(:project, name: 'Sample project', namespace: namespace) }

    context 'when nil argument' do
      it 'returns nil' do
        expect(project.to_human_reference).to be_nil
      end
    end

    context 'when same project argument' do
      it 'returns nil' do
        expect(project.to_human_reference(project)).to be_nil
      end
    end

    context 'when cross namespace project argument' do
      let(:another_namespace_project) { create(:project, name: 'another-project') }

      it 'returns complete name with namespace of the project' do
        expect(project.to_human_reference(another_namespace_project)).to eq 'Gitlab / Sample project'
      end
    end

    context 'when same namespace / cross-project argument' do
      let(:another_project) { create(:project, namespace: namespace) }

      it 'returns name of the project' do
        expect(project.to_human_reference(another_project)).to eq 'Sample project'
      end
    end
  end

  describe '#merge_method' do
    using RSpec::Parameterized::TableSyntax

    where(:ff, :rebase, :method) do
      true  | true  | :ff
      true  | false | :ff
      false | true  | :rebase_merge
      false | false | :merge
    end

    with_them do
      let(:project) { build(:project, merge_requests_rebase_enabled: rebase, merge_requests_ff_only_enabled: ff) }

      subject { project.merge_method }

      it { is_expected.to eq(method) }
    end
  end

  it 'returns valid url to repo' do
    project = described_class.new(path: 'somewhere')
    expect(project.url_to_repo).to eq(Gitlab.config.gitlab_shell.ssh_path_prefix + 'somewhere.git')
  end

  describe "#web_url" do
    let(:project) { create(:project, path: "somewhere") }

    it 'returns the full web URL for this repo' do
      expect(project.web_url).to eq("#{Gitlab.config.gitlab.url}/#{project.namespace.full_path}/somewhere")
    end
  end

  describe "#kerberos_url_to_repo" do
    let(:project) { create(:project, path: "somewhere") }

    it 'returns valid kerberos url for this repo' do
      expect(project.kerberos_url_to_repo).to eq("#{Gitlab.config.build_gitlab_kerberos_url}/#{project.namespace.path}/somewhere.git")
    end
  end

  describe "#readme_url" do
    context 'with a non-existing repository' do
      let(:project) { create(:project) }

      it 'returns nil' do
        expect(project.readme_url).to be_nil
      end
    end

    context 'with an existing repository' do
      context 'when no README exists' do
        let(:project) { create(:project, :empty_repo) }

        it 'returns nil' do
          expect(project.readme_url).to be_nil
        end
      end

      context 'when a README exists' do
        let(:project) { create(:project, :repository) }

        it 'returns the README' do
          expect(project.readme_url).to eq("#{project.web_url}/blob/master/README.md")
        end
      end
    end
  end

  describe "#new_issuable_address" do
    let(:project) { create(:project, path: "somewhere") }
    let(:user) { create(:user) }

    context 'incoming email enabled' do
      before do
        stub_incoming_email_setting(enabled: true, address: "p+%{key}@gl.ab")
      end

      it 'returns the address to create a new issue' do
        address = "p+#{project.full_path_slug}-#{project.project_id}-#{user.incoming_email_token}-issue@gl.ab"

        expect(project.new_issuable_address(user, 'issue')).to eq(address)
      end

      it 'returns the address to create a new merge request' do
        address = "p+#{project.full_path_slug}-#{project.project_id}-#{user.incoming_email_token}-merge-request@gl.ab"

        expect(project.new_issuable_address(user, 'merge_request')).to eq(address)
      end

      it 'returns nil with invalid address type' do
        expect(project.new_issuable_address(user, 'invalid_param')).to be_nil
      end
    end

    context 'incoming email disabled' do
      before do
        stub_incoming_email_setting(enabled: false)
      end

      it 'returns nil' do
        expect(project.new_issuable_address(user, 'issue')).to be_nil
      end

      it 'returns nil' do
        expect(project.new_issuable_address(user, 'merge_request')).to be_nil
      end
    end
  end

  describe 'last_activity methods' do
    let(:timestamp) { 2.hours.ago }
    # last_activity_at gets set to created_at upon creation
    let(:project) { create(:project, created_at: timestamp, updated_at: timestamp) }

    describe 'last_activity' do
      it 'alias last_activity to last_event' do
        last_event = create(:event, :closed, project: project)

        expect(project.last_activity).to eq(last_event)
      end
    end

    describe 'last_activity_date' do
      it 'returns the creation date of the project\'s last event if present' do
        new_event = create(:event, :closed, project: project, created_at: Time.now)

        project.reload
        expect(project.last_activity_at.to_i).to eq(new_event.created_at.to_i)
      end

      it 'returns the project\'s last update date if it has no events' do
        expect(project.last_activity_date).to eq(project.updated_at)
      end

      it 'returns the most recent timestamp' do
        project.update(updated_at: nil,
                       last_activity_at: timestamp,
                       last_repository_updated_at: timestamp - 1.hour)

        expect(project.last_activity_date).to be_like_time(timestamp)

        project.update(updated_at: timestamp,
                       last_activity_at: timestamp - 1.hour,
                       last_repository_updated_at: nil)

        expect(project.last_activity_date).to be_like_time(timestamp)
      end
    end
  end

  describe '#get_issue' do
    let(:project) { create(:project) }
    let!(:issue)  { create(:issue, project: project) }
    let(:user)    { create(:user) }

    before do
      project.add_developer(user)
    end

    context 'with default issues tracker' do
      it 'returns an issue' do
        expect(project.get_issue(issue.iid, user)).to eq issue
      end

      it 'returns count of open issues' do
        expect(project.open_issues_count).to eq(1)
      end

      it 'returns nil when no issue found' do
        expect(project.get_issue(999, user)).to be_nil
      end

      it "returns nil when user doesn't have access" do
        user = create(:user)
        expect(project.get_issue(issue.iid, user)).to eq nil
      end
    end

    context 'with external issues tracker' do
      let!(:internal_issue) { create(:issue, project: project) }
      before do
        allow(project).to receive(:external_issue_tracker).and_return(true)
      end

      context 'when internal issues are enabled' do
        it 'returns interlan issue' do
          issue = project.get_issue(internal_issue.iid, user)

          expect(issue).to be_kind_of(Issue)
          expect(issue.iid).to eq(internal_issue.iid)
          expect(issue.project).to eq(project)
        end

        it 'returns an ExternalIssue when internal issue does not exists' do
          issue = project.get_issue('FOO-1234', user)

          expect(issue).to be_kind_of(ExternalIssue)
          expect(issue.iid).to eq('FOO-1234')
          expect(issue.project).to eq(project)
        end
      end

      context 'when internal issues are disabled' do
        before do
          project.issues_enabled = false
          project.save!
        end

        it 'returns always an External issues' do
          issue = project.get_issue(internal_issue.iid, user)
          expect(issue).to be_kind_of(ExternalIssue)
          expect(issue.iid).to eq(internal_issue.iid.to_s)
          expect(issue.project).to eq(project)
        end

        it 'returns an ExternalIssue when internal issue does not exists' do
          issue = project.get_issue('FOO-1234', user)
          expect(issue).to be_kind_of(ExternalIssue)
          expect(issue.iid).to eq('FOO-1234')
          expect(issue.project).to eq(project)
        end
      end
    end
  end

  describe '#issue_exists?' do
    let(:project) { create(:project) }

    it 'is truthy when issue exists' do
      expect(project).to receive(:get_issue).and_return(double)
      expect(project.issue_exists?(1)).to be_truthy
    end

    it 'is falsey when issue does not exist' do
      expect(project).to receive(:get_issue).and_return(nil)
      expect(project.issue_exists?(1)).to be_falsey
    end
  end

  describe '#to_param' do
    context 'with namespace' do
      before do
        @group = create(:group, name: 'gitlab')
        @project = create(:project, name: 'gitlabhq', namespace: @group)
      end

      it { expect(@project.to_param).to eq('gitlabhq') }
    end

    context 'with invalid path' do
      it 'returns previous path to keep project suitable for use in URLs when persisted' do
        project = create(:project, path: 'gitlab')
        project.path = 'foo&bar'

        expect(project).not_to be_valid
        expect(project.to_param).to eq 'gitlab'
      end

      it 'returns current path when new record' do
        project = build(:project, path: 'gitlab')
        project.path = 'foo&bar'

        expect(project).not_to be_valid
        expect(project.to_param).to eq 'foo&bar'
      end
    end
  end

  describe '#repository' do
    let(:project) { create(:project, :repository) }

    it 'returns valid repo' do
      expect(project.repository).to be_kind_of(Repository)
    end
  end

  describe 'repository size restrictions' do
    let(:project) { build(:project) }

    before do
      allow_any_instance_of(ApplicationSetting).to receive(:repository_size_limit).and_return(50)
    end

    describe '#changes_will_exceed_size_limit?' do
      before do
        allow(project).to receive(:repository_and_lfs_size).and_return(49)
      end
      it 'returns true when changes go over' do
        expect(project.changes_will_exceed_size_limit?(5)).to be_truthy
      end
    end

    describe '#actual_size_limit' do
      it 'returns the limit set in the application settings' do
        expect(project.actual_size_limit).to eq(50)
      end

      it 'returns the value set in the group' do
        group = create(:group, repository_size_limit: 100)
        project.update_attribute(:namespace_id, group.id)

        expect(project.actual_size_limit).to eq(100)
      end

      it 'returns the value set locally' do
        project.update_attribute(:repository_size_limit, 75)

        expect(project.actual_size_limit).to eq(75)
      end
    end

    describe '#size_limit_enabled?' do
      it 'returns false when disabled' do
        project.update_attribute(:repository_size_limit, 0)

        expect(project.size_limit_enabled?).to be_falsey
      end

      it 'returns true when a limit is set' do
        project.update_attribute(:repository_size_limit, 75)

        expect(project.size_limit_enabled?).to be_truthy
      end
    end

    describe '#above_size_limit?' do
      let(:project) do
        create(:project,
               statistics: build(:project_statistics))
      end

      it 'returns true when above the limit' do
        allow(project).to receive(:repository_and_lfs_size).and_return(100)

        expect(project.above_size_limit?).to be_truthy
      end

      it 'returns false when not over the limit' do
        expect(project.above_size_limit?).to be_falsey
      end
    end

    describe '#size_to_remove' do
      it 'returns the correct value' do
        allow(project).to receive(:repository_and_lfs_size).and_return(100)

        expect(project.size_to_remove).to eq(50)
      end
    end
  end

  describe '#repository_size_limit column' do
    it 'support values up to 8 exabytes' do
      project = create(:project)
      project.update_column(:repository_size_limit, 8.exabytes - 1)

      project.reload

      expect(project.repository_size_limit).to eql(8.exabytes - 1)
    end
  end

  describe '#default_issues_tracker?' do
    it "is true if used internal tracker" do
      project = build(:project)

      expect(project.default_issues_tracker?).to be_truthy
    end

    it "is false if used other tracker" do
      # NOTE: The current nature of this factory requires persistence
      project = create(:redmine_project)

      expect(project.default_issues_tracker?).to be_falsey
    end
  end

  describe '#empty_repo?' do
    context 'when the repo does not exist' do
      let(:project) { build_stubbed(:project) }

      it 'returns true' do
        expect(project.empty_repo?).to be(true)
      end
    end

    context 'when the repo exists' do
      let(:project) { create(:project, :repository) }
      let(:empty_project) { create(:project, :empty_repo) }

      it { expect(empty_project.empty_repo?).to be(true) }
      it { expect(project.empty_repo?).to be(false) }
    end
  end

  describe '#external_issue_tracker' do
    let(:project) { create(:project) }
    let(:ext_project) { create(:redmine_project) }

    context 'on existing projects with no value for has_external_issue_tracker' do
      before do
        project.update_column(:has_external_issue_tracker, nil)
        ext_project.update_column(:has_external_issue_tracker, nil)
      end

      it 'updates the has_external_issue_tracker boolean' do
        expect do
          project.external_issue_tracker
        end.to change { project.reload.has_external_issue_tracker }.to(false)

        expect do
          ext_project.external_issue_tracker
        end.to change { ext_project.reload.has_external_issue_tracker }.to(true)
      end
    end

    it 'returns nil and does not query services when there is no external issue tracker' do
      expect(project).not_to receive(:services)

      expect(project.external_issue_tracker).to eq(nil)
    end

    it 'retrieves external_issue_tracker querying services and cache it when there is external issue tracker' do
      ext_project.reload # Factory returns a project with changed attributes
      expect(ext_project).to receive(:services).once.and_call_original

      2.times { expect(ext_project.external_issue_tracker).to be_a_kind_of(RedmineService) }
    end
  end

  describe '#cache_has_external_issue_tracker' do
    let(:project) { create(:project, has_external_issue_tracker: nil) }

    it 'stores true if there is any external_issue_tracker' do
      services = double(:service, external_issue_trackers: [RedmineService.new])
      expect(project).to receive(:services).and_return(services)

      expect do
        project.cache_has_external_issue_tracker
      end.to change { project.has_external_issue_tracker}.to(true)
    end

    it 'stores false if there is no external_issue_tracker' do
      services = double(:service, external_issue_trackers: [])
      expect(project).to receive(:services).and_return(services)

      expect do
        project.cache_has_external_issue_tracker
      end.to change { project.has_external_issue_tracker}.to(false)
    end

    it 'does not cache data when in a read-only GitLab instance' do
      allow(Gitlab::Database).to receive(:read_only?) { true }

      expect do
        project.cache_has_external_issue_tracker
      end.not_to change { project.has_external_issue_tracker }
    end
  end

  describe '#cache_has_external_wiki' do
    let(:project) { create(:project, has_external_wiki: nil) }

    it 'stores true if there is any external_wikis' do
      services = double(:service, external_wikis: [ExternalWikiService.new])
      expect(project).to receive(:services).and_return(services)

      expect do
        project.cache_has_external_wiki
      end.to change { project.has_external_wiki}.to(true)
    end

    it 'stores false if there is no external_wikis' do
      services = double(:service, external_wikis: [])
      expect(project).to receive(:services).and_return(services)

      expect do
        project.cache_has_external_wiki
      end.to change { project.has_external_wiki}.to(false)
    end

    it 'does not cache data when in a read-only GitLab instance' do
      allow(Gitlab::Database).to receive(:read_only?) { true }

      expect do
        project.cache_has_external_wiki
      end.not_to change { project.has_external_wiki }
    end
  end

  describe '#has_wiki?' do
    let(:no_wiki_project)       { create(:project, :wiki_disabled, has_external_wiki: false) }
    let(:wiki_enabled_project)  { create(:project) }
    let(:external_wiki_project) { create(:project, has_external_wiki: true) }

    it 'returns true if project is wiki enabled or has external wiki' do
      expect(wiki_enabled_project).to have_wiki
      expect(external_wiki_project).to have_wiki
      expect(no_wiki_project).not_to have_wiki
    end
  end

  describe '#external_wiki' do
    let(:project) { create(:project) }

    context 'with an active external wiki' do
      before do
        create(:service, project: project, type: 'ExternalWikiService', active: true)
        project.external_wiki
      end

      it 'sets :has_external_wiki as true' do
        expect(project.has_external_wiki).to be(true)
      end

      it 'sets :has_external_wiki as false if an external wiki service is destroyed later' do
        expect(project.has_external_wiki).to be(true)

        project.services.external_wikis.first.destroy

        expect(project.has_external_wiki).to be(false)
      end
    end

    context 'with an inactive external wiki' do
      before do
        create(:service, project: project, type: 'ExternalWikiService', active: false)
      end

      it 'sets :has_external_wiki as false' do
        expect(project.has_external_wiki).to be(false)
      end
    end

    context 'with no external wiki' do
      before do
        project.external_wiki
      end

      it 'sets :has_external_wiki as false' do
        expect(project.has_external_wiki).to be(false)
      end

      it 'sets :has_external_wiki as true if an external wiki service is created later' do
        expect(project.has_external_wiki).to be(false)

        create(:service, project: project, type: 'ExternalWikiService', active: true)

        expect(project.has_external_wiki).to be(true)
      end
    end
  end

  describe '#star_count' do
    it 'counts stars from multiple users' do
      user1 = create(:user)
      user2 = create(:user)
      project = create(:project, :public)

      expect(project.star_count).to eq(0)

      user1.toggle_star(project)
      expect(project.reload.star_count).to eq(1)

      user2.toggle_star(project)
      project.reload
      expect(project.reload.star_count).to eq(2)

      user1.toggle_star(project)
      project.reload
      expect(project.reload.star_count).to eq(1)

      user2.toggle_star(project)
      project.reload
      expect(project.reload.star_count).to eq(0)
    end

    it 'counts stars on the right project' do
      user = create(:user)
      project1 = create(:project, :public)
      project2 = create(:project, :public)

      expect(project1.star_count).to eq(0)
      expect(project2.star_count).to eq(0)

      user.toggle_star(project1)
      project1.reload
      project2.reload
      expect(project1.star_count).to eq(1)
      expect(project2.star_count).to eq(0)

      user.toggle_star(project1)
      project1.reload
      project2.reload
      expect(project1.star_count).to eq(0)
      expect(project2.star_count).to eq(0)

      user.toggle_star(project2)
      project1.reload
      project2.reload
      expect(project1.star_count).to eq(0)
      expect(project2.star_count).to eq(1)

      user.toggle_star(project2)
      project1.reload
      project2.reload
      expect(project1.star_count).to eq(0)
      expect(project2.star_count).to eq(0)
    end
  end

  describe '#avatar_type' do
    let(:project) { create(:project) }

    it 'is true if avatar is image' do
      project.update_attribute(:avatar, 'uploads/avatar.png')
      expect(project.avatar_type).to be_truthy
    end

    it 'is false if avatar is html page' do
      project.update_attribute(:avatar, 'uploads/avatar.html')
      expect(project.avatar_type).to eq(['file format is not supported. Please try one of the following supported formats: png, jpg, jpeg, gif, bmp, tiff, ico'])
    end
  end

  describe '#avatar_url' do
    subject { project.avatar_url }

    let(:project) { create(:project) }

    context 'when avatar file is uploaded' do
      let(:project) { create(:project, :public, :with_avatar) }

      it 'shows correct url' do
        expect(project.avatar_url).to eq(project.avatar.url)
        expect(project.avatar_url(only_path: false)).to eq([Gitlab.config.gitlab.url, project.avatar.url].join)
      end
    end

    context 'when avatar file in git' do
      before do
        allow(project).to receive(:avatar_in_git) { true }
      end

      let(:avatar_path) { "/#{project.full_path}/avatar" }

      it { is_expected.to eq "http://#{Gitlab.config.gitlab.host}#{avatar_path}" }
    end

    context 'when git repo is empty' do
      let(:project) { create(:project) }

      it { is_expected.to eq nil }
    end
  end

  describe '#pipeline_for' do
    let(:project) { create(:project, :repository) }
    let!(:pipeline) { create_pipeline }

    shared_examples 'giving the correct pipeline' do
      it { is_expected.to eq(pipeline) }

      context 'return latest' do
        let!(:pipeline2) { create_pipeline }

        it { is_expected.to eq(pipeline2) }
      end
    end

    context 'with explicit sha' do
      subject { project.pipeline_for('master', pipeline.sha) }

      it_behaves_like 'giving the correct pipeline'
    end

    context 'with implicit sha' do
      subject { project.pipeline_for('master') }

      it_behaves_like 'giving the correct pipeline'
    end

    def create_pipeline
      create(:ci_pipeline,
             project: project,
             ref: 'master',
             sha: project.commit('master').sha)
    end
  end

  describe '#builds_enabled' do
    let(:project) { create(:project) }

    subject { project.builds_enabled }

    it { expect(project.builds_enabled?).to be_truthy }
  end

  describe '.sort_by_attribute' do
    it 'reorders the input relation by start count desc' do
      project1 = create(:project, star_count: 2)
      project2 = create(:project, star_count: 1)
      project3 = create(:project)

      projects = described_class.sort_by_attribute(:stars_desc)

      expect(projects).to eq([project1, project2, project3])
    end
  end

  describe '.with_shared_runners' do
    subject { described_class.with_shared_runners }

    context 'when shared runners are enabled for project' do
      let!(:project) { create(:project, shared_runners_enabled: true) }

      it "returns a project" do
        is_expected.to eq([project])
      end
    end

    context 'when shared runners are disabled for project' do
      let!(:project) { create(:project, shared_runners_enabled: false) }

      it "returns an empty array" do
        is_expected.to be_empty
      end
    end
  end

  describe '.cached_count', :use_clean_rails_memory_store_caching do
    let(:group)     { create(:group, :public) }
    let!(:project1) { create(:project, :public, group: group) }
    let!(:project2) { create(:project, :public, group: group) }

    it 'returns total project count' do
      expect(described_class).to receive(:count).once.and_call_original

      3.times do
        expect(described_class.cached_count).to eq(2)
      end
    end
  end

  describe '.trending' do
    let(:group)    { create(:group, :public) }
    let(:project1) { create(:project, :public, group: group) }
    let(:project2) { create(:project, :public, group: group) }

    before do
      2.times do
        create(:note_on_commit, project: project1)
      end

      create(:note_on_commit, project: project2)

      TrendingProject.refresh!
    end

    subject { described_class.trending.to_a }

    it 'sorts projects by the amount of notes in descending order' do
      expect(subject).to eq([project1, project2])
    end

    it 'does not take system notes into account' do
      10.times do
        create(:note_on_commit, project: project2, system: true)
      end

      expect(described_class.trending.to_a).to eq([project1, project2])
    end
  end

  describe '.starred_by' do
    it 'returns only projects starred by the given user' do
      user1 = create(:user)
      user2 = create(:user)
      project1 = create(:project)
      project2 = create(:project)
      create(:project)
      user1.toggle_star(project1)
      user2.toggle_star(project2)

      expect(described_class.starred_by(user1)).to contain_exactly(project1)
    end
  end

  describe '.visible_to_user' do
    let!(:project) { create(:project, :private) }
    let!(:user)    { create(:user) }

    subject { described_class.visible_to_user(user) }

    describe 'when a user has access to a project' do
      before do
        project.add_user(user, Gitlab::Access::MAINTAINER)
      end

      it { is_expected.to eq([project]) }
    end

    describe 'when a user does not have access to any projects' do
      it { is_expected.to eq([]) }
    end
  end

  context 'repository storage by default' do
    let(:project) { build(:project) }

    before do
      storages = {
        'default' => Gitlab::GitalyClient::StorageSettings.new('path' => 'tmp/tests/repositories'),
        'picked'  => Gitlab::GitalyClient::StorageSettings.new('path' => 'tmp/tests/repositories')
      }
      allow(Gitlab.config.repositories).to receive(:storages).and_return(storages)
    end

    it 'picks storage from ApplicationSetting' do
      expect_any_instance_of(ApplicationSetting).to receive(:pick_repository_storage).and_return('picked')

      expect(project.repository_storage).to eq('picked')
    end
  end

  context 'shared runners by default' do
    let(:project) { create(:project) }

    subject { project.shared_runners_enabled }

    context 'are enabled' do
      before do
        stub_application_setting(shared_runners_enabled: true)
      end

      it { is_expected.to be_truthy }
    end

    context 'are disabled' do
      before do
        stub_application_setting(shared_runners_enabled: false)
      end

      it { is_expected.to be_falsey }
    end
  end

  describe '#any_runners?' do
    context 'shared runners' do
      let(:project) { create(:project, shared_runners_enabled: shared_runners_enabled) }
      let(:specific_runner) { create(:ci_runner, :project, projects: [project]) }
      let(:shared_runner) { create(:ci_runner, :instance) }

      context 'for shared runners disabled' do
        let(:shared_runners_enabled) { false }

        it 'has no runners available' do
          expect(project.any_runners?).to be_falsey
        end

        it 'has a specific runner' do
          specific_runner

          expect(project.any_runners?).to be_truthy
        end

        it 'has a shared runner, but they are prohibited to use' do
          shared_runner

          expect(project.any_runners?).to be_falsey
        end

        it 'checks the presence of specific runner' do
          specific_runner

          expect(project.any_runners? { |runner| runner == specific_runner }).to be_truthy
        end

        it 'returns false if match cannot be found' do
          specific_runner

          expect(project.any_runners? { false }).to be_falsey
        end
      end

      context 'for shared runners enabled' do
        let(:shared_runners_enabled) { true }

        it 'has a shared runner' do
          shared_runner

          expect(project.any_runners?).to be_truthy
        end

        it 'checks the presence of shared runner' do
          shared_runner

          expect(project.any_runners? { |runner| runner == shared_runner }).to be_truthy
        end

        it 'returns false if match cannot be found' do
          shared_runner

          expect(project.any_runners? { false }).to be_falsey
        end
      end
    end

    context 'group runners' do
      let(:project) { create(:project, group_runners_enabled: group_runners_enabled) }
      let(:group) { create(:group, projects: [project]) }
      let(:group_runner) { create(:ci_runner, :group, groups: [group]) }

      context 'for group runners disabled' do
        let(:group_runners_enabled) { false }

        it 'has no runners available' do
          expect(project.any_runners?).to be_falsey
        end

        it 'has a group runner, but they are prohibited to use' do
          group_runner

          expect(project.any_runners?).to be_falsey
        end
      end

      context 'for group runners enabled' do
        let(:group_runners_enabled) { true }

        it 'has a group runner' do
          group_runner

          expect(project.any_runners?).to be_truthy
        end

        it 'checks the presence of group runner' do
          group_runner

          expect(project.any_runners? { |runner| runner == group_runner }).to be_truthy
        end

        it 'returns false if match cannot be found' do
          group_runner

          expect(project.any_runners? { false }).to be_falsey
        end
      end
    end
  end

  describe '#shared_runners' do
    let!(:runner) { create(:ci_runner, :instance) }

    subject { project.shared_runners }

    context 'when shared runners are enabled for project' do
      let!(:project) { create(:project, shared_runners_enabled: true) }

      it "returns a list of shared runners" do
        is_expected.to eq([runner])
      end
    end

    context 'when shared runners are disabled for project' do
      let!(:project) { create(:project, shared_runners_enabled: false) }

      it "returns a empty list" do
        is_expected.to be_empty
      end
    end
  end

  describe '#visibility_level_allowed?' do
    let(:project) { create(:project, :internal) }

    context 'when checking on non-forked project' do
      it { expect(project.visibility_level_allowed?(Gitlab::VisibilityLevel::PRIVATE)).to be_truthy }
      it { expect(project.visibility_level_allowed?(Gitlab::VisibilityLevel::INTERNAL)).to be_truthy }
      it { expect(project.visibility_level_allowed?(Gitlab::VisibilityLevel::PUBLIC)).to be_truthy }
    end

    context 'when checking on forked project' do
      let(:project)        { create(:project, :internal) }
      let(:forked_project) { fork_project(project) }

      it { expect(forked_project.visibility_level_allowed?(Gitlab::VisibilityLevel::PRIVATE)).to be_truthy }
      it { expect(forked_project.visibility_level_allowed?(Gitlab::VisibilityLevel::INTERNAL)).to be_truthy }
      it { expect(forked_project.visibility_level_allowed?(Gitlab::VisibilityLevel::PUBLIC)).to be_falsey }
    end
  end

  describe '#pages_deployed?' do
    let(:project) { create(:project) }

    subject { project.pages_deployed? }

    context 'if public folder does exist' do
      before do
        allow(Dir).to receive(:exist?).with(project.public_pages_path).and_return(true)
      end

      it { is_expected.to be_truthy }
    end

    context "if public folder doesn't exist" do
      it { is_expected.to be_falsey }
    end
  end

  describe '#pages_url' do
    let(:group) { create(:group, name: group_name) }
    let(:project) { create(:project, namespace: group, name: project_name) }
    let(:domain) { 'Example.com' }

    subject { project.pages_url }

    before do
      allow(Settings.pages).to receive(:host).and_return(domain)
      allow(Gitlab.config.pages).to receive(:url).and_return('http://example.com')
    end

    context 'group page' do
      let(:group_name) { 'Group' }
      let(:project_name) { 'group.example.com' }

      it { is_expected.to eq("http://group.example.com") }
    end

    context 'project page' do
      let(:group_name) { 'Group' }
      let(:project_name) { 'Project' }

      it { is_expected.to eq("http://group.example.com/project") }
    end
  end

  describe '#pages_group_url' do
    let(:group) { create(:group, name: group_name) }
    let(:project) { create(:project, namespace: group, name: project_name) }
    let(:domain) { 'Example.com' }
    let(:port) { 1234 }

    subject { project.pages_group_url }

    before do
      allow(Settings.pages).to receive(:host).and_return(domain)
      allow(Gitlab.config.pages).to receive(:url).and_return("http://example.com:#{port}")
    end

    context 'group page' do
      let(:group_name) { 'Group' }
      let(:project_name) { 'group.example.com' }

      it { is_expected.to eq("http://group.example.com:#{port}") }
    end

    context 'project page' do
      let(:group_name) { 'Group' }
      let(:project_name) { 'Project' }

      it { is_expected.to eq("http://group.example.com:#{port}") }
    end
  end

  describe '.search' do
    let(:project) { create(:project, description: 'kitten mittens') }

    it 'returns projects with a matching name' do
      expect(described_class.search(project.name)).to eq([project])
    end

    it 'returns projects with a partially matching name' do
      expect(described_class.search(project.name[0..2])).to eq([project])
    end

    it 'returns projects with a matching name regardless of the casing' do
      expect(described_class.search(project.name.upcase)).to eq([project])
    end

    it 'returns projects with a matching description' do
      expect(described_class.search(project.description)).to eq([project])
    end

    it 'returns projects with a partially matching description' do
      expect(described_class.search('kitten')).to eq([project])
    end

    it 'returns projects with a matching description regardless of the casing' do
      expect(described_class.search('KITTEN')).to eq([project])
    end

    it 'returns projects with a matching path' do
      expect(described_class.search(project.path)).to eq([project])
    end

    it 'returns projects with a partially matching path' do
      expect(described_class.search(project.path[0..2])).to eq([project])
    end

    it 'returns projects with a matching path regardless of the casing' do
      expect(described_class.search(project.path.upcase)).to eq([project])
    end

    describe 'with pending_delete project' do
      let(:pending_delete_project) { create(:project, pending_delete: true) }

      it 'shows pending deletion project' do
        search_result = described_class.search(pending_delete_project.name)

        expect(search_result).to eq([pending_delete_project])
      end
    end
  end

  describe '.optionally_search' do
    let(:project) { create(:project) }

    it 'searches for projects matching the query if one is given' do
      relation = described_class.optionally_search(project.name)

      expect(relation).to eq([project])
    end

    it 'returns the current relation if no search query is given' do
      relation = described_class.where(id: project.id)

      expect(relation.optionally_search).to eq(relation)
    end
  end

  describe '.paginate_in_descending_order_using_id' do
    let!(:project1) { create(:project) }
    let!(:project2) { create(:project) }

    it 'orders the relation in descending order' do
      expect(described_class.paginate_in_descending_order_using_id)
        .to eq([project2, project1])
    end

    it 'applies a limit to the relation' do
      expect(described_class.paginate_in_descending_order_using_id(limit: 1))
        .to eq([project2])
    end

    it 'limits projects by and ID when given' do
      expect(described_class.paginate_in_descending_order_using_id(before: project2.id))
        .to eq([project1])
    end
  end

  describe '.including_namespace_and_owner' do
    it 'eager loads the namespace and namespace owner' do
      create(:project)

      row = described_class.eager_load_namespace_and_owner.to_a.first
      recorder = ActiveRecord::QueryRecorder.new { row.namespace.owner }

      expect(recorder.count).to be_zero
    end
  end

  describe '#expire_caches_before_rename' do
    let(:project) { create(:project, :repository) }
    let(:repo)    { double(:repo, exists?: true) }
    let(:wiki)    { double(:wiki, exists?: true) }

    it 'expires the caches of the repository and wiki' do
      allow(Repository).to receive(:new)
        .with('foo', project)
        .and_return(repo)

      allow(Repository).to receive(:new)
        .with('foo.wiki', project)
        .and_return(wiki)

      expect(repo).to receive(:before_delete)
      expect(wiki).to receive(:before_delete)

      project.expire_caches_before_rename('foo')
    end
  end

  describe '.search_by_title' do
    let(:project) { create(:project, name: 'kittens') }

    it 'returns projects with a matching name' do
      expect(described_class.search_by_title(project.name)).to eq([project])
    end

    it 'returns projects with a partially matching name' do
      expect(described_class.search_by_title('kitten')).to eq([project])
    end

    it 'returns projects with a matching name regardless of the casing' do
      expect(described_class.search_by_title('KITTENS')).to eq([project])
    end
  end

  context 'when checking projects from groups' do
    let(:private_group)    { create(:group, visibility_level: 0)  }
    let(:internal_group)   { create(:group, visibility_level: 10) }

    let(:private_project)  { create(:project, :private, group: private_group) }
    let(:internal_project) { create(:project, :internal, group: internal_group) }

    context 'when group is private project can not be internal' do
      it { expect(private_project.visibility_level_allowed?(Gitlab::VisibilityLevel::INTERNAL)).to be_falsey }
    end

    context 'when group is internal project can not be public' do
      it { expect(internal_project.visibility_level_allowed?(Gitlab::VisibilityLevel::PUBLIC)).to be_falsey }
    end
  end

  describe '#track_project_repository' do
    shared_examples 'tracks storage location' do
      context 'when a project repository entry does not exist' do
        it 'creates a new entry' do
          expect { project.track_project_repository }.to change(project, :project_repository)
        end

        it 'tracks the project storage location' do
          project.track_project_repository

          expect(project.project_repository).to have_attributes(
            disk_path: project.disk_path,
            shard_name: project.repository_storage
          )
        end
      end

      context 'when a tracking entry exists' do
        let!(:project_repository) { create(:project_repository, project: project) }
        let!(:shard) { create(:shard, name: 'foo') }

        it 'does not create a new entry in the database' do
          expect { project.track_project_repository }.not_to change(project, :project_repository)
        end

        it 'updates the project storage location' do
          allow(project).to receive(:disk_path).and_return('fancy/new/path')
          allow(project).to receive(:repository_storage).and_return('foo')

          project.track_project_repository

          expect(project.project_repository).to have_attributes(
            disk_path: 'fancy/new/path',
            shard_name: 'foo'
          )
        end
      end
    end

    context 'with projects on legacy storage' do
      let(:project) { create(:project, :repository, :legacy_storage) }

      it_behaves_like 'tracks storage location'
    end

    context 'with projects on hashed storage' do
      let(:project) { create(:project, :repository) }

      it_behaves_like 'tracks storage location'
    end
  end

  describe '#create_repository' do
    let(:project) { create(:project, :repository) }
    let(:shell) { Gitlab::Shell.new }

    before do
      allow(project).to receive(:gitlab_shell).and_return(shell)
    end

    context 'using a regular repository' do
      it 'creates the repository' do
        expect(shell).to receive(:create_repository)
          .with(project.repository_storage, project.disk_path)
          .and_return(true)

        expect(project.repository).to receive(:after_create)

        expect(project.create_repository).to eq(true)
      end

      it 'adds an error if the repository could not be created' do
        expect(shell).to receive(:create_repository)
          .with(project.repository_storage, project.disk_path)
          .and_return(false)

        expect(project.repository).not_to receive(:after_create)

        expect(project.create_repository).to eq(false)
        expect(project.errors).not_to be_empty
      end
    end

    context 'using a forked repository' do
      it 'does nothing' do
        expect(project).to receive(:forked?).and_return(true)
        expect(shell).not_to receive(:create_repository)

        project.create_repository
      end
    end
  end

  describe '#ensure_repository' do
    let(:project) { create(:project, :repository) }
    let(:shell) { Gitlab::Shell.new }

    before do
      allow(project).to receive(:gitlab_shell).and_return(shell)
    end

    it 'creates the repository if it not exist' do
      allow(project).to receive(:repository_exists?)
        .and_return(false)

      allow(shell).to receive(:create_repository)
        .with(project.repository_storage, project.disk_path)
        .and_return(true)

      expect(project).to receive(:create_repository).with(force: true)

      project.ensure_repository
    end

    it 'does not create the repository if it exists' do
      allow(project).to receive(:repository_exists?)
        .and_return(true)

      expect(project).not_to receive(:create_repository)

      project.ensure_repository
    end

    it 'creates the repository if it is a fork' do
      expect(project).to receive(:forked?).and_return(true)

      allow(project).to receive(:repository_exists?)
        .and_return(false)

      expect(shell).to receive(:create_repository)
        .with(project.repository_storage, project.disk_path)
        .and_return(true)

      project.ensure_repository
    end
  end

  describe 'handling import URL' do
    context 'when project is a mirror' do
      it 'returns the full URL' do
        project = create(:project, :mirror, import_url: 'http://user:pass@test.com')
<<<<<<< HEAD

        project.import_state.finish

        expect(project.reload.import_url).to eq('http://user:pass@test.com')
      end
    end

    context 'when project is not a mirror' do
      it 'returns the sanitized URL' do
        project = create(:project, :import_started, import_url: 'http://user:pass@test.com')

        project.import_state.finish

=======

        project.import_state.finish

        expect(project.reload.import_url).to eq('http://user:pass@test.com')
      end
    end

    context 'when project is not a mirror' do
      it 'returns the sanitized URL' do
        project = create(:project, :import_started, import_url: 'http://user:pass@test.com')

        project.import_state.finish

>>>>>>> a29ae2bb
        expect(project.reload.import_url).to eq('http://test.com')
      end
    end
  end

  describe '#container_registry_url' do
    let(:project) { create(:project) }

    subject { project.container_registry_url }

    before do
      stub_container_registry_config(**registry_settings)
    end

    context 'for enabled registry' do
      let(:registry_settings) do
        { enabled: true,
          host_port: 'example.com' }
      end

      it { is_expected.not_to be_nil }
    end

    context 'for disabled registry' do
      let(:registry_settings) do
        { enabled: false }
      end

      it { is_expected.to be_nil }
    end
  end

  describe '#has_container_registry_tags?' do
    let(:project) { create(:project) }

    context 'when container registry is enabled' do
      before do
        stub_container_registry_config(enabled: true)
      end

      context 'when tags are present for multi-level registries' do
        before do
          create(:container_repository, project: project, name: 'image')

          stub_container_registry_tags(repository: /image/,
                                       tags: %w[latest rc1])
        end

        it 'should have image tags' do
          expect(project).to have_container_registry_tags
        end
      end

      context 'when tags are present for root repository' do
        before do
          stub_container_registry_tags(repository: project.full_path,
                                       tags: %w[latest rc1 pre1])
        end

        it 'should have image tags' do
          expect(project).to have_container_registry_tags
        end
      end

      context 'when there are no tags at all' do
        before do
          stub_container_registry_tags(repository: :any, tags: [])
        end

        it 'should not have image tags' do
          expect(project).not_to have_container_registry_tags
        end
      end
    end

    context 'when container registry is disabled' do
      before do
        stub_container_registry_config(enabled: false)
      end

      it 'should not have image tags' do
        expect(project).not_to have_container_registry_tags
      end

      it 'should not check root repository tags' do
        expect(project).not_to receive(:full_path)
        expect(project).not_to have_container_registry_tags
      end

      it 'should iterate through container repositories' do
        expect(project).to receive(:container_repositories)
        expect(project).not_to have_container_registry_tags
      end
    end
  end

  describe '#ci_config_path=' do
    let(:project) { create(:project) }

    it 'sets nil' do
      project.update!(ci_config_path: nil)

      expect(project.ci_config_path).to be_nil
    end

    it 'sets a string' do
      project.update!(ci_config_path: 'foo/.gitlab_ci.yml')

      expect(project.ci_config_path).to eq('foo/.gitlab_ci.yml')
    end

    it 'sets a string but removes all null characters' do
      project.update!(ci_config_path: "f\0oo/\0/.gitlab_ci.yml")

      expect(project.ci_config_path).to eq('foo//.gitlab_ci.yml')
    end
  end

  describe '#latest_successful_builds_for and #latest_successful_build_for' do
    def create_pipeline(status = 'success')
      create(:ci_pipeline, project: project,
                           sha: project.commit.sha,
                           ref: project.default_branch,
                           status: status)
    end

    def create_build(new_pipeline = pipeline, name = 'test')
      create(:ci_build, :success, :artifacts,
             pipeline: new_pipeline,
             status: new_pipeline.status,
             name: name)
    end

    let(:project) { create(:project, :repository) }
    let(:pipeline) { create_pipeline }

    context 'with many builds' do
      it 'gives the latest builds from latest pipeline' do
        pipeline1 = create_pipeline
        pipeline2 = create_pipeline
        create_build(pipeline1, 'test')
        create_build(pipeline1, 'test2')
        build1_p2 = create_build(pipeline2, 'test')
        build2_p2 = create_build(pipeline2, 'test2')

        latest_builds = project.latest_successful_builds_for
        single_build = project.latest_successful_build_for(build1_p2.name)

        expect(latest_builds).to contain_exactly(build2_p2, build1_p2)
        expect(single_build).to eq(build1_p2)
      end
    end

    context 'with succeeded pipeline' do
      let!(:build) { create_build }

      context 'standalone pipeline' do
        it 'returns builds for ref for default_branch' do
          builds = project.latest_successful_builds_for
          single_build = project.latest_successful_build_for(build.name)

          expect(builds).to contain_exactly(build)
          expect(single_build).to eq(build)
        end

        it 'returns empty relation if the build cannot be found for #latest_successful_builds_for' do
          builds = project.latest_successful_builds_for('TAIL')

          expect(builds).to be_kind_of(ActiveRecord::Relation)
          expect(builds).to be_empty
        end

        it 'returns exception if the build cannot be found for #latest_successful_build_for' do
          expect { project.latest_successful_build_for(build.name, 'TAIL') }.to raise_error(ActiveRecord::RecordNotFound)
        end
      end

      context 'with some pending pipeline' do
        before do
          create_build(create_pipeline('pending'))
        end

        it 'gives the latest build from latest pipeline' do
          latest_builds = project.latest_successful_builds_for
          last_single_build = project.latest_successful_build_for(build.name)

          expect(latest_builds).to contain_exactly(build)
          expect(last_single_build).to eq(build)
        end
      end
    end

    context 'with pending pipeline' do
      before do
        pipeline.update(status: 'pending')
        create_build(pipeline)
      end

      it 'returns empty relation' do
        builds = project.latest_successful_builds_for

        expect(builds).to be_kind_of(ActiveRecord::Relation)
        expect(builds).to be_empty
      end
    end
  end

  describe '#import_status' do
    context 'with import_state' do
      it 'returns the right status' do
        project = create(:project, :import_started)

        expect(project.import_status).to eq("started")
      end
    end

    context 'without import_state' do
      it 'returns none' do
        project = create(:project)

        expect(project.import_status).to eq('none')
      end
    end
  end

  describe '#human_import_status_name' do
    context 'with import_state' do
      it 'returns the right human import status' do
        project = create(:project, :import_started)

        expect(project.human_import_status_name).to eq('started')
      end
    end

    context 'without import_state' do
      it 'returns none' do
        project = create(:project)

        expect(project.human_import_status_name).to eq('none')
      end
    end
  end

  describe '#add_import_job' do
    let(:import_jid) { '123' }

    context 'forked' do
      let(:forked_from_project) { create(:project, :repository) }
      let(:project) { create(:project) }

      before do
        fork_project(forked_from_project, nil, target_project: project)
      end

      it 'schedules a RepositoryForkWorker job' do
        expect(RepositoryForkWorker).to receive(:perform_async).with(project.id).and_return(import_jid)

        expect(project.add_import_job).to eq(import_jid)
      end

      context 'without mirror' do
        it 'returns nil' do
          project = create(:project)

          expect(project.add_import_job).to be nil
        end
      end

      context 'without repository' do
        it 'schedules RepositoryImportWorker' do
          project = create(:project, import_url: generate(:url))

          expect(RepositoryImportWorker).to receive(:perform_async).with(project.id).and_return(import_jid)
          expect(project.add_import_job).to eq(import_jid)
        end
      end

      context 'with mirror' do
        it 'schedules RepositoryUpdateMirrorWorker' do
          project = create(:project, :mirror, :repository)

          expect(RepositoryUpdateMirrorWorker).to receive(:perform_async).with(project.id).and_return(import_jid)
          expect(project.add_import_job).to eq(import_jid)
        end
      end
    end

    context 'not forked' do
      it 'schedules a RepositoryImportWorker job' do
        project = create(:project, import_url: generate(:url))

        expect(RepositoryImportWorker).to receive(:perform_async).with(project.id).and_return(import_jid)
        expect(project.add_import_job).to eq(import_jid)
      end
    end
  end

  describe '#gitlab_project_import?' do
    subject(:project) { build(:project, import_type: 'gitlab_project') }

    it { expect(project.gitlab_project_import?).to be true }
  end

  describe '#gitea_import?' do
    subject(:project) { build(:project, import_type: 'gitea') }

    it { expect(project.gitea_import?).to be true }
  end

  describe '#has_remote_mirror?' do
    let(:project) { create(:project, :remote_mirror, :import_started) }
    subject { project.has_remote_mirror? }

    before do
      allow_any_instance_of(RemoteMirror).to receive(:refresh_remote)
    end

    it 'returns true when a remote mirror is enabled' do
      is_expected.to be_truthy
    end

    it 'returns false when remote mirror is disabled' do
      project.remote_mirrors.first.update(enabled: false)

      is_expected.to be_falsy
    end
  end

  describe '#update_remote_mirrors' do
    let(:project) { create(:project, :remote_mirror, :import_started) }
    delegate :update_remote_mirrors, to: :project

    before do
      allow_any_instance_of(RemoteMirror).to receive(:refresh_remote)
    end

    it 'syncs enabled remote mirror' do
      expect_any_instance_of(RemoteMirror).to receive(:sync)

      update_remote_mirrors
    end

    it 'does nothing when remote mirror is disabled globally and not overridden' do
      stub_application_setting(mirror_available: false)
      project.remote_mirror_available_overridden = false

      expect_any_instance_of(RemoteMirror).not_to receive(:sync)

      update_remote_mirrors
    end

    it 'does not sync disabled remote mirrors' do
      project.remote_mirrors.first.update(enabled: false)

      expect_any_instance_of(RemoteMirror).not_to receive(:sync)

      update_remote_mirrors
    end
  end

  describe '#remote_mirror_available?' do
    let(:project) { create(:project) }

    context 'when remote mirror global setting is enabled' do
      it 'returns true' do
        expect(project.remote_mirror_available?).to be(true)
      end
    end

    context 'when remote mirror global setting is disabled' do
      before do
        stub_application_setting(mirror_available: false)
      end

      it 'returns true when overridden' do
        project.remote_mirror_available_overridden = true

        expect(project.remote_mirror_available?).to be(true)
      end

      it 'returns false when not overridden' do
        expect(project.remote_mirror_available?).to be(false)
      end
    end
  end

  describe '#ancestors_upto', :nested_groups do
    let(:parent) { create(:group) }
    let(:child) { create(:group, parent: parent) }
    let(:child2) { create(:group, parent: child) }
    let(:project) { create(:project, namespace: child2) }

    it 'returns all ancestors when no namespace is given' do
      expect(project.ancestors_upto).to contain_exactly(child2, child, parent)
    end

    it 'includes ancestors upto but excluding the given ancestor' do
      expect(project.ancestors_upto(parent)).to contain_exactly(child2, child)
    end

    describe 'with hierarchy_order' do
      it 'returns ancestors ordered by descending hierarchy' do
        expect(project.ancestors_upto(hierarchy_order: :desc)).to eq([parent, child, child2])
      end

      it 'can be used with upto option' do
        expect(project.ancestors_upto(parent, hierarchy_order: :desc)).to eq([child, child2])
      end
    end
  end

  describe '#root_ancestor' do
    let(:project) { create(:project) }

    subject { project.root_ancestor }

    it { is_expected.to eq(project.namespace) }

    context 'in a group' do
      let(:group) { create(:group) }
      let(:project) { create(:project, group: group) }

      it { is_expected.to eq(group) }
    end

    context 'in a nested group', :nested_groups do
      let(:root) { create(:group) }
      let(:child) { create(:group, parent: root) }
      let(:project) { create(:project, group: child) }

      it { is_expected.to eq(root) }
    end
  end

  describe '#lfs_enabled?' do
    let(:project) { create(:project) }

    shared_examples 'project overrides group' do
      it 'returns true when enabled in project' do
        project.update_attribute(:lfs_enabled, true)

        expect(project.lfs_enabled?).to be_truthy
      end

      it 'returns false when disabled in project' do
        project.update_attribute(:lfs_enabled, false)

        expect(project.lfs_enabled?).to be_falsey
      end

      it 'returns the value from the namespace, when no value is set in project' do
        expect(project.lfs_enabled?).to eq(project.namespace.lfs_enabled?)
      end
    end

    context 'LFS disabled in group' do
      before do
        project.namespace.update_attribute(:lfs_enabled, false)
        enable_lfs
      end

      it_behaves_like 'project overrides group'
    end

    context 'LFS enabled in group' do
      before do
        project.namespace.update_attribute(:lfs_enabled, true)
        enable_lfs
      end

      it_behaves_like 'project overrides group'
    end

    describe 'LFS disabled globally' do
      shared_examples 'it always returns false' do
        it do
          expect(project.lfs_enabled?).to be_falsey
          expect(project.namespace.lfs_enabled?).to be_falsey
        end
      end

      context 'when no values are set' do
        it_behaves_like 'it always returns false'
      end

      context 'when all values are set to true' do
        before do
          project.namespace.update_attribute(:lfs_enabled, true)
          project.update_attribute(:lfs_enabled, true)
        end

        it_behaves_like 'it always returns false'
      end
    end
  end

  describe '.where_full_path_in' do
    context 'without any paths' do
      it 'returns an empty relation' do
        expect(described_class.where_full_path_in([])).to eq([])
      end
    end

    context 'without any valid paths' do
      it 'returns an empty relation' do
        expect(described_class.where_full_path_in(%w[foo])).to eq([])
      end
    end

    context 'with valid paths' do
      let!(:project1) { create(:project) }
      let!(:project2) { create(:project) }

      it 'returns the projects matching the paths' do
        projects = described_class.where_full_path_in([project1.full_path,
                                                       project2.full_path])

        expect(projects).to contain_exactly(project1, project2)
      end

      it 'returns projects regardless of the casing of paths' do
        projects = described_class.where_full_path_in([project1.full_path.upcase,
                                                       project2.full_path.upcase])

        expect(projects).to contain_exactly(project1, project2)
      end
    end
  end

  describe '#change_repository_storage' do
    let(:project) { create(:project, :repository) }
    let(:read_only_project) { create(:project, :repository, repository_read_only: true) }

    before do
      FileUtils.mkdir('tmp/tests/extra_storage')
      stub_storage_settings('extra' => { 'path' => 'tmp/tests/extra_storage' })
    end

    after do
      FileUtils.rm_rf('tmp/tests/extra_storage')
    end

    it 'schedule the transfer of the repository to the new storage and locks the project' do
      expect(ProjectUpdateRepositoryStorageWorker).to receive(:perform_async).with(project.id, 'extra')

      project.change_repository_storage('extra')
      project.save

      expect(project).to be_repository_read_only
    end

    it "doesn't schedule the transfer if the repository is already read-only" do
      expect(ProjectUpdateRepositoryStorageWorker).not_to receive(:perform_async)

      read_only_project.change_repository_storage('extra')
      read_only_project.save
    end

    it "doesn't lock or schedule the transfer if the storage hasn't changed" do
      expect(ProjectUpdateRepositoryStorageWorker).not_to receive(:perform_async)

      project.change_repository_storage(project.repository_storage)
      project.save

      expect(project).not_to be_repository_read_only
    end

    it 'throws an error if an invalid repository storage is provided' do
      expect { project.change_repository_storage('unknown') }.to raise_error(ArgumentError)
    end
  end

  describe '#change_head' do
    let(:project) { create(:project, :repository) }

    it 'returns error if branch does not exist' do
      expect(project.change_head('unexisted-branch')).to be false
      expect(project.errors.size).to eq(1)
    end

    it 'calls the before_change_head and after_change_head methods' do
      expect(project.repository).to receive(:before_change_head)
      expect(project.repository).to receive(:after_change_head)

      project.change_head(project.default_branch)
    end

    it 'copies the gitattributes' do
      expect(project.repository).to receive(:copy_gitattributes).with(project.default_branch)
      project.change_head(project.default_branch)
    end

    it 'reloads the default branch' do
      expect(project).to receive(:reload_default_branch)
      project.change_head(project.default_branch)
    end
  end

  context 'forks' do
    include ProjectForksHelper

    let(:project) { create(:project, :public) }
    let!(:forked_project) { fork_project(project) }

    describe '#fork_network' do
      it 'includes a fork of the project' do
        expect(project.fork_network.projects).to include(forked_project)
      end

      it 'includes a fork of a fork' do
        other_fork = fork_project(forked_project)

        expect(project.fork_network.projects).to include(other_fork)
      end

      it 'includes sibling forks' do
        other_fork = fork_project(project)

        expect(forked_project.fork_network.projects).to include(other_fork)
      end

      it 'includes the base project' do
        expect(forked_project.fork_network.projects).to include(project.reload)
      end
    end

    describe '#in_fork_network_of?' do
      it 'is true for a real fork' do
        expect(forked_project.in_fork_network_of?(project)).to be_truthy
      end

      it 'is true for a fork of a fork', :postgresql do
        other_fork = fork_project(forked_project)

        expect(other_fork.in_fork_network_of?(project)).to be_truthy
      end

      it 'is true for sibling forks' do
        sibling = fork_project(project)

        expect(sibling.in_fork_network_of?(forked_project)).to be_truthy
      end

      it 'is false when another project is given' do
        other_project = build_stubbed(:project)

        expect(forked_project.in_fork_network_of?(other_project)).to be_falsy
      end
    end

    describe '#fork_source' do
      let!(:second_fork) { fork_project(forked_project) }

      it 'returns the direct source if it exists' do
        expect(second_fork.fork_source).to eq(forked_project)
      end

      it 'returns the root of the fork network when the directs source was deleted' do
        forked_project.destroy

        expect(second_fork.fork_source).to eq(project)
      end

      it 'returns nil if it is the root of the fork network' do
        expect(project.fork_source).to be_nil
      end
    end

    describe '#forks' do
      it 'includes direct forks of the project' do
        expect(project.forks).to contain_exactly(forked_project)
      end
    end

    describe '#lfs_storage_project' do
      it 'returns self for non-forks' do
        expect(project.lfs_storage_project).to eq project
      end

      it 'returns the fork network root for forks' do
        second_fork = fork_project(forked_project)

        expect(second_fork.lfs_storage_project).to eq project
      end

      it 'returns self when fork_source is nil' do
        expect(forked_project).to receive(:fork_source).and_return(nil)

        expect(forked_project.lfs_storage_project).to eq forked_project
      end
    end

    describe '#all_lfs_objects' do
      let(:lfs_object) { create(:lfs_object) }

      before do
        project.lfs_objects << lfs_object
      end

      it 'returns the lfs object for a project' do
        expect(project.all_lfs_objects).to contain_exactly(lfs_object)
      end

      it 'returns the lfs object for a fork' do
        expect(forked_project.all_lfs_objects).to contain_exactly(lfs_object)
      end
    end
  end

  describe '#set_repository_read_only!' do
    let(:project) { create(:project) }

    it 'returns true when there is no existing git transfer in progress' do
      expect(project.set_repository_read_only!).to be_truthy
    end

    it 'returns false when there is an existing git transfer in progress' do
      allow(project).to receive(:git_transfer_in_progress?) { true }

      expect(project.set_repository_read_only!).to be_falsey
    end
  end

  describe '#pushes_since_gc' do
    let(:project) { create(:project) }

    after do
      project.reset_pushes_since_gc
    end

    context 'without any pushes' do
      it 'returns 0' do
        expect(project.pushes_since_gc).to eq(0)
      end
    end

    context 'with a number of pushes' do
      it 'returns the number of pushes' do
        3.times { project.increment_pushes_since_gc }

        expect(project.pushes_since_gc).to eq(3)
      end
    end
  end

  describe '#increment_pushes_since_gc' do
    let(:project) { create(:project) }

    after do
      project.reset_pushes_since_gc
    end

    it 'increments the number of pushes since the last GC' do
      3.times { project.increment_pushes_since_gc }

      expect(project.pushes_since_gc).to eq(3)
    end
  end

  describe '#repository_and_lfs_size' do
    let(:project) { create(:project, :repository) }
    let(:size) { 50 }

    before do
      allow(project.statistics).to receive(:total_repository_size).and_return(size)
    end

    it 'returns the total repository and lfs size' do
      expect(project.repository_and_lfs_size).to eq(size)
    end
  end

  describe '#approver_group_ids=' do
    let(:project) { create(:project) }

    it 'create approver_groups' do
      group = create :group
      group1 = create :group

      project = create :project

      project.approver_group_ids = "#{group.id}, #{group1.id}"
      project.save!

      expect(project.approver_groups.map(&:group)).to match_array([group, group1])
    end
  end

  describe '#reset_pushes_since_gc' do
    let(:project) { create(:project) }

    after do
      project.reset_pushes_since_gc
    end

    it 'resets the number of pushes since the last GC' do
      3.times { project.increment_pushes_since_gc }

      project.reset_pushes_since_gc

      expect(project.pushes_since_gc).to eq(0)
    end
  end

  describe '#deployment_variables' do
    context 'when project has no deployment service' do
      let(:project) { create(:project) }

      it 'returns an empty array' do
        expect(project.deployment_variables).to eq []
      end
    end

    context 'when project has a deployment service' do
      shared_examples 'same behavior between KubernetesService and Platform::Kubernetes' do
        it 'returns variables from this service' do
          expect(project.deployment_variables).to include(
            { key: 'KUBE_TOKEN', value: project.deployment_platform.token, public: false }
          )
        end
      end

      context 'when user configured kubernetes from Integration > Kubernetes' do
        let(:project) { create(:kubernetes_project) }

        it_behaves_like 'same behavior between KubernetesService and Platform::Kubernetes'
      end

      context 'when user configured kubernetes from CI/CD > Clusters and KubernetesNamespace migration has not been executed' do
        let!(:cluster) { create(:cluster, :project, :provided_by_gcp) }
        let(:project) { cluster.project }

        it_behaves_like 'same behavior between KubernetesService and Platform::Kubernetes'
      end

      context 'when user configured kubernetes from CI/CD > Clusters and KubernetesNamespace migration has been executed' do
        let!(:kubernetes_namespace) { create(:cluster_kubernetes_namespace, :with_token) }
        let!(:cluster) { kubernetes_namespace.cluster }
        let(:project) { kubernetes_namespace.project }

        it 'should return token from kubernetes namespace' do
          expect(project.deployment_variables).to include(
            { key: 'KUBE_TOKEN', value: kubernetes_namespace.service_account_token, public: false }
          )
        end
      end
    end
  end

  describe '#default_environment' do
    let(:project) { create(:project) }

    it 'returns production environment when it exists' do
      production = create(:environment, name: "production", project: project)
      create(:environment, name: 'staging', project: project)

      expect(project.default_environment).to eq(production)
    end

    it 'returns first environment when no production environment exists' do
      create(:environment, name: 'staging', project: project)
      create(:environment, name: 'foo', project: project)

      expect(project.default_environment).to eq(project.environments.first)
    end

    it 'returns nil when no available environment exists' do
      expect(project.default_environment).to be_nil
    end
  end

  describe '#ci_variables_for' do
    let(:project) { create(:project) }

    let!(:ci_variable) do
      create(:ci_variable, value: 'secret', project: project)
    end

    let!(:protected_variable) do
      create(:ci_variable, :protected, value: 'protected', project: project)
    end

    subject { project.reload.ci_variables_for(ref: 'ref') }

    before do
      stub_application_setting(
        default_branch_protection: Gitlab::Access::PROTECTION_NONE)
    end

    shared_examples 'ref is protected' do
      it 'contains all the variables' do
        is_expected.to contain_exactly(ci_variable, protected_variable)
      end
    end

    context 'when the ref is not protected' do
      before do
        allow(project).to receive(:protected_for?).with('ref').and_return(false)
      end

      it 'contains only the CI variables' do
        is_expected.to contain_exactly(ci_variable)
      end
    end

    context 'when the ref is a protected branch' do
      before do
        allow(project).to receive(:protected_for?).with('ref').and_return(true)
      end

      it_behaves_like 'ref is protected'
    end

    context 'when the ref is a protected tag' do
      before do
        allow(project).to receive(:protected_for?).with('ref').and_return(true)
      end

      it_behaves_like 'ref is protected'
    end
  end

  describe '#any_lfs_file_locks?', :request_store do
    set(:project) { create(:project) }

    it 'returns false when there are no LFS file locks' do
      expect(project.any_lfs_file_locks?).to be_falsey
    end

    it 'returns a cached true when there are LFS file locks' do
      create(:lfs_file_lock, project: project)

      expect(project.lfs_file_locks).to receive(:any?).once.and_call_original

      2.times { expect(project.any_lfs_file_locks?).to be_truthy }
    end
  end

  describe '#protected_for?' do
    let(:project) { create(:project, :repository) }

    subject { project.protected_for?(ref) }

    shared_examples 'ref is not protected' do
      before do
        stub_application_setting(
          default_branch_protection: Gitlab::Access::PROTECTION_NONE)
      end

      it 'returns false' do
        is_expected.to be false
      end
    end

    shared_examples 'ref is protected branch' do
      before do
        create(:protected_branch, name: 'master', project: project)
      end

      it 'returns true' do
        is_expected.to be true
      end
    end

    shared_examples 'ref is protected tag' do
      before do
        create(:protected_tag, name: 'v1.0.0', project: project)
      end

      it 'returns true' do
        is_expected.to be true
      end
    end

    context 'when ref is nil' do
      let(:ref) { nil }

      it 'returns false' do
        is_expected.to be false
      end
    end

    context 'when ref is ref name' do
      context 'when ref is ambiguous' do
        let(:ref) { 'ref' }

        before do
          project.repository.add_branch(project.creator, 'ref', 'master')
          project.repository.add_tag(project.creator, 'ref', 'master')
        end

        it 'raises an error' do
          expect { subject }.to raise_error(Repository::AmbiguousRefError)
        end
      end

      context 'when the ref is not protected' do
        let(:ref) { 'master' }

        it_behaves_like 'ref is not protected'
      end

      context 'when the ref is a protected branch' do
        let(:ref) { 'master' }

        it_behaves_like 'ref is protected branch'
      end

      context 'when the ref is a protected tag' do
        let(:ref) { 'v1.0.0' }

        it_behaves_like 'ref is protected tag'
      end

      context 'when ref does not exist' do
        let(:ref) { 'something' }

        it 'returns false' do
          is_expected.to be false
        end
      end
    end

    context 'when ref is full ref' do
      context 'when the ref is not protected' do
        let(:ref) { 'refs/heads/master' }

        it_behaves_like 'ref is not protected'
      end

      context 'when the ref is a protected branch' do
        let(:ref) { 'refs/heads/master' }

        it_behaves_like 'ref is protected branch'
      end

      context 'when the ref is a protected tag' do
        let(:ref) { 'refs/tags/v1.0.0' }

        it_behaves_like 'ref is protected tag'
      end

      context 'when branch ref name is a full tag ref' do
        let(:ref) { 'refs/tags/something' }

        before do
          project.repository.add_branch(project.creator, ref, 'master')
        end

        context 'when ref is not protected' do
          it 'returns false' do
            is_expected.to be false
          end
        end

        context 'when ref is a protected branch' do
          before do
            create(:protected_branch, name: 'refs/tags/something', project: project)
          end

          it 'returns true' do
            is_expected.to be true
          end
        end
      end

      context 'when ref does not exist' do
        let(:ref) { 'refs/heads/something' }

        it 'returns false' do
          is_expected.to be false
        end
      end
    end
  end

  describe '#update_project_statistics' do
    let(:project) { create(:project) }

    it "is called after creation" do
      expect(project.statistics).to be_a ProjectStatistics
      expect(project.statistics).to be_persisted
    end

    it "copies the namespace_id" do
      expect(project.statistics.namespace_id).to eq project.namespace_id
    end

    it "updates the namespace_id when changed" do
      namespace = create(:namespace)
      project.update(namespace: namespace)

      expect(project.statistics.namespace_id).to eq namespace.id
    end
  end

  describe '#create_import_state' do
    it 'it is called after save' do
      project = create(:project)

      expect(project).to receive(:create_import_state)

      project.update(mirror: true, mirror_user: project.owner, import_url: 'http://foo.com')
    end
  end

  describe 'inside_path' do
    let!(:project1) { create(:project, namespace: create(:namespace, path: 'name_pace')) }
    let!(:project2) { create(:project) }
    let!(:project3) { create(:project, namespace: create(:namespace, path: 'namespace')) }
    let!(:path) { project1.namespace.full_path }

    it 'returns correct project' do
      expect(described_class.inside_path(path)).to eq([project1])
    end
  end

  describe '#route_map_for' do
    let(:project) { create(:project, :repository) }
    let(:route_map) do
      <<-MAP.strip_heredoc
      - source: /source/(.*)/
        public: '\\1'
      MAP
    end

    before do
      project.repository.create_file(User.last, '.gitlab/route-map.yml', route_map, message: 'Add .gitlab/route-map.yml', branch_name: 'master')
    end

    context 'when there is a .gitlab/route-map.yml at the commit' do
      context 'when the route map is valid' do
        it 'returns a route map' do
          map = project.route_map_for(project.commit.sha)
          expect(map).to be_a_kind_of(Gitlab::RouteMap)
        end
      end

      context 'when the route map is invalid' do
        let(:route_map) { 'INVALID' }

        it 'returns nil' do
          expect(project.route_map_for(project.commit.sha)).to be_nil
        end
      end
    end

    context 'when there is no .gitlab/route-map.yml at the commit' do
      it 'returns nil' do
        expect(project.route_map_for(project.commit.parent.sha)).to be_nil
      end
    end
  end

  describe '#public_path_for_source_path' do
    let(:project) { create(:project, :repository) }
    let(:route_map) do
      Gitlab::RouteMap.new(<<-MAP.strip_heredoc)
        - source: /source/(.*)/
          public: '\\1'
      MAP
    end
    let(:sha) { project.commit.id }

    context 'when there is a route map' do
      before do
        allow(project).to receive(:route_map_for).with(sha).and_return(route_map)
      end

      context 'when the source path is mapped' do
        it 'returns the public path' do
          expect(project.public_path_for_source_path('source/file.html', sha)).to eq('file.html')
        end
      end

      context 'when the source path is not mapped' do
        it 'returns nil' do
          expect(project.public_path_for_source_path('file.html', sha)).to be_nil
        end
      end
    end

    context 'when there is no route map' do
      before do
        allow(project).to receive(:route_map_for).with(sha).and_return(nil)
      end

      it 'returns nil' do
        expect(project.public_path_for_source_path('source/file.html', sha)).to be_nil
      end
    end
  end

  describe '#parent' do
    let(:project) { create(:project) }

    it { expect(project.parent).to eq(project.namespace) }
  end

  describe '#parent_id' do
    let(:project) { create(:project) }

    it { expect(project.parent_id).to eq(project.namespace_id) }
  end

  describe '#parent_changed?' do
    let(:project) { create(:project) }

    before do
      project.namespace_id = 7
    end

    it { expect(project.parent_changed?).to be_truthy }
  end

  def enable_lfs
    allow(Gitlab.config.lfs).to receive(:enabled).and_return(true)
  end

  describe '#pages_url' do
    let(:group) { create(:group, name: 'Group') }
    let(:nested_group) { create(:group, parent: group) }
    let(:domain) { 'Example.com' }

    subject { project.pages_url }

    before do
      allow(Settings.pages).to receive(:host).and_return(domain)
      allow(Gitlab.config.pages).to receive(:url).and_return('http://example.com')
    end

    context 'top-level group' do
      let(:project) { create(:project, namespace: group, name: project_name) }

      context 'group page' do
        let(:project_name) { 'group.example.com' }

        it { is_expected.to eq("http://group.example.com") }
      end

      context 'project page' do
        let(:project_name) { 'Project' }

        it { is_expected.to eq("http://group.example.com/project") }
      end
    end

    context 'nested group' do
      let(:project) { create(:project, namespace: nested_group, name: project_name) }
      let(:expected_url) { "http://group.example.com/#{nested_group.path}/#{project.path}" }

      context 'group page' do
        let(:project_name) { 'group.example.com' }

        it { is_expected.to eq(expected_url) }
      end

      context 'project page' do
        let(:project_name) { 'Project' }

        it { is_expected.to eq(expected_url) }
      end
    end
  end

  describe '#http_url_to_repo' do
    let(:project) { create(:project) }

    it 'returns the url to the repo without a username' do
      expect(project.http_url_to_repo).to eq("#{project.web_url}.git")
      expect(project.http_url_to_repo).not_to include('@')
    end
  end

  describe '#lfs_http_url_to_repo' do
    let(:project) { create(:project) }

    it 'returns the url to the repo without a username' do
      lfs_http_url_to_repo = project.lfs_http_url_to_repo('operation_that_doesnt_matter')

      expect(lfs_http_url_to_repo).to eq("#{project.web_url}.git")
      expect(lfs_http_url_to_repo).not_to include('@')
    end
  end

  describe '#pipeline_status' do
    let(:project) { create(:project, :repository) }
    it 'builds a pipeline status' do
      expect(project.pipeline_status).to be_a(Gitlab::Cache::Ci::ProjectPipelineStatus)
    end

    it 'hase a loaded pipeline status' do
      expect(project.pipeline_status).to be_loaded
    end
  end

  describe '#append_or_update_attribute' do
    let(:project) { create(:project) }

    it 'shows full error updating an invalid MR' do
      error_message = 'Failed to replace merge_requests because one or more of the new records could not be saved.'\
        ' Validate fork Source project is not a fork of the target project'

      expect { project.append_or_update_attribute(:merge_requests, [create(:merge_request)]) }
        .to raise_error(ActiveRecord::RecordNotSaved, error_message)
    end

    it 'updates the project successfully' do
      merge_request = create(:merge_request, target_project: project, source_project: project)

      expect { project.append_or_update_attribute(:merge_requests, [merge_request]) }
        .not_to raise_error
    end
  end

  describe '#update' do
    let(:project) { create(:project) }

    it 'validates the visibility' do
      expect(project).to receive(:visibility_level_allowed_as_fork).and_call_original
      expect(project).to receive(:visibility_level_allowed_by_group).and_call_original

      project.update(visibility_level: Gitlab::VisibilityLevel::INTERNAL)
    end

    it 'does not validate the visibility' do
      expect(project).not_to receive(:visibility_level_allowed_as_fork).and_call_original
      expect(project).not_to receive(:visibility_level_allowed_by_group).and_call_original

      project.update(updated_at: Time.now)
    end
  end

  describe '#last_repository_updated_at' do
    it 'sets to created_at upon creation' do
      project = create(:project, created_at: 2.hours.ago)

      expect(project.last_repository_updated_at.to_i).to eq(project.created_at.to_i)
    end
  end

  describe '.public_or_visible_to_user' do
    let!(:user) { create(:user) }

    let!(:private_project) do
      create(:project, :private, creator: user, namespace: user.namespace)
    end

    let!(:public_project) { create(:project, :public) }

    context 'with a user' do
      let(:projects) do
        described_class.all.public_or_visible_to_user(user)
      end

      it 'includes projects the user has access to' do
        expect(projects).to include(private_project)
      end

      it 'includes projects the user can see' do
        expect(projects).to include(public_project)
      end
    end

    context 'without a user' do
      it 'only includes public projects' do
        projects = described_class.all.public_or_visible_to_user

        expect(projects).to eq([public_project])
      end
    end
  end

  describe '#pages_available?' do
    let(:project) { create(:project, group: group) }

    subject { project.pages_available? }

    before do
      allow(Gitlab.config.pages).to receive(:enabled).and_return(true)
    end

    context 'when the project is in a top level namespace' do
      let(:group) { create(:group) }

      it { is_expected.to be(true) }
    end

    context 'when the project is in a subgroup' do
      let(:group) { create(:group, :nested) }

      it { is_expected.to be(false) }
    end
  end

  describe '#remove_private_deploy_keys' do
    let!(:project) { create(:project) }

    context 'for a private deploy key' do
      let!(:key) { create(:deploy_key, public: false) }
      let!(:deploy_keys_project) { create(:deploy_keys_project, deploy_key: key, project: project) }

      context 'when the key is not linked to another project' do
        it 'removes the key' do
          project.remove_private_deploy_keys

          expect(project.deploy_keys).not_to include(key)
        end
      end

      context 'when the key is linked to another project' do
        before do
          another_project = create(:project)
          create(:deploy_keys_project, deploy_key: key, project: another_project)
        end

        it 'does not remove the key' do
          project.remove_private_deploy_keys

          expect(project.deploy_keys).to include(key)
        end
      end
    end

    context 'for a public deploy key' do
      let!(:key) { create(:deploy_key, public: true) }
      let!(:deploy_keys_project) { create(:deploy_keys_project, deploy_key: key, project: project) }

      it 'does not remove the key' do
        project.remove_private_deploy_keys

        expect(project.deploy_keys).to include(key)
      end
    end
  end

  describe '#remove_pages' do
    let(:project) { create(:project) }
    let(:namespace) { project.namespace }
    let(:pages_path) { project.pages_path }

    around do |example|
      FileUtils.mkdir_p(pages_path)
      begin
        example.run
      ensure
        FileUtils.rm_rf(pages_path)
      end
    end

    it 'removes the pages directory' do
      expect_any_instance_of(Projects::UpdatePagesConfigurationService).to receive(:execute)
      expect_any_instance_of(Gitlab::PagesTransfer).to receive(:rename_project).and_return(true)
      expect(PagesWorker).to receive(:perform_in).with(5.minutes, :remove, namespace.full_path, anything)

      project.remove_pages
    end

    it 'is a no-op when there is no namespace' do
      project.namespace.delete
      project.reload

      expect_any_instance_of(Projects::UpdatePagesConfigurationService).not_to receive(:execute)
      expect_any_instance_of(Gitlab::PagesTransfer).not_to receive(:rename_project)

      project.remove_pages
    end

    it 'is run when the project is destroyed' do
      expect(project).to receive(:remove_pages).and_call_original

      project.destroy
    end
  end

  describe '#remove_export' do
    let(:project) { create(:project, :with_export) }

    it 'removes the export' do
      project.remove_exports

      expect(project.export_file_exists?).to be_falsey
    end
  end

  describe '#forks_count' do
    it 'returns the number of forks' do
      project = build(:project)

      expect_any_instance_of(Projects::ForksCountService).to receive(:count).and_return(1)

      expect(project.forks_count).to eq(1)
    end
  end

  describe '#git_transfer_in_progress?' do
    let(:project) { build(:project) }

    subject { project.git_transfer_in_progress? }

    it 'returns false when repo_reference_count and wiki_reference_count are 0' do
      allow(project).to receive(:repo_reference_count) { 0 }
      allow(project).to receive(:wiki_reference_count) { 0 }

      expect(subject).to be_falsey
    end

    it 'returns true when repo_reference_count is > 0' do
      allow(project).to receive(:repo_reference_count) { 2 }
      allow(project).to receive(:wiki_reference_count) { 0 }

      expect(subject).to be_truthy
    end

    it 'returns true when wiki_reference_count is > 0' do
      allow(project).to receive(:repo_reference_count) { 0 }
      allow(project).to receive(:wiki_reference_count) { 2 }

      expect(subject).to be_truthy
    end
  end

  context 'legacy storage' do
    let(:project) { create(:project, :repository, :legacy_storage) }
    let(:gitlab_shell) { Gitlab::Shell.new }
    let(:project_storage) { project.send(:storage) }

    before do
      allow(project).to receive(:gitlab_shell).and_return(gitlab_shell)
    end

    describe '#base_dir' do
      it 'returns base_dir based on namespace only' do
        expect(project.base_dir).to eq(project.namespace.full_path)
      end
    end

    describe '#disk_path' do
      it 'returns disk_path based on namespace and project path' do
        expect(project.disk_path).to eq("#{project.namespace.full_path}/#{project.path}")
      end
    end

    describe '#ensure_storage_path_exists' do
      it 'delegates to gitlab_shell to ensure namespace is created' do
        expect(gitlab_shell).to receive(:add_namespace).with(project.repository_storage, project.base_dir)

        project.ensure_storage_path_exists
      end
    end

    describe '#legacy_storage?' do
      it 'returns true when storage_version is nil' do
        project = build(:project, storage_version: nil)

        expect(project.legacy_storage?).to be_truthy
      end

      it 'returns true when the storage_version is 0' do
        project = build(:project, storage_version: 0)

        expect(project.legacy_storage?).to be_truthy
      end
    end

    describe '#hashed_storage?' do
      it 'returns false' do
        expect(project.hashed_storage?(:repository)).to be_falsey
      end
    end

    describe '#pages_path' do
      it 'returns a path where pages are stored' do
        expect(project.pages_path).to eq(File.join(Settings.pages.path, project.namespace.full_path, project.path))
      end
    end

    describe '#migrate_to_hashed_storage!' do
      it 'returns true' do
        expect(project.migrate_to_hashed_storage!).to be_truthy
      end

      it 'does not validate project visibility' do
        expect(project).not_to receive(:visibility_level_allowed_as_fork)
        expect(project).not_to receive(:visibility_level_allowed_by_group)

        project.migrate_to_hashed_storage!
      end

      it 'schedules ProjectMigrateHashedStorageWorker with delayed start when the project repo is in use' do
        Gitlab::ReferenceCounter.new(project.gl_repository(is_wiki: false)).increase

        expect(ProjectMigrateHashedStorageWorker).to receive(:perform_in)

        project.migrate_to_hashed_storage!
      end

      it 'schedules ProjectMigrateHashedStorageWorker with delayed start when the wiki repo is in use' do
        Gitlab::ReferenceCounter.new(project.gl_repository(is_wiki: true)).increase

        expect(ProjectMigrateHashedStorageWorker).to receive(:perform_in)

        project.migrate_to_hashed_storage!
      end

      it 'schedules ProjectMigrateHashedStorageWorker' do
        expect(ProjectMigrateHashedStorageWorker).to receive(:perform_async).with(project.id)

        project.migrate_to_hashed_storage!
      end
    end
  end

  context 'hashed storage' do
    let(:project) { create(:project, :repository, skip_disk_validation: true) }
    let(:gitlab_shell) { Gitlab::Shell.new }
    let(:hash) { Digest::SHA2.hexdigest(project.id.to_s) }
    let(:hashed_prefix) { File.join('@hashed', hash[0..1], hash[2..3]) }
    let(:hashed_path) { File.join(hashed_prefix, hash) }

    before do
      stub_application_setting(hashed_storage_enabled: true)
    end

    describe '#legacy_storage?' do
      it 'returns false' do
        expect(project.legacy_storage?).to be_falsey
      end
    end

    describe '#hashed_storage?' do
      it 'returns true if rolled out' do
        expect(project.hashed_storage?(:attachments)).to be_truthy
      end

      it 'returns false when not rolled out yet' do
        project.storage_version = 1

        expect(project.hashed_storage?(:attachments)).to be_falsey
      end
    end

    describe '#base_dir' do
      it 'returns base_dir based on hash of project id' do
        expect(project.base_dir).to eq(hashed_prefix)
      end
    end

    describe '#disk_path' do
      it 'returns disk_path based on hash of project id' do
        expect(project.disk_path).to eq(hashed_path)
      end
    end

    describe '#ensure_storage_path_exists' do
      it 'delegates to gitlab_shell to ensure namespace is created' do
        allow(project).to receive(:gitlab_shell).and_return(gitlab_shell)

        expect(gitlab_shell).to receive(:add_namespace).with(project.repository_storage, hashed_prefix)

        project.ensure_storage_path_exists
      end
    end

    describe '#pages_path' do
      it 'returns a path where pages are stored' do
        expect(project.pages_path).to eq(File.join(Settings.pages.path, project.namespace.full_path, project.path))
      end
    end

    describe '#migrate_to_hashed_storage!' do
      it 'returns nil' do
        expect(project.migrate_to_hashed_storage!).to be_nil
      end

      it 'does not flag as read-only' do
        expect { project.migrate_to_hashed_storage! }.not_to change { project.repository_read_only }
      end

      context 'when partially migrated' do
        it 'returns true' do
          project = create(:project, storage_version: 1, skip_disk_validation: true)

          expect(project.migrate_to_hashed_storage!).to be_truthy
        end
      end
    end
  end

  describe '#gl_repository' do
    let(:project) { create(:project) }

    it 'delegates to Gitlab::GlRepository.gl_repository' do
      expect(Gitlab::GlRepository).to receive(:gl_repository).with(project, true)

      project.gl_repository(is_wiki: true)
    end
  end

  describe '#has_ci?' do
    set(:project) { create(:project) }
    let(:repository) { double }

    before do
      expect(project).to receive(:repository) { repository }
    end

    context 'when has .gitlab-ci.yml' do
      before do
        expect(repository).to receive(:gitlab_ci_yml) { 'content' }
      end

      it "CI is available" do
        expect(project).to have_ci
      end
    end

    context 'when there is no .gitlab-ci.yml' do
      before do
        expect(repository).to receive(:gitlab_ci_yml) { nil }
      end

      it "CI is available" do
        expect(project).to have_ci
      end

      context 'when auto devops is disabled' do
        before do
          stub_application_setting(auto_devops_enabled: false)
        end

        it "CI is not available" do
          expect(project).not_to have_ci
        end
      end
    end
  end

  describe '#auto_devops_enabled?' do
    before do
      allow(Feature).to receive(:enabled?).and_call_original
      Feature.get(:force_autodevops_on_by_default).enable_percentage_of_actors(0)
    end

    set(:project) { create(:project) }

    subject { project.auto_devops_enabled? }

    context 'when enabled in settings' do
      before do
        stub_application_setting(auto_devops_enabled: true)
      end

      it { is_expected.to be_truthy }

      context 'when explicitly enabled' do
        before do
          create(:project_auto_devops, project: project)
        end

        it { is_expected.to be_truthy }
      end

      context 'when explicitly disabled' do
        before do
          create(:project_auto_devops, project: project, enabled: false)
        end

        it { is_expected.to be_falsey }
      end
    end

    context 'when disabled in settings' do
      before do
        stub_application_setting(auto_devops_enabled: false)
      end

      it { is_expected.to be_falsey }

      context 'when explicitly enabled' do
        before do
          create(:project_auto_devops, project: project)
        end

        it { is_expected.to be_truthy }
      end

      context 'when force_autodevops_on_by_default is enabled for the project' do
        before do
          Feature.get(:force_autodevops_on_by_default).enable_percentage_of_actors(100)
        end

        it { is_expected.to be_truthy }
      end
    end
  end

  describe '#has_auto_devops_implicitly_enabled?' do
    set(:project) { create(:project) }

    context 'when disabled in settings' do
      before do
        stub_application_setting(auto_devops_enabled: false)
      end

      it 'does not have auto devops implicitly disabled' do
        expect(project).not_to have_auto_devops_implicitly_enabled
      end
    end

    context 'when enabled in settings' do
      before do
        stub_application_setting(auto_devops_enabled: true)
      end

      it 'auto devops is implicitly disabled' do
        expect(project).to have_auto_devops_implicitly_enabled
      end

      context 'when explicitly disabled' do
        before do
          create(:project_auto_devops, project: project, enabled: false)
        end

        it 'does not have auto devops implicitly disabled' do
          expect(project).not_to have_auto_devops_implicitly_enabled
        end
      end

      context 'when explicitly enabled' do
        before do
          create(:project_auto_devops, project: project, enabled: true)
        end

        it 'does not have auto devops implicitly disabled' do
          expect(project).not_to have_auto_devops_implicitly_enabled
        end
      end
    end
  end

  describe '#has_auto_devops_implicitly_disabled?' do
    before do
      allow(Feature).to receive(:enabled?).and_call_original
      Feature.get(:force_autodevops_on_by_default).enable_percentage_of_actors(0)
    end

    set(:project) { create(:project) }

    context 'when enabled in settings' do
      before do
        stub_application_setting(auto_devops_enabled: true)
      end

      it 'does not have auto devops implicitly disabled' do
        expect(project).not_to have_auto_devops_implicitly_disabled
      end
    end

    context 'when disabled in settings' do
      before do
        stub_application_setting(auto_devops_enabled: false)
      end

      it 'auto devops is implicitly disabled' do
        expect(project).to have_auto_devops_implicitly_disabled
      end

      context 'when force_autodevops_on_by_default is enabled for the project' do
        before do
          Feature.get(:force_autodevops_on_by_default).enable_percentage_of_actors(100)
        end

        it 'does not have auto devops implicitly disabled' do
          expect(project).not_to have_auto_devops_implicitly_disabled
        end
      end

      context 'when explicitly disabled' do
        before do
          create(:project_auto_devops, project: project, enabled: false)
        end

        it 'does not have auto devops implicitly disabled' do
          expect(project).not_to have_auto_devops_implicitly_disabled
        end
      end

      context 'when explicitly enabled' do
        before do
          create(:project_auto_devops, project: project, enabled: true)
        end

        it 'does not have auto devops implicitly disabled' do
          expect(project).not_to have_auto_devops_implicitly_disabled
        end
      end
    end
  end

  describe '#api_variables' do
    set(:project) { create(:project) }

    it 'exposes API v4 URL' do
      expect(project.api_variables.first[:key]).to eq 'CI_API_V4_URL'
      expect(project.api_variables.first[:value]).to include '/api/v4'
    end

    it 'contains a URL variable for every supported API version' do
      # Ensure future API versions have proper variables defined. We're not doing this for v3.
      supported_versions = API::API.versions - ['v3']
      supported_versions = supported_versions.select do |version|
        API::API.routes.select { |route| route.version == version }.many?
      end

      required_variables = supported_versions.map do |version|
        "CI_API_#{version.upcase}_URL"
      end

      expect(project.api_variables.map { |variable| variable[:key] })
        .to contain_exactly(*required_variables)
    end
  end

  describe '#auto_devops_variables' do
    set(:project) { create(:project) }

    subject { project.auto_devops_variables }

    context 'when enabled in instance settings' do
      before do
        stub_application_setting(auto_devops_enabled: true)
      end

      context 'when domain is empty' do
        before do
          stub_application_setting(auto_devops_domain: nil)
        end

        it 'variables does not include AUTO_DEVOPS_DOMAIN' do
          is_expected.not_to include(domain_variable)
        end
      end

      context 'when domain is configured' do
        before do
          stub_application_setting(auto_devops_domain: 'example.com')
        end

        it 'variables includes AUTO_DEVOPS_DOMAIN' do
          is_expected.to include(domain_variable)
        end
      end
    end

    context 'when explicitly enabled' do
      context 'when domain is empty' do
        before do
          create(:project_auto_devops, project: project, domain: nil)
        end

        it 'variables does not include AUTO_DEVOPS_DOMAIN' do
          is_expected.not_to include(domain_variable)
        end
      end

      context 'when domain is configured' do
        before do
          create(:project_auto_devops, project: project, domain: 'example.com')
        end

        it 'variables includes AUTO_DEVOPS_DOMAIN' do
          is_expected.to include(domain_variable)
        end
      end
    end

    def domain_variable
      { key: 'AUTO_DEVOPS_DOMAIN', value: 'example.com', public: true }
    end
  end

  describe '#latest_successful_builds_for' do
    let(:project) { build(:project) }

    before do
      allow(project).to receive(:default_branch).and_return('master')
    end

    context 'without a ref' do
      it 'returns a pipeline for the default branch' do
        expect(project)
          .to receive(:latest_successful_pipeline_for_default_branch)

        project.latest_successful_pipeline_for
      end
    end

    context 'with the ref set to the default branch' do
      it 'returns a pipeline for the default branch' do
        expect(project)
          .to receive(:latest_successful_pipeline_for_default_branch)

        project.latest_successful_pipeline_for(project.default_branch)
      end
    end

    context 'with a ref that is not the default branch' do
      it 'returns the latest successful pipeline for the given ref' do
        expect(project.ci_pipelines).to receive(:latest_successful_for).with('foo')

        project.latest_successful_pipeline_for('foo')
      end
    end
  end

  describe '#check_repository_path_availability' do
    let(:project) { build(:project) }

    it 'skips gitlab-shell exists?' do
      project.skip_disk_validation = true

      expect(project.gitlab_shell).not_to receive(:exists?)
      expect(project.check_repository_path_availability).to be_truthy
    end
  end

  describe '#latest_successful_pipeline_for_default_branch' do
    let(:project) { build(:project) }

    before do
      allow(project).to receive(:default_branch).and_return('master')
    end

    it 'memoizes and returns the latest successful pipeline for the default branch' do
      pipeline = double(:pipeline)

      expect(project.ci_pipelines).to receive(:latest_successful_for)
        .with(project.default_branch)
        .and_return(pipeline)
        .once

      2.times do
        expect(project.latest_successful_pipeline_for_default_branch)
          .to eq(pipeline)
      end
    end
  end

  describe '#after_import' do
    let(:project) { create(:project) }
    let(:import_state) { create(:import_state, project: project) }

    it 'runs the correct hooks' do
      expect(project.repository).to receive(:after_import)
      expect(project.wiki.repository).to receive(:after_import)
      expect(import_state).to receive(:finish)
      expect(project).to receive(:update_project_counter_caches)
      expect(import_state).to receive(:remove_jid)
      expect(project).to receive(:after_create_default_branch)
      expect(project).to receive(:refresh_markdown_cache!)

      project.after_import
    end

    context 'branch protection' do
      let(:project) { create(:project, :repository) }

      before do
        create(:import_state, :started, project: project)
      end

      it 'does not protect when branch protection is disabled' do
        stub_application_setting(default_branch_protection: Gitlab::Access::PROTECTION_NONE)

        project.after_import

        expect(project.protected_branches).to be_empty
      end

      it "gives developer access to push when branch protection is set to 'developers can push'" do
        stub_application_setting(default_branch_protection: Gitlab::Access::PROTECTION_DEV_CAN_PUSH)

        project.after_import

        expect(project.protected_branches).not_to be_empty
        expect(project.default_branch).to eq(project.protected_branches.first.name)
        expect(project.protected_branches.first.push_access_levels.map(&:access_level)).to eq([Gitlab::Access::DEVELOPER])
      end

      it "gives developer access to merge when branch protection is set to 'developers can merge'" do
        stub_application_setting(default_branch_protection: Gitlab::Access::PROTECTION_DEV_CAN_MERGE)

        project.after_import

        expect(project.protected_branches).not_to be_empty
        expect(project.default_branch).to eq(project.protected_branches.first.name)
        expect(project.protected_branches.first.merge_access_levels.map(&:access_level)).to eq([Gitlab::Access::DEVELOPER])
      end

      it 'protects default branch' do
        project.after_import

        expect(project.protected_branches).not_to be_empty
        expect(project.default_branch).to eq(project.protected_branches.first.name)
        expect(project.protected_branches.first.push_access_levels.map(&:access_level)).to eq([Gitlab::Access::MAINTAINER])
        expect(project.protected_branches.first.merge_access_levels.map(&:access_level)).to eq([Gitlab::Access::MAINTAINER])
      end
    end
  end

  describe '#update_project_counter_caches' do
    let(:project) { create(:project) }

    it 'updates all project counter caches' do
      expect_any_instance_of(Projects::OpenIssuesCountService)
        .to receive(:refresh_cache)
        .and_call_original

      expect_any_instance_of(Projects::OpenMergeRequestsCountService)
        .to receive(:refresh_cache)
        .and_call_original

      project.update_project_counter_caches
    end
  end

  describe '#wiki_repository_exists?' do
    it 'returns true when the wiki repository exists' do
      project = create(:project, :wiki_repo)

      expect(project.wiki_repository_exists?).to eq(true)
    end

    it 'returns false when the wiki repository does not exist' do
      project = create(:project)

      expect(project.wiki_repository_exists?).to eq(false)
    end
  end

  describe '#write_repository_config' do
    set(:project) { create(:project, :repository) }

    it 'writes full path in .git/config when key is missing' do
      project.write_repository_config

      expect(rugged_config['gitlab.fullpath']).to eq project.full_path
    end

    it 'updates full path in .git/config when key is present' do
      project.write_repository_config(gl_full_path: 'old/path')

      expect { project.write_repository_config }.to change { rugged_config['gitlab.fullpath'] }.from('old/path').to(project.full_path)
    end

    it 'does not raise an error with an empty repository' do
      project = create(:project_empty_repo)

      expect { project.write_repository_config }.not_to raise_error
    end
  end

  describe '#execute_hooks' do
    let(:data) { { ref: 'refs/heads/master', data: 'data' } }
    it 'executes active projects hooks with the specified scope' do
      hook = create(:project_hook, merge_requests_events: false, push_events: true)
      expect(ProjectHook).to receive(:select_active)
        .with(:push_hooks, data)
        .and_return([hook])
      project = create(:project, hooks: [hook])

      expect_any_instance_of(ProjectHook).to receive(:async_execute).once

      project.execute_hooks(data, :push_hooks)
    end

    it 'does not execute project hooks that dont match the specified scope' do
      hook = create(:project_hook, merge_requests_events: true, push_events: false)
      project = create(:project, hooks: [hook])

      expect_any_instance_of(ProjectHook).not_to receive(:async_execute).once

      project.execute_hooks(data, :push_hooks)
    end

    it 'does not execute project hooks which are not active' do
      hook = create(:project_hook, push_events: true)
      expect(ProjectHook).to receive(:select_active)
        .with(:push_hooks, data)
        .and_return([])
      project = create(:project, hooks: [hook])

      expect_any_instance_of(ProjectHook).not_to receive(:async_execute).once

      project.execute_hooks(data, :push_hooks)
    end

    it 'executes the system hooks with the specified scope' do
      expect_any_instance_of(SystemHooksService).to receive(:execute_hooks).with(data, :merge_request_hooks)

      project = build(:project)
      project.execute_hooks(data, :merge_request_hooks)
    end

    it 'executes the system hooks when inside a transaction' do
      allow_any_instance_of(WebHookService).to receive(:execute)

      create(:system_hook, merge_requests_events: true)

      project = build(:project)

      # Ideally, we'd test that `WebHookWorker.jobs.size` increased by 1,
      # but since the entire spec run takes place in a transaction, we never
      # actually get to the `after_commit` hook that queues these jobs.
      expect do
        project.transaction do
          project.execute_hooks(data, :merge_request_hooks)
        end
      end.not_to raise_error # Sidekiq::Worker::EnqueueFromTransactionError
    end
  end

  describe '#badges' do
    let(:project_group) { create(:group) }
    let(:project) {  create(:project, path: 'avatar', namespace: project_group) }

    before do
      create_list(:project_badge, 2, project: project)
      create(:group_badge, group: project_group)
    end

    it 'returns the project and the project group badges' do
      create(:group_badge, group: create(:group))

      expect(Badge.count).to eq 4
      expect(project.badges.count).to eq 3
    end

    if Group.supports_nested_objects?
      context 'with nested_groups' do
        let(:parent_group) { create(:group) }

        before do
          create_list(:group_badge, 2, group: project_group)
          project_group.update(parent: parent_group)
        end

        it 'returns the project and the project nested groups badges' do
          expect(project.badges.count).to eq 5
        end
      end
    end
  end

  context 'with cross project merge requests' do
    let(:user) { create(:user) }
    let(:target_project) { create(:project, :repository) }
    let(:project) { fork_project(target_project, nil, repository: true) }
    let!(:local_merge_request) do
      create(
        :merge_request,
        target_project: project,
        target_branch: 'target-branch',
        source_project: project,
        source_branch: 'awesome-feature-1',
        allow_collaboration: true
      )
    end
    let!(:merge_request) do
      create(
        :merge_request,
        target_project: target_project,
        target_branch: 'target-branch',
        source_project: project,
        source_branch: 'awesome-feature-1',
        allow_collaboration: true
      )
    end

    before do
      target_project.add_developer(user)
    end

    describe '#merge_requests_allowing_push_to_user' do
      it 'returns open merge requests for which the user has developer access to the target project' do
        expect(project.merge_requests_allowing_push_to_user(user)).to include(merge_request)
      end

      it 'does not include closed merge requests' do
        merge_request.close

        expect(project.merge_requests_allowing_push_to_user(user)).to be_empty
      end

      it 'does not include merge requests for guest users' do
        guest = create(:user)
        target_project.add_guest(guest)

        expect(project.merge_requests_allowing_push_to_user(guest)).to be_empty
      end

      it 'does not include the merge request for other users' do
        other_user = create(:user)

        expect(project.merge_requests_allowing_push_to_user(other_user)).to be_empty
      end

      it 'is empty when no user is passed' do
        expect(project.merge_requests_allowing_push_to_user(nil)).to be_empty
      end
    end

    describe '#any_branch_allows_collaboration?' do
      it 'allows access when there are merge requests open allowing collaboration' do
        expect(project.any_branch_allows_collaboration?(user))
          .to be_truthy
      end

      it 'does not allow access when there are no merge requests open allowing collaboration' do
        merge_request.close!

        expect(project.any_branch_allows_collaboration?(user))
          .to be_falsey
      end
    end

    describe '#branch_allows_collaboration?' do
      it 'allows access if the user can merge the merge request' do
        expect(project.branch_allows_collaboration?(user, 'awesome-feature-1'))
          .to be_truthy
      end

      it 'does not allow guest users access' do
        guest = create(:user)
        target_project.add_guest(guest)

        expect(project.branch_allows_collaboration?(guest, 'awesome-feature-1'))
          .to be_falsy
      end

      it 'does not allow access to branches for which the merge request was closed' do
        create(:merge_request, :closed,
               target_project: target_project,
               target_branch: 'target-branch',
               source_project: project,
               source_branch: 'rejected-feature-1',
               allow_collaboration: true)

        expect(project.branch_allows_collaboration?(user, 'rejected-feature-1'))
          .to be_falsy
      end

      it 'does not allow access if the user cannot merge the merge request' do
        create(:protected_branch, :maintainers_can_push, project: target_project, name: 'target-branch')

        expect(project.branch_allows_collaboration?(user, 'awesome-feature-1'))
          .to be_falsy
      end

      context 'when the requeststore is active', :request_store do
        it 'only queries per project across instances' do
          control = ActiveRecord::QueryRecorder.new { project.branch_allows_collaboration?(user, 'awesome-feature-1') }

          expect { 2.times { described_class.find(project.id).branch_allows_collaboration?(user, 'awesome-feature-1') } }
            .not_to exceed_query_limit(control).with_threshold(2)
        end
      end
    end
  end

  describe "#pages_https_only?" do
    subject { build(:project) }

    context "when HTTPS pages are disabled" do
      it { is_expected.not_to be_pages_https_only }
    end

    context "when HTTPS pages are enabled", :https_pages_enabled do
      it { is_expected.to be_pages_https_only }
    end
  end

  describe "#pages_https_only? validation", :https_pages_enabled do
    subject(:project) do
      # set-up dirty object:
      create(:project, pages_https_only: false).tap do |p|
        p.pages_https_only = true
      end
    end

    context "when no domains are associated" do
      it { is_expected.to be_valid }
    end

    context "when domains including keys and certificates are associated" do
      before do
        allow(project)
          .to receive(:pages_domains)
          .and_return([instance_double(PagesDomain, https?: true)])
      end

      it { is_expected.to be_valid }
    end

    context "when domains including no keys or certificates are associated" do
      before do
        allow(project)
          .to receive(:pages_domains)
          .and_return([instance_double(PagesDomain, https?: false)])
      end

      it { is_expected.not_to be_valid }
    end
  end

  describe '#toggle_ci_cd_settings!' do
    it 'toggles the value on #settings' do
      project = create(:project, group_runners_enabled: false)

      expect(project.group_runners_enabled).to be false

      project.toggle_ci_cd_settings!(:group_runners_enabled)

      expect(project.group_runners_enabled).to be true
    end
  end

  describe '#gitlab_deploy_token' do
    let(:project) { create(:project) }

    subject { project.gitlab_deploy_token }

    context 'when there is a gitlab deploy token associated' do
      let!(:deploy_token) { create(:deploy_token, :gitlab_deploy_token, projects: [project]) }

      it { is_expected.to eq(deploy_token) }
    end

    context 'when there is no a gitlab deploy token associated' do
      it { is_expected.to be_nil }
    end

    context 'when there is a gitlab deploy token associated but is has been revoked' do
      let!(:deploy_token) { create(:deploy_token, :gitlab_deploy_token, :revoked, projects: [project]) }
      it { is_expected.to be_nil }
    end

    context 'when there is a gitlab deploy token associated but it is expired' do
      let!(:deploy_token) { create(:deploy_token, :gitlab_deploy_token, :expired, projects: [project]) }

      it { is_expected.to be_nil }
    end

    context 'when there is a deploy token associated with a different name' do
      let!(:deploy_token) { create(:deploy_token, projects: [project]) }

      it { is_expected.to be_nil }
    end

    context 'when there is a deploy token associated to a different project' do
      let(:project_2) { create(:project) }
      let!(:deploy_token) { create(:deploy_token, projects: [project_2]) }

      it { is_expected.to be_nil }
    end
  end

  context 'with uploads' do
    it_behaves_like 'model with uploads', true do
      let(:model_object) { create(:project, :with_avatar) }
      let(:upload_attribute) { :avatar }
      let(:uploader_class) { AttachmentUploader }
    end
  end

  context '#commits_by' do
    let(:project) { create(:project, :repository) }
    let(:commits) { project.repository.commits('HEAD', limit: 3).commits }
    let(:commit_shas) { commits.map(&:id) }

    it 'retrieves several commits from the repository by oid' do
      expect(project.commits_by(oids: commit_shas)).to eq commits
    end
  end

  context '#members_among' do
    let(:users) { create_list(:user, 3) }
    set(:group) { create(:group) }
    set(:project) { create(:project, namespace: group) }

    before do
      project.add_guest(users.first)
      project.group.add_maintainer(users.last)
    end

    context 'when users is an Array' do
      it 'returns project members among the users' do
        expect(project.members_among(users)).to eq([users.first, users.last])
      end

      it 'maintains input order' do
        expect(project.members_among(users.reverse)).to eq([users.last, users.first])
      end

      it 'returns empty array if users is empty' do
        result = project.members_among([])

        expect(result).to be_empty
      end
    end

    context 'when users is a relation' do
      it 'returns project members among the users' do
        result = project.members_among(User.where(id: users.map(&:id)))

        expect(result).to be_a(ActiveRecord::Relation)
        expect(result).to eq([users.first, users.last])
      end

      it 'returns empty relation if users is empty' do
        result = project.members_among(User.none)

        expect(result).to be_a(ActiveRecord::Relation)
        expect(result).to be_empty
      end
    end
  end

  describe "#find_or_initialize_services" do
    subject { build(:project) }

    it 'returns only enabled services' do
      allow(Service).to receive(:available_services_names).and_return(%w(prometheus pushover))
      allow(subject).to receive(:disabled_services).and_return(%w(prometheus))

      services = subject.find_or_initialize_services

      expect(services.count).to eq 1
      expect(services).to include(PushoverService)
    end
  end

  describe "#find_or_initialize_service" do
    subject { build(:project) }

    it 'avoids N+1 database queries' do
      allow(Service).to receive(:available_services_names).and_return(%w(prometheus pushover))

      control_count = ActiveRecord::QueryRecorder.new { subject.find_or_initialize_service('prometheus') }.count

      allow(Service).to receive(:available_services_names).and_call_original

      expect { subject.find_or_initialize_service('prometheus') }.not_to exceed_query_limit(control_count)
    end

    it 'returns nil if service is disabled' do
      allow(subject).to receive(:disabled_services).and_return(%w(prometheus))

      expect(subject.find_or_initialize_service('prometheus')).to be_nil
    end
  end

  describe '.find_without_deleted' do
    it 'returns nil if the project is about to be removed' do
      project = create(:project, pending_delete: true)

      expect(described_class.find_without_deleted(project.id)).to be_nil
    end

    it 'returns a project when it is not about to be removed' do
      project = create(:project)

      expect(described_class.find_without_deleted(project.id)).to eq(project)
    end
  end

  describe '.for_group' do
    it 'returns the projects for a given group' do
      group = create(:group)
      project = create(:project, namespace: group)

      expect(described_class.for_group(group)).to eq([project])
    end
  end

  describe '.deployments' do
    subject { project.deployments }

    let(:project) { create(:project) }

    before do
      allow_any_instance_of(Deployment).to receive(:create_ref)
    end

    context 'when there is a deployment record with created status' do
      let(:deployment) { create(:deployment, :created, project: project) }

      it 'does not return the record' do
        is_expected.to be_empty
      end
    end

    context 'when there is a deployment record with running status' do
      let(:deployment) { create(:deployment, :running, project: project) }

      it 'does not return the record' do
        is_expected.to be_empty
      end
    end

    context 'when there is a deployment record with success status' do
      let(:deployment) { create(:deployment, :success, project: project) }

      it 'returns the record' do
        is_expected.to eq([deployment])
      end
    end
  end

  describe '#snippets_visible?' do
    it 'returns true when a logged in user can read snippets' do
      project = create(:project, :public)
      user = create(:user)

      expect(project.snippets_visible?(user)).to eq(true)
    end

    it 'returns true when an anonymous user can read snippets' do
      project = create(:project, :public)

      expect(project.snippets_visible?).to eq(true)
    end

    it 'returns false when a user can not read snippets' do
      project = create(:project, :private)
      user = create(:user)

      expect(project.snippets_visible?(user)).to eq(false)
    end
  end

  describe '#all_clusters' do
    let(:project) { create(:project) }
    let(:cluster) { create(:cluster, cluster_type: :project_type, projects: [project]) }

    subject { project.all_clusters }

    it 'returns project level cluster' do
      expect(subject).to eq([cluster])
    end

    context 'project belongs to a group' do
      let(:group_cluster) { create(:cluster, :group) }
      let(:group) { group_cluster.group }
      let(:project) { create(:project, group: group) }

      it 'returns clusters for groups of this project' do
        expect(subject).to contain_exactly(cluster, group_cluster)
      end
    end
  end

  describe '#object_pool_params' do
    let(:project) { create(:project, :repository, :public) }

    subject { project.object_pool_params }

    before do
      stub_application_setting(hashed_storage_enabled: true)
    end

    context 'when the objects cannot be pooled' do
      let(:project) { create(:project, :repository, :private) }

      it { is_expected.to be_empty }
    end

    context 'when a pool is created' do
      it 'returns that pool repository' do
        expect(subject).not_to be_empty
        expect(subject[:pool_repository]).to be_persisted
      end
    end
  end

  describe '#git_objects_poolable?' do
    subject { project }

    context 'when the feature flag is turned off' do
      before do
        stub_feature_flags(object_pools: false)
      end

      let(:project) { create(:project, :repository, :public) }

      it { is_expected.not_to be_git_objects_poolable }
    end

    context 'when the feature flag is enabled' do
      context 'when not using hashed storage' do
        let(:project) { create(:project, :legacy_storage, :public, :repository) }

        it { is_expected.not_to be_git_objects_poolable }
      end

      context 'when the project is not public' do
        let(:project) { create(:project, :private) }

        it { is_expected.not_to be_git_objects_poolable }
      end

      context 'when objects are poolable' do
        let(:project) { create(:project, :repository, :public) }

        before do
          stub_application_setting(hashed_storage_enabled: true)
        end

        it { is_expected.to be_git_objects_poolable }
      end
    end
  end

  def rugged_config
    rugged_repo(project.repository).config
  end
end<|MERGE_RESOLUTION|>--- conflicted
+++ resolved
@@ -1931,7 +1931,6 @@
     context 'when project is a mirror' do
       it 'returns the full URL' do
         project = create(:project, :mirror, import_url: 'http://user:pass@test.com')
-<<<<<<< HEAD
 
         project.import_state.finish
 
@@ -1945,21 +1944,6 @@
 
         project.import_state.finish
 
-=======
-
-        project.import_state.finish
-
-        expect(project.reload.import_url).to eq('http://user:pass@test.com')
-      end
-    end
-
-    context 'when project is not a mirror' do
-      it 'returns the sanitized URL' do
-        project = create(:project, :import_started, import_url: 'http://user:pass@test.com')
-
-        project.import_state.finish
-
->>>>>>> a29ae2bb
         expect(project.reload.import_url).to eq('http://test.com')
       end
     end
