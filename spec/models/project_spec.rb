--- conflicted
+++ resolved
@@ -699,7 +699,6 @@
     end
   end
 
-<<<<<<< HEAD
   describe '#unlink_fork' do
     let(:fork_link) { create(:forked_project_link) }
     let(:fork_project) { fork_link.forked_to_project }
@@ -716,7 +715,9 @@
       expect(fork_project.forked_project_link).to receive(:destroy)
 
       fork_project.unlink_fork(user)
-=======
+    end
+  end
+
   describe '.search_by_title' do
     let(:project) { create(:project, name: 'kittens') }
 
@@ -730,7 +731,6 @@
 
     it 'returns projects with a matching name regardless of the casing' do
       expect(described_class.search_by_title('KITTENS')).to eq([project])
->>>>>>> ca3fc229
     end
   end
 end