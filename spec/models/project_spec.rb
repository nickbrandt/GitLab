require 'spec_helper'

describe Project do
  include ProjectForksHelper

  describe 'associations' do
    it { is_expected.to belong_to(:group) }
    it { is_expected.to belong_to(:namespace) }
    it { is_expected.to belong_to(:creator).class_name('User') }
    it { is_expected.to have_many(:users) }
    it { is_expected.to have_many(:services) }
    it { is_expected.to have_many(:events) }
    it { is_expected.to have_many(:merge_requests) }
    it { is_expected.to have_many(:issues) }
    it { is_expected.to have_many(:milestones) }
    it { is_expected.to have_many(:project_members).dependent(:delete_all) }
    it { is_expected.to have_many(:users).through(:project_members) }
    it { is_expected.to have_many(:requesters).dependent(:delete_all) }
    it { is_expected.to have_many(:notes) }
    it { is_expected.to have_many(:snippets).class_name('ProjectSnippet') }
    it { is_expected.to have_many(:deploy_keys_projects) }
    it { is_expected.to have_many(:deploy_keys) }
    it { is_expected.to have_many(:hooks) }
    it { is_expected.to have_many(:protected_branches) }
    it { is_expected.to have_one(:forked_project_link) }
    it { is_expected.to have_one(:slack_service) }
    it { is_expected.to have_one(:microsoft_teams_service) }
    it { is_expected.to have_one(:mattermost_service) }
    it { is_expected.to have_one(:packagist_service) }
    it { is_expected.to have_one(:pushover_service) }
    it { is_expected.to have_one(:asana_service) }
    it { is_expected.to have_many(:boards) }
    it { is_expected.to have_one(:campfire_service) }
    it { is_expected.to have_one(:drone_ci_service) }
    it { is_expected.to have_one(:emails_on_push_service) }
    it { is_expected.to have_one(:pipelines_email_service) }
    it { is_expected.to have_one(:irker_service) }
    it { is_expected.to have_one(:pivotaltracker_service) }
    it { is_expected.to have_one(:hipchat_service) }
    it { is_expected.to have_one(:flowdock_service) }
    it { is_expected.to have_one(:assembla_service) }
    it { is_expected.to have_one(:slack_slash_commands_service) }
    it { is_expected.to have_one(:mattermost_slash_commands_service) }
    it { is_expected.to have_one(:gemnasium_service) }
    it { is_expected.to have_one(:buildkite_service) }
    it { is_expected.to have_one(:bamboo_service) }
    it { is_expected.to have_one(:teamcity_service) }
    it { is_expected.to have_one(:jira_service) }
    it { is_expected.to have_one(:github_service) }
    it { is_expected.to have_one(:redmine_service) }
    it { is_expected.to have_one(:custom_issue_tracker_service) }
    it { is_expected.to have_one(:bugzilla_service) }
    it { is_expected.to have_one(:gitlab_issue_tracker_service) }
    it { is_expected.to have_one(:external_wiki_service) }
    it { is_expected.to have_one(:project_feature) }
    it { is_expected.to have_one(:statistics).class_name('ProjectStatistics') }
    it { is_expected.to have_one(:import_data).class_name('ProjectImportData') }
    it { is_expected.to have_one(:last_event).class_name('Event') }
    it { is_expected.to have_one(:forked_from_project).through(:forked_project_link) }
    it { is_expected.to have_one(:auto_devops).class_name('ProjectAutoDevops') }
    it { is_expected.to have_many(:commit_statuses) }
    it { is_expected.to have_many(:pipelines) }
    it { is_expected.to have_many(:builds) }
    it { is_expected.to have_many(:build_trace_section_names)}
    it { is_expected.to have_many(:runner_projects) }
    it { is_expected.to have_many(:runners) }
    it { is_expected.to have_many(:active_runners) }
    it { is_expected.to have_many(:variables) }
    it { is_expected.to have_many(:triggers) }
    it { is_expected.to have_many(:pages_domains) }
    it { is_expected.to have_many(:labels).class_name('ProjectLabel') }
    it { is_expected.to have_many(:users_star_projects) }
    it { is_expected.to have_many(:environments) }
    it { is_expected.to have_many(:deployments) }
    it { is_expected.to have_many(:todos) }
    it { is_expected.to have_many(:releases) }
    it { is_expected.to have_many(:lfs_objects_projects) }
    it { is_expected.to have_many(:project_group_links) }
    it { is_expected.to have_many(:notification_settings).dependent(:delete_all) }
    it { is_expected.to have_many(:forks).through(:forked_project_links) }
    it { is_expected.to have_many(:approver_groups).dependent(:destroy) }
    it { is_expected.to have_many(:uploads).dependent(:destroy) }
    it { is_expected.to have_many(:pipeline_schedules) }
    it { is_expected.to have_many(:members_and_requesters) }
    it { is_expected.to have_many(:clusters) }
    it { is_expected.to have_many(:custom_attributes).class_name('ProjectCustomAttribute') }
    it { is_expected.to have_many(:project_badges).class_name('ProjectBadge') }
    it { is_expected.to have_many(:lfs_file_locks) }
    it { is_expected.to have_many(:project_deploy_tokens) }
    it { is_expected.to have_many(:deploy_tokens).through(:project_deploy_tokens) }

    context 'after initialized' do
      it "has a project_feature" do
        expect(described_class.new.project_feature).to be_present
      end
    end

    describe '#members & #requesters' do
      let(:project) { create(:project, :public, :access_requestable) }
      let(:requester) { create(:user) }
      let(:developer) { create(:user) }
      before do
        project.request_access(requester)
        project.add_developer(developer)
      end

      it_behaves_like 'members and requesters associations' do
        let(:namespace) { project }
      end
    end
  end

  describe 'modules' do
    subject { described_class }

    it { is_expected.to include_module(Gitlab::ConfigHelper) }
    it { is_expected.to include_module(Gitlab::ShellAdapter) }
    it { is_expected.to include_module(Gitlab::VisibilityLevel) }
    it { is_expected.to include_module(Referable) }
    it { is_expected.to include_module(Sortable) }
  end

  describe 'scopes' do
    context '#with_wiki_enabled' do
      it 'returns a project' do
        project = create(:project_empty_repo, wiki_access_level: ProjectFeature::ENABLED)
        project1 = create(:project, wiki_access_level: ProjectFeature::DISABLED)

        expect(described_class.with_wiki_enabled).to include(project)
        expect(described_class.with_wiki_enabled).not_to include(project1)
      end
    end
  end

  describe 'validation' do
    let!(:project) { create(:project) }

    it { is_expected.to validate_presence_of(:name) }
    it { is_expected.to validate_uniqueness_of(:name).scoped_to(:namespace_id) }
    it { is_expected.to validate_length_of(:name).is_at_most(255) }

    it { is_expected.to validate_presence_of(:path) }
    it { is_expected.to validate_length_of(:path).is_at_most(255) }

    it { is_expected.to validate_length_of(:description).is_at_most(2000) }

    it { is_expected.to validate_length_of(:ci_config_path).is_at_most(255) }
    it { is_expected.to allow_value('').for(:ci_config_path) }
    it { is_expected.not_to allow_value('test/../foo').for(:ci_config_path) }
    it { is_expected.not_to allow_value('/test/foo').for(:ci_config_path) }

    it { is_expected.to validate_presence_of(:creator) }

    it { is_expected.to validate_presence_of(:namespace) }

    it { is_expected.to validate_presence_of(:repository_storage) }

    it 'does not allow new projects beyond user limits' do
      project2 = build(:project)
      allow(project2).to receive(:creator).and_return(double(can_create_project?: false, projects_limit: 0).as_null_object)
      expect(project2).not_to be_valid
      expect(project2.errors[:limit_reached].first).to match(/Personal project creation is not allowed/)
    end

    describe 'wiki path conflict' do
      context "when the new path has been used by the wiki of other Project" do
        it 'has an error on the name attribute' do
          new_project = build_stubbed(:project, namespace_id: project.namespace_id, path: "#{project.path}.wiki")

          expect(new_project).not_to be_valid
          expect(new_project.errors[:name].first).to eq('has already been taken')
        end
      end

      context "when the new wiki path has been used by the path of other Project" do
        it 'has an error on the name attribute' do
          project_with_wiki_suffix = create(:project, path: 'foo.wiki')
          new_project = build_stubbed(:project, namespace_id: project_with_wiki_suffix.namespace_id, path: 'foo')

          expect(new_project).not_to be_valid
          expect(new_project.errors[:name].first).to eq('has already been taken')
        end
      end
    end

    context 'repository storages inclusion' do
      let(:project2) { build(:project, repository_storage: 'missing') }

      before do
        storages = { 'custom' => { 'path' => 'tmp/tests/custom_repositories' } }
        allow(Gitlab.config.repositories).to receive(:storages).and_return(storages)
      end

      it "does not allow repository storages that don't match a label in the configuration" do
        expect(project2).not_to be_valid
        expect(project2.errors[:repository_storage].first).to match(/is not included in the list/)
      end
    end

    context '#mark_stuck_remote_mirrors_as_failed!' do
      it 'fails stuck remote mirrors' do
        project = create(:project, :repository, :remote_mirror)

        project.remote_mirrors.first.update_attributes(
          update_status: :started,
          last_update_at: 2.days.ago
        )

        expect do
          project.mark_stuck_remote_mirrors_as_failed!
        end.to change { project.remote_mirrors.stuck.count }.from(1).to(0)
      end
    end

    context 'mirror' do
      subject { build(:project, mirror: true) }

      it { is_expected.to validate_presence_of(:import_url) }
      it { is_expected.to validate_presence_of(:mirror_user) }
    end

    it 'does not allow an invalid URI as import_url' do
      project2 = build(:project, import_url: 'invalid://')

      expect(project2).not_to be_valid
    end

    it 'does allow a valid URI as import_url' do
      project2 = build(:project, import_url: 'ssh://test@gitlab.com/project.git')

      expect(project2).to be_valid
    end

    it 'allows an empty URI' do
      project2 = build(:project, import_url: '')

      expect(project2).to be_valid
    end

    it 'does not produce import data on an empty URI' do
      project2 = build(:project, import_url: '')

      expect(project2.import_data).to be_nil
    end

    it 'does not produce import data on an invalid URI' do
      project2 = build(:project, import_url: 'test://')

      expect(project2.import_data).to be_nil
    end

    it "does not allow blocked import_url localhost" do
      project2 = build(:project, import_url: 'http://localhost:9000/t.git')

      expect(project2).to be_invalid
      expect(project2.errors[:import_url].first).to include('Requests to localhost are not allowed')
    end

    it "does not allow blocked import_url port" do
      project2 = build(:project, import_url: 'http://github.com:25/t.git')

      expect(project2).to be_invalid
      expect(project2.errors[:import_url].first).to include('Only allowed ports are 22, 80, 443')
    end

    it 'creates mirror data when enabled' do
      project2 = create(:project, :mirror, mirror: false)

      expect { project2.update_attributes(mirror: true) }.to change { ProjectMirrorData.count }.from(0).to(1)
    end

    it 'destroys mirror data when disabled' do
      project2 = create(:project, :mirror)

      expect { project2.update_attributes(mirror: false) }.to change { ProjectMirrorData.count }.from(1).to(0)
    end

    describe 'project pending deletion' do
      let!(:project_pending_deletion) do
        create(:project,
               pending_delete: true)
      end
      let(:new_project) do
        build(:project,
              name: project_pending_deletion.name,
              namespace: project_pending_deletion.namespace)
      end

      before do
        new_project.validate
      end

      it 'contains errors related to the project being deleted' do
        expect(new_project.errors.full_messages.first).to eq('The project is still being deleted. Please try again later.')
      end
    end

    describe 'path validation' do
      it 'allows paths reserved on the root namespace' do
        project = build(:project, path: 'api')

        expect(project).to be_valid
      end

      it 'rejects paths reserved on another level' do
        project = build(:project, path: 'tree')

        expect(project).not_to be_valid
      end

      it 'rejects nested paths' do
        parent = create(:group, :nested, path: 'environments')
        project = build(:project, path: 'folders', namespace: parent)

        expect(project).not_to be_valid
      end

      it 'allows a reserved group name' do
        parent = create(:group)
        project = build(:project, path: 'avatar', namespace: parent)

        expect(project).to be_valid
      end

      it 'allows a path ending in a period' do
        project = build(:project, path: 'foo.')

        expect(project).to be_valid
      end
    end
  end

  describe 'project token' do
    it 'sets an random token if none provided' do
      project = FactoryBot.create :project, runners_token: ''
      expect(project.runners_token).not_to eq('')
    end

    it 'does not set an random token if one provided' do
      project = FactoryBot.create :project, runners_token: 'my-token'
      expect(project.runners_token).to eq('my-token')
    end
  end

  describe 'Respond to' do
    it { is_expected.to respond_to(:url_to_repo) }
    it { is_expected.to respond_to(:repo_exists?) }
    it { is_expected.to respond_to(:execute_hooks) }
    it { is_expected.to respond_to(:owner) }
    it { is_expected.to respond_to(:path_with_namespace) }
    it { is_expected.to respond_to(:full_path) }
  end

  describe 'delegation' do
    [:add_guest, :add_reporter, :add_developer, :add_master, :add_user, :add_users].each do |method|
      it { is_expected.to delegate_method(method).to(:team) }
    end

    it { is_expected.to delegate_method(:members).to(:team).with_prefix(true) }
    it { is_expected.to delegate_method(:name).to(:owner).with_prefix(true).with_arguments(allow_nil: true) }
  end

  describe '#to_reference' do
    let(:owner)     { create(:user, name: 'Gitlab') }
    let(:namespace) { create(:namespace, path: 'sample-namespace', owner: owner) }
    let(:project)   { create(:project, path: 'sample-project', namespace: namespace) }
    let(:group)     { create(:group, name: 'Group', path: 'sample-group', owner: owner) }

    context 'when nil argument' do
      it 'returns nil' do
        expect(project.to_reference).to be_nil
      end
    end

    context 'when full is true' do
      it 'returns complete path to the project' do
        expect(project.to_reference(full: true)).to          eq 'sample-namespace/sample-project'
        expect(project.to_reference(project, full: true)).to eq 'sample-namespace/sample-project'
        expect(project.to_reference(group, full: true)).to   eq 'sample-namespace/sample-project'
      end
    end

    context 'when same project argument' do
      it 'returns nil' do
        expect(project.to_reference(project)).to be_nil
      end
    end

    context 'when cross namespace project argument' do
      let(:another_namespace_project) { create(:project, name: 'another-project') }

      it 'returns complete path to the project' do
        expect(project.to_reference(another_namespace_project)).to eq 'sample-namespace/sample-project'
      end
    end

    context 'when same namespace / cross-project argument' do
      let(:another_project) { create(:project, namespace: namespace) }

      it 'returns path to the project' do
        expect(project.to_reference(another_project)).to eq 'sample-project'
      end
    end

    context 'when different namespace / cross-project argument' do
      let(:another_namespace) { create(:namespace, path: 'another-namespace', owner: owner) }
      let(:another_project)   { create(:project, path: 'another-project', namespace: another_namespace) }

      it 'returns full path to the project' do
        expect(project.to_reference(another_project)).to eq 'sample-namespace/sample-project'
      end
    end

    context 'when argument is a namespace' do
      context 'with same project path' do
        it 'returns path to the project' do
          expect(project.to_reference(namespace)).to eq 'sample-project'
        end
      end

      context 'with different project path' do
        it 'returns full path to the project' do
          expect(project.to_reference(group)).to eq 'sample-namespace/sample-project'
        end
      end
    end
  end

  describe '#to_human_reference' do
    let(:owner) { create(:user, name: 'Gitlab') }
    let(:namespace) { create(:namespace, name: 'Sample namespace', owner: owner) }
    let(:project) { create(:project, name: 'Sample project', namespace: namespace) }

    context 'when nil argument' do
      it 'returns nil' do
        expect(project.to_human_reference).to be_nil
      end
    end

    context 'when same project argument' do
      it 'returns nil' do
        expect(project.to_human_reference(project)).to be_nil
      end
    end

    context 'when cross namespace project argument' do
      let(:another_namespace_project) { create(:project, name: 'another-project') }

      it 'returns complete name with namespace of the project' do
        expect(project.to_human_reference(another_namespace_project)).to eq 'Gitlab / Sample project'
      end
    end

    context 'when same namespace / cross-project argument' do
      let(:another_project) { create(:project, namespace: namespace) }

      it 'returns name of the project' do
        expect(project.to_human_reference(another_project)).to eq 'Sample project'
      end
    end
  end

  describe '#merge_method' do
    using RSpec::Parameterized::TableSyntax

    where(:ff, :rebase, :method) do
      true  | true  | :ff
      true  | false | :ff
      false | true  | :rebase_merge
      false | false | :merge
    end

    with_them do
      let(:project) { build(:project, merge_requests_rebase_enabled: rebase, merge_requests_ff_only_enabled: ff) }

      subject { project.merge_method }

      it { is_expected.to eq(method) }
    end
  end

  describe '#repository_storage_path' do
    let(:project) { create(:project) }

    it 'returns the repository storage path' do
      expect(Dir.exist?(project.repository_storage_path)).to be(true)
    end
  end

  it 'returns valid url to repo' do
    project = described_class.new(path: 'somewhere')
    expect(project.url_to_repo).to eq(Gitlab.config.gitlab_shell.ssh_path_prefix + 'somewhere.git')
  end

  describe "#web_url" do
    let(:project) { create(:project, path: "somewhere") }

    it 'returns the full web URL for this repo' do
      expect(project.web_url).to eq("#{Gitlab.config.gitlab.url}/#{project.namespace.full_path}/somewhere")
    end
  end

  describe "#kerberos_url_to_repo" do
    let(:project) { create(:project, path: "somewhere") }

    it 'returns valid kerberos url for this repo' do
      expect(project.kerberos_url_to_repo).to eq("#{Gitlab.config.build_gitlab_kerberos_url}/#{project.namespace.path}/somewhere.git")
    end
  end

  describe "#new_issuable_address" do
    let(:project) { create(:project, path: "somewhere") }
    let(:user) { create(:user) }

    context 'incoming email enabled' do
      before do
        stub_incoming_email_setting(enabled: true, address: "p+%{key}@gl.ab")
      end

      it 'returns the address to create a new issue' do
        address = "p+#{project.full_path}+#{user.incoming_email_token}@gl.ab"

        expect(project.new_issuable_address(user, 'issue')).to eq(address)
      end

      it 'returns the address to create a new merge request' do
        address = "p+#{project.full_path}+merge-request+#{user.incoming_email_token}@gl.ab"

        expect(project.new_issuable_address(user, 'merge_request')).to eq(address)
      end
    end

    context 'incoming email disabled' do
      before do
        stub_incoming_email_setting(enabled: false)
      end

      it 'returns nil' do
        expect(project.new_issuable_address(user, 'issue')).to be_nil
      end

      it 'returns nil' do
        expect(project.new_issuable_address(user, 'merge_request')).to be_nil
      end
    end
  end

  describe 'last_activity methods' do
    let(:timestamp) { 2.hours.ago }
    # last_activity_at gets set to created_at upon creation
    let(:project) { create(:project, created_at: timestamp, updated_at: timestamp) }

    describe 'last_activity' do
      it 'alias last_activity to last_event' do
        last_event = create(:event, :closed, project: project)

        expect(project.last_activity).to eq(last_event)
      end
    end

    describe 'last_activity_date' do
      it 'returns the creation date of the project\'s last event if present' do
        new_event = create(:event, :closed, project: project, created_at: Time.now)

        project.reload
        expect(project.last_activity_at.to_i).to eq(new_event.created_at.to_i)
      end

      it 'returns the project\'s last update date if it has no events' do
        expect(project.last_activity_date).to eq(project.updated_at)
      end

      it 'returns the most recent timestamp' do
        project.update_attributes(updated_at: nil,
                                  last_activity_at: timestamp,
                                  last_repository_updated_at: timestamp - 1.hour)

        expect(project.last_activity_date).to eq(timestamp)

        project.update_attributes(updated_at: timestamp,
                                  last_activity_at: timestamp - 1.hour,
                                  last_repository_updated_at: nil)

        expect(project.last_activity_date).to eq(timestamp)
      end
    end
  end

  describe '#get_issue' do
    let(:project) { create(:project) }
    let!(:issue)  { create(:issue, project: project) }
    let(:user)    { create(:user) }

    before do
      project.add_developer(user)
    end

    context 'with default issues tracker' do
      it 'returns an issue' do
        expect(project.get_issue(issue.iid, user)).to eq issue
      end

      it 'returns count of open issues' do
        expect(project.open_issues_count).to eq(1)
      end

      it 'returns nil when no issue found' do
        expect(project.get_issue(999, user)).to be_nil
      end

      it "returns nil when user doesn't have access" do
        user = create(:user)
        expect(project.get_issue(issue.iid, user)).to eq nil
      end
    end

    context 'with external issues tracker' do
      let!(:internal_issue) { create(:issue, project: project) }
      before do
        allow(project).to receive(:external_issue_tracker).and_return(true)
      end

      context 'when internal issues are enabled' do
        it 'returns interlan issue' do
          issue = project.get_issue(internal_issue.iid, user)

          expect(issue).to be_kind_of(Issue)
          expect(issue.iid).to eq(internal_issue.iid)
          expect(issue.project).to eq(project)
        end

        it 'returns an ExternalIssue when internal issue does not exists' do
          issue = project.get_issue('FOO-1234', user)

          expect(issue).to be_kind_of(ExternalIssue)
          expect(issue.iid).to eq('FOO-1234')
          expect(issue.project).to eq(project)
        end
      end

      context 'when internal issues are disabled' do
        before do
          project.issues_enabled = false
          project.save!
        end

        it 'returns always an External issues' do
          issue = project.get_issue(internal_issue.iid, user)
          expect(issue).to be_kind_of(ExternalIssue)
          expect(issue.iid).to eq(internal_issue.iid.to_s)
          expect(issue.project).to eq(project)
        end

        it 'returns an ExternalIssue when internal issue does not exists' do
          issue = project.get_issue('FOO-1234', user)
          expect(issue).to be_kind_of(ExternalIssue)
          expect(issue.iid).to eq('FOO-1234')
          expect(issue.project).to eq(project)
        end
      end
    end
  end

  describe '#issue_exists?' do
    let(:project) { create(:project) }

    it 'is truthy when issue exists' do
      expect(project).to receive(:get_issue).and_return(double)
      expect(project.issue_exists?(1)).to be_truthy
    end

    it 'is falsey when issue does not exist' do
      expect(project).to receive(:get_issue).and_return(nil)
      expect(project.issue_exists?(1)).to be_falsey
    end
  end

  describe '#to_param' do
    context 'with namespace' do
      before do
        @group = create :group, name: 'gitlab'
        @project = create(:project, name: 'gitlabhq', namespace: @group)
      end

      it { expect(@project.to_param).to eq('gitlabhq') }
    end

    context 'with invalid path' do
      it 'returns previous path to keep project suitable for use in URLs when persisted' do
        project = create(:project, path: 'gitlab')
        project.path = 'foo&bar'

        expect(project).not_to be_valid
        expect(project.to_param).to eq 'gitlab'
      end

      it 'returns current path when new record' do
        project = build(:project, path: 'gitlab')
        project.path = 'foo&bar'

        expect(project).not_to be_valid
        expect(project.to_param).to eq 'foo&bar'
      end
    end
  end

  describe '#repository' do
    let(:project) { create(:project, :repository) }

    it 'returns valid repo' do
      expect(project.repository).to be_kind_of(Repository)
    end
  end

  describe 'repository size restrictions' do
    let(:project) { build(:project) }

    before do
      allow_any_instance_of(ApplicationSetting).to receive(:repository_size_limit).and_return(50)
    end

    describe '#changes_will_exceed_size_limit?' do
      before do
        allow(project).to receive(:repository_and_lfs_size).and_return(49)
      end
      it 'returns true when changes go over' do
        expect(project.changes_will_exceed_size_limit?(5)).to be_truthy
      end
    end

    describe '#actual_size_limit' do
      it 'returns the limit set in the application settings' do
        expect(project.actual_size_limit).to eq(50)
      end

      it 'returns the value set in the group' do
        group = create(:group, repository_size_limit: 100)
        project.update_attribute(:namespace_id, group.id)

        expect(project.actual_size_limit).to eq(100)
      end

      it 'returns the value set locally' do
        project.update_attribute(:repository_size_limit, 75)

        expect(project.actual_size_limit).to eq(75)
      end
    end

    describe '#size_limit_enabled?' do
      it 'returns false when disabled' do
        project.update_attribute(:repository_size_limit, 0)

        expect(project.size_limit_enabled?).to be_falsey
      end

      it 'returns true when a limit is set' do
        project.update_attribute(:repository_size_limit, 75)

        expect(project.size_limit_enabled?).to be_truthy
      end
    end

    describe '#above_size_limit?' do
      let(:project) do
        create(:project,
               statistics: build(:project_statistics))
      end

      it 'returns true when above the limit' do
        allow(project).to receive(:repository_and_lfs_size).and_return(100)

        expect(project.above_size_limit?).to be_truthy
      end

      it 'returns false when not over the limit' do
        expect(project.above_size_limit?).to be_falsey
      end
    end

    describe '#size_to_remove' do
      it 'returns the correct value' do
        allow(project).to receive(:repository_and_lfs_size).and_return(100)

        expect(project.size_to_remove).to eq(50)
      end
    end
  end

  describe '#repository_size_limit column' do
    it 'support values up to 8 exabytes' do
      project = create(:project)
      project.update_column(:repository_size_limit, 8.exabytes - 1)

      project.reload

      expect(project.repository_size_limit).to eql(8.exabytes - 1)
    end
  end

  describe '#default_issues_tracker?' do
    it "is true if used internal tracker" do
      project = build(:project)

      expect(project.default_issues_tracker?).to be_truthy
    end

    it "is false if used other tracker" do
      # NOTE: The current nature of this factory requires persistence
      project = create(:redmine_project)

      expect(project.default_issues_tracker?).to be_falsey
    end
  end

  describe '#empty_repo?' do
    context 'when the repo does not exist' do
      let(:project) { build_stubbed(:project) }

      it 'returns true' do
        expect(project.empty_repo?).to be(true)
      end
    end

    context 'when the repo exists' do
      let(:project) { create(:project, :repository) }
      let(:empty_project) { create(:project, :empty_repo) }

      it { expect(empty_project.empty_repo?).to be(true) }
      it { expect(project.empty_repo?).to be(false) }
    end
  end

  describe '#external_issue_tracker' do
    let(:project) { create(:project) }
    let(:ext_project) { create(:redmine_project) }

    context 'on existing projects with no value for has_external_issue_tracker' do
      before do
        project.update_column(:has_external_issue_tracker, nil)
        ext_project.update_column(:has_external_issue_tracker, nil)
      end

      it 'updates the has_external_issue_tracker boolean' do
        expect do
          project.external_issue_tracker
        end.to change { project.reload.has_external_issue_tracker }.to(false)

        expect do
          ext_project.external_issue_tracker
        end.to change { ext_project.reload.has_external_issue_tracker }.to(true)
      end
    end

    it 'returns nil and does not query services when there is no external issue tracker' do
      expect(project).not_to receive(:services)

      expect(project.external_issue_tracker).to eq(nil)
    end

    it 'retrieves external_issue_tracker querying services and cache it when there is external issue tracker' do
      ext_project.reload # Factory returns a project with changed attributes
      expect(ext_project).to receive(:services).once.and_call_original

      2.times { expect(ext_project.external_issue_tracker).to be_a_kind_of(RedmineService) }
    end
  end

  describe '#cache_has_external_issue_tracker' do
    let(:project) { create(:project, has_external_issue_tracker: nil) }

    it 'stores true if there is any external_issue_tracker' do
      services = double(:service, external_issue_trackers: [RedmineService.new])
      expect(project).to receive(:services).and_return(services)

      expect do
        project.cache_has_external_issue_tracker
      end.to change { project.has_external_issue_tracker}.to(true)
    end

    it 'stores false if there is no external_issue_tracker' do
      services = double(:service, external_issue_trackers: [])
      expect(project).to receive(:services).and_return(services)

      expect do
        project.cache_has_external_issue_tracker
      end.to change { project.has_external_issue_tracker}.to(false)
    end

    it 'does not cache data when in a read-only GitLab instance' do
      allow(Gitlab::Database).to receive(:read_only?) { true }

      expect do
        project.cache_has_external_issue_tracker
      end.not_to change { project.has_external_issue_tracker }
    end
  end

  describe '#cache_has_external_wiki' do
    let(:project) { create(:project, has_external_wiki: nil) }

    it 'stores true if there is any external_wikis' do
      services = double(:service, external_wikis: [ExternalWikiService.new])
      expect(project).to receive(:services).and_return(services)

      expect do
        project.cache_has_external_wiki
      end.to change { project.has_external_wiki}.to(true)
    end

    it 'stores false if there is no external_wikis' do
      services = double(:service, external_wikis: [])
      expect(project).to receive(:services).and_return(services)

      expect do
        project.cache_has_external_wiki
      end.to change { project.has_external_wiki}.to(false)
    end

    it 'does not cache data when in a read-only GitLab instance' do
      allow(Gitlab::Database).to receive(:read_only?) { true }

      expect do
        project.cache_has_external_wiki
      end.not_to change { project.has_external_wiki }
    end
  end

  describe '#has_wiki?' do
    let(:no_wiki_project)       { create(:project, :wiki_disabled, has_external_wiki: false) }
    let(:wiki_enabled_project)  { create(:project) }
    let(:external_wiki_project) { create(:project, has_external_wiki: true) }

    it 'returns true if project is wiki enabled or has external wiki' do
      expect(wiki_enabled_project).to have_wiki
      expect(external_wiki_project).to have_wiki
      expect(no_wiki_project).not_to have_wiki
    end
  end

  describe '#external_wiki' do
    let(:project) { create(:project) }

    context 'with an active external wiki' do
      before do
        create(:service, project: project, type: 'ExternalWikiService', active: true)
        project.external_wiki
      end

      it 'sets :has_external_wiki as true' do
        expect(project.has_external_wiki).to be(true)
      end

      it 'sets :has_external_wiki as false if an external wiki service is destroyed later' do
        expect(project.has_external_wiki).to be(true)

        project.services.external_wikis.first.destroy

        expect(project.has_external_wiki).to be(false)
      end
    end

    context 'with an inactive external wiki' do
      before do
        create(:service, project: project, type: 'ExternalWikiService', active: false)
      end

      it 'sets :has_external_wiki as false' do
        expect(project.has_external_wiki).to be(false)
      end
    end

    context 'with no external wiki' do
      before do
        project.external_wiki
      end

      it 'sets :has_external_wiki as false' do
        expect(project.has_external_wiki).to be(false)
      end

      it 'sets :has_external_wiki as true if an external wiki service is created later' do
        expect(project.has_external_wiki).to be(false)

        create(:service, project: project, type: 'ExternalWikiService', active: true)

        expect(project.has_external_wiki).to be(true)
      end
    end
  end

  describe '#star_count' do
    it 'counts stars from multiple users' do
      user1 = create :user
      user2 = create :user
      project = create(:project, :public)

      expect(project.star_count).to eq(0)

      user1.toggle_star(project)
      expect(project.reload.star_count).to eq(1)

      user2.toggle_star(project)
      project.reload
      expect(project.reload.star_count).to eq(2)

      user1.toggle_star(project)
      project.reload
      expect(project.reload.star_count).to eq(1)

      user2.toggle_star(project)
      project.reload
      expect(project.reload.star_count).to eq(0)
    end

    it 'counts stars on the right project' do
      user = create :user
      project1 = create(:project, :public)
      project2 = create(:project, :public)

      expect(project1.star_count).to eq(0)
      expect(project2.star_count).to eq(0)

      user.toggle_star(project1)
      project1.reload
      project2.reload
      expect(project1.star_count).to eq(1)
      expect(project2.star_count).to eq(0)

      user.toggle_star(project1)
      project1.reload
      project2.reload
      expect(project1.star_count).to eq(0)
      expect(project2.star_count).to eq(0)

      user.toggle_star(project2)
      project1.reload
      project2.reload
      expect(project1.star_count).to eq(0)
      expect(project2.star_count).to eq(1)

      user.toggle_star(project2)
      project1.reload
      project2.reload
      expect(project1.star_count).to eq(0)
      expect(project2.star_count).to eq(0)
    end
  end

  describe '#avatar_type' do
    let(:project) { create(:project) }

    it 'is true if avatar is image' do
      project.update_attribute(:avatar, 'uploads/avatar.png')
      expect(project.avatar_type).to be_truthy
    end

    it 'is false if avatar is html page' do
      project.update_attribute(:avatar, 'uploads/avatar.html')
      expect(project.avatar_type).to eq(['file format is not supported. Please try one of the following supported formats: png, jpg, jpeg, gif, bmp, tiff'])
    end
  end

  describe '#avatar_url' do
    subject { project.avatar_url }

    let(:project) { create(:project) }

    context 'when avatar file is uploaded' do
      let(:project) { create(:project, :public, :with_avatar) }

      it 'shows correct url' do
        expect(project.avatar_url).to eq(project.avatar.url)
        expect(project.avatar_url(only_path: false)).to eq([Gitlab.config.gitlab.url, project.avatar.url].join)
      end
    end

    context 'when avatar file in git' do
      before do
        allow(project).to receive(:avatar_in_git) { true }
      end

      let(:avatar_path) { "/#{project.full_path}/avatar" }

      it { is_expected.to eq "http://#{Gitlab.config.gitlab.host}#{avatar_path}" }
    end

    context 'when git repo is empty' do
      let(:project) { create(:project) }

      it { is_expected.to eq nil }
    end
  end

  describe '#pipeline_for' do
    let(:project) { create(:project, :repository) }
    let!(:pipeline) { create_pipeline }

    shared_examples 'giving the correct pipeline' do
      it { is_expected.to eq(pipeline) }

      context 'return latest' do
        let!(:pipeline2) { create_pipeline }

        it { is_expected.to eq(pipeline2) }
      end
    end

    context 'with explicit sha' do
      subject { project.pipeline_for('master', pipeline.sha) }

      it_behaves_like 'giving the correct pipeline'
    end

    context 'with implicit sha' do
      subject { project.pipeline_for('master') }

      it_behaves_like 'giving the correct pipeline'
    end

    def create_pipeline
      create(:ci_pipeline,
             project: project,
             ref: 'master',
             sha: project.commit('master').sha)
    end
  end

  describe '#builds_enabled' do
    let(:project) { create(:project) }

    subject { project.builds_enabled }

    it { expect(project.builds_enabled?).to be_truthy }
  end

  describe '.with_shared_runners' do
    subject { described_class.with_shared_runners }

    context 'when shared runners are enabled for project' do
      let!(:project) { create(:project, shared_runners_enabled: true) }

      it "returns a project" do
        is_expected.to eq([project])
      end
    end

    context 'when shared runners are disabled for project' do
      let!(:project) { create(:project, shared_runners_enabled: false) }

      it "returns an empty array" do
        is_expected.to be_empty
      end
    end
  end

  describe '.cached_count', :use_clean_rails_memory_store_caching do
    let(:group)     { create(:group, :public) }
    let!(:project1) { create(:project, :public, group: group) }
    let!(:project2) { create(:project, :public, group: group) }

    it 'returns total project count' do
      expect(described_class).to receive(:count).once.and_call_original

      3.times do
        expect(described_class.cached_count).to eq(2)
      end
    end
  end

  describe '.trending' do
    let(:group)    { create(:group, :public) }
    let(:project1) { create(:project, :public, group: group) }
    let(:project2) { create(:project, :public, group: group) }

    before do
      2.times do
        create(:note_on_commit, project: project1)
      end

      create(:note_on_commit, project: project2)

      TrendingProject.refresh!
    end

    subject { described_class.trending.to_a }

    it 'sorts projects by the amount of notes in descending order' do
      expect(subject).to eq([project1, project2])
    end

    it 'does not take system notes into account' do
      10.times do
        create(:note_on_commit, project: project2, system: true)
      end

      expect(described_class.trending.to_a).to eq([project1, project2])
    end
  end

  describe '.starred_by' do
    it 'returns only projects starred by the given user' do
      user1 = create(:user)
      user2 = create(:user)
      project1 = create(:project)
      project2 = create(:project)
      create(:project)
      user1.toggle_star(project1)
      user2.toggle_star(project2)

      expect(described_class.starred_by(user1)).to contain_exactly(project1)
    end
  end

  describe '.visible_to_user' do
    let!(:project) { create(:project, :private) }
    let!(:user)    { create(:user) }

    subject { described_class.visible_to_user(user) }

    describe 'when a user has access to a project' do
      before do
        project.add_user(user, Gitlab::Access::MASTER)
      end

      it { is_expected.to eq([project]) }
    end

    describe 'when a user does not have access to any projects' do
      it { is_expected.to eq([]) }
    end
  end

  context 'repository storage by default' do
    let(:project) { create(:project) }

    before do
      storages = {
        'default' => Gitlab::GitalyClient::StorageSettings.new('path' => 'tmp/tests/repositories'),
        'picked'  => Gitlab::GitalyClient::StorageSettings.new('path' => 'tmp/tests/repositories')
      }
      allow(Gitlab.config.repositories).to receive(:storages).and_return(storages)
    end

    it 'picks storage from ApplicationSetting' do
      expect_any_instance_of(ApplicationSetting).to receive(:pick_repository_storage).and_return('picked')

      expect(project.repository_storage).to eq('picked')
    end
  end

  context 'shared runners by default' do
    let(:project) { create(:project) }

    subject { project.shared_runners_enabled }

    context 'are enabled' do
      before do
        stub_application_setting(shared_runners_enabled: true)
      end

      it { is_expected.to be_truthy }
    end

    context 'are disabled' do
      before do
        stub_application_setting(shared_runners_enabled: false)
      end

      it { is_expected.to be_falsey }
    end
  end

  describe '#any_runners' do
    let(:project) { create(:project, shared_runners_enabled: shared_runners_enabled) }
    let(:specific_runner) { create(:ci_runner) }
    let(:shared_runner) { create(:ci_runner, :shared) }

    context 'for shared runners disabled' do
      let(:shared_runners_enabled) { false }

      it 'has no runners available' do
        expect(project.any_runners?).to be_falsey
      end

      it 'has a specific runner' do
        project.runners << specific_runner
        expect(project.any_runners?).to be_truthy
      end

      it 'has a shared runner, but they are prohibited to use' do
        shared_runner
        expect(project.any_runners?).to be_falsey
      end

      it 'checks the presence of specific runner' do
        project.runners << specific_runner
        expect(project.any_runners? { |runner| runner == specific_runner }).to be_truthy
      end
    end

    context 'for shared runners enabled' do
      let(:shared_runners_enabled) { true }

      it 'has a shared runner' do
        shared_runner
        expect(project.any_runners?).to be_truthy
      end

      it 'checks the presence of shared runner' do
        shared_runner
        expect(project.any_runners? { |runner| runner == shared_runner }).to be_truthy
      end
    end
  end

  describe '#shared_runners' do
    let!(:runner) { create(:ci_runner, :shared) }

    subject { project.shared_runners }

    context 'when shared runners are enabled for project' do
      let!(:project) { create(:project, shared_runners_enabled: true) }

      it "returns a list of shared runners" do
        is_expected.to eq([runner])
      end
    end

    context 'when shared runners are disabled for project' do
      let!(:project) { create(:project, shared_runners_enabled: false) }

      it "returns a empty list" do
        is_expected.to be_empty
      end
    end
  end

  describe '#visibility_level_allowed?' do
    let(:project) { create(:project, :internal) }

    context 'when checking on non-forked project' do
      it { expect(project.visibility_level_allowed?(Gitlab::VisibilityLevel::PRIVATE)).to be_truthy }
      it { expect(project.visibility_level_allowed?(Gitlab::VisibilityLevel::INTERNAL)).to be_truthy }
      it { expect(project.visibility_level_allowed?(Gitlab::VisibilityLevel::PUBLIC)).to be_truthy }
    end

    context 'when checking on forked project' do
      let(:project)        { create(:project, :internal) }
      let(:forked_project) { create(:project, forked_from_project: project) }

      it { expect(forked_project.visibility_level_allowed?(Gitlab::VisibilityLevel::PRIVATE)).to be_truthy }
      it { expect(forked_project.visibility_level_allowed?(Gitlab::VisibilityLevel::INTERNAL)).to be_truthy }
      it { expect(forked_project.visibility_level_allowed?(Gitlab::VisibilityLevel::PUBLIC)).to be_falsey }
    end
  end

  describe '#pages_deployed?' do
    let(:project) { create :project }

    subject { project.pages_deployed? }

    context 'if public folder does exist' do
      before do
        allow(Dir).to receive(:exist?).with(project.public_pages_path).and_return(true)
      end

      it { is_expected.to be_truthy }
    end

    context "if public folder doesn't exist" do
      it { is_expected.to be_falsey }
    end
  end

  describe '#pages_url' do
    let(:group) { create :group, name: group_name }
    let(:project) { create :project, namespace: group, name: project_name }
    let(:domain) { 'Example.com' }

    subject { project.pages_url }

    before do
      allow(Settings.pages).to receive(:host).and_return(domain)
      allow(Gitlab.config.pages).to receive(:url).and_return('http://example.com')
    end

    context 'group page' do
      let(:group_name) { 'Group' }
      let(:project_name) { 'group.example.com' }

      it { is_expected.to eq("http://group.example.com") }
    end

    context 'project page' do
      let(:group_name) { 'Group' }
      let(:project_name) { 'Project' }

      it { is_expected.to eq("http://group.example.com/project") }
    end
  end

  describe '#pages_group_url' do
    let(:group) { create :group, name: group_name }
    let(:project) { create :project, namespace: group, name: project_name }
    let(:domain) { 'Example.com' }
    let(:port) { 1234 }

    subject { project.pages_group_url }

    before do
      allow(Settings.pages).to receive(:host).and_return(domain)
      allow(Gitlab.config.pages).to receive(:url).and_return("http://example.com:#{port}")
    end

    context 'group page' do
      let(:group_name) { 'Group' }
      let(:project_name) { 'group.example.com' }

      it { is_expected.to eq("http://group.example.com:#{port}") }
    end

    context 'project page' do
      let(:group_name) { 'Group' }
      let(:project_name) { 'Project' }

      it { is_expected.to eq("http://group.example.com:#{port}") }
    end
  end

  describe '.search' do
    let(:project) { create(:project, description: 'kitten mittens') }

    it 'returns projects with a matching name' do
      expect(described_class.search(project.name)).to eq([project])
    end

    it 'returns projects with a partially matching name' do
      expect(described_class.search(project.name[0..2])).to eq([project])
    end

    it 'returns projects with a matching name regardless of the casing' do
      expect(described_class.search(project.name.upcase)).to eq([project])
    end

    it 'returns projects with a matching description' do
      expect(described_class.search(project.description)).to eq([project])
    end

    it 'returns projects with a partially matching description' do
      expect(described_class.search('kitten')).to eq([project])
    end

    it 'returns projects with a matching description regardless of the casing' do
      expect(described_class.search('KITTEN')).to eq([project])
    end

    it 'returns projects with a matching path' do
      expect(described_class.search(project.path)).to eq([project])
    end

    it 'returns projects with a partially matching path' do
      expect(described_class.search(project.path[0..2])).to eq([project])
    end

    it 'returns projects with a matching path regardless of the casing' do
      expect(described_class.search(project.path.upcase)).to eq([project])
    end

    describe 'with pending_delete project' do
      let(:pending_delete_project) { create(:project, pending_delete: true) }

      it 'shows pending deletion project' do
        search_result = described_class.search(pending_delete_project.name)

        expect(search_result).to eq([pending_delete_project])
      end
    end
  end

  describe '#expire_caches_before_rename' do
    let(:project) { create(:project, :repository) }
    let(:repo)    { double(:repo, exists?: true) }
    let(:wiki)    { double(:wiki, exists?: true) }

    it 'expires the caches of the repository and wiki' do
      allow(Repository).to receive(:new)
        .with('foo', project)
        .and_return(repo)

      allow(Repository).to receive(:new)
        .with('foo.wiki', project)
        .and_return(wiki)

      expect(repo).to receive(:before_delete)
      expect(wiki).to receive(:before_delete)

      project.expire_caches_before_rename('foo')
    end
  end

  describe '.search_by_title' do
    let(:project) { create(:project, name: 'kittens') }

    it 'returns projects with a matching name' do
      expect(described_class.search_by_title(project.name)).to eq([project])
    end

    it 'returns projects with a partially matching name' do
      expect(described_class.search_by_title('kitten')).to eq([project])
    end

    it 'returns projects with a matching name regardless of the casing' do
      expect(described_class.search_by_title('KITTENS')).to eq([project])
    end
  end

  context 'when checking projects from groups' do
    let(:private_group)    { create(:group, visibility_level: 0)  }
    let(:internal_group)   { create(:group, visibility_level: 10) }

    let(:private_project)  { create :project, :private, group: private_group }
    let(:internal_project) { create :project, :internal, group: internal_group }

    context 'when group is private project can not be internal' do
      it { expect(private_project.visibility_level_allowed?(Gitlab::VisibilityLevel::INTERNAL)).to be_falsey }
    end

    context 'when group is internal project can not be public' do
      it { expect(internal_project.visibility_level_allowed?(Gitlab::VisibilityLevel::PUBLIC)).to be_falsey }
    end
  end

  describe '#create_repository' do
    let(:project) { create(:project, :repository) }
    let(:shell) { Gitlab::Shell.new }

    before do
      allow(project).to receive(:gitlab_shell).and_return(shell)
    end

    context 'using a regular repository' do
      it 'creates the repository' do
        expect(shell).to receive(:create_repository)
          .with(project.repository_storage, project.disk_path)
          .and_return(true)

        expect(project.repository).to receive(:after_create)

        expect(project.create_repository).to eq(true)
      end

      it 'adds an error if the repository could not be created' do
        expect(shell).to receive(:create_repository)
          .with(project.repository_storage, project.disk_path)
          .and_return(false)

        expect(project.repository).not_to receive(:after_create)

        expect(project.create_repository).to eq(false)
        expect(project.errors).not_to be_empty
      end
    end

    context 'using a forked repository' do
      it 'does nothing' do
        expect(project).to receive(:forked?).and_return(true)
        expect(shell).not_to receive(:create_repository)

        project.create_repository
      end
    end
  end

  describe '#ensure_repository' do
    let(:project) { create(:project, :repository) }
    let(:shell) { Gitlab::Shell.new }

    before do
      allow(project).to receive(:gitlab_shell).and_return(shell)
    end

    it 'creates the repository if it not exist' do
      allow(project).to receive(:repository_exists?)
        .and_return(false)

      allow(shell).to receive(:create_repository)
        .with(project.repository_storage_path, project.disk_path)
        .and_return(true)

      expect(project).to receive(:create_repository).with(force: true)

      project.ensure_repository
    end

    it 'does not create the repository if it exists' do
      allow(project).to receive(:repository_exists?)
        .and_return(true)

      expect(project).not_to receive(:create_repository)

      project.ensure_repository
    end

    it 'creates the repository if it is a fork' do
      expect(project).to receive(:forked?).and_return(true)

      allow(project).to receive(:repository_exists?)
        .and_return(false)

      expect(shell).to receive(:create_repository)
        .with(project.repository_storage, project.disk_path)
        .and_return(true)

      project.ensure_repository
    end
  end

  describe 'handling import URL' do
    context 'when project is a mirror' do
      it 'returns the full URL' do
        project = create(:project, :mirror, import_url: 'http://user:pass@test.com')
<<<<<<< HEAD

        project.import_finish

        expect(project.reload.import_url).to eq('http://user:pass@test.com')
      end
    end

    context 'when project is not a mirror' do
      it 'returns the sanitized URL' do
        project = create(:project, import_status: 'started', import_url: 'http://user:pass@test.com')

        project.import_finish

        expect(project.reload.import_url).to eq('http://test.com')
      end
    end
  end

  describe '#user_can_push_to_empty_repo?' do
    let(:project) { create(:project) }
    let(:user)    { create(:user) }

    it 'returns false when default_branch_protection is in full protection and user is developer' do
      project.add_developer(user)
      stub_application_setting(default_branch_protection: Gitlab::Access::PROTECTION_FULL)

      expect(project.user_can_push_to_empty_repo?(user)).to be_falsey
    end

    it 'returns false when default_branch_protection only lets devs merge and user is dev' do
      project.add_developer(user)
      stub_application_setting(default_branch_protection: Gitlab::Access::PROTECTION_DEV_CAN_MERGE)

      expect(project.user_can_push_to_empty_repo?(user)).to be_falsey
    end
=======
>>>>>>> f18d05a0

        project.import_finish

        expect(project.reload.import_url).to eq('http://user:pass@test.com')
      end
    end

    context 'when project is not a mirror' do
      it 'returns the sanitized URL' do
        project = create(:project, import_status: 'started', import_url: 'http://user:pass@test.com')

        project.import_finish

        expect(project.reload.import_url).to eq('http://test.com')
      end
    end
  end

  describe '#container_registry_url' do
    let(:project) { create(:project) }

    subject { project.container_registry_url }

    before do
      stub_container_registry_config(**registry_settings)
    end

    context 'for enabled registry' do
      let(:registry_settings) do
        { enabled: true,
          host_port: 'example.com' }
      end

      it { is_expected.not_to be_nil }
    end

    context 'for disabled registry' do
      let(:registry_settings) do
        { enabled: false }
      end

      it { is_expected.to be_nil }
    end
  end

  describe '#has_container_registry_tags?' do
    let(:project) { create(:project) }

    context 'when container registry is enabled' do
      before do
        stub_container_registry_config(enabled: true)
      end

      context 'when tags are present for multi-level registries' do
        before do
          create(:container_repository, project: project, name: 'image')

          stub_container_registry_tags(repository: /image/,
                                       tags: %w[latest rc1])
        end

        it 'should have image tags' do
          expect(project).to have_container_registry_tags
        end
      end

      context 'when tags are present for root repository' do
        before do
          stub_container_registry_tags(repository: project.full_path,
                                       tags: %w[latest rc1 pre1])
        end

        it 'should have image tags' do
          expect(project).to have_container_registry_tags
        end
      end

      context 'when there are no tags at all' do
        before do
          stub_container_registry_tags(repository: :any, tags: [])
        end

        it 'should not have image tags' do
          expect(project).not_to have_container_registry_tags
        end
      end
    end

    context 'when container registry is disabled' do
      before do
        stub_container_registry_config(enabled: false)
      end

      it 'should not have image tags' do
        expect(project).not_to have_container_registry_tags
      end

      it 'should not check root repository tags' do
        expect(project).not_to receive(:full_path)
        expect(project).not_to have_container_registry_tags
      end

      it 'should iterate through container repositories' do
        expect(project).to receive(:container_repositories)
        expect(project).not_to have_container_registry_tags
      end
    end
  end

  describe '#ci_config_path=' do
    let(:project) { create(:project) }

    it 'sets nil' do
      project.update!(ci_config_path: nil)

      expect(project.ci_config_path).to be_nil
    end

    it 'sets a string' do
      project.update!(ci_config_path: 'foo/.gitlab_ci.yml')

      expect(project.ci_config_path).to eq('foo/.gitlab_ci.yml')
    end

    it 'sets a string but removes all null characters' do
      project.update!(ci_config_path: "f\0oo/\0/.gitlab_ci.yml")

      expect(project.ci_config_path).to eq('foo//.gitlab_ci.yml')
    end
  end

  describe 'Project import job' do
    let(:project) { create(:project, import_url: generate(:url)) }

    before do
      allow_any_instance_of(Gitlab::Shell).to receive(:import_repository)
        .with(project.repository_storage, project.disk_path, project.import_url)
        .and_return(true)

      expect_any_instance_of(Repository).to receive(:after_import)
        .and_call_original
    end

    it 'imports a project' do
      expect_any_instance_of(RepositoryImportWorker).to receive(:perform).and_call_original

      expect { project.import_schedule }.to change { project.import_jid }
      expect(project.reload.import_status).to eq('finished')
    end

    context 'with a mirrored project' do
      let(:project) { create(:project, :mirror) }

      it 'calls RepositoryImportWorker and inserts in front of the mirror scheduler queue' do
        allow_any_instance_of(described_class).to receive(:repository_exists?).and_return(false, true)
        expect_any_instance_of(EE::Project).to receive(:force_import_job!)
        expect_any_instance_of(RepositoryImportWorker).to receive(:perform).with(project.id).and_call_original

        expect { project.import_schedule }.to change { project.import_jid }
      end
    end
  end

  describe 'project import state transitions' do
    context 'state transition: [:started] => [:finished]' do
      let(:after_import_service) { spy(:after_import_service) }
      let(:housekeeping_service) { spy(:housekeeping_service) }

      before do
        allow(Projects::AfterImportService)
          .to receive(:new) { after_import_service }

        allow(after_import_service)
          .to receive(:execute) { housekeeping_service.execute }

        allow(Projects::HousekeepingService)
          .to receive(:new) { housekeeping_service }
      end

      it 'resets project import_error' do
        error_message = 'Some error'
        mirror = create(:project_empty_repo, :import_started, import_error: error_message)

        expect { mirror.import_finish }.to change { mirror.import_error }.from(error_message).to(nil)
      end

      it 'performs housekeeping when an import of a fresh project is completed' do
        project = create(:project_empty_repo, :import_started, import_type: :github)

        project.import_finish

        expect(after_import_service).to have_received(:execute)
        expect(housekeeping_service).to have_received(:execute)
      end

      it 'does not perform housekeeping when project repository does not exist' do
        project = create(:project, :import_started, import_type: :github)

        project.import_finish

        expect(housekeeping_service).not_to have_received(:execute)
      end

      it 'does not perform housekeeping when project does not have a valid import type' do
        project = create(:project, :import_started, import_type: nil)

        project.import_finish

        expect(housekeeping_service).not_to have_received(:execute)
      end
    end
  end

  describe '#latest_successful_builds_for' do
    def create_pipeline(status = 'success')
      create(:ci_pipeline, project: project,
                           sha: project.commit.sha,
                           ref: project.default_branch,
                           status: status)
    end

    def create_build(new_pipeline = pipeline, name = 'test')
      create(:ci_build, :success, :artifacts,
             pipeline: new_pipeline,
             status: new_pipeline.status,
             name: name)
    end

    let(:project) { create(:project, :repository) }
    let(:pipeline) { create_pipeline }

    context 'with many builds' do
      it 'gives the latest builds from latest pipeline' do
        pipeline1 = create_pipeline
        pipeline2 = create_pipeline
        build1_p2 = create_build(pipeline2, 'test')
        create_build(pipeline1, 'test')
        create_build(pipeline1, 'test2')
        build2_p2 = create_build(pipeline2, 'test2')

        latest_builds = project.latest_successful_builds_for

        expect(latest_builds).to contain_exactly(build2_p2, build1_p2)
      end
    end

    context 'with succeeded pipeline' do
      let!(:build) { create_build }

      context 'standalone pipeline' do
        it 'returns builds for ref for default_branch' do
          builds = project.latest_successful_builds_for

          expect(builds).to contain_exactly(build)
        end

        it 'returns empty relation if the build cannot be found' do
          builds = project.latest_successful_builds_for('TAIL')

          expect(builds).to be_kind_of(ActiveRecord::Relation)
          expect(builds).to be_empty
        end
      end

      context 'with some pending pipeline' do
        before do
          create_build(create_pipeline('pending'))
        end

        it 'gives the latest build from latest pipeline' do
          latest_build = project.latest_successful_builds_for

          expect(latest_build).to contain_exactly(build)
        end
      end
    end

    context 'with pending pipeline' do
      before do
        pipeline.update(status: 'pending')
        create_build(pipeline)
      end

      it 'returns empty relation' do
        builds = project.latest_successful_builds_for

        expect(builds).to be_kind_of(ActiveRecord::Relation)
        expect(builds).to be_empty
      end
    end
  end

  describe '#add_import_job' do
    let(:import_jid) { '123' }

    context 'forked' do
      let(:forked_project_link) { create(:forked_project_link, :forked_to_empty_project) }
      let(:forked_from_project) { forked_project_link.forked_from_project }
      let(:project) { forked_project_link.forked_to_project }

      it 'schedules a RepositoryForkWorker job' do
        expect(RepositoryForkWorker).to receive(:perform_async).with(project.id).and_return(import_jid)

        expect(project.add_import_job).to eq(import_jid)
      end

      context 'without mirror' do
        it 'returns nil' do
          project = create(:project)

          expect(project.add_import_job).to be nil
        end
      end

      context 'without repository' do
        it 'schedules RepositoryImportWorker' do
          project = create(:project, import_url: generate(:url))

          expect(RepositoryImportWorker).to receive(:perform_async).with(project.id).and_return(import_jid)
          expect(project.add_import_job).to eq(import_jid)
        end
      end

      context 'with mirror' do
        it 'schedules RepositoryUpdateMirrorWorker' do
          project = create(:project, :mirror, :repository)

          expect(RepositoryUpdateMirrorWorker).to receive(:perform_async).with(project.id).and_return(import_jid)
          expect(project.add_import_job).to eq(import_jid)
        end
      end
    end

    context 'not forked' do
      it 'schedules a RepositoryImportWorker job' do
        project = create(:project, import_url: generate(:url))

        expect(RepositoryImportWorker).to receive(:perform_async).with(project.id).and_return(import_jid)
        expect(project.add_import_job).to eq(import_jid)
      end
    end
  end

  describe '#gitlab_project_import?' do
    subject(:project) { build(:project, import_type: 'gitlab_project') }

    it { expect(project.gitlab_project_import?).to be true }
  end

  describe '#gitea_import?' do
    subject(:project) { build(:project, import_type: 'gitea') }

    it { expect(project.gitea_import?).to be true }
  end

  describe '#ancestors_upto', :nested_groups do
    let(:parent) { create(:group) }
    let(:child) { create(:group, parent: parent) }
    let(:child2) { create(:group, parent: child) }
    let(:project) { create(:project, namespace: child2) }

    it 'returns all ancestors when no namespace is given' do
      expect(project.ancestors_upto).to contain_exactly(child2, child, parent)
    end

    it 'includes ancestors upto but excluding the given ancestor' do
      expect(project.ancestors_upto(parent)).to contain_exactly(child2, child)
    end
  end

  describe '#lfs_enabled?' do
    let(:project) { create(:project) }

    shared_examples 'project overrides group' do
      it 'returns true when enabled in project' do
        project.update_attribute(:lfs_enabled, true)

        expect(project.lfs_enabled?).to be_truthy
      end

      it 'returns false when disabled in project' do
        project.update_attribute(:lfs_enabled, false)

        expect(project.lfs_enabled?).to be_falsey
      end

      it 'returns the value from the namespace, when no value is set in project' do
        expect(project.lfs_enabled?).to eq(project.namespace.lfs_enabled?)
      end
    end

    context 'LFS disabled in group' do
      before do
        project.namespace.update_attribute(:lfs_enabled, false)
        enable_lfs
      end

      it_behaves_like 'project overrides group'
    end

    context 'LFS enabled in group' do
      before do
        project.namespace.update_attribute(:lfs_enabled, true)
        enable_lfs
      end

      it_behaves_like 'project overrides group'
    end

    describe 'LFS disabled globally' do
      shared_examples 'it always returns false' do
        it do
          expect(project.lfs_enabled?).to be_falsey
          expect(project.namespace.lfs_enabled?).to be_falsey
        end
      end

      context 'when no values are set' do
        it_behaves_like 'it always returns false'
      end

      context 'when all values are set to true' do
        before do
          project.namespace.update_attribute(:lfs_enabled, true)
          project.update_attribute(:lfs_enabled, true)
        end

        it_behaves_like 'it always returns false'
      end
    end
  end

  describe '.where_full_path_in' do
    context 'without any paths' do
      it 'returns an empty relation' do
        expect(described_class.where_full_path_in([])).to eq([])
      end
    end

    context 'without any valid paths' do
      it 'returns an empty relation' do
        expect(described_class.where_full_path_in(%w[foo])).to eq([])
      end
    end

    context 'with valid paths' do
      let!(:project1) { create(:project) }
      let!(:project2) { create(:project) }

      it 'returns the projects matching the paths' do
        projects = described_class.where_full_path_in([project1.full_path,
                                                       project2.full_path])

        expect(projects).to contain_exactly(project1, project2)
      end

      it 'returns projects regardless of the casing of paths' do
        projects = described_class.where_full_path_in([project1.full_path.upcase,
                                                       project2.full_path.upcase])

        expect(projects).to contain_exactly(project1, project2)
      end
    end
  end

  describe '#find_path_lock' do
    let(:project) { create :project }
    let(:path_lock) { create :path_lock, project: project }
    let(:path) { path_lock.path }

    it 'returns path_lock' do
      expect(project.find_path_lock(path)).to eq(path_lock)
    end

    it 'returns nil' do
      expect(project.find_path_lock('app/controllers')).to be_falsey
    end
  end

  describe '#change_repository_storage' do
    let(:project) { create(:project, :repository) }
    let(:read_only_project) { create(:project, :repository, repository_read_only: true) }

    before do
      FileUtils.mkdir('tmp/tests/extra_storage')
      stub_storage_settings('extra' => { 'path' => 'tmp/tests/extra_storage' })
    end

    after do
      FileUtils.rm_rf('tmp/tests/extra_storage')
    end

    it 'schedule the transfer of the repository to the new storage and locks the project' do
      expect(ProjectUpdateRepositoryStorageWorker).to receive(:perform_async).with(project.id, 'extra')

      project.change_repository_storage('extra')
      project.save

      expect(project).to be_repository_read_only
    end

    it "doesn't schedule the transfer if the repository is already read-only" do
      expect(ProjectUpdateRepositoryStorageWorker).not_to receive(:perform_async)

      read_only_project.change_repository_storage('extra')
      read_only_project.save
    end

    it "doesn't lock or schedule the transfer if the storage hasn't changed" do
      expect(ProjectUpdateRepositoryStorageWorker).not_to receive(:perform_async)

      project.change_repository_storage(project.repository_storage)
      project.save

      expect(project).not_to be_repository_read_only
    end

    it 'throws an error if an invalid repository storage is provided' do
      expect { project.change_repository_storage('unknown') }.to raise_error(ArgumentError)
    end
  end

  describe '#change_head' do
    let(:project) { create(:project, :repository) }

    it 'returns error if branch does not exist' do
      expect(project.change_head('unexisted-branch')).to be false
      expect(project.errors.size).to eq(1)
    end

    it 'calls the before_change_head and after_change_head methods' do
      expect(project.repository).to receive(:before_change_head)
      expect(project.repository).to receive(:after_change_head)

      project.change_head(project.default_branch)
    end

    it 'creates the new reference with rugged' do
      expect(project.repository.raw_repository).to receive(:write_ref).with('HEAD', "refs/heads/#{project.default_branch}", shell: false)

      project.change_head(project.default_branch)
    end

    it 'copies the gitattributes' do
      expect(project.repository).to receive(:copy_gitattributes).with(project.default_branch)
      project.change_head(project.default_branch)
    end

    it 'reloads the default branch' do
      expect(project).to receive(:reload_default_branch)
      project.change_head(project.default_branch)
    end
  end

  context 'forks' do
    include ProjectForksHelper

    let(:project) { create(:project, :public) }
    let!(:forked_project) { fork_project(project) }

    describe '#fork_network' do
      it 'includes a fork of the project' do
        expect(project.fork_network.projects).to include(forked_project)
      end

      it 'includes a fork of a fork' do
        other_fork = fork_project(forked_project)

        expect(project.fork_network.projects).to include(other_fork)
      end

      it 'includes sibling forks' do
        other_fork = fork_project(project)

        expect(forked_project.fork_network.projects).to include(other_fork)
      end

      it 'includes the base project' do
        expect(forked_project.fork_network.projects).to include(project.reload)
      end
    end

    describe '#in_fork_network_of?' do
      it 'is true for a real fork' do
        expect(forked_project.in_fork_network_of?(project)).to be_truthy
      end

      it 'is true for a fork of a fork', :postgresql do
        other_fork = fork_project(forked_project)

        expect(other_fork.in_fork_network_of?(project)).to be_truthy
      end

      it 'is true for sibling forks' do
        sibling = fork_project(project)

        expect(sibling.in_fork_network_of?(forked_project)).to be_truthy
      end

      it 'is false when another project is given' do
        other_project = build_stubbed(:project)

        expect(forked_project.in_fork_network_of?(other_project)).to be_falsy
      end
    end

    describe '#fork_source' do
      let!(:second_fork) { fork_project(forked_project) }

      it 'returns the direct source if it exists' do
        expect(second_fork.fork_source).to eq(forked_project)
      end

      it 'returns the root of the fork network when the directs source was deleted' do
        forked_project.destroy

        expect(second_fork.fork_source).to eq(project)
      end

      it 'returns nil if it is the root of the fork network' do
        expect(project.fork_source).to be_nil
      end
    end

    describe '#lfs_storage_project' do
      it 'returns self for non-forks' do
        expect(project.lfs_storage_project).to eq project
      end

      it 'returns the fork network root for forks' do
        second_fork = fork_project(forked_project)

        expect(second_fork.lfs_storage_project).to eq project
      end

      it 'returns self when fork_source is nil' do
        expect(forked_project).to receive(:fork_source).and_return(nil)

        expect(forked_project.lfs_storage_project).to eq forked_project
      end
    end

    describe '#all_lfs_objects' do
      let(:lfs_object) { create(:lfs_object) }

      before do
        project.lfs_objects << lfs_object
      end

      it 'returns the lfs object for a project' do
        expect(project.all_lfs_objects).to contain_exactly(lfs_object)
      end

      it 'returns the lfs object for a fork' do
        expect(forked_project.all_lfs_objects).to contain_exactly(lfs_object)
      end
    end
  end

  describe '#pushes_since_gc' do
    let(:project) { create(:project) }

    after do
      project.reset_pushes_since_gc
    end

    context 'without any pushes' do
      it 'returns 0' do
        expect(project.pushes_since_gc).to eq(0)
      end
    end

    context 'with a number of pushes' do
      it 'returns the number of pushes' do
        3.times { project.increment_pushes_since_gc }

        expect(project.pushes_since_gc).to eq(3)
      end
    end
  end

  describe '#increment_pushes_since_gc' do
    let(:project) { create(:project) }

    after do
      project.reset_pushes_since_gc
    end

    it 'increments the number of pushes since the last GC' do
      3.times { project.increment_pushes_since_gc }

      expect(project.pushes_since_gc).to eq(3)
    end
  end

  describe '#repository_and_lfs_size' do
    let(:project) { create(:project, :repository) }
    let(:size) { 50 }

    before do
      allow(project.statistics).to receive(:total_repository_size).and_return(size)
    end

    it 'returns the total repository and lfs size' do
      expect(project.repository_and_lfs_size).to eq(size)
    end
  end

  describe '#approver_group_ids=' do
    let(:project) { create(:project) }

    it 'create approver_groups' do
      group = create :group
      group1 = create :group

      project = create :project

      project.approver_group_ids = "#{group.id}, #{group1.id}"
      project.save!

      expect(project.approver_groups.map(&:group)).to match_array([group, group1])
    end
  end

  describe '#reset_pushes_since_gc' do
    let(:project) { create(:project) }

    after do
      project.reset_pushes_since_gc
    end

    it 'resets the number of pushes since the last GC' do
      3.times { project.increment_pushes_since_gc }

      project.reset_pushes_since_gc

      expect(project.pushes_since_gc).to eq(0)
    end
  end

  describe '#deployment_variables' do
    context 'when project has no deployment service' do
      let(:project) { create(:project) }

      it 'returns an empty array' do
        expect(project.deployment_variables).to eq []
      end
    end

    context 'when project has a deployment service' do
      shared_examples 'same behavior between KubernetesService and Platform::Kubernetes' do
        it 'returns variables from this service' do
          expect(project.deployment_variables).to include(
            { key: 'KUBE_TOKEN', value: project.deployment_platform.token, public: false }
          )
        end
      end

      context 'when user configured kubernetes from Integration > Kubernetes' do
        let(:project) { create(:kubernetes_project) }

        it_behaves_like 'same behavior between KubernetesService and Platform::Kubernetes'
      end

      context 'when user configured kubernetes from CI/CD > Clusters' do
        let!(:cluster) { create(:cluster, :project, :provided_by_gcp) }
        let(:project) { cluster.project }

        it_behaves_like 'same behavior between KubernetesService and Platform::Kubernetes'
      end

      context 'when multiple clusters (EEP) is enabled' do
        before do
          stub_licensed_features(multiple_clusters: true)
        end

        let(:project) { create(:project) }

        let!(:default_cluster) do
          create(:cluster,
                 platform_type: :kubernetes,
                 projects: [project],
                 environment_scope: '*',
                 platform_kubernetes: default_cluster_kubernetes)
        end

        let!(:review_env_cluster) do
          create(:cluster,
                 platform_type: :kubernetes,
                 projects: [project],
                 environment_scope: 'review/*',
                 platform_kubernetes: review_env_cluster_kubernetes)
        end

        let(:default_cluster_kubernetes) { create(:cluster_platform_kubernetes, token: 'default-AAA') }
        let(:review_env_cluster_kubernetes) { create(:cluster_platform_kubernetes, token: 'review-AAA') }

        context 'when environment name is review/name' do
          let!(:environment) { create(:environment, project: project, name: 'review/name') }

          it 'returns variables from this service' do
            expect(project.deployment_variables(environment: 'review/name'))
              .to include(key: 'KUBE_TOKEN', value: 'review-AAA', public: false)
          end
        end

        context 'when environment name is other' do
          let!(:environment) { create(:environment, project: project, name: 'staging/name') }

          it 'returns variables from this service' do
            expect(project.deployment_variables(environment: 'staging/name'))
              .to include(key: 'KUBE_TOKEN', value: 'default-AAA', public: false)
          end
        end
      end
    end
  end

  describe '#secret_variables_for' do
    let(:project) { create(:project) }

    let!(:secret_variable) do
      create(:ci_variable, value: 'secret', project: project)
    end

    let!(:protected_variable) do
      create(:ci_variable, :protected, value: 'protected', project: project)
    end

    subject { project.reload.secret_variables_for(ref: 'ref') }

    before do
      stub_application_setting(
        default_branch_protection: Gitlab::Access::PROTECTION_NONE)
    end

    shared_examples 'ref is protected' do
      it 'contains all the variables' do
        is_expected.to contain_exactly(secret_variable, protected_variable)
      end
    end

    context 'when the ref is not protected' do
      it 'contains only the secret variables' do
        is_expected.to contain_exactly(secret_variable)
      end
    end

    context 'when the ref is a protected branch' do
      before do
        allow(project).to receive(:protected_for?).with('ref').and_return(true)
      end

      it_behaves_like 'ref is protected'
    end

    context 'when the ref is a protected tag' do
      before do
        allow(project).to receive(:protected_for?).with('ref').and_return(true)
      end

      it_behaves_like 'ref is protected'
    end
  end

  describe '#protected_for?' do
    let(:project) { create(:project) }

    subject { project.protected_for?('ref') }

    context 'when the ref is not protected' do
      before do
        stub_application_setting(
          default_branch_protection: Gitlab::Access::PROTECTION_NONE)
      end

      it 'returns false' do
        is_expected.to be_falsey
      end
    end

    context 'when the ref is a protected branch' do
      before do
        allow(project).to receive(:repository).and_call_original
        allow(project).to receive_message_chain(:repository, :branch_exists?).and_return(true)
        create(:protected_branch, name: 'ref', project: project)
      end

      it 'returns true' do
        is_expected.to be_truthy
      end
    end

    context 'when the ref is a protected tag' do
      before do
        allow(project).to receive_message_chain(:repository, :branch_exists?).and_return(false)
        allow(project).to receive_message_chain(:repository, :tag_exists?).and_return(true)
        create(:protected_tag, name: 'ref', project: project)
      end

      it 'returns true' do
        is_expected.to be_truthy
      end
    end
  end

  describe '#update_project_statistics' do
    let(:project) { create(:project) }

    it "is called after creation" do
      expect(project.statistics).to be_a ProjectStatistics
      expect(project.statistics).to be_persisted
    end

    it "copies the namespace_id" do
      expect(project.statistics.namespace_id).to eq project.namespace_id
    end

    it "updates the namespace_id when changed" do
      namespace = create(:namespace)
      project.update(namespace: namespace)

      expect(project.statistics.namespace_id).to eq namespace.id
    end
  end

  describe '#create_mirror_data' do
    it 'it is called after save' do
      project = create(:project)

      expect(project).to receive(:create_mirror_data)

      project.update(mirror: true, mirror_user: project.owner, import_url: 'http://foo.com')
    end
  end

  describe 'inside_path' do
    let!(:project1) { create(:project, namespace: create(:namespace, path: 'name_pace')) }
    let!(:project2) { create(:project) }
    let!(:project3) { create(:project, namespace: create(:namespace, path: 'namespace')) }
    let!(:path) { project1.namespace.full_path }

    it 'returns correct project' do
      expect(described_class.inside_path(path)).to eq([project1])
    end
  end

  describe '#route_map_for' do
    let(:project) { create(:project, :repository) }
    let(:route_map) do
      <<-MAP.strip_heredoc
      - source: /source/(.*)/
        public: '\\1'
      MAP
    end

    before do
      project.repository.create_file(User.last, '.gitlab/route-map.yml', route_map, message: 'Add .gitlab/route-map.yml', branch_name: 'master')
    end

    context 'when there is a .gitlab/route-map.yml at the commit' do
      context 'when the route map is valid' do
        it 'returns a route map' do
          map = project.route_map_for(project.commit.sha)
          expect(map).to be_a_kind_of(Gitlab::RouteMap)
        end
      end

      context 'when the route map is invalid' do
        let(:route_map) { 'INVALID' }

        it 'returns nil' do
          expect(project.route_map_for(project.commit.sha)).to be_nil
        end
      end
    end

    context 'when there is no .gitlab/route-map.yml at the commit' do
      it 'returns nil' do
        expect(project.route_map_for(project.commit.parent.sha)).to be_nil
      end
    end
  end

  describe '#public_path_for_source_path' do
    let(:project) { create(:project, :repository) }
    let(:route_map) do
      Gitlab::RouteMap.new(<<-MAP.strip_heredoc)
        - source: /source/(.*)/
          public: '\\1'
      MAP
    end
    let(:sha) { project.commit.id }

    context 'when there is a route map' do
      before do
        allow(project).to receive(:route_map_for).with(sha).and_return(route_map)
      end

      context 'when the source path is mapped' do
        it 'returns the public path' do
          expect(project.public_path_for_source_path('source/file.html', sha)).to eq('file.html')
        end
      end

      context 'when the source path is not mapped' do
        it 'returns nil' do
          expect(project.public_path_for_source_path('file.html', sha)).to be_nil
        end
      end
    end

    context 'when there is no route map' do
      before do
        allow(project).to receive(:route_map_for).with(sha).and_return(nil)
      end

      it 'returns nil' do
        expect(project.public_path_for_source_path('source/file.html', sha)).to be_nil
      end
    end
  end

  describe '#parent' do
    let(:project) { create(:project) }

    it { expect(project.parent).to eq(project.namespace) }
  end

  describe '#parent_id' do
    let(:project) { create(:project) }

    it { expect(project.parent_id).to eq(project.namespace_id) }
  end

  describe '#parent_changed?' do
    let(:project) { create(:project) }

    before do
      project.namespace_id = 7
    end

    it { expect(project.parent_changed?).to be_truthy }
  end

  def enable_lfs
    allow(Gitlab.config.lfs).to receive(:enabled).and_return(true)
  end

  describe '#pages_url' do
    let(:group) { create :group, name: 'Group' }
    let(:nested_group) { create :group, parent: group }
    let(:domain) { 'Example.com' }

    subject { project.pages_url }

    before do
      allow(Settings.pages).to receive(:host).and_return(domain)
      allow(Gitlab.config.pages).to receive(:url).and_return('http://example.com')
    end

    context 'top-level group' do
      let(:project) { create :project, namespace: group, name: project_name }

      context 'group page' do
        let(:project_name) { 'group.example.com' }

        it { is_expected.to eq("http://group.example.com") }
      end

      context 'project page' do
        let(:project_name) { 'Project' }

        it { is_expected.to eq("http://group.example.com/project") }
      end
    end

    context 'nested group' do
      let(:project) { create :project, namespace: nested_group, name: project_name }
      let(:expected_url) { "http://group.example.com/#{nested_group.path}/#{project.path}" }

      context 'group page' do
        let(:project_name) { 'group.example.com' }

        it { is_expected.to eq(expected_url) }
      end

      context 'project page' do
        let(:project_name) { 'Project' }

        it { is_expected.to eq(expected_url) }
      end
    end
  end

  describe '#http_url_to_repo' do
    let(:project) { create :project }

    it 'returns the url to the repo without a username' do
      expect(project.http_url_to_repo).to eq("#{project.web_url}.git")
      expect(project.http_url_to_repo).not_to include('@')
    end
  end

  describe '#pipeline_status' do
    let(:project) { create(:project, :repository) }
    it 'builds a pipeline status' do
      expect(project.pipeline_status).to be_a(Gitlab::Cache::Ci::ProjectPipelineStatus)
    end

    it 'hase a loaded pipeline status' do
      expect(project.pipeline_status).to be_loaded
    end
  end

  describe '#append_or_update_attribute' do
    let(:project) { create(:project) }

    it 'shows full error updating an invalid MR' do
      error_message = 'Failed to replace merge_requests because one or more of the new records could not be saved.'\
                      ' Validate fork Source project is not a fork of the target project'

      expect { project.append_or_update_attribute(:merge_requests, [create(:merge_request)]) }
        .to raise_error(ActiveRecord::RecordNotSaved, error_message)
    end

    it 'updates the project succesfully' do
      merge_request = create(:merge_request, target_project: project, source_project: project)

      expect { project.append_or_update_attribute(:merge_requests, [merge_request]) }
        .not_to raise_error
    end
  end

  describe '#last_repository_updated_at' do
    it 'sets to created_at upon creation' do
      project = create(:project, created_at: 2.hours.ago)

      expect(project.last_repository_updated_at.to_i).to eq(project.created_at.to_i)
    end
  end

  describe '.public_or_visible_to_user' do
    let!(:user) { create(:user) }

    let!(:private_project) do
      create(:project, :private, creator: user, namespace: user.namespace)
    end

    let!(:public_project) { create(:project, :public) }

    context 'with a user' do
      let(:projects) do
        described_class.all.public_or_visible_to_user(user)
      end

      it 'includes projects the user has access to' do
        expect(projects).to include(private_project)
      end

      it 'includes projects the user can see' do
        expect(projects).to include(public_project)
      end
    end

    context 'without a user' do
      it 'only includes public projects' do
        projects = described_class.all.public_or_visible_to_user

        expect(projects).to eq([public_project])
      end
    end
  end

  describe '#pages_available?' do
    let(:project) { create(:project, group: group) }

    subject { project.pages_available? }

    before do
      allow(Gitlab.config.pages).to receive(:enabled).and_return(true)
    end

    context 'when the project is in a top level namespace' do
      let(:group) { create(:group) }

      it { is_expected.to be(true) }
    end

    context 'when the project is in a subgroup' do
      let(:group) { create(:group, :nested) }

      it { is_expected.to be(false) }
    end
  end

  describe '#remove_private_deploy_keys' do
    let!(:project) { create(:project) }

    context 'for a private deploy key' do
      let!(:key) { create(:deploy_key, public: false) }
      let!(:deploy_keys_project) { create(:deploy_keys_project, deploy_key: key, project: project) }

      context 'when the key is not linked to another project' do
        it 'removes the key' do
          project.remove_private_deploy_keys

          expect(project.deploy_keys).not_to include(key)
        end
      end

      context 'when the key is linked to another project' do
        before do
          another_project = create(:project)
          create(:deploy_keys_project, deploy_key: key, project: another_project)
        end

        it 'does not remove the key' do
          project.remove_private_deploy_keys

          expect(project.deploy_keys).to include(key)
        end
      end
    end

    context 'for a public deploy key' do
      let!(:key) { create(:deploy_key, public: true) }
      let!(:deploy_keys_project) { create(:deploy_keys_project, deploy_key: key, project: project) }

      it 'does not remove the key' do
        project.remove_private_deploy_keys

        expect(project.deploy_keys).to include(key)
      end
    end
  end

  describe '#remove_pages' do
    let(:project) { create(:project) }
    let(:namespace) { project.namespace }
    let(:pages_path) { project.pages_path }

    around do |example|
      FileUtils.mkdir_p(pages_path)
      begin
        example.run
      ensure
        FileUtils.rm_rf(pages_path)
      end
    end

    it 'removes the pages directory' do
      expect_any_instance_of(Projects::UpdatePagesConfigurationService).to receive(:execute)
      expect_any_instance_of(Gitlab::PagesTransfer).to receive(:rename_project).and_return(true)
      expect(PagesWorker).to receive(:perform_in).with(5.minutes, :remove, namespace.full_path, anything)

      project.remove_pages
    end

    it 'is a no-op when there is no namespace' do
      project.namespace.delete
      project.reload

      expect_any_instance_of(Projects::UpdatePagesConfigurationService).not_to receive(:execute)
      expect_any_instance_of(Gitlab::PagesTransfer).not_to receive(:rename_project)

      project.remove_pages
    end

    it 'is run when the project is destroyed' do
      expect(project).to receive(:remove_pages).and_call_original

      project.destroy
    end
  end

  describe '#remove_export' do
    let(:legacy_project) { create(:project, :legacy_storage, :with_export) }
    let(:project) { create(:project, :with_export) }

    it 'removes the exports directory for the project' do
      expect(File.exist?(project.export_path)).to be_truthy

      allow(FileUtils).to receive(:rm_rf).and_call_original
      expect(FileUtils).to receive(:rm_rf).with(project.export_path).and_call_original
      project.remove_exports

      expect(File.exist?(project.export_path)).to be_falsy
    end

    it 'is a no-op on legacy projects when there is no namespace' do
      export_path = legacy_project.export_path

      legacy_project.namespace.delete
      legacy_project.reload

      expect(FileUtils).not_to receive(:rm_rf).with(export_path)

      legacy_project.remove_exports

      expect(File.exist?(export_path)).to be_truthy
    end

    it 'runs on hashed storage projects when there is no namespace' do
      export_path = project.export_path

      project.namespace.delete
      legacy_project.reload

      allow(FileUtils).to receive(:rm_rf).and_call_original
      expect(FileUtils).to receive(:rm_rf).with(export_path).and_call_original

      project.remove_exports

      expect(File.exist?(export_path)).to be_falsy
    end

    it 'is run when the project is destroyed' do
      expect(project).to receive(:remove_exports).and_call_original

      project.destroy
    end
  end

  describe '#remove_exported_project_file' do
    let(:project) { create(:project, :with_export) }

    it 'removes the exported project file' do
      exported_file = project.export_project_path

      expect(File.exist?(exported_file)).to be_truthy

      allow(FileUtils).to receive(:rm_f).and_call_original
      expect(FileUtils).to receive(:rm_f).with(exported_file).and_call_original

      project.remove_exported_project_file

      expect(File.exist?(exported_file)).to be_falsy
    end
  end

  describe '#forks_count' do
    it 'returns the number of forks' do
      project = build(:project)

      expect_any_instance_of(Projects::ForksCountService).to receive(:count).and_return(1)

      expect(project.forks_count).to eq(1)
    end
  end

  context 'legacy storage' do
    let(:project) { create(:project, :repository, :legacy_storage) }
    let(:gitlab_shell) { Gitlab::Shell.new }
    let(:project_storage) { project.send(:storage) }

    before do
      allow(project).to receive(:gitlab_shell).and_return(gitlab_shell)
    end

    describe '#base_dir' do
      it 'returns base_dir based on namespace only' do
        expect(project.base_dir).to eq(project.namespace.full_path)
      end
    end

    describe '#disk_path' do
      it 'returns disk_path based on namespace and project path' do
        expect(project.disk_path).to eq("#{project.namespace.full_path}/#{project.path}")
      end
    end

    describe '#ensure_storage_path_exists' do
      it 'delegates to gitlab_shell to ensure namespace is created' do
        expect(gitlab_shell).to receive(:add_namespace).with(project.repository_storage_path, project.base_dir)

        project.ensure_storage_path_exists
      end
    end

    describe '#legacy_storage?' do
      it 'returns true when storage_version is nil' do
        project = build(:project, storage_version: nil)

        expect(project.legacy_storage?).to be_truthy
      end

      it 'returns true when the storage_version is 0' do
        project = build(:project, storage_version: 0)

        expect(project.legacy_storage?).to be_truthy
      end
    end

    describe '#hashed_storage?' do
      it 'returns false' do
        expect(project.hashed_storage?(:repository)).to be_falsey
      end
    end

    describe '#rename_repo' do
      before do
        # Project#gitlab_shell returns a new instance of Gitlab::Shell on every
        # call. This makes testing a bit easier.
        allow(project).to receive(:gitlab_shell).and_return(gitlab_shell)
        allow(project).to receive(:previous_changes).and_return('path' => ['foo'])
      end

      it 'renames a repository' do
        stub_container_registry_config(enabled: false)

        expect(gitlab_shell).to receive(:mv_repository)
          .ordered
          .with(project.repository_storage_path, "#{project.namespace.full_path}/foo", "#{project.full_path}")
          .and_return(true)

        expect(gitlab_shell).to receive(:mv_repository)
          .ordered
          .with(project.repository_storage_path, "#{project.namespace.full_path}/foo.wiki", "#{project.full_path}.wiki")
          .and_return(true)

        expect_any_instance_of(SystemHooksService)
          .to receive(:execute_hooks_for)
            .with(project, :rename)

        expect_any_instance_of(Gitlab::UploadsTransfer)
          .to receive(:rename_project)
            .with('foo', project.path, project.namespace.full_path)

        expect(project).to receive(:expire_caches_before_rename)

        expect(project).to receive(:expires_full_path_cache)

        project.rename_repo
      end

      context 'container registry with images' do
        let(:container_repository) { create(:container_repository) }

        before do
          stub_container_registry_config(enabled: true)
          stub_container_registry_tags(repository: :any, tags: ['tag'])
          project.container_repositories << container_repository
        end

        subject { project.rename_repo }

        it { expect { subject }.to raise_error(StandardError) }
      end

      context 'gitlab pages' do
        before do
          expect(project_storage).to receive(:rename_repo) { true }
        end

        it 'moves pages folder to new location' do
          expect_any_instance_of(Gitlab::PagesTransfer).to receive(:rename_project)

          project.rename_repo
        end
      end

      context 'attachments' do
        before do
          expect(project_storage).to receive(:rename_repo) { true }
        end

        it 'moves uploads folder to new location' do
          expect_any_instance_of(Gitlab::UploadsTransfer).to receive(:rename_project)

          project.rename_repo
        end
      end

      it 'updates project full path in .git/config' do
        allow(project_storage).to receive(:rename_repo).and_return(true)

        project.rename_repo

        expect(project.repository.rugged.config['gitlab.fullpath']).to eq(project.full_path)
      end
    end

    describe '#pages_path' do
      it 'returns a path where pages are stored' do
        expect(project.pages_path).to eq(File.join(Settings.pages.path, project.namespace.full_path, project.path))
      end
    end

    describe '#migrate_to_hashed_storage!' do
      it 'returns true' do
        expect(project.migrate_to_hashed_storage!).to be_truthy
      end

      it 'flags as read-only' do
        expect { project.migrate_to_hashed_storage! }.to change { project.repository_read_only }.to(true)
      end

      it 'schedules ProjectMigrateHashedStorageWorker with delayed start when the project repo is in use' do
        Gitlab::ReferenceCounter.new(project.gl_repository(is_wiki: false)).increase

        expect(ProjectMigrateHashedStorageWorker).to receive(:perform_in)

        project.migrate_to_hashed_storage!
      end

      it 'schedules ProjectMigrateHashedStorageWorker with delayed start when the wiki repo is in use' do
        Gitlab::ReferenceCounter.new(project.gl_repository(is_wiki: true)).increase

        expect(ProjectMigrateHashedStorageWorker).to receive(:perform_in)

        project.migrate_to_hashed_storage!
      end

      it 'schedules ProjectMigrateHashedStorageWorker' do
        expect(ProjectMigrateHashedStorageWorker).to receive(:perform_async).with(project.id)

        project.migrate_to_hashed_storage!
      end
    end
  end

  context 'hashed storage' do
    let(:project) { create(:project, :repository, skip_disk_validation: true) }
    let(:gitlab_shell) { Gitlab::Shell.new }
    let(:hash) { Digest::SHA2.hexdigest(project.id.to_s) }
    let(:hashed_prefix) { File.join('@hashed', hash[0..1], hash[2..3]) }
    let(:hashed_path) { File.join(hashed_prefix, hash) }

    before do
      stub_application_setting(hashed_storage_enabled: true)
    end

    describe '#legacy_storage?' do
      it 'returns false' do
        expect(project.legacy_storage?).to be_falsey
      end
    end

    describe '#hashed_storage?' do
      it 'returns true if rolled out' do
        expect(project.hashed_storage?(:attachments)).to be_truthy
      end

      it 'returns false when not rolled out yet' do
        project.storage_version = 1

        expect(project.hashed_storage?(:attachments)).to be_falsey
      end
    end

    describe '#base_dir' do
      it 'returns base_dir based on hash of project id' do
        expect(project.base_dir).to eq(hashed_prefix)
      end
    end

    describe '#disk_path' do
      it 'returns disk_path based on hash of project id' do
        expect(project.disk_path).to eq(hashed_path)
      end
    end

    describe '#ensure_storage_path_exists' do
      it 'delegates to gitlab_shell to ensure namespace is created' do
        allow(project).to receive(:gitlab_shell).and_return(gitlab_shell)

        expect(gitlab_shell).to receive(:add_namespace).with(project.repository_storage_path, hashed_prefix)

        project.ensure_storage_path_exists
      end
    end

    describe '#rename_repo' do
      before do
        # Project#gitlab_shell returns a new instance of Gitlab::Shell on every
        # call. This makes testing a bit easier.
        allow(project).to receive(:gitlab_shell).and_return(gitlab_shell)
        allow(project).to receive(:previous_changes).and_return('path' => ['foo'])
      end

      it 'renames a repository' do
        stub_container_registry_config(enabled: false)

        expect(gitlab_shell).not_to receive(:mv_repository)

        expect_any_instance_of(SystemHooksService)
          .to receive(:execute_hooks_for)
            .with(project, :rename)

        expect(project).to receive(:expire_caches_before_rename)

        expect(project).to receive(:expires_full_path_cache)

        project.rename_repo
      end

      context 'container registry with images' do
        let(:container_repository) { create(:container_repository) }

        before do
          stub_container_registry_config(enabled: true)
          stub_container_registry_tags(repository: :any, tags: ['tag'])
          project.container_repositories << container_repository
        end

        subject { project.rename_repo }

        it { expect { subject }.to raise_error(StandardError) }
      end

      context 'gitlab pages' do
        it 'moves pages folder to new location' do
          expect_any_instance_of(Gitlab::PagesTransfer).to receive(:rename_project)

          project.rename_repo
        end
      end

      context 'attachments' do
        it 'keeps uploads folder location unchanged' do
          expect_any_instance_of(Gitlab::UploadsTransfer).not_to receive(:rename_project)

          project.rename_repo
        end

        context 'when not rolled out' do
          let(:project) { create(:project, :repository, storage_version: 1, skip_disk_validation: true) }

          it 'moves pages folder to new location' do
            expect_any_instance_of(Gitlab::UploadsTransfer).to receive(:rename_project)

            project.rename_repo
          end
        end
      end

      it 'updates project full path in .git/config' do
        project.rename_repo

        expect(project.repository.rugged.config['gitlab.fullpath']).to eq(project.full_path)
      end
    end

    describe '#pages_path' do
      it 'returns a path where pages are stored' do
        expect(project.pages_path).to eq(File.join(Settings.pages.path, project.namespace.full_path, project.path))
      end
    end

    describe '#migrate_to_hashed_storage!' do
      it 'returns nil' do
        expect(project.migrate_to_hashed_storage!).to be_nil
      end

      it 'does not flag as read-only' do
        expect { project.migrate_to_hashed_storage! }.not_to change { project.repository_read_only }
      end
    end
  end

  describe '#gl_repository' do
    let(:project) { create(:project) }

    it 'delegates to Gitlab::GlRepository.gl_repository' do
      expect(Gitlab::GlRepository).to receive(:gl_repository).with(project, true)

      project.gl_repository(is_wiki: true)
    end
  end

  describe '#has_ci?' do
    set(:project) { create(:project) }
    let(:repository) { double }

    before do
      expect(project).to receive(:repository) { repository }
    end

    context 'when has .gitlab-ci.yml' do
      before do
        expect(repository).to receive(:gitlab_ci_yml) { 'content' }
      end

      it "CI is available" do
        expect(project).to have_ci
      end
    end

    context 'when there is no .gitlab-ci.yml' do
      before do
        expect(repository).to receive(:gitlab_ci_yml) { nil }
      end

      it "CI is not available" do
        expect(project).not_to have_ci
      end

      context 'when auto devops is enabled' do
        before do
          stub_application_setting(auto_devops_enabled: true)
        end

        it "CI is available" do
          expect(project).to have_ci
        end
      end
    end
  end

  describe '#auto_devops_enabled?' do
    set(:project) { create(:project) }

    subject { project.auto_devops_enabled? }

    context 'when enabled in settings' do
      before do
        stub_application_setting(auto_devops_enabled: true)
      end

      it 'auto devops is implicitly enabled' do
        expect(project.auto_devops).to be_nil
        expect(project).to be_auto_devops_enabled
      end

      context 'when explicitly enabled' do
        before do
          create(:project_auto_devops, project: project)
        end

        it "auto devops is enabled" do
          expect(project).to be_auto_devops_enabled
        end
      end

      context 'when explicitly disabled' do
        before do
          create(:project_auto_devops, project: project, enabled: false)
        end

        it "auto devops is disabled" do
          expect(project).not_to be_auto_devops_enabled
        end
      end
    end

    context 'when disabled in settings' do
      before do
        stub_application_setting(auto_devops_enabled: false)
      end

      it 'auto devops is implicitly disabled' do
        expect(project.auto_devops).to be_nil
        expect(project).not_to be_auto_devops_enabled
      end

      context 'when explicitly enabled' do
        before do
          create(:project_auto_devops, project: project)
        end

        it "auto devops is enabled" do
          expect(project).to be_auto_devops_enabled
        end
      end
    end
  end

  describe '#has_auto_devops_implicitly_disabled?' do
    set(:project) { create(:project) }

    context 'when enabled in settings' do
      before do
        stub_application_setting(auto_devops_enabled: true)
      end

      it 'does not have auto devops implicitly disabled' do
        expect(project).not_to have_auto_devops_implicitly_disabled
      end
    end

    context 'when disabled in settings' do
      before do
        stub_application_setting(auto_devops_enabled: false)
      end

      it 'auto devops is implicitly disabled' do
        expect(project).to have_auto_devops_implicitly_disabled
      end

      context 'when explicitly disabled' do
        before do
          create(:project_auto_devops, project: project, enabled: false)
        end

        it 'does not have auto devops implicitly disabled' do
          expect(project).not_to have_auto_devops_implicitly_disabled
        end
      end

      context 'when explicitly enabled' do
        before do
          create(:project_auto_devops, project: project)
        end

        it 'does not have auto devops implicitly disabled' do
          expect(project).not_to have_auto_devops_implicitly_disabled
        end
      end
    end
  end

  context '#auto_devops_variables' do
    set(:project) { create(:project) }

    subject { project.auto_devops_variables }

    context 'when enabled in instance settings' do
      before do
        stub_application_setting(auto_devops_enabled: true)
      end

      context 'when domain is empty' do
        before do
          stub_application_setting(auto_devops_domain: nil)
        end

        it 'variables does not include AUTO_DEVOPS_DOMAIN' do
          is_expected.not_to include(domain_variable)
        end
      end

      context 'when domain is configured' do
        before do
          stub_application_setting(auto_devops_domain: 'example.com')
        end

        it 'variables includes AUTO_DEVOPS_DOMAIN' do
          is_expected.to include(domain_variable)
        end
      end
    end

    context 'when explicitely enabled' do
      context 'when domain is empty' do
        before do
          create(:project_auto_devops, project: project, domain: nil)
        end

        it 'variables does not include AUTO_DEVOPS_DOMAIN' do
          is_expected.not_to include(domain_variable)
        end
      end

      context 'when domain is configured' do
        before do
          create(:project_auto_devops, project: project, domain: 'example.com')
        end

        it 'variables includes AUTO_DEVOPS_DOMAIN' do
          is_expected.to include(domain_variable)
        end
      end
    end

    def domain_variable
      { key: 'AUTO_DEVOPS_DOMAIN', value: 'example.com', public: true }
    end
  end

  describe '#latest_successful_builds_for' do
    let(:project) { build(:project) }

    before do
      allow(project).to receive(:default_branch).and_return('master')
    end

    context 'without a ref' do
      it 'returns a pipeline for the default branch' do
        expect(project)
          .to receive(:latest_successful_pipeline_for_default_branch)

        project.latest_successful_pipeline_for
      end
    end

    context 'with the ref set to the default branch' do
      it 'returns a pipeline for the default branch' do
        expect(project)
          .to receive(:latest_successful_pipeline_for_default_branch)

        project.latest_successful_pipeline_for(project.default_branch)
      end
    end

    context 'with a ref that is not the default branch' do
      it 'returns the latest successful pipeline for the given ref' do
        expect(project.pipelines).to receive(:latest_successful_for).with('foo')

        project.latest_successful_pipeline_for('foo')
      end
    end
  end

  describe '#check_repository_path_availability' do
    let(:project) { build(:project) }

    it 'skips gitlab-shell exists?' do
      project.skip_disk_validation = true

      expect(project.gitlab_shell).not_to receive(:exists?)
      expect(project.check_repository_path_availability).to be_truthy
    end
  end

  describe '#latest_successful_pipeline_for_default_branch' do
    let(:project) { build(:project) }

    before do
      allow(project).to receive(:default_branch).and_return('master')
    end

    it 'memoizes and returns the latest successful pipeline for the default branch' do
      pipeline = double(:pipeline)

      expect(project.pipelines).to receive(:latest_successful_for)
        .with(project.default_branch)
        .and_return(pipeline)
        .once

      2.times do
        expect(project.latest_successful_pipeline_for_default_branch)
          .to eq(pipeline)
      end
    end
  end

  describe '#after_import' do
    let(:project) { build(:project) }

    it 'runs the correct hooks' do
      expect(project.repository).to receive(:after_import)
      expect(project).to receive(:import_finish)
      expect(project).to receive(:update_project_counter_caches)
      expect(project).to receive(:remove_import_jid)
      expect(project).to receive(:after_create_default_branch)
      expect(project).to receive(:refresh_markdown_cache!)

      project.after_import
    end

    context 'branch protection' do
      let(:project) { create(:project, :repository) }

      it 'does not protect when branch protection is disabled' do
        stub_application_setting(default_branch_protection: Gitlab::Access::PROTECTION_NONE)

        project.after_import

        expect(project.protected_branches).to be_empty
      end

      it "gives developer access to push when branch protection is set to 'developers can push'" do
        stub_application_setting(default_branch_protection: Gitlab::Access::PROTECTION_DEV_CAN_PUSH)

        project.after_import

        expect(project.protected_branches).not_to be_empty
        expect(project.default_branch).to eq(project.protected_branches.first.name)
        expect(project.protected_branches.first.push_access_levels.map(&:access_level)).to eq([Gitlab::Access::DEVELOPER])
      end

      it "gives developer access to merge when branch protection is set to 'developers can merge'" do
        stub_application_setting(default_branch_protection: Gitlab::Access::PROTECTION_DEV_CAN_MERGE)

        project.after_import

        expect(project.protected_branches).not_to be_empty
        expect(project.default_branch).to eq(project.protected_branches.first.name)
        expect(project.protected_branches.first.merge_access_levels.map(&:access_level)).to eq([Gitlab::Access::DEVELOPER])
      end

      it 'protects default branch' do
        project.after_import

        expect(project.protected_branches).not_to be_empty
        expect(project.default_branch).to eq(project.protected_branches.first.name)
        expect(project.protected_branches.first.push_access_levels.map(&:access_level)).to eq([Gitlab::Access::MASTER])
        expect(project.protected_branches.first.merge_access_levels.map(&:access_level)).to eq([Gitlab::Access::MASTER])
      end
    end
  end

  describe '#update_project_counter_caches' do
    let(:project) { create(:project) }

    it 'updates all project counter caches' do
      expect_any_instance_of(Projects::OpenIssuesCountService)
        .to receive(:refresh_cache)
        .and_call_original

      expect_any_instance_of(Projects::OpenMergeRequestsCountService)
        .to receive(:refresh_cache)
        .and_call_original

      project.update_project_counter_caches
    end
  end

  describe '#remove_import_jid', :clean_gitlab_redis_cache do
    let(:project) {  }

    context 'without an import JID' do
      it 'does nothing' do
        project = create(:project)

        expect(Gitlab::SidekiqStatus)
          .not_to receive(:unset)

        project.remove_import_jid
      end
    end

    context 'with an import JID' do
      it 'unsets the import JID' do
        project = create(:project, import_jid: '123')

        expect(Gitlab::SidekiqStatus)
          .to receive(:unset)
          .with('123')
          .and_call_original

        project.remove_import_jid

        expect(project.import_jid).to be_nil
      end
    end
  end

  describe '#wiki_repository_exists?' do
    it 'returns true when the wiki repository exists' do
      project = create(:project, :wiki_repo)

      expect(project.wiki_repository_exists?).to eq(true)
    end

    it 'returns false when the wiki repository does not exist' do
      project = create(:project)

      expect(project.wiki_repository_exists?).to eq(false)
    end
  end

  describe '#root_namespace' do
    let(:project) { build(:project, namespace: parent) }

    subject { project.root_namespace }

    context 'when namespace has parent group' do
      let(:root_ancestor) { create(:group) }
      let(:parent) { build(:group, parent: root_ancestor) }

      it 'returns root ancestor' do
        is_expected.to eq(root_ancestor)
      end
    end

    context 'when namespace is root ancestor' do
      let(:parent) { build(:group) }

      it 'returns current namespace' do
        is_expected.to eq(parent)
      end
    end
  end

  describe '#write_repository_config' do
    set(:project) { create(:project, :repository) }

    it 'writes full path in .git/config when key is missing' do
      project.write_repository_config

      expect(project.repository.rugged.config['gitlab.fullpath']).to eq project.full_path
    end

    it 'updates full path in .git/config when key is present' do
      project.write_repository_config(gl_full_path: 'old/path')

      expect { project.write_repository_config }.to change { project.repository.rugged.config['gitlab.fullpath'] }.from('old/path').to(project.full_path)
    end

    it 'does not raise an error with an empty repository' do
      project = create(:project_empty_repo)

      expect { project.write_repository_config }.not_to raise_error
    end
  end

  describe '#execute_hooks' do
    it 'executes the projects hooks with the specified scope' do
      hook1 = create(:project_hook, merge_requests_events: true, tag_push_events: false)
      hook2 = create(:project_hook, merge_requests_events: false, tag_push_events: true)
      project = create(:project, hooks: [hook1, hook2])

      expect_any_instance_of(ProjectHook).to receive(:async_execute).once

      project.execute_hooks({}, :tag_push_hooks)
    end

    it 'executes the system hooks with the specified scope' do
      expect_any_instance_of(SystemHooksService).to receive(:execute_hooks).with({ data: 'data' }, :merge_request_hooks)

      project = build(:project)
      project.execute_hooks({ data: 'data' }, :merge_request_hooks)
    end

    it 'executes the system hooks when inside a transaction' do
      allow_any_instance_of(WebHookService).to receive(:execute)

      create(:system_hook, merge_requests_events: true)

      project = build(:project)

      # Ideally, we'd test that `WebHookWorker.jobs.size` increased by 1,
      # but since the entire spec run takes place in a transaction, we never
      # actually get to the `after_commit` hook that queues these jobs.
      expect do
        project.transaction do
          project.execute_hooks({ data: 'data' }, :merge_request_hooks)
        end
      end.not_to raise_error # Sidekiq::Worker::EnqueueFromTransactionError
    end
  end

  describe '#badges' do
    let(:project_group) { create(:group) }
    let(:project) {  create(:project, path: 'avatar', namespace: project_group) }

    before do
      create_list(:project_badge, 2, project: project)
      create(:group_badge, group: project_group)
    end

    it 'returns the project and the project group badges' do
      create(:group_badge, group: create(:group))

      expect(Badge.count).to eq 4
      expect(project.badges.count).to eq 3
    end

    if Group.supports_nested_groups?
      context 'with nested_groups' do
        let(:parent_group) { create(:group) }

        before do
          create_list(:group_badge, 2, group: project_group)
          project_group.update(parent: parent_group)
        end

        it 'returns the project and the project nested groups badges' do
          expect(project.badges.count).to eq 5
        end
      end
    end
  end

  context 'with cross project merge requests' do
    let(:user) { create(:user) }
    let(:target_project) { create(:project, :repository) }
    let(:project) { fork_project(target_project, nil, repository: true) }
    let!(:merge_request) do
      create(
        :merge_request,
        target_project: target_project,
        target_branch: 'target-branch',
        source_project: project,
        source_branch: 'awesome-feature-1',
        allow_maintainer_to_push: true
      )
    end

    before do
      target_project.add_developer(user)
    end

    describe '#merge_requests_allowing_push_to_user' do
      it 'returns open merge requests for which the user has developer access to the target project' do
        expect(project.merge_requests_allowing_push_to_user(user)).to include(merge_request)
      end

      it 'does not include closed merge requests' do
        merge_request.close

        expect(project.merge_requests_allowing_push_to_user(user)).to be_empty
      end

      it 'does not include merge requests for guest users' do
        guest = create(:user)
        target_project.add_guest(guest)

        expect(project.merge_requests_allowing_push_to_user(guest)).to be_empty
      end

      it 'does not include the merge request for other users' do
        other_user = create(:user)

        expect(project.merge_requests_allowing_push_to_user(other_user)).to be_empty
      end

      it 'is empty when no user is passed' do
        expect(project.merge_requests_allowing_push_to_user(nil)).to be_empty
      end
    end

    describe '#branch_allows_maintainer_push?' do
      it 'allows access if the user can merge the merge request' do
        expect(project.branch_allows_maintainer_push?(user, 'awesome-feature-1'))
          .to be_truthy
      end

      it 'does not allow guest users access' do
        guest = create(:user)
        target_project.add_guest(guest)

        expect(project.branch_allows_maintainer_push?(guest, 'awesome-feature-1'))
          .to be_falsy
      end

      it 'does not allow access to branches for which the merge request was closed' do
        create(:merge_request, :closed,
               target_project: target_project,
               target_branch: 'target-branch',
               source_project: project,
               source_branch: 'rejected-feature-1',
               allow_maintainer_to_push: true)

        expect(project.branch_allows_maintainer_push?(user, 'rejected-feature-1'))
          .to be_falsy
      end

      it 'does not allow access if the user cannot merge the merge request' do
        create(:protected_branch, :masters_can_push, project: target_project, name: 'target-branch')

        expect(project.branch_allows_maintainer_push?(user, 'awesome-feature-1'))
          .to be_falsy
      end

      it 'caches the result' do
        control = ActiveRecord::QueryRecorder.new { project.branch_allows_maintainer_push?(user, 'awesome-feature-1') }

        expect { 3.times { project.branch_allows_maintainer_push?(user, 'awesome-feature-1') } }
          .not_to exceed_query_limit(control)
      end

      context 'when the requeststore is active', :request_store do
        it 'only queries per project across instances' do
          control = ActiveRecord::QueryRecorder.new { project.branch_allows_maintainer_push?(user, 'awesome-feature-1') }

          expect { 2.times { described_class.find(project.id).branch_allows_maintainer_push?(user, 'awesome-feature-1') } }
            .not_to exceed_query_limit(control).with_threshold(2)
        end
      end
    end
  end

  describe "#pages_https_only?" do
    subject { build(:project) }

    context "when HTTPS pages are disabled" do
      it { is_expected.not_to be_pages_https_only }
    end

    context "when HTTPS pages are enabled", :https_pages_enabled do
      it { is_expected.to be_pages_https_only }
    end
  end

  describe "#pages_https_only? validation", :https_pages_enabled do
    subject(:project) do
      # set-up dirty object:
      create(:project, pages_https_only: false).tap do |p|
        p.pages_https_only = true
      end
    end

    context "when no domains are associated" do
      it { is_expected.to be_valid }
    end

    context "when domains including keys and certificates are associated" do
      before do
        allow(project)
          .to receive(:pages_domains)
          .and_return([instance_double(PagesDomain, https?: true)])
      end

      it { is_expected.to be_valid }
    end

    context "when domains including no keys or certificates are associated" do
      before do
        allow(project)
          .to receive(:pages_domains)
          .and_return([instance_double(PagesDomain, https?: false)])
      end

      it { is_expected.not_to be_valid }
    end
  end
end<|MERGE_RESOLUTION|>--- conflicted
+++ resolved
@@ -1620,44 +1620,6 @@
     context 'when project is a mirror' do
       it 'returns the full URL' do
         project = create(:project, :mirror, import_url: 'http://user:pass@test.com')
-<<<<<<< HEAD
-
-        project.import_finish
-
-        expect(project.reload.import_url).to eq('http://user:pass@test.com')
-      end
-    end
-
-    context 'when project is not a mirror' do
-      it 'returns the sanitized URL' do
-        project = create(:project, import_status: 'started', import_url: 'http://user:pass@test.com')
-
-        project.import_finish
-
-        expect(project.reload.import_url).to eq('http://test.com')
-      end
-    end
-  end
-
-  describe '#user_can_push_to_empty_repo?' do
-    let(:project) { create(:project) }
-    let(:user)    { create(:user) }
-
-    it 'returns false when default_branch_protection is in full protection and user is developer' do
-      project.add_developer(user)
-      stub_application_setting(default_branch_protection: Gitlab::Access::PROTECTION_FULL)
-
-      expect(project.user_can_push_to_empty_repo?(user)).to be_falsey
-    end
-
-    it 'returns false when default_branch_protection only lets devs merge and user is dev' do
-      project.add_developer(user)
-      stub_application_setting(default_branch_protection: Gitlab::Access::PROTECTION_DEV_CAN_MERGE)
-
-      expect(project.user_can_push_to_empty_repo?(user)).to be_falsey
-    end
-=======
->>>>>>> f18d05a0
 
         project.import_finish
 
