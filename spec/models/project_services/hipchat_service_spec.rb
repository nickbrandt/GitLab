# == Schema Information
#
# Table name: services
#
#  id                    :integer          not null, primary key
#  type                  :string(255)
#  title                 :string(255)
#  project_id            :integer
#  created_at            :datetime
#  updated_at            :datetime
#  active                :boolean          default(FALSE), not null
#  properties            :text
#  template              :boolean          default(FALSE)
#  push_events           :boolean          default(TRUE)
#  issues_events         :boolean          default(TRUE)
#  merge_requests_events :boolean          default(TRUE)
#  tag_push_events       :boolean          default(TRUE)
#  note_events           :boolean          default(TRUE), not null
#

require 'spec_helper'

describe HipchatService, models: true do
  describe "Associations" do
    it { is_expected.to belong_to :project }
    it { is_expected.to have_one :service_hook }
  end

  describe 'Validations' do
    context 'when service is active' do
      before { subject.active = true }

      it { is_expected.to validate_presence_of(:token) }
    end

    context 'when service is inactive' do
      before { subject.active = false }

      it { is_expected.not_to validate_presence_of(:token) }
    end
  end

  describe "Execute" do
    let(:hipchat) { HipchatService.new }
    let(:user)    { create(:user, username: 'username') }
    let(:project) { create(:project, name: 'project') }
    let(:api_url) { 'https://hipchat.example.com/v2/room/123456/notification?auth_token=verySecret' }
    let(:project_name) { project.name_with_namespace.gsub(/\s/, '') }
    let(:token) { 'verySecret' }
    let(:server_url) { 'https://hipchat.example.com'}
    let(:push_sample_data) { Gitlab::PushDataBuilder.build_sample(project, user) }

    before(:each) do
      allow(hipchat).to receive_messages(
        project_id: project.id,
        project: project,
        room: 123456,
        server: server_url,
        token: token
      )
      WebMock.stub_request(:post, api_url)
    end

    it 'tests and return errors' do
      allow(hipchat).to receive(:execute).and_raise(StandardError, 'no such room')
      result = hipchat.test(push_sample_data)

      expect(result[:success]).to be_falsey
      expect(result[:result].to_s).to eq('no such room')
    end

    it 'uses v1 if version is provided' do
      allow(hipchat).to receive(:api_version).and_return('v1')
      expect(HipChat::Client).to receive(:new).with(
        token,
        api_version: 'v1',
        server_url: server_url
      ).and_return(double(:hipchat_service).as_null_object)
      hipchat.execute(push_sample_data)
    end

    it 'uses v2 as the version when nothing is provided' do
      allow(hipchat).to receive(:api_version).and_return('')
      expect(HipChat::Client).to receive(:new).with(
        token,
        api_version: 'v2',
        server_url: server_url
      ).and_return(double(:hipchat_service).as_null_object)
      hipchat.execute(push_sample_data)
    end

    context 'push events' do
      it "calls Hipchat API for push events" do
        hipchat.execute(push_sample_data)

        expect(WebMock).to have_requested(:post, api_url).once
      end

      it "creates a push message" do
        message = hipchat.send(:create_push_message, push_sample_data)

        push_sample_data[:object_attributes]
        branch = push_sample_data[:ref].gsub('refs/heads/', '')
        expect(message).to include("#{user.name} pushed to branch " \
            "<a href=\"#{project.web_url}/commits/#{branch}\">#{branch}</a> of " \
            "<a href=\"#{project.web_url}\">#{project_name}</a>")
      end
    end

    context 'tag_push events' do
      let(:push_sample_data) { Gitlab::PushDataBuilder.build(project, user, Gitlab::Git::BLANK_SHA, '1' * 40, 'refs/tags/test', []) }

      it "calls Hipchat API for tag push events" do
        hipchat.execute(push_sample_data)

        expect(WebMock).to have_requested(:post, api_url).once
      end

      it "creates a tag push message" do
        message = hipchat.send(:create_push_message, push_sample_data)

        push_sample_data[:object_attributes]
        expect(message).to eq("#{user.name} pushed new tag " \
            "<a href=\"#{project.web_url}/commits/test\">test</a> to " \
            "<a href=\"#{project.web_url}\">#{project_name}</a>\n")
      end
    end

    context 'issue events' do
      let(:issue) { create(:issue, title: 'Awesome issue', description: 'please fix') }
      let(:issue_service) { Issues::CreateService.new(project, user) }
      let(:issues_sample_data) { issue_service.hook_data(issue, 'open') }

      it "calls Hipchat API for issue events" do
        hipchat.execute(issues_sample_data)

        expect(WebMock).to have_requested(:post, api_url).once
      end

      it "creates an issue message" do
        message = hipchat.send(:create_issue_message, issues_sample_data)

        obj_attr = issues_sample_data[:object_attributes]
        expect(message).to eq("#{user.name} opened " \
            "<a href=\"#{obj_attr[:url]}\">issue ##{obj_attr["iid"]}</a> in " \
            "<a href=\"#{project.web_url}\">#{project_name}</a>: " \
            "<b>Awesome issue</b>" \
            "<pre>please fix</pre>")
      end
    end

    context 'merge request events' do
      let(:merge_request) { create(:merge_request, description: 'please fix', title: 'Awesome merge request', target_project: project, source_project: project) }
      let(:merge_service) { MergeRequests::CreateService.new(project, user) }
      let(:merge_sample_data) { merge_service.hook_data(merge_request, 'open') }
      let(:approved_merge_sample_data) { merge_service.hook_data(merge_request, 'approved') }

      it "calls Hipchat API for merge requests events" do
        hipchat.execute(merge_sample_data)

        expect(WebMock).to have_requested(:post, api_url).once
      end

<<<<<<< HEAD
      context 'merge request message' do
        it 'creates a message for opened merge requests' do
          message = hipchat.send(:create_merge_request_message, merge_sample_data)
=======
      it "creates a merge request message" do
        message = hipchat.send(:create_merge_request_message,
                               merge_sample_data)
>>>>>>> 5a33bc98

          obj_attr = merge_sample_data[:object_attributes]
          expect(message).to eq("#{user.name} opened " \
            "<a href=\"#{obj_attr[:url]}\">merge request !#{obj_attr['iid']}</a> in " \
            "<a href=\"#{project.web_url}\">#{project_name}</a>: " \
            '<b>Awesome merge request</b>' \
            '<pre>please fix</pre>')
        end

        it 'creates a message for approved merge requests' do
          message = hipchat.send(:create_merge_request_message, approved_merge_sample_data)

          obj_attr = approved_merge_sample_data[:object_attributes]
          expect(message).to eq("#{user.name} approved " \
            "<a href=\"#{obj_attr[:url]}\">merge request !#{obj_attr['iid']}</a> in " \
            "<a href=\"#{project.web_url}\">#{project_name}</a>: " \
            '<b>Awesome merge request</b>' \
            '<pre>please fix</pre>')
        end
      end
    end

    context "Note events" do
      let(:user) { create(:user) }
      let(:project) { create(:project, creator_id: user.id) }

      context 'when commit comment event triggered' do
        let(:commit_note) do
          create(:note_on_commit, author: user, project: project,
                                  commit_id: project.repository.commit.id,
                                  note: 'a comment on a commit')
        end

        it "calls Hipchat API for commit comment events" do
          data = Gitlab::NoteDataBuilder.build(commit_note, user)
          hipchat.execute(data)

          expect(WebMock).to have_requested(:post, api_url).once

          message = hipchat.send(:create_message, data)

          obj_attr = data[:object_attributes]
          commit_id = Commit.truncate_sha(data[:commit][:id])
          title = hipchat.send(:format_title, data[:commit][:message])

          expect(message).to eq("#{user.name} commented on " \
              "<a href=\"#{obj_attr[:url]}\">commit #{commit_id}</a> in " \
              "<a href=\"#{project.web_url}\">#{project_name}</a>: " \
              "#{title}" \
              "<pre>a comment on a commit</pre>")
        end
      end

      context 'when merge request comment event triggered' do
        let(:merge_request) do
          create(:merge_request, source_project: project,
                                 target_project: project)
        end

        let(:merge_request_note) do
          create(:note_on_merge_request, noteable: merge_request,
                                         project: project,
                                         note: "merge request note")
        end

        it "calls Hipchat API for merge request comment events" do
          data = Gitlab::NoteDataBuilder.build(merge_request_note, user)
          hipchat.execute(data)

          expect(WebMock).to have_requested(:post, api_url).once

          message = hipchat.send(:create_message, data)

          obj_attr = data[:object_attributes]
          merge_id = data[:merge_request]['iid']
          title = data[:merge_request]['title']

          expect(message).to eq("#{user.name} commented on " \
              "<a href=\"#{obj_attr[:url]}\">merge request !#{merge_id}</a> in " \
              "<a href=\"#{project.web_url}\">#{project_name}</a>: " \
              "<b>#{title}</b>" \
              "<pre>merge request note</pre>")
        end
      end

      context 'when issue comment event triggered' do
        let(:issue) { create(:issue, project: project) }
        let(:issue_note) do
          create(:note_on_issue, noteable: issue, project: project,
                                 note: "issue note")
        end

        it "calls Hipchat API for issue comment events" do
          data = Gitlab::NoteDataBuilder.build(issue_note, user)
          hipchat.execute(data)

          message = hipchat.send(:create_message, data)

          obj_attr = data[:object_attributes]
          issue_id = data[:issue]['iid']
          title = data[:issue]['title']

          expect(message).to eq("#{user.name} commented on " \
              "<a href=\"#{obj_attr[:url]}\">issue ##{issue_id}</a> in " \
              "<a href=\"#{project.web_url}\">#{project_name}</a>: " \
              "<b>#{title}</b>" \
              "<pre>issue note</pre>")
        end
      end

      context 'when snippet comment event triggered' do
        let(:snippet) { create(:project_snippet, project: project) }
        let(:snippet_note) do
          create(:note_on_project_snippet, noteable: snippet,
                                           project: project,
                                           note: "snippet note")
        end

        it "calls Hipchat API for snippet comment events" do
          data = Gitlab::NoteDataBuilder.build(snippet_note, user)
          hipchat.execute(data)

          expect(WebMock).to have_requested(:post, api_url).once

          message = hipchat.send(:create_message, data)

          obj_attr = data[:object_attributes]
          snippet_id = data[:snippet]['id']
          title = data[:snippet]['title']

          expect(message).to eq("#{user.name} commented on " \
              "<a href=\"#{obj_attr[:url]}\">snippet ##{snippet_id}</a> in " \
              "<a href=\"#{project.web_url}\">#{project_name}</a>: " \
              "<b>#{title}</b>" \
              "<pre>snippet note</pre>")
        end
      end
    end

    context 'build events' do
      let(:pipeline) { create(:ci_empty_pipeline) }
      let(:build) { create(:ci_build, pipeline: pipeline) }
      let(:data) { Gitlab::BuildDataBuilder.build(build) }

      context 'for failed' do
        before { build.drop }

        it "calls Hipchat API" do
          hipchat.execute(data)

          expect(WebMock).to have_requested(:post, api_url).once
        end

        it "creates a build message" do
          message = hipchat.send(:create_build_message, data)

          project_url = project.web_url
          project_name = project.name_with_namespace.gsub(/\s/, '')
          sha = data[:sha]
          ref = data[:ref]
          ref_type = data[:tag] ? 'tag' : 'branch'
          duration = data[:commit][:duration]

          expect(message).to eq("<a href=\"#{project_url}\">#{project_name}</a>: " \
            "Commit <a href=\"#{project_url}/commit/#{sha}/builds\">#{Commit.truncate_sha(sha)}</a> " \
            "of <a href=\"#{project_url}/commits/#{ref}\">#{ref}</a> #{ref_type} " \
            "by #{data[:commit][:author_name]} failed in #{duration} second(s)")
        end
      end

      context 'for succeeded' do
        before do
          build.success
        end

        it "calls Hipchat API" do
          hipchat.notify_only_broken_builds = false
          hipchat.execute(data)
          expect(WebMock).to have_requested(:post, api_url).once
        end

        it "notifies only broken" do
          hipchat.notify_only_broken_builds = true
          hipchat.execute(data)
          expect(WebMock).not_to have_requested(:post, api_url).once
        end
      end
    end

    context "#message_options" do
      it "is set to the defaults" do
        expect(hipchat.__send__(:message_options)).to eq({ notify: false, color: 'yellow' })
      end

      it "sets notify to true" do
        allow(hipchat).to receive(:notify).and_return('1')

        expect(hipchat.__send__(:message_options)).to eq({ notify: true, color: 'yellow' })
      end

      it "sets the color" do
        allow(hipchat).to receive(:color).and_return('red')

        expect(hipchat.__send__(:message_options)).to eq({ notify: false, color: 'red' })
      end

      context 'with a successful build' do
        it 'uses the green color' do
          build_data = { object_kind: 'build', commit: { status: 'success' } }

          expect(hipchat.__send__(:message_options, build_data)).to eq({ notify: false, color: 'green' })
        end
      end

      context 'with a failed build' do
        it 'uses the red color' do
          build_data = { object_kind: 'build', commit: { status: 'failed' } }

          expect(hipchat.__send__(:message_options, build_data)).to eq({ notify: false, color: 'red' })
        end
      end
    end
  end
end<|MERGE_RESOLUTION|>--- conflicted
+++ resolved
@@ -161,15 +161,9 @@
         expect(WebMock).to have_requested(:post, api_url).once
       end
 
-<<<<<<< HEAD
       context 'merge request message' do
-        it 'creates a message for opened merge requests' do
+        it "creates a merge request message" do
           message = hipchat.send(:create_merge_request_message, merge_sample_data)
-=======
-      it "creates a merge request message" do
-        message = hipchat.send(:create_merge_request_message,
-                               merge_sample_data)
->>>>>>> 5a33bc98
 
           obj_attr = merge_sample_data[:object_attributes]
           expect(message).to eq("#{user.name} opened " \
