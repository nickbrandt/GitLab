# == Schema Information
#
# Table name: services
#
#  id                    :integer          not null, primary key
#  type                  :string(255)
#  title                 :string(255)
#  project_id            :integer
#  created_at            :datetime
#  updated_at            :datetime
#  active                :boolean          default(FALSE), not null
#  properties            :text
#  template              :boolean          default(FALSE)
#  push_events           :boolean          default(TRUE)
#  issues_events         :boolean          default(TRUE)
#  merge_requests_events :boolean          default(TRUE)
#  tag_push_events       :boolean          default(TRUE)
#  note_events           :boolean          default(TRUE), not null
#

require 'spec_helper'

describe HipchatService, models: true do
  describe "Associations" do
    it { is_expected.to belong_to :project }
    it { is_expected.to have_one :service_hook }
  end

  describe 'Validations' do
    context 'when service is active' do
      before { subject.active = true }

      it { is_expected.to validate_presence_of(:token) }
    end

    context 'when service is inactive' do
      before { subject.active = false }

      it { is_expected.not_to validate_presence_of(:token) }
    end
  end

  describe "Execute" do
    let(:hipchat) { HipchatService.new }
    let(:user)    { create(:user, username: 'username') }
    let(:project) { create(:project, name: 'project') }
    let(:api_url) { 'https://hipchat.example.com/v2/room/123456/notification?auth_token=verySecret' }
    let(:project_name) { project.name_with_namespace.gsub(/\s/, '') }
    let(:token) { 'verySecret' }
    let(:server_url) { 'https://hipchat.example.com'}
    let(:push_sample_data) do
      Gitlab::DataBuilder::PushDataBuilder.build_sample(project, user)
    end

    before(:each) do
      allow(hipchat).to receive_messages(
        project_id: project.id,
        project: project,
        room: 123456,
        server: server_url,
        token: token
      )
      WebMock.stub_request(:post, api_url)
    end

    it 'tests and return errors' do
      allow(hipchat).to receive(:execute).and_raise(StandardError, 'no such room')
      result = hipchat.test(push_sample_data)

      expect(result[:success]).to be_falsey
      expect(result[:result].to_s).to eq('no such room')
    end

    it 'uses v1 if version is provided' do
      allow(hipchat).to receive(:api_version).and_return('v1')
      expect(HipChat::Client).to receive(:new).with(
        token,
        api_version: 'v1',
        server_url: server_url
      ).and_return(double(:hipchat_service).as_null_object)
      hipchat.execute(push_sample_data)
    end

    it 'uses v2 as the version when nothing is provided' do
      allow(hipchat).to receive(:api_version).and_return('')
      expect(HipChat::Client).to receive(:new).with(
        token,
        api_version: 'v2',
        server_url: server_url
      ).and_return(double(:hipchat_service).as_null_object)
      hipchat.execute(push_sample_data)
    end

    context 'push events' do
      it "calls Hipchat API for push events" do
        hipchat.execute(push_sample_data)

        expect(WebMock).to have_requested(:post, api_url).once
      end

      it "creates a push message" do
        message = hipchat.send(:create_push_message, push_sample_data)

        push_sample_data[:object_attributes]
        branch = push_sample_data[:ref].gsub('refs/heads/', '')
        expect(message).to include("#{user.name} pushed to branch " \
            "<a href=\"#{project.web_url}/commits/#{branch}\">#{branch}</a> of " \
            "<a href=\"#{project.web_url}\">#{project_name}</a>")
      end
    end

    context 'tag_push events' do
      let(:push_sample_data) do
        Gitlab::DataBuilder::PushDataBuilder.build(
          project,
          user,
          Gitlab::Git::BLANK_SHA,
          '1' * 40,
          'refs/tags/test',
          [])
      end

      it "calls Hipchat API for tag push events" do
        hipchat.execute(push_sample_data)

        expect(WebMock).to have_requested(:post, api_url).once
      end

      it "creates a tag push message" do
        message = hipchat.send(:create_push_message, push_sample_data)

        push_sample_data[:object_attributes]
        expect(message).to eq("#{user.name} pushed new tag " \
            "<a href=\"#{project.web_url}/commits/test\">test</a> to " \
            "<a href=\"#{project.web_url}\">#{project_name}</a>\n")
      end
    end

    context 'issue events' do
      let(:issue) { create(:issue, title: 'Awesome issue', description: 'please fix') }
      let(:issue_service) { Issues::CreateService.new(project, user) }
      let(:issues_sample_data) { issue_service.hook_data(issue, 'open') }

      it "calls Hipchat API for issue events" do
        hipchat.execute(issues_sample_data)

        expect(WebMock).to have_requested(:post, api_url).once
      end

      it "creates an issue message" do
        message = hipchat.send(:create_issue_message, issues_sample_data)

        obj_attr = issues_sample_data[:object_attributes]
        expect(message).to eq("#{user.name} opened " \
            "<a href=\"#{obj_attr[:url]}\">issue ##{obj_attr["iid"]}</a> in " \
            "<a href=\"#{project.web_url}\">#{project_name}</a>: " \
            "<b>Awesome issue</b>" \
            "<pre>please fix</pre>")
      end
    end

    context 'merge request events' do
      let(:merge_request) { create(:merge_request, description: 'please fix', title: 'Awesome merge request', target_project: project, source_project: project) }
      let(:merge_service) { MergeRequests::CreateService.new(project, user) }
      let(:merge_sample_data) { merge_service.hook_data(merge_request, 'open') }

      it "calls Hipchat API for merge requests events" do
        hipchat.execute(merge_sample_data)

        expect(WebMock).to have_requested(:post, api_url).once
      end

      it "creates a merge request message" do
        message = hipchat.send(:create_merge_request_message,
                               merge_sample_data)

        obj_attr = merge_sample_data[:object_attributes]
        expect(message).to eq("#{user.name} opened " \
            "<a href=\"#{obj_attr[:url]}\">merge request !#{obj_attr["iid"]}</a> in " \
            "<a href=\"#{project.web_url}\">#{project_name}</a>: " \
            "<b>Awesome merge request</b>" \
            "<pre>please fix</pre>")
      end
    end

    context "Note events" do
      let(:user) { create(:user) }
      let(:project) { create(:project, creator_id: user.id) }

      context 'when commit comment event triggered' do
        let(:commit_note) do
          create(:note_on_commit, author: user, project: project,
                                  commit_id: project.repository.commit.id,
                                  note: 'a comment on a commit')
        end

        it "calls Hipchat API for commit comment events" do
          data = Gitlab::DataBuilder::NoteDataBuilder.build(commit_note, user)
          hipchat.execute(data)

          expect(WebMock).to have_requested(:post, api_url).once

          message = hipchat.send(:create_message, data)

          obj_attr = data[:object_attributes]
          commit_id = Commit.truncate_sha(data[:commit][:id])
          title = hipchat.send(:format_title, data[:commit][:message])

          expect(message).to eq("#{user.name} commented on " \
              "<a href=\"#{obj_attr[:url]}\">commit #{commit_id}</a> in " \
              "<a href=\"#{project.web_url}\">#{project_name}</a>: " \
              "#{title}" \
              "<pre>a comment on a commit</pre>")
        end
      end

      context 'when merge request comment event triggered' do
        let(:merge_request) do
          create(:merge_request, source_project: project,
                                 target_project: project)
        end

        let(:merge_request_note) do
          create(:note_on_merge_request, noteable: merge_request,
                                         project: project,
                                         note: "merge request note")
        end

        it "calls Hipchat API for merge request comment events" do
          data = Gitlab::DataBuilder::NoteDataBuilder.build(merge_request_note, user)
          hipchat.execute(data)

          expect(WebMock).to have_requested(:post, api_url).once

          message = hipchat.send(:create_message, data)

          obj_attr = data[:object_attributes]
          merge_id = data[:merge_request]['iid']
          title = data[:merge_request]['title']

          expect(message).to eq("#{user.name} commented on " \
              "<a href=\"#{obj_attr[:url]}\">merge request !#{merge_id}</a> in " \
              "<a href=\"#{project.web_url}\">#{project_name}</a>: " \
              "<b>#{title}</b>" \
              "<pre>merge request note</pre>")
        end
      end

      context 'when issue comment event triggered' do
        let(:issue) { create(:issue, project: project) }
        let(:issue_note) do
          create(:note_on_issue, noteable: issue, project: project,
                                 note: "issue note")
        end

        it "calls Hipchat API for issue comment events" do
          data = Gitlab::DataBuilder::NoteDataBuilder.build(issue_note, user)
          hipchat.execute(data)

          message = hipchat.send(:create_message, data)

          obj_attr = data[:object_attributes]
          issue_id = data[:issue]['iid']
          title = data[:issue]['title']

          expect(message).to eq("#{user.name} commented on " \
              "<a href=\"#{obj_attr[:url]}\">issue ##{issue_id}</a> in " \
              "<a href=\"#{project.web_url}\">#{project_name}</a>: " \
              "<b>#{title}</b>" \
              "<pre>issue note</pre>")
        end
      end

      context 'when snippet comment event triggered' do
        let(:snippet) { create(:project_snippet, project: project) }
        let(:snippet_note) do
          create(:note_on_project_snippet, noteable: snippet,
                                           project: project,
                                           note: "snippet note")
        end

        it "calls Hipchat API for snippet comment events" do
          data = Gitlab::DataBuilder::NoteDataBuilder.build(snippet_note, user)
          hipchat.execute(data)

          expect(WebMock).to have_requested(:post, api_url).once

          message = hipchat.send(:create_message, data)

          obj_attr = data[:object_attributes]
          snippet_id = data[:snippet]['id']
          title = data[:snippet]['title']

          expect(message).to eq("#{user.name} commented on " \
              "<a href=\"#{obj_attr[:url]}\">snippet ##{snippet_id}</a> in " \
              "<a href=\"#{project.web_url}\">#{project_name}</a>: " \
              "<b>#{title}</b>" \
              "<pre>snippet note</pre>")
        end
      end
    end

    context 'build events' do
<<<<<<< HEAD
      let(:build) { create(:ci_build) }
      let(:data) { Gitlab::DataBuilder::BuildDataBuilder.build(build) }
=======
      let(:pipeline) { create(:ci_empty_pipeline) }
      let(:build) { create(:ci_build, pipeline: pipeline) }
      let(:data) { Gitlab::BuildDataBuilder.build(build) }
>>>>>>> 4c29c254

      context 'for failed' do
        before { build.drop }

        it "calls Hipchat API" do
          hipchat.execute(data)

          expect(WebMock).to have_requested(:post, api_url).once
        end

        it "creates a build message" do
          message = hipchat.send(:create_build_message, data)

          project_url = project.web_url
          project_name = project.name_with_namespace.gsub(/\s/, '')
          sha = data[:sha]
          ref = data[:ref]
          ref_type = data[:tag] ? 'tag' : 'branch'
          duration = data[:commit][:duration]

          expect(message).to eq("<a href=\"#{project_url}\">#{project_name}</a>: " \
            "Commit <a href=\"#{project_url}/commit/#{sha}/builds\">#{Commit.truncate_sha(sha)}</a> " \
            "of <a href=\"#{project_url}/commits/#{ref}\">#{ref}</a> #{ref_type} " \
            "by #{data[:commit][:author_name]} failed in #{duration} second(s)")
        end
      end

      context 'for succeeded' do
        before do
          build.success
        end

        it "calls Hipchat API" do
          hipchat.notify_only_broken_builds = false
          hipchat.execute(data)
          expect(WebMock).to have_requested(:post, api_url).once
        end

        it "notifies only broken" do
          hipchat.notify_only_broken_builds = true
          hipchat.execute(data)
          expect(WebMock).not_to have_requested(:post, api_url).once
        end
      end
    end

    context "#message_options" do
      it "is set to the defaults" do
        expect(hipchat.__send__(:message_options)).to eq({ notify: false, color: 'yellow' })
      end

      it "sets notify to true" do
        allow(hipchat).to receive(:notify).and_return('1')

        expect(hipchat.__send__(:message_options)).to eq({ notify: true, color: 'yellow' })
      end

      it "sets the color" do
        allow(hipchat).to receive(:color).and_return('red')

        expect(hipchat.__send__(:message_options)).to eq({ notify: false, color: 'red' })
      end

      context 'with a successful build' do
        it 'uses the green color' do
          build_data = { object_kind: 'build', commit: { status: 'success' } }

          expect(hipchat.__send__(:message_options, build_data)).to eq({ notify: false, color: 'green' })
        end
      end

      context 'with a failed build' do
        it 'uses the red color' do
          build_data = { object_kind: 'build', commit: { status: 'failed' } }

          expect(hipchat.__send__(:message_options, build_data)).to eq({ notify: false, color: 'red' })
        end
      end
    end
  end
end<|MERGE_RESOLUTION|>--- conflicted
+++ resolved
@@ -301,14 +301,9 @@
     end
 
     context 'build events' do
-<<<<<<< HEAD
-      let(:build) { create(:ci_build) }
-      let(:data) { Gitlab::DataBuilder::BuildDataBuilder.build(build) }
-=======
       let(:pipeline) { create(:ci_empty_pipeline) }
       let(:build) { create(:ci_build, pipeline: pipeline) }
-      let(:data) { Gitlab::BuildDataBuilder.build(build) }
->>>>>>> 4c29c254
+      let(:data) { Gitlab::DataBuilder::BuildDataBuilder.build(build) }
 
       context 'for failed' do
         before { build.drop }
