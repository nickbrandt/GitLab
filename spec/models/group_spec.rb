--- conflicted
+++ resolved
@@ -425,8 +425,6 @@
     end
   end
 
-<<<<<<< HEAD
-=======
   describe '#direct_and_indirect_members', :nested_groups do
     let!(:group) { create(:group, :nested) }
     let!(:sub_group) { create(:group, parent: group) }
@@ -444,7 +442,6 @@
     end
   end
 
->>>>>>> 546a3b0e
   describe '#users_with_descendants', :nested_groups do
     let(:user_a) { create(:user) }
     let(:user_b) { create(:user) }
@@ -464,8 +461,6 @@
     end
   end
 
-<<<<<<< HEAD
-=======
   describe '#direct_and_indirect_users', :nested_groups do
     let(:user_a) { create(:user) }
     let(:user_b) { create(:user) }
@@ -519,7 +514,6 @@
     end
   end
 
->>>>>>> 546a3b0e
   describe '#user_ids_for_project_authorizations' do
     it 'returns the user IDs for which to refresh authorizations' do
       master = create(:user)
