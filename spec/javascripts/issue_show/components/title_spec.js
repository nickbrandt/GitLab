--- conflicted
+++ resolved
@@ -18,15 +18,7 @@
         titleHtml: 'Testing <img />',
         titleText: 'Testing',
         showForm: false,
-<<<<<<< HEAD
-        store: new Store({
-          titleHtml: '',
-          descriptionHtml: '',
-          issuableRef: '',
-        }),
-=======
         formState: store.formState,
->>>>>>> 5f2b142b
       },
     }).$mount();
   });
