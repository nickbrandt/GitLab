import Vue from 'vue';
import MockAdapter from 'axios-mock-adapter';
import axios from '~/lib/utils/axios_utils';
import environmentsFolderViewComponent from '~/environments/folder/environments_folder_view.vue';
import mountComponent from 'spec/helpers/vue_mount_component_helper';
import { environmentsList } from '../mock_data';

describe('Environments Folder View', () => {
  let Component;
  let component;
  let mock;

  const mockData = {
    endpoint: 'environments.json',
    folderName: 'review',
    canCreateDeployment: true,
    canReadEnvironment: true,
    cssContainerClass: 'container',
  };

  beforeEach(() => {
    mock = new MockAdapter(axios);

    Component = Vue.extend(environmentsFolderViewComponent);
  });

  afterEach(() => {
    mock.restore();

    component.$destroy();
  });

  describe('successfull request', () => {
    beforeEach(() => {
      mock.onGet(mockData.endpoint).reply(
        200,
        {
          environments: environmentsList,
          stopped_count: 1,
          available_count: 0,
        },
        {
          'X-nExt-pAge': '2',
          'x-page': '1',
          'X-Per-Page': '2',
          'X-Prev-Page': '',
          'X-TOTAL': '20',
          'X-Total-Pages': '10',
        },
      );

      component = mountComponent(Component, mockData);
    });

    it('should render a table with environments', done => {
      setTimeout(() => {
        expect(component.$el.querySelectorAll('table')).not.toBeNull();
        expect(component.$el.querySelector('.environment-name').textContent.trim()).toEqual(
          environmentsList[0].name,
        );
        done();
      }, 0);
    });

    it('should render available tab with count', done => {
      setTimeout(() => {
        expect(component.$el.querySelector('.js-environments-tab-available').textContent).toContain(
          'Available',
        );

        expect(
          component.$el.querySelector('.js-environments-tab-available .badge').textContent,
        ).toContain('0');
        done();
      }, 0);
    });

    it('should render stopped tab with count', done => {
      setTimeout(() => {
        expect(component.$el.querySelector('.js-environments-tab-stopped').textContent).toContain(
          'Stopped',
        );

        expect(
          component.$el.querySelector('.js-environments-tab-stopped .badge').textContent,
        ).toContain('1');
        done();
      }, 0);
    });

    it('should render parent folder name', done => {
      setTimeout(() => {
<<<<<<< HEAD
        expect(component.$el.querySelector('.js-folder-name').textContent).toContain(
=======
        expect(component.$el.querySelector('.js-folder-name').textContent.trim()).toContain(
>>>>>>> 31f26a93
          'Environments / review',
        );
        done();
      }, 0);
    });

    describe('pagination', () => {
      it('should render pagination', done => {
        setTimeout(() => {
          expect(component.$el.querySelectorAll('.gl-pagination')).not.toBeNull();
          done();
        }, 0);
      });

      it('should make an API request when changing page', done => {
        spyOn(component, 'updateContent');
        setTimeout(() => {
          component.$el.querySelector('.gl-pagination .js-last-button a').click();

          expect(component.updateContent).toHaveBeenCalledWith({
            scope: component.scope,
            page: '10',
          });
          done();
        }, 0);
      });

      it('should make an API request when using tabs', done => {
        setTimeout(() => {
          spyOn(component, 'updateContent');
          component.$el.querySelector('.js-environments-tab-stopped').click();

          expect(component.updateContent).toHaveBeenCalledWith({ scope: 'stopped', page: '1' });
          done();
        });
      });
    });

    describe('deploy boards', () => {
      it('should render arrow to open deploy boards', done => {
        setTimeout(() => {
          expect(component.$el.querySelector('.folder-icon.ic-chevron-right')).not.toBeNull();
          done();
        }, 0);
      });
    });
  });

  describe('unsuccessfull request', () => {
    beforeEach(() => {
      mock.onGet(mockData.endpoint).reply(500, {
        environments: [],
      });

      component = mountComponent(Component, mockData);
    });

    it('should not render a table', done => {
      setTimeout(() => {
        expect(component.$el.querySelector('table')).toBe(null);
        done();
      }, 0);
    });

    it('should render available tab with count 0', done => {
      setTimeout(() => {
        expect(component.$el.querySelector('.js-environments-tab-available').textContent).toContain(
          'Available',
        );

        expect(
          component.$el.querySelector('.js-environments-tab-available .badge').textContent,
        ).toContain('0');
        done();
      }, 0);
    });

    it('should render stopped tab with count 0', done => {
      setTimeout(() => {
        expect(component.$el.querySelector('.js-environments-tab-stopped').textContent).toContain(
          'Stopped',
        );

        expect(
          component.$el.querySelector('.js-environments-tab-stopped .badge').textContent,
        ).toContain('0');
        done();
      }, 0);
    });
  });

  describe('methods', () => {
    beforeEach(() => {
      mock.onGet(mockData.endpoint).reply(200, {
        environments: [],
      });

      component = mountComponent(Component, mockData);
      spyOn(window.history, 'pushState').and.stub();
    });

    describe('updateContent', () => {
      it('should set given parameters', done => {
        component
          .updateContent({ scope: 'stopped', page: '4' })
          .then(() => {
            expect(component.page).toEqual('4');
            expect(component.scope).toEqual('stopped');
            expect(component.requestData.scope).toEqual('stopped');
            expect(component.requestData.page).toEqual('4');
            done();
          })
          .catch(done.fail);
      });
    });

    describe('onChangeTab', () => {
      it('should set page to 1', () => {
        spyOn(component, 'updateContent');
        component.onChangeTab('stopped');

        expect(component.updateContent).toHaveBeenCalledWith({ scope: 'stopped', page: '1' });
      });
    });

    describe('onChangePage', () => {
      it('should update page and keep scope', () => {
        spyOn(component, 'updateContent');

        component.onChangePage(4);

        expect(component.updateContent).toHaveBeenCalledWith({ scope: component.scope, page: '4' });
      });
    });
  });
});<|MERGE_RESOLUTION|>--- conflicted
+++ resolved
@@ -90,11 +90,7 @@
 
     it('should render parent folder name', done => {
       setTimeout(() => {
-<<<<<<< HEAD
-        expect(component.$el.querySelector('.js-folder-name').textContent).toContain(
-=======
         expect(component.$el.querySelector('.js-folder-name').textContent.trim()).toContain(
->>>>>>> 31f26a93
           'Environments / review',
         );
         done();
