import Vue from 'vue';
import pipelineComponent from '~/vue_merge_request_widget/components/mr_widget_pipeline.vue';
<<<<<<< HEAD
import mockData from '../mock_data';
import mockLinkedPipelines from '../../pipelines/graph/linked_pipelines_mock_data';
import mountComponent from '../../helpers/vue_mount_component_helper';
=======
import mountComponent from '../../helpers/vue_mount_component_helper';
import mockData from '../mock_data';
>>>>>>> b2a5c7c4

describe('MRWidgetPipeline', () => {
  let vm;
  let Component;

  beforeEach(() => {
    Component = Vue.extend(pipelineComponent);
  });

  afterEach(() => {
    vm.$destroy();
  });

  describe('computed', () => {
    describe('hasPipeline', () => {
      it('should return true when there is a pipeline', () => {
        vm = mountComponent(Component, {
          pipeline: mockData.pipeline,
          ciStatus: 'success',
          hasCi: true,
        });

        expect(vm.hasPipeline).toEqual(true);
      });

      it('should return false when there is no pipeline', () => {
        vm = mountComponent(Component, {
          pipeline: {},
        });

        expect(vm.hasPipeline).toEqual(false);
      });
    });

    describe('hasCIError', () => {
      it('should return false when there is no CI error', () => {
        vm = mountComponent(Component, {
          pipeline: mockData.pipeline,
          hasCi: true,
          ciStatus: 'success',
        });

        expect(vm.hasCIError).toEqual(false);
      });

      it('should return true when there is a CI error', () => {
        vm = mountComponent(Component, {
          pipeline: mockData.pipeline,
          hasCi: true,
          ciStatus: null,
        });

        expect(vm.hasCIError).toEqual(true);
      });
    });
  });

  describe('rendered output', () => {
    it('should render CI error', () => {
      vm = mountComponent(Component, {
        pipeline: mockData.pipeline,
        hasCi: true,
        ciStatus: null,
      });
<<<<<<< HEAD

      expect(
        vm.$el.querySelector('.media-body').textContent.trim(),
      ).toEqual('Could not connect to the CI server. Please check your settings and try again');
    });

    describe('with a pipeline', () => {
      beforeEach(() => {
        vm = mountComponent(Component, {
          pipeline: mockData.pipeline,
          hasCi: true,
          ciStatus: 'success',
        });
      });

      it('should render pipeline ID', () => {
        expect(
          vm.$el.querySelector('.pipeline-id').textContent.trim(),
        ).toEqual(`#${mockData.pipeline.id}`);
      });

      it('should render pipeline status and commit id', () => {
        expect(
          vm.$el.querySelector('.media-body').textContent.trim(),
        ).toContain(mockData.pipeline.details.status.label);

        expect(
          vm.$el.querySelector('.js-commit-link').textContent.trim(),
        ).toEqual(mockData.pipeline.commit.short_id);

        expect(
          vm.$el.querySelector('.js-commit-link').getAttribute('href'),
        ).toEqual(mockData.pipeline.commit.commit_path);
      });

      it('should render pipeline graph', () => {
        expect(vm.$el.querySelector('.mr-widget-pipeline-graph')).toBeDefined();
        expect(vm.$el.querySelectorAll('.stage-container').length).toEqual(mockData.pipeline.details.stages.length);
      });

      it('should render coverage information', () => {
        expect(
          vm.$el.querySelector('.media-body').textContent,
        ).toContain(`Coverage ${mockData.pipeline.coverage}`);
=======

      expect(
        vm.$el.querySelector('.media-body').textContent.trim(),
      ).toEqual('Could not connect to the CI server. Please check your settings and try again');
    });

    describe('with a pipeline', () => {
      beforeEach(() => {
        vm = mountComponent(Component, {
          pipeline: mockData.pipeline,
          hasCi: true,
          ciStatus: 'success',
        });
      });

      it('should render pipeline ID', () => {
        expect(
          vm.$el.querySelector('.pipeline-id').textContent.trim(),
        ).toEqual(`#${mockData.pipeline.id}`);
      });

      it('should render pipeline status and commit id', () => {
        expect(
          vm.$el.querySelector('.media-body').textContent.trim(),
        ).toContain(mockData.pipeline.details.status.label);

        expect(
          vm.$el.querySelector('.js-commit-link').textContent.trim(),
        ).toEqual(mockData.pipeline.commit.short_id);

        expect(
          vm.$el.querySelector('.js-commit-link').getAttribute('href'),
        ).toEqual(mockData.pipeline.commit.commit_path);
>>>>>>> b2a5c7c4
      });

<<<<<<< HEAD
    describe('without coverage', () => {
      it('should not render a coverage', () => {
        const mockCopy = Object.assign({}, mockData);
        delete mockCopy.pipeline.coverage;

        vm = mountComponent(Component, {
          pipeline: mockCopy.pipeline,
          hasCi: true,
          ciStatus: 'success',
        });

        expect(
          vm.$el.querySelector('.media-body').textContent,
        ).not.toContain('Coverage');
      });
    });

    describe('without a pipeline graph', () => {
      it('should not render a pipeline graph', () => {
        const mockCopy = Object.assign({}, mockData);
        delete mockCopy.pipeline.details.stages;

        vm = mountComponent(Component, {
          pipeline: mockCopy.pipeline,
          hasCi: true,
          ciStatus: 'success',
        });

        expect(vm.$el.querySelector('.js-mini-pipeline-graph')).toEqual(null);
=======
      it('should render pipeline graph', () => {
        expect(vm.$el.querySelector('.mr-widget-pipeline-graph')).toBeDefined();
        expect(vm.$el.querySelectorAll('.stage-container').length).toEqual(mockData.pipeline.details.stages.length);
      });

      it('should render coverage information', () => {
        expect(
          vm.$el.querySelector('.media-body').textContent,
        ).toContain(`Coverage ${mockData.pipeline.coverage}`);
      });
    });

    describe('without coverage', () => {
      it('should not render a coverage', () => {
        const mockCopy = Object.assign({}, mockData);
        delete mockCopy.pipeline.coverage;

        vm = mountComponent(Component, {
          pipeline: mockCopy.pipeline,
          hasCi: true,
          ciStatus: 'success',
        });

        expect(
          vm.$el.querySelector('.media-body').textContent,
        ).not.toContain('Coverage');
>>>>>>> b2a5c7c4
      });
    });
  });

<<<<<<< HEAD
  describe('when upstream pipelines are passed', () => {
    beforeEach(() => {
      vm = mountComponent(Component, {
        pipeline: Object.assign({}, mockData.pipeline, {
          triggered_by: mockLinkedPipelines.triggered_by,
        }),
        hasCi: true,
        ciStatus: 'success',
      });
    });

    it('should coerce triggeredBy into a collection', () => {
      expect(vm.triggeredBy.length).toBe(1);
    });

    it('should render the linked pipelines mini list', () => {
      expect(vm.$el.querySelector('.linked-pipeline-mini-list.is-upstream')).not.toBeNull();
    });
  });

  describe('when downstream pipelines are passed', () => {
    beforeEach(() => {
      vm = mountComponent(Component, {
        pipeline: Object.assign({}, mockData.pipeline, {
          triggered: mockLinkedPipelines.triggered,
        }),
        hasCi: true,
        ciStatus: 'success',
=======
    describe('without a pipeline graph', () => {
      it('should not render a pipeline graph', () => {
        const mockCopy = Object.assign({}, mockData);
        delete mockCopy.pipeline.details.stages;

        vm = mountComponent(Component, {
          pipeline: mockCopy.pipeline,
          hasCi: true,
          ciStatus: 'success',
        });

        expect(vm.$el.querySelector('.js-mini-pipeline-graph')).toEqual(null);
>>>>>>> b2a5c7c4
      });
    });

    it('should render the linked pipelines mini list', () => {
      expect(vm.$el.querySelector('.linked-pipeline-mini-list.is-downstream')).not.toBeNull();
    });
  });
});<|MERGE_RESOLUTION|>--- conflicted
+++ resolved
@@ -1,13 +1,8 @@
 import Vue from 'vue';
 import pipelineComponent from '~/vue_merge_request_widget/components/mr_widget_pipeline.vue';
-<<<<<<< HEAD
 import mockData from '../mock_data';
 import mockLinkedPipelines from '../../pipelines/graph/linked_pipelines_mock_data';
 import mountComponent from '../../helpers/vue_mount_component_helper';
-=======
-import mountComponent from '../../helpers/vue_mount_component_helper';
-import mockData from '../mock_data';
->>>>>>> b2a5c7c4
 
 describe('MRWidgetPipeline', () => {
   let vm;
@@ -72,7 +67,6 @@
         hasCi: true,
         ciStatus: null,
       });
-<<<<<<< HEAD
 
       expect(
         vm.$el.querySelector('.media-body').textContent.trim(),
@@ -117,44 +111,8 @@
         expect(
           vm.$el.querySelector('.media-body').textContent,
         ).toContain(`Coverage ${mockData.pipeline.coverage}`);
-=======
-
-      expect(
-        vm.$el.querySelector('.media-body').textContent.trim(),
-      ).toEqual('Could not connect to the CI server. Please check your settings and try again');
-    });
-
-    describe('with a pipeline', () => {
-      beforeEach(() => {
-        vm = mountComponent(Component, {
-          pipeline: mockData.pipeline,
-          hasCi: true,
-          ciStatus: 'success',
-        });
       });
 
-      it('should render pipeline ID', () => {
-        expect(
-          vm.$el.querySelector('.pipeline-id').textContent.trim(),
-        ).toEqual(`#${mockData.pipeline.id}`);
-      });
-
-      it('should render pipeline status and commit id', () => {
-        expect(
-          vm.$el.querySelector('.media-body').textContent.trim(),
-        ).toContain(mockData.pipeline.details.status.label);
-
-        expect(
-          vm.$el.querySelector('.js-commit-link').textContent.trim(),
-        ).toEqual(mockData.pipeline.commit.short_id);
-
-        expect(
-          vm.$el.querySelector('.js-commit-link').getAttribute('href'),
-        ).toEqual(mockData.pipeline.commit.commit_path);
->>>>>>> b2a5c7c4
-      });
-
-<<<<<<< HEAD
     describe('without coverage', () => {
       it('should not render a coverage', () => {
         const mockCopy = Object.assign({}, mockData);
@@ -184,39 +142,10 @@
         });
 
         expect(vm.$el.querySelector('.js-mini-pipeline-graph')).toEqual(null);
-=======
-      it('should render pipeline graph', () => {
-        expect(vm.$el.querySelector('.mr-widget-pipeline-graph')).toBeDefined();
-        expect(vm.$el.querySelectorAll('.stage-container').length).toEqual(mockData.pipeline.details.stages.length);
-      });
-
-      it('should render coverage information', () => {
-        expect(
-          vm.$el.querySelector('.media-body').textContent,
-        ).toContain(`Coverage ${mockData.pipeline.coverage}`);
-      });
-    });
-
-    describe('without coverage', () => {
-      it('should not render a coverage', () => {
-        const mockCopy = Object.assign({}, mockData);
-        delete mockCopy.pipeline.coverage;
-
-        vm = mountComponent(Component, {
-          pipeline: mockCopy.pipeline,
-          hasCi: true,
-          ciStatus: 'success',
-        });
-
-        expect(
-          vm.$el.querySelector('.media-body').textContent,
-        ).not.toContain('Coverage');
->>>>>>> b2a5c7c4
       });
     });
   });
 
-<<<<<<< HEAD
   describe('when upstream pipelines are passed', () => {
     beforeEach(() => {
       vm = mountComponent(Component, {
@@ -245,20 +174,6 @@
         }),
         hasCi: true,
         ciStatus: 'success',
-=======
-    describe('without a pipeline graph', () => {
-      it('should not render a pipeline graph', () => {
-        const mockCopy = Object.assign({}, mockData);
-        delete mockCopy.pipeline.details.stages;
-
-        vm = mountComponent(Component, {
-          pipeline: mockCopy.pipeline,
-          hasCi: true,
-          ciStatus: 'success',
-        });
-
-        expect(vm.$el.querySelector('.js-mini-pipeline-graph')).toEqual(null);
->>>>>>> b2a5c7c4
       });
     });
 
