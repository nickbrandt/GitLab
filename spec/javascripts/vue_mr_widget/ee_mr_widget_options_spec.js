--- conflicted
+++ resolved
@@ -17,14 +17,10 @@
   dockerReportParsed,
   dast,
   parsedDast,
-<<<<<<< HEAD
-} from '../vue_shared/security_reports/mock_data';
-
-=======
   sastBaseAllIssues,
   sastHeadAllIssues,
-} from './mock_data';
->>>>>>> 9090d0c2
+} from '../vue_shared/security_reports/mock_data';
+
 import mountComponent from '../helpers/vue_mount_component_helper';
 
 describe('ee merge request widget options', () => {
