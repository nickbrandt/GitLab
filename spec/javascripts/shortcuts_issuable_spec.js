--- conflicted
+++ resolved
@@ -58,19 +58,9 @@
           this.shortcut.replyWithSelectedText();
           expect(triggered).toBe(true);
         });
-<<<<<<< HEAD
-        return it('triggers `focus`', function() {
+        it('triggers `focus`', function() {
           this.shortcut.replyWithSelectedText();
           expect(document.activeElement).toBe(document.querySelector(this.selector));
-=======
-        it('triggers `focus`', function() {
-          var focused = false;
-          $(this.selector).on('focus', function() {
-            focused = true;
-          });
-          this.shortcut.replyWithSelectedText();
-          expect(focused).toBe(true);
->>>>>>> 4615d099
         });
       });
       describe('with a one-line selection', function() {
