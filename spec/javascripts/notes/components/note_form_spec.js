--- conflicted
+++ resolved
@@ -113,12 +113,8 @@
         it('should ender edit mode', () => {
           // TODO: do not spy on vm
           spyOn(wrapper.vm, 'editMyLastNote').and.callThrough();
-<<<<<<< HEAD
           const textarea = wrapper.find('textarea');
           textarea.setValue('Foo');
-=======
-
->>>>>>> 1b857604
           textarea.trigger('keydown.up');
 
           expect(wrapper.vm.editMyLastNote).toHaveBeenCalled();
@@ -127,11 +123,8 @@
 
       describe('enter', () => {
         it('should save note when cmd+enter is pressed', () => {
-<<<<<<< HEAD
           const textarea = wrapper.find('textarea');
           textarea.setValue('Foo');
-=======
->>>>>>> 1b857604
           textarea.trigger('keydown.enter', { metaKey: true });
 
           const { handleFormUpdate } = wrapper.emitted();
@@ -140,11 +133,8 @@
         });
 
         it('should save note when ctrl+enter is pressed', () => {
-<<<<<<< HEAD
           const textarea = wrapper.find('textarea');
           textarea.setValue('Foo');
-=======
->>>>>>> 1b857604
           textarea.trigger('keydown.enter', { ctrlKey: true });
 
           const { handleFormUpdate } = wrapper.emitted();
@@ -168,13 +158,9 @@
           .then(() => {
             const cancelButton = wrapper.find('.note-edit-cancel');
             cancelButton.trigger('click');
-<<<<<<< HEAD
             return wrapper.vm.$nextTick();
           })
           .then(() => {
-=======
-
->>>>>>> 1b857604
             expect(wrapper.vm.cancelHandler).toHaveBeenCalled();
           })
           .then(done)
@@ -194,13 +180,9 @@
             textarea.setValue('Foo');
             const saveButton = wrapper.find('.js-vue-issue-save');
             saveButton.trigger('click');
-<<<<<<< HEAD
             return wrapper.vm.$nextTick();
           })
           .then(() => {
-=======
-
->>>>>>> 1b857604
             expect(wrapper.vm.isSubmitting).toEqual(true);
           })
           .then(done)
