import actions, {
  stageAllChanges,
  unstageAllChanges,
  toggleFileFinder,
<<<<<<< HEAD
  setCurrentBranchId,
  setEmptyStateSvgs,
  updateActivityBarView,
=======
  updateTempFlagForEntry,
>>>>>>> a8cb4322
} from '~/ide/stores/actions';
import store from '~/ide/stores';
import * as types from '~/ide/stores/mutation_types';
import router from '~/ide/ide_router';
import { resetStore, file } from '../helpers';
import testAction from '../../helpers/vuex_action_helper';

describe('Multi-file store actions', () => {
  beforeEach(() => {
    spyOn(router, 'push');
  });

  afterEach(() => {
    resetStore(store);
  });

  describe('redirectToUrl', () => {
    it('calls visitUrl', done => {
      const visitUrl = spyOnDependency(actions, 'visitUrl');

      store
        .dispatch('redirectToUrl', 'test')
        .then(() => {
          expect(visitUrl).toHaveBeenCalledWith('test');

          done();
        })
        .catch(done.fail);
    });
  });

  describe('setInitialData', () => {
    it('commits initial data', done => {
      store
        .dispatch('setInitialData', { canCommit: true })
        .then(() => {
          expect(store.state.canCommit).toBeTruthy();
          done();
        })
        .catch(done.fail);
    });
  });

  describe('discardAllChanges', () => {
    beforeEach(() => {
      const f = file('discardAll');
      f.changed = true;

      store.state.openFiles.push(f);
      store.state.changedFiles.push(f);
      store.state.entries[f.path] = f;
    });

    it('discards changes in file', done => {
      store
        .dispatch('discardAllChanges')
        .then(() => {
          expect(store.state.openFiles.changed).toBeFalsy();
        })
        .then(done)
        .catch(done.fail);
    });

    it('removes all files from changedFiles state', done => {
      store
        .dispatch('discardAllChanges')
        .then(() => {
          expect(store.state.changedFiles.length).toBe(0);
          expect(store.state.openFiles.length).toBe(1);
        })
        .then(done)
        .catch(done.fail);
    });
  });

  describe('closeAllFiles', () => {
    beforeEach(() => {
      const f = file('closeAll');
      store.state.openFiles.push(f);
      store.state.openFiles[0].opened = true;
      store.state.entries[f.path] = f;
    });

    it('closes all open files', done => {
      store
        .dispatch('closeAllFiles')
        .then(() => {
          expect(store.state.openFiles.length).toBe(0);

          done();
        })
        .catch(done.fail);
    });
  });

  describe('createTempEntry', () => {
    beforeEach(() => {
      document.body.innerHTML += '<div class="flash-container"></div>';

      store.state.currentProjectId = 'abcproject';
      store.state.currentBranchId = 'mybranch';

      store.state.trees['abcproject/mybranch'] = {
        tree: [],
      };
      store.state.projects.abcproject = {
        web_url: '',
      };
    });

    afterEach(() => {
      document.querySelector('.flash-container').remove();
    });

    describe('tree', () => {
      it('creates temp tree', done => {
        store
          .dispatch('createTempEntry', {
            branchId: store.state.currentBranchId,
            name: 'test',
            type: 'tree',
          })
          .then(() => {
            const entry = store.state.entries.test;

            expect(entry).not.toBeNull();
            expect(entry.type).toBe('tree');

            done();
          })
          .catch(done.fail);
      });

      it('creates new folder inside another tree', done => {
        const tree = {
          type: 'tree',
          name: 'testing',
          path: 'testing',
          tree: [],
        };

        store.state.entries[tree.path] = tree;

        store
          .dispatch('createTempEntry', {
            branchId: store.state.currentBranchId,
            name: 'testing/test',
            type: 'tree',
          })
          .then(() => {
            expect(tree.tree[0].tempFile).toBeTruthy();
            expect(tree.tree[0].name).toBe('test');
            expect(tree.tree[0].type).toBe('tree');

            done();
          })
          .catch(done.fail);
      });

      it('does not create new tree if already exists', done => {
        const tree = {
          type: 'tree',
          path: 'testing',
          tempFile: false,
          tree: [],
        };

        store.state.entries[tree.path] = tree;

        store
          .dispatch('createTempEntry', {
            branchId: store.state.currentBranchId,
            name: 'testing',
            type: 'tree',
          })
          .then(() => {
            expect(store.state.entries[tree.path].tempFile).toEqual(false);
            expect(document.querySelector('.flash-alert')).not.toBeNull();

            done();
          })
          .catch(done.fail);
      });
    });

    describe('blob', () => {
      it('creates temp file', done => {
        store
          .dispatch('createTempEntry', {
            name: 'test',
            branchId: 'mybranch',
            type: 'blob',
          })
          .then(f => {
            expect(f.tempFile).toBeTruthy();
            expect(store.state.trees['abcproject/mybranch'].tree.length).toBe(1);

            done();
          })
          .catch(done.fail);
      });

      it('adds tmp file to open files', done => {
        store
          .dispatch('createTempEntry', {
            name: 'test',
            branchId: 'mybranch',
            type: 'blob',
          })
          .then(f => {
            expect(store.state.openFiles.length).toBe(1);
            expect(store.state.openFiles[0].name).toBe(f.name);

            done();
          })
          .catch(done.fail);
      });

      it('adds tmp file to changed files', done => {
        store
          .dispatch('createTempEntry', {
            name: 'test',
            branchId: 'mybranch',
            type: 'blob',
          })
          .then(f => {
            expect(store.state.changedFiles.length).toBe(1);
            expect(store.state.changedFiles[0].name).toBe(f.name);

            done();
          })
          .catch(done.fail);
      });

      it('sets tmp file as active', done => {
        store
          .dispatch('createTempEntry', {
            name: 'test',
            branchId: 'mybranch',
            type: 'blob',
          })
          .then(f => {
            expect(f.active).toBeTruthy();

            done();
          })
          .catch(done.fail);
      });

      it('creates flash message if file already exists', done => {
        const f = file('test', '1', 'blob');
        store.state.trees['abcproject/mybranch'].tree = [f];
        store.state.entries[f.path] = f;

        store
          .dispatch('createTempEntry', {
            name: 'test',
            branchId: 'mybranch',
            type: 'blob',
          })
          .then(() => {
            expect(document.querySelector('.flash-alert')).not.toBeNull();

            done();
          })
          .catch(done.fail);
      });
    });
  });

  describe('popHistoryState', () => {});

  describe('scrollToTab', () => {
    it('focuses the current active element', done => {
      document.body.innerHTML +=
        '<div id="tabs"><div class="active"><div class="repo-tab"></div></div></div>';
      const el = document.querySelector('.repo-tab');
      spyOn(el, 'focus');

      store
        .dispatch('scrollToTab')
        .then(() => {
          setTimeout(() => {
            expect(el.focus).toHaveBeenCalled();

            document.getElementById('tabs').remove();

            done();
          });
        })
        .catch(done.fail);
    });
  });

  describe('stageAllChanges', () => {
    it('adds all files from changedFiles to stagedFiles', done => {
      store.state.changedFiles.push(file(), file('new'));

      testAction(
        stageAllChanges,
        null,
        store.state,
        [
          { type: types.STAGE_CHANGE, payload: store.state.changedFiles[0].path },
          { type: types.STAGE_CHANGE, payload: store.state.changedFiles[1].path },
        ],
        [],
        done,
      );
    });
  });

  describe('unstageAllChanges', () => {
    it('removes all files from stagedFiles after unstaging', done => {
      store.state.stagedFiles.push(file(), file('new'));

      testAction(
        unstageAllChanges,
        null,
        store.state,
        [
          { type: types.UNSTAGE_CHANGE, payload: store.state.stagedFiles[0].path },
          { type: types.UNSTAGE_CHANGE, payload: store.state.stagedFiles[1].path },
        ],
        [],
        done,
      );
    });
  });

  describe('updateViewer', () => {
    it('updates viewer state', done => {
      store
        .dispatch('updateViewer', 'diff')
        .then(() => {
          expect(store.state.viewer).toBe('diff');
        })
        .then(done)
        .catch(done.fail);
    });
  });

<<<<<<< HEAD
  describe('updateActivityBarView', () => {
    it('commits UPDATE_ACTIVITY_BAR_VIEW', done => {
      testAction(
        updateActivityBarView,
        'test',
        {},
        [{ type: 'UPDATE_ACTIVITY_BAR_VIEW', payload: 'test' }],
        [],
        done,
      );
    });
  });

  describe('setEmptyStateSvgs', () => {
    it('commits setEmptyStateSvgs', done => {
      testAction(
        setEmptyStateSvgs,
        'svg',
        {},
        [{ type: 'SET_EMPTY_STATE_SVGS', payload: 'svg' }],
=======
  describe('updateTempFlagForEntry', () => {
    it('commits UPDATE_TEMP_FLAG', done => {
      const f = {
        ...file(),
        path: 'test',
        tempFile: true,
      };
      store.state.entries[f.path] = f;

      testAction(
        updateTempFlagForEntry,
        { file: f, tempFile: false },
        store.state,
        [{ type: 'UPDATE_TEMP_FLAG', payload: { path: f.path, tempFile: false } }],
>>>>>>> a8cb4322
        [],
        done,
      );
    });
<<<<<<< HEAD
  });

  describe('setCurrentBranchId', () => {
    it('commits setCurrentBranchId', done => {
      testAction(
        setCurrentBranchId,
        'branchId',
        {},
        [{ type: 'SET_CURRENT_BRANCH', payload: 'branchId' }],
        [],
=======

    it('commits UPDATE_TEMP_FLAG and dispatches for parent', done => {
      const parent = {
        ...file(),
        path: 'testing',
      };
      const f = {
        ...file(),
        path: 'test',
        parentPath: 'testing',
      };
      store.state.entries[parent.path] = parent;
      store.state.entries[f.path] = f;

      testAction(
        updateTempFlagForEntry,
        { file: f, tempFile: false },
        store.state,
        [{ type: 'UPDATE_TEMP_FLAG', payload: { path: f.path, tempFile: false } }],
        [{ type: 'updateTempFlagForEntry', payload: { file: parent, tempFile: false } }],
>>>>>>> a8cb4322
        done,
      );
    });
  });

  describe('toggleFileFinder', () => {
    it('commits TOGGLE_FILE_FINDER', done => {
      testAction(
        toggleFileFinder,
        true,
        null,
        [{ type: 'TOGGLE_FILE_FINDER', payload: true }],
        [],
        done,
      );
    });
  });
});<|MERGE_RESOLUTION|>--- conflicted
+++ resolved
@@ -2,13 +2,10 @@
   stageAllChanges,
   unstageAllChanges,
   toggleFileFinder,
-<<<<<<< HEAD
   setCurrentBranchId,
   setEmptyStateSvgs,
   updateActivityBarView,
-=======
   updateTempFlagForEntry,
->>>>>>> a8cb4322
 } from '~/ide/stores/actions';
 import store from '~/ide/stores';
 import * as types from '~/ide/stores/mutation_types';
@@ -351,7 +348,6 @@
     });
   });
 
-<<<<<<< HEAD
   describe('updateActivityBarView', () => {
     it('commits UPDATE_ACTIVITY_BAR_VIEW', done => {
       testAction(
@@ -372,7 +368,12 @@
         'svg',
         {},
         [{ type: 'SET_EMPTY_STATE_SVGS', payload: 'svg' }],
-=======
+        [],
+        done,
+      );
+    });
+  });
+
   describe('updateTempFlagForEntry', () => {
     it('commits UPDATE_TEMP_FLAG', done => {
       const f = {
@@ -387,23 +388,10 @@
         { file: f, tempFile: false },
         store.state,
         [{ type: 'UPDATE_TEMP_FLAG', payload: { path: f.path, tempFile: false } }],
->>>>>>> a8cb4322
-        [],
-        done,
-      );
-    });
-<<<<<<< HEAD
-  });
-
-  describe('setCurrentBranchId', () => {
-    it('commits setCurrentBranchId', done => {
-      testAction(
-        setCurrentBranchId,
-        'branchId',
-        {},
-        [{ type: 'SET_CURRENT_BRANCH', payload: 'branchId' }],
-        [],
-=======
+        [],
+        done,
+      );
+    });
 
     it('commits UPDATE_TEMP_FLAG and dispatches for parent', done => {
       const parent = {
@@ -424,7 +412,19 @@
         store.state,
         [{ type: 'UPDATE_TEMP_FLAG', payload: { path: f.path, tempFile: false } }],
         [{ type: 'updateTempFlagForEntry', payload: { file: parent, tempFile: false } }],
->>>>>>> a8cb4322
+        done,
+      );
+    });
+  });
+
+  describe('setCurrentBranchId', () => {
+    it('commits setCurrentBranchId', done => {
+      testAction(
+        setCurrentBranchId,
+        'branchId',
+        {},
+        [{ type: 'SET_CURRENT_BRANCH', payload: 'branchId' }],
+        [],
         done,
       );
     });
