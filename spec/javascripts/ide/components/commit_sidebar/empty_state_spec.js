--- conflicted
+++ resolved
@@ -26,40 +26,4 @@
   it('renders no changes text when last commit message is empty', () => {
     expect(vm.$el.textContent).toContain('No changes');
   });
-<<<<<<< HEAD
-
-  describe('toggle button', () => {
-    it('calls store action', () => {
-      spyOn(vm, 'toggleRightPanelCollapsed');
-
-      vm.$el.querySelector('.multi-file-commit-panel-collapse-btn').click();
-
-      expect(vm.toggleRightPanelCollapsed).toHaveBeenCalled();
-    });
-
-    it('renders collapsed class', done => {
-      vm.$el.querySelector('.multi-file-commit-panel-collapse-btn').click();
-
-      Vue.nextTick(() => {
-        expect(vm.$el.querySelector('.is-collapsed')).not.toBeNull();
-
-        done();
-      });
-    });
-  });
-
-  describe('collapsed state', () => {
-    beforeEach(done => {
-      vm.$store.state.rightPanelCollapsed = true;
-
-      Vue.nextTick(done);
-    });
-
-    it('does not render text & svg', () => {
-      expect(vm.$el.querySelector('img')).toBeNull();
-      expect(vm.$el.textContent).not.toContain('No changes');
-    });
-  });
-=======
->>>>>>> 632244e7
 });