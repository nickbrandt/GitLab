require 'spec_helper'

describe MergeRequestPresenter do
  let(:resource) { create :merge_request, source_project: project }
  let(:project) { create(:project, :repository) }
  let(:user) { create(:user) }

  describe '#ci_status' do
    subject { described_class.new(resource).ci_status }

    context 'when no head pipeline' do
      it 'return status using CiService' do
        ci_service = double(MockCiService)
        ci_status = double

        allow(resource.source_project)
          .to receive(:ci_service)
          .and_return(ci_service)

        allow(resource).to receive(:head_pipeline).and_return(nil)

        expect(ci_service).to receive(:commit_status)
          .with(resource.diff_head_sha, resource.source_branch)
          .and_return(ci_status)

        is_expected.to eq(ci_status)
      end
    end

    context 'when head pipeline present' do
      let(:pipeline) { build_stubbed(:ci_pipeline) }

      before do
        allow(resource).to receive(:actual_head_pipeline).and_return(pipeline)
      end

      context 'success with warnings' do
        before do
          allow(pipeline).to receive(:success?) { true }
          allow(pipeline).to receive(:has_warnings?) { true }
        end

        it 'returns "success_with_warnings"' do
          is_expected.to eq('success_with_warnings')
        end
      end

      context 'pipeline HAS status AND its not success with warnings' do
        before do
          allow(pipeline).to receive(:success?) { false }
          allow(pipeline).to receive(:has_warnings?) { false }
        end

        it 'returns pipeline status' do
          is_expected.to eq('pending')
        end
      end

      context 'pipeline has NO status AND its not success with warnings' do
        before do
          allow(pipeline).to receive(:status) { nil }
          allow(pipeline).to receive(:success?) { false }
          allow(pipeline).to receive(:has_warnings?) { false }
        end

        it 'returns "preparing"' do
          is_expected.to eq('preparing')
        end
      end
    end
  end

  describe "#unmergeable_reasons" do
    let(:presenter) { described_class.new(resource, current_user: user) }

    before do
      # Mergeable base state
      allow(resource).to receive(:has_no_commits?).and_return(false)
      allow(resource).to receive(:source_branch_exists?).and_return(true)
      allow(resource).to receive(:target_branch_exists?).and_return(true)
      allow(resource.project.repository).to receive(:can_be_merged?).and_return(true)
    end

    it "handles mergeable request" do
      expect(presenter.unmergeable_reasons).to eq([])
    end

    it "handles no commit" do
      allow(resource).to receive(:has_no_commits?).and_return(true)

      expect(presenter.unmergeable_reasons).to eq(["no commits"])
    end

    it "handles branches missing" do
      allow(resource).to receive(:source_branch_exists?).and_return(false)
      allow(resource).to receive(:target_branch_exists?).and_return(false)

      expect(presenter.unmergeable_reasons).to eq(["source branch is missing", "target branch is missing"])
    end

    it "handles merge conflict" do
      allow(resource.project.repository).to receive(:can_be_merged?).and_return(false)

      expect(presenter.unmergeable_reasons).to eq(["has merge conflicts"])
    end
  end

  describe '#conflict_resolution_path' do
    let(:project) { create :project }
    let(:user) { create :user }
    let(:presenter) { described_class.new(resource, current_user: user) }
    let(:path) { presenter.conflict_resolution_path }

    context 'when MR cannot be resolved in UI' do
      it 'does not return conflict resolution path' do
        allow(presenter).to receive_message_chain(:conflicts, :can_be_resolved_in_ui?) { false }

        expect(path).to be_nil
      end
    end

    context 'when conflicts cannot be resolved by user' do
      it 'does not return conflict resolution path' do
        allow(presenter).to receive_message_chain(:conflicts, :can_be_resolved_in_ui?) { true }
        allow(presenter).to receive_message_chain(:conflicts, :can_be_resolved_by?).with(user) { false }

        expect(path).to be_nil
      end
    end

    context 'when able to access conflict resolution UI' do
      it 'does return conflict resolution path' do
        allow(presenter).to receive_message_chain(:conflicts, :can_be_resolved_in_ui?) { true }
        allow(presenter).to receive_message_chain(:conflicts, :can_be_resolved_by?).with(user) { true }

        expect(path)
          .to eq("/#{project.full_path}/merge_requests/#{resource.iid}/conflicts")
      end
    end
  end

  context 'issues links' do
    let(:project) { create(:project, :private, :repository, creator: user, namespace: user.namespace) }
    let(:issue_a) { create(:issue, project: project) }
    let(:issue_b) { create(:issue, project: project) }

    let(:resource) do
      create(:merge_request,
             source_project: project, target_project: project,
             description: "Fixes #{issue_a.to_reference} Related #{issue_b.to_reference}")
    end

    before do
      project.add_developer(user)

      allow(resource.project).to receive(:default_branch)
        .and_return(resource.target_branch)
    end

    describe '#closing_issues_links' do
      subject { described_class.new(resource, current_user: user).closing_issues_links }

      it 'presents closing issues links' do
        is_expected.to match("#{project.full_path}/issues/#{issue_a.iid}")
      end

      it 'does not present related issues links' do
        is_expected.not_to match("#{project.full_path}/issues/#{issue_b.iid}")
      end

      it 'appends status when closing issue is already closed' do
        issue_a.close
        is_expected.to match('(closed)')
      end
    end

    describe '#mentioned_issues_links' do
      subject do
        described_class.new(resource, current_user: user)
          .mentioned_issues_links
      end

      it 'presents related issues links' do
        is_expected.to match("#{project.full_path}/issues/#{issue_b.iid}")
      end

      it 'does not present closing issues links' do
        is_expected.not_to match("#{project.full_path}/issues/#{issue_a.iid}")
      end

      it 'appends status when mentioned issue is already closed' do
        issue_b.close
        is_expected.to match('(closed)')
      end
    end

    describe '#assign_to_closing_issues_link' do
      subject do
        described_class.new(resource, current_user: user)
          .assign_to_closing_issues_link
      end

      before do
        assign_issues_service = double(MergeRequests::AssignIssuesService, assignable_issues: assignable_issues)
        allow(MergeRequests::AssignIssuesService).to receive(:new)
          .and_return(assign_issues_service)
      end

      context 'single closing issue' do
        let(:issue) { create(:issue) }
        let(:assignable_issues) { [issue] }

        it 'returns correct link with correct text' do
          is_expected
            .to match("#{project.full_path}/merge_requests/#{resource.iid}/assign_related_issues")

          is_expected
            .to match("Assign yourself to this issue")
        end
      end

      context 'multiple closing issues' do
        let(:issues) { create_list(:issue, 2) }
        let(:assignable_issues) { issues }

        it 'returns correct link with correct text' do
          is_expected
            .to match("#{project.full_path}/merge_requests/#{resource.iid}/assign_related_issues")

          is_expected
            .to match("Assign yourself to these issues")
        end
      end

      context 'no closing issue' do
        let(:assignable_issues) { [] }

        it 'returns correct link with correct text' do
          is_expected.to be_nil
        end
      end
    end
  end

  describe '#cancel_merge_when_pipeline_succeeds_path' do
    subject do
      described_class.new(resource, current_user: user)
        .cancel_merge_when_pipeline_succeeds_path
    end

    context 'when can cancel mwps' do
      it 'returns path' do
        allow(resource).to receive(:can_cancel_merge_when_pipeline_succeeds?)
          .with(user)
          .and_return(true)

        is_expected.to eq("/#{resource.project.full_path}/merge_requests/#{resource.iid}/cancel_merge_when_pipeline_succeeds")
      end
    end

    context 'when cannot cancel mwps' do
      it 'returns nil' do
        allow(resource).to receive(:can_cancel_merge_when_pipeline_succeeds?)
          .with(user)
          .and_return(false)

        is_expected.to be_nil
      end
    end
  end

  describe '#merge_path' do
    subject do
      described_class.new(resource, current_user: user).merge_path
    end

    context 'when can be merged by user' do
      it 'returns path' do
        allow(resource).to receive(:can_be_merged_by?)
          .with(user)
          .and_return(true)

        is_expected
          .to eq("/#{resource.project.full_path}/merge_requests/#{resource.iid}/merge")
      end
    end

    context 'when cannot be merged by user' do
      it 'returns nil' do
        allow(resource).to receive(:can_be_merged_by?)
          .with(user)
          .and_return(false)

        is_expected.to be_nil
      end
    end
  end

  describe '#create_issue_to_resolve_discussions_path' do
    subject do
      described_class.new(resource, current_user: user)
        .create_issue_to_resolve_discussions_path
    end

    context 'when can create issue and issues enabled' do
      it 'returns path' do
        allow(project).to receive(:issues_enabled?) { true }
        project.add_master(user)

        is_expected
          .to eq("/#{resource.project.full_path}/issues/new?merge_request_to_resolve_discussions_of=#{resource.iid}")
      end
    end

    context 'when cannot create issue' do
      it 'returns nil' do
        allow(project).to receive(:issues_enabled?) { true }

        is_expected.to be_nil
      end
    end

    context 'when issues disabled' do
      it 'returns nil' do
        allow(project).to receive(:issues_enabled?) { false }
        project.add_master(user)

        is_expected.to be_nil
      end
    end
  end

  describe '#remove_wip_path' do
    subject do
      described_class.new(resource, current_user: user).remove_wip_path
    end

    before do
      allow(resource).to receive(:work_in_progress?).and_return(true)
    end

    context 'when merge request enabled and has permission' do
      it 'has remove_wip_path' do
        allow(project).to receive(:merge_requests_enabled?) { true }
        project.add_master(user)

        is_expected
          .to eq("/#{resource.project.full_path}/merge_requests/#{resource.iid}/remove_wip")
      end
    end

    context 'when has no permission' do
      it 'returns nil' do
        is_expected.to be_nil
      end
    end
  end

  describe '#target_branch_commits_path' do
    subject do
      described_class.new(resource, current_user: user)
        .target_branch_commits_path
    end

    context 'when target branch exists' do
      it 'returns path' do
        allow(resource).to receive(:target_branch_exists?) { true }

        is_expected
          .to eq("/#{resource.target_project.full_path}/commits/#{resource.target_branch}")
      end
    end

    context 'when target branch does not exist' do
      it 'returns nil' do
        allow(resource).to receive(:target_branch_exists?) { false }

        is_expected.to be_nil
      end
    end
  end

  describe '#target_branch_tree_path' do
    subject do
      described_class.new(resource, current_user: user)
        .target_branch_tree_path
    end

    context 'when target branch exists' do
      it 'returns path' do
        allow(resource).to receive(:target_branch_exists?) { true }

        is_expected
          .to eq("/#{resource.target_project.full_path}/tree/#{resource.target_branch}")
      end
    end

    context 'when target branch does not exist' do
      it 'returns nil' do
        allow(resource).to receive(:target_branch_exists?) { false }

        is_expected.to be_nil
      end
    end
  end

  describe '#source_branch_path' do
    subject do
      described_class.new(resource, current_user: user).source_branch_path
    end

    context 'when source branch exists' do
      it 'returns path' do
        allow(resource).to receive(:source_branch_exists?) { true }

        is_expected
          .to eq("/#{resource.source_project.full_path}/branches/#{resource.source_branch}")
      end
    end

    context 'when source branch does not exist' do
      it 'returns nil' do
        allow(resource).to receive(:source_branch_exists?) { false }

        is_expected.to be_nil
      end
    end
  end

  describe '#can_push_to_source_branch' do
    before do
      allow(resource).to receive(:source_branch_exists?) { source_branch_exists }

      allow_any_instance_of(Gitlab::UserAccess::RequestCacheExtension)
        .to receive(:can_push_to_branch?)
        .with(resource.source_branch)
        .and_return(can_push_to_branch)
    end

    subject do
      described_class.new(resource, current_user: user).can_push_to_source_branch?
    end

    context 'when source branch exists AND user can push to source branch' do
      let(:source_branch_exists) { true }
      let(:can_push_to_branch) { true }

      it 'returns true' do
        is_expected.to eq(true)
      end
    end

    context 'when source branch does not exists' do
      let(:source_branch_exists) { false }
      let(:can_push_to_branch) { true }

      it 'returns false' do
        is_expected.to eq(false)
      end
    end

    context 'when user cannot push to source branch' do
      let(:source_branch_exists) { true }
      let(:can_push_to_branch) { false }

      it 'returns false' do
        is_expected.to eq(false)
      end
    end
  end

  describe '#approvals_path' do
    before do
      allow(resource).to receive(:requires_approve?) { requires_approve }
    end

    subject do
      described_class.new(resource, current_user: user).approvals_path
    end

    context 'when approvals required' do
      let(:requires_approve) { true }

      it 'returns path' do
        is_expected
<<<<<<< HEAD
          .to eq("/#{resource.project.full_path}/merge_requests/#{resource.iid}/approvals")
=======
            .to eq("/#{resource.project.full_path}/merge_requests/#{resource.iid}/approvals")
>>>>>>> fa41cf93
      end
    end

    context 'when approvals not required' do
      let(:requires_approve) { false }

      it 'returns nil' do
        is_expected.to be_nil
      end
    end
  end

  describe '#rebase_path' do
    before do
      allow(resource).to receive(:rebase_in_progress?) { rebase_in_progress }
      allow(resource).to receive(:should_be_rebased?) { should_be_rebased }

      allow_any_instance_of(Gitlab::UserAccess::RequestCacheExtension)
        .to receive(:can_push_to_branch?)
        .with(resource.source_branch)
        .and_return(can_push_to_branch)
    end

    subject do
      described_class.new(resource, current_user: user).rebase_path
    end

    context 'when can rebase' do
      let(:rebase_in_progress) { false }
      let(:can_push_to_branch) { true }
      let(:should_be_rebased) { true }

      before do
        allow(resource).to receive(:source_branch_exists?) { true }
      end

      it 'returns path' do
        is_expected
          .to eq("/#{project.full_path}/merge_requests/#{resource.iid}/rebase")
      end
    end

    context 'when cannot rebase' do
      context 'when rebase in progress' do
        let(:rebase_in_progress) { true }
        let(:can_push_to_branch) { true }
        let(:should_be_rebased) { true }

        it 'returns nil' do
          is_expected.to be_nil
        end
      end

      context 'when user cannot merge' do
        let(:rebase_in_progress) { false }
        let(:can_push_to_branch) { false }
        let(:should_be_rebased) { true }

        it 'returns nil' do
          is_expected.to be_nil
        end
      end

      context 'should not be rebased' do
        let(:rebase_in_progress) { false }
        let(:can_push_to_branch) { true }
        let(:should_be_rebased) { false }

        it 'returns nil' do
          is_expected.to be_nil
        end
      end
    end
  end

  describe '#source_branch_with_namespace_link' do
    subject do
      described_class.new(resource, current_user: user).source_branch_with_namespace_link
    end

    it 'returns link' do
      allow(resource).to receive(:source_branch_exists?) { true }

      is_expected
        .to eq("<a href=\"/#{resource.source_project.full_path}/tree/#{resource.source_branch}\">#{resource.source_branch}</a>")
    end
  end

  describe '#rebase_path' do
    before do
      allow(resource).to receive(:rebase_in_progress?) { rebase_in_progress }
      allow(resource).to receive(:should_be_rebased?) { should_be_rebased }

      allow_any_instance_of(Gitlab::UserAccess::RequestCacheExtension)
        .to receive(:can_push_to_branch?)
        .with(resource.source_branch)
        .and_return(can_push_to_branch)
    end

    subject do
      described_class.new(resource, current_user: user).rebase_path
    end

    context 'when can rebase' do
      let(:rebase_in_progress) { false }
      let(:can_push_to_branch) { true }
      let(:should_be_rebased) { true }

      before do
        allow(resource).to receive(:source_branch_exists?) { true }
      end

      it 'returns path' do
        is_expected
          .to eq("/#{project.full_path}/merge_requests/#{resource.iid}/rebase")
      end
    end

    context 'when cannot rebase' do
      context 'when rebase in progress' do
        let(:rebase_in_progress) { true }
        let(:can_push_to_branch) { true }
        let(:should_be_rebased) { true }

        it 'returns nil' do
          is_expected.to be_nil
        end
      end

      context 'when user cannot merge' do
        let(:rebase_in_progress) { false }
        let(:can_push_to_branch) { false }
        let(:should_be_rebased) { true }

        it 'returns nil' do
          is_expected.to be_nil
        end
      end

      context 'should not be rebased' do
        let(:rebase_in_progress) { false }
        let(:can_push_to_branch) { true }
        let(:should_be_rebased) { false }

        it 'returns nil' do
          is_expected.to be_nil
        end
      end
    end
  end
end<|MERGE_RESOLUTION|>--- conflicted
+++ resolved
@@ -483,11 +483,7 @@
 
       it 'returns path' do
         is_expected
-<<<<<<< HEAD
-          .to eq("/#{resource.project.full_path}/merge_requests/#{resource.iid}/approvals")
-=======
             .to eq("/#{resource.project.full_path}/merge_requests/#{resource.iid}/approvals")
->>>>>>> fa41cf93
       end
     end
 
