--- conflicted
+++ resolved
@@ -72,12 +72,6 @@
     end
 
     context "when the slug is deemed unsafe or invalid" do
-<<<<<<< HEAD
-      let(:slug) { "javascript:" }
-      let(:link) { "alert(1);"}
-
-      invalid_slugs = ["javascript:", "JaVaScRiPt:"]
-=======
       let(:link) { "alert(1);" }
 
       invalid_slugs = [
@@ -94,8 +88,7 @@
         "javascript&#x003A;",
         "java\0script:",
         " &#14;  javascript:"
-        ]
->>>>>>> 086dd6e2
+      ]
 
       invalid_slugs.each do |slug|
         context "with the slug #{slug}" do
@@ -105,11 +98,7 @@
               project_wiki: wiki,
               page_slug: slug).children[0]
 
-<<<<<<< HEAD
-            expect(filtered_link.attribute('href').value).not_to eq("#{slug + link}")
-=======
             expect(filtered_link.attribute('href').value).not_to include(slug)
->>>>>>> 086dd6e2
           end
 
           it "doesn't rewrite a (..) relative link" do
@@ -118,11 +107,7 @@
               project_wiki: wiki,
               page_slug: slug).children[0]
 
-<<<<<<< HEAD
-            expect(filtered_link.attribute('href').value).not_to eq("#{slug + link}")
-=======
             expect(filtered_link.attribute('href').value).not_to include(slug)
->>>>>>> 086dd6e2
           end
         end
       end
