--- conflicted
+++ resolved
@@ -72,50 +72,5 @@
         expect(filtered_link.attribute('href').value).to eq(invalid_link)
       end
     end
-<<<<<<< HEAD
-
-    context "when the slug is deemed unsafe or invalid" do
-      let(:link) { "alert(1);" }
-
-      invalid_slugs = [
-        "javascript:",
-        "JaVaScRiPt:",
-        "\u0001java\u0003script:",
-        "javascript    :",
-        "javascript:    ",
-        "javascript    :   ",
-        ":javascript:",
-        "javascript&#58;",
-        "javascript&#0058;",
-        "javascript&#x3A;",
-        "javascript&#x003A;",
-        "java\0script:",
-        " &#14;  javascript:"
-      ]
-
-      invalid_slugs.each do |slug|
-        context "with the slug #{slug}" do
-          it "doesn't rewrite a (.) relative link" do
-            filtered_link = filter(
-              "<a href='.#{link}'>Link</a>",
-              project_wiki: wiki,
-              page_slug: slug).children[0]
-
-            expect(filtered_link.attribute('href').value).not_to include(slug)
-          end
-
-          it "doesn't rewrite a (..) relative link" do
-            filtered_link = filter(
-              "<a href='..#{link}'>Link</a>",
-              project_wiki: wiki,
-              page_slug: slug).children[0]
-
-            expect(filtered_link.attribute('href').value).not_to include(slug)
-          end
-        end
-      end
-    end
-=======
->>>>>>> cc7b15fe
   end
 end