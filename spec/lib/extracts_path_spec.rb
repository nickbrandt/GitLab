--- conflicted
+++ resolved
@@ -64,15 +64,6 @@
       end
     end
 
-<<<<<<< HEAD
-    context 'path contains space' do
-      let(:params) { { path: 'with space', ref: '38008cb17ce1466d8fec2dfa6f6ab8dcfe5cf49e' } }
-
-      it 'is not converted to %20 in @path' do
-        assign_ref_vars
-
-        expect(@path).to eq(params[:path])
-=======
     context 'ref only exists without .atom suffix' do
       context 'with a path' do
         let(:params) { { ref: 'v1.0.0.atom', path: 'README.md' } }
@@ -139,7 +130,6 @@
 
           assign_ref_vars
         end
->>>>>>> 9b04e69a
       end
     end
   end
