--- conflicted
+++ resolved
@@ -1829,7 +1829,6 @@
     end
   end
 
-<<<<<<< HEAD
   describe 'remotes' do
     let(:repository) do
       Gitlab::Git::Repository.new('default', TEST_MUTABLE_REPO_PATH, '')
@@ -1882,7 +1881,10 @@
 
           repository.remove_remote(remote_name)
         end
-=======
+      end
+    end
+  end
+
   describe '#gitlab_projects' do
     subject { repository.gitlab_projects }
 
@@ -1937,7 +1939,6 @@
           .and_return(false)
 
         expect { subject }.to raise_error(Gitlab::Git::CommandError, 'error')
->>>>>>> 38521d11
       end
     end
   end
