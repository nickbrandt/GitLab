--- conflicted
+++ resolved
@@ -4,26 +4,14 @@
   subject { described_class }
 
   let(:user) { create(:user) }
-<<<<<<< HEAD
 
   let(:project) do
     create(:project,
+      :repository,
       create_template: {
         user: user,
         access: Gitlab::Access::MASTER,
         path: 'merge_request_templates' })
-=======
-  let(:project) { create(:project, :repository) }
-  let(:file_path_1) { '.gitlab/merge_request_templates/bug.md' }
-  let(:file_path_2) { '.gitlab/merge_request_templates/template_test.md' }
-  let(:file_path_3) { '.gitlab/merge_request_templates/feature_proposal.md' }
-
-  before do
-    project.add_user(user, Gitlab::Access::MASTER)
-    project.repository.commit_file(user, file_path_1, "something valid", "test 3", "master", false)
-    project.repository.commit_file(user, file_path_2, "template_test", "test 1", "master", false)
-    project.repository.commit_file(user, file_path_3, "feature_proposal", "test 2", "master", false)
->>>>>>> d6bc24de
   end
 
   describe '.all' do
