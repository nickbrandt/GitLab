---
issues:
- subscriptions
- award_emoji
- author
- assignees
- updated_by
- milestone
- notes
- label_links
- labels
- last_edited_by
- todos
- user_agent_detail
- moved_to
- events
- merge_requests_closing_issues
- metrics
- timelogs
- issue_assignees
- epic_issue
- epic
- closed_by
events:
- author
- project
- target
- push_event_payload
notes:
- award_emoji
- project
- noteable
- author
- updated_by
- last_edited_by
- resolved_by
- todos
- events
- system_note_metadata
- note_diff_file
label_links:
- target
- label
label:
- subscriptions
- project
- lists
- label_links
- issues
- merge_requests
- priorities
milestone:
- group
- project
- issues
- labels
- merge_requests
- participants
- events
- boards
snippets:
- author
- project
- notes
- award_emoji
- user_agent_detail
releases:
- project
project_members:
- created_by
- user
- source
- project
merge_requests:
- subscriptions
- award_emoji
- author
- assignee
- updated_by
- milestone
- notes
- label_links
- labels
- last_edited_by
- todos
- target_project
- source_project
- merge_user
- merge_request_diffs
- merge_request_diff
- events
- merge_requests_closing_issues
- metrics
- approvals
- approvers
- approver_groups
- timelogs
- head_pipeline
- latest_merge_request_diff
- approved_by_users
merge_request_diff:
- merge_request
- merge_request_diff_commits
- merge_request_diff_files
merge_request_diff_commits:
- merge_request_diff
merge_request_diff_files:
- merge_request_diff
pipelines:
- project
- user
- stages
- statuses
- builds
- trigger_requests
- variables
- auto_canceled_by
- auto_canceled_pipelines
- auto_canceled_jobs
- pending_builds
- retryable_builds
- cancelable_statuses
- manual_actions
- artifacts
- pipeline_schedule
- merge_requests
- source_pipeline
- sourced_pipelines
- triggered_by_pipeline
- triggered_pipelines
- chat_data # EE only
pipeline_variables:
- pipeline
stages:
- project
- pipeline
- statuses
- builds
statuses:
- project
- pipeline
- stage
- user
- auto_canceled_by
variables:
- project
triggers:
- project
- trigger_requests
- owner
pipeline_schedules:
- project
- owner
- pipelines
- last_pipeline
- variables
pipeline_schedule:
- pipelines
pipeline_schedule_variables:
- pipeline_schedule
deploy_tokens:
- project_deploy_tokens
- projects
deploy_keys:
- user
- deploy_keys_projects
- projects
services:
- project
- service_hook
hooks:
- project
- web_hook_logs
protected_branches:
- project
- merge_access_levels
- push_access_levels
- unprotect_access_levels
protected_tags:
- project
- create_access_levels
merge_access_levels:
- user
- protected_branch
- group
push_access_levels:
- user
- protected_branch
- group
unprotect_access_levels:
- user
- protected_branch
- group
create_access_levels:
- user
- protected_tag
- group
container_repositories:
- project
- name
project:
- taggings
- base_tags
- tag_taggings
- tags
- chat_services
- cluster
- clusters
- cluster_project
- cluster_ingresses
- creator
- group
- namespace
- boards
- last_event
- services
- campfire_service
- drone_ci_service
- emails_on_push_service
- pipelines_email_service
- mattermost_slash_commands_service
- slack_slash_commands_service
- gitlab_slack_application_service
- github_service
- irker_service
- packagist_service
- pivotaltracker_service
- prometheus_service
- hipchat_service
- flowdock_service
- assembla_service
- asana_service
- gemnasium_service
- slack_service
- microsoft_teams_service
- mattermost_service
- buildkite_service
- bamboo_service
- teamcity_service
- pushover_service
- jira_service
- redmine_service
- custom_issue_tracker_service
- bugzilla_service
- gitlab_issue_tracker_service
- external_wiki_service
- kubernetes_service
- mock_ci_service
- mock_deployment_service
- mock_monitoring_service
- forked_project_link
- forked_from_project
- forked_project_links
- forks
- merge_requests
- fork_merge_requests
- issues
- labels
- events
- milestones
- notes
- snippets
- hooks
- protected_branches
- protected_tags
- project_members
- users
- requesters
- deploy_keys_projects
- deploy_keys
- users_star_projects
- starrers
- releases
- lfs_objects_projects
- lfs_objects
- project_group_links
- invited_groups
- todos
- notification_settings
- import_data
- commit_statuses
- pipelines
- stages
- builds
- runner_projects
- runners
- variables
- triggers
- pipeline_schedules
- environments
- deployments
- project_feature
- auto_devops
- pages_domains
- authorized_users
- project_authorizations
- mirror_user
- push_rule
- jenkins_service
- jenkins_deprecated_service
- index_status
- approvers
- pages_domains
- audit_events
- remote_mirrors
- path_locks
- approver_groups
- route
- redirect_routes
- statistics
- container_repositories
- uploads
- import_state
- repository_state
- source_pipelines
- sourced_pipelines
- members_and_requesters
- build_trace_section_names
- build_trace_chunks
- root_of_fork_network
- fork_network_member
- fork_network
- custom_attributes
- prometheus_metrics
- lfs_file_locks
- project_badges
- source_of_merge_requests
- internal_ids
- project_deploy_tokens
- deploy_tokens
- settings
- ci_cd_settings
<<<<<<< HEAD
=======
- import_export_upload
>>>>>>> 1cebbce3
- vulnerability_feedback
award_emoji:
- awardable
- user
priorities:
- label
prometheus_metrics:
- project
timelogs:
- issue
- merge_request
- user
push_event_payload:
- event
issue_assignees:
- issue
- assignee
epic_issues:
- issue
- epic
lfs_file_locks:
- user
project_badges:
- project
metrics:
- merge_request
- latest_closed_by
- merged_by
- pipeline<|MERGE_RESOLUTION|>--- conflicted
+++ resolved
@@ -330,10 +330,7 @@
 - deploy_tokens
 - settings
 - ci_cd_settings
-<<<<<<< HEAD
-=======
 - import_export_upload
->>>>>>> 1cebbce3
 - vulnerability_feedback
 award_emoji:
 - awardable
