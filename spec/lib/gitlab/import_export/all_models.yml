---
issues:
- subscriptions
- award_emoji
- author
- assignees
- updated_by
- milestone
- notes
- label_links
- labels
- last_edited_by
- todos
- user_agent_detail
- moved_to
- events
- merge_requests_closing_issues
- metrics
- timelogs
- issue_assignees
- epic_issue
- epic
- closed_by
events:
- author
- project
- target
- push_event_payload
notes:
- award_emoji
- project
- noteable
- author
- updated_by
- last_edited_by
- resolved_by
- todos
- events
- system_note_metadata
label_links:
- target
- label
label:
- subscriptions
- project
- lists
- label_links
- issues
- merge_requests
- priorities
milestone:
- group
- project
- issues
- labels
- merge_requests
- participants
- events
- boards
snippets:
- author
- project
- notes
- award_emoji
- user_agent_detail
releases:
- project
project_members:
- created_by
- user
- source
- project
merge_requests:
- subscriptions
- award_emoji
- author
- assignee
- updated_by
- milestone
- notes
- label_links
- labels
- last_edited_by
- todos
- target_project
- source_project
- merge_user
- merge_request_diffs
- merge_request_diff
- events
- merge_requests_closing_issues
- metrics
- approvals
- approvers
- approver_groups
- timelogs
- head_pipeline
- latest_merge_request_diff
- approved_by_users
merge_request_diff:
- merge_request
- merge_request_diff_commits
- merge_request_diff_files
merge_request_diff_commits:
- merge_request_diff
merge_request_diff_files:
- merge_request_diff
pipelines:
- project
- user
- stages
- statuses
- builds
- trigger_requests
- variables
- auto_canceled_by
- auto_canceled_pipelines
- auto_canceled_jobs
- pending_builds
- retryable_builds
- cancelable_statuses
- manual_actions
- artifacts
- pipeline_schedule
- merge_requests
- source_pipeline
- sourced_pipelines
- triggered_by_pipeline
- triggered_pipelines
- chat_data # EE only
pipeline_variables:
- pipeline
stages:
- project
- pipeline
- statuses
- builds
statuses:
- project
- pipeline
- stage
- user
- auto_canceled_by
variables:
- project
triggers:
- project
- trigger_requests
- owner
pipeline_schedules:
- project
- owner
- pipelines
- last_pipeline
- variables
pipeline_schedule:
- pipelines
pipeline_schedule_variables:
- pipeline_schedule
deploy_tokens:
- project_deploy_tokens
- projects
deploy_keys:
- user
- deploy_keys_projects
- projects
services:
- project
- service_hook
hooks:
- project
- web_hook_logs
protected_branches:
- project
- merge_access_levels
- push_access_levels
- unprotect_access_levels
protected_tags:
- project
- create_access_levels
merge_access_levels:
- user
- protected_branch
- group
push_access_levels:
- user
<<<<<<< HEAD
=======
- protected_branch
- group
unprotect_access_levels:
- user
>>>>>>> d87a9904
- protected_branch
- group
create_access_levels:
- user
- protected_tag
- group
container_repositories:
- project
- name
project:
- taggings
- base_tags
- tag_taggings
- tags
- chat_services
- cluster
- clusters
- cluster_project
- creator
- group
- namespace
- boards
- last_event
- services
- campfire_service
- drone_ci_service
- emails_on_push_service
- pipelines_email_service
- mattermost_slash_commands_service
- slack_slash_commands_service
- gitlab_slack_application_service
- github_service
- irker_service
- packagist_service
- pivotaltracker_service
- prometheus_service
- hipchat_service
- flowdock_service
- assembla_service
- asana_service
- gemnasium_service
- slack_service
- microsoft_teams_service
- mattermost_service
- buildkite_service
- bamboo_service
- teamcity_service
- pushover_service
- jira_service
- redmine_service
- custom_issue_tracker_service
- bugzilla_service
- gitlab_issue_tracker_service
- external_wiki_service
- kubernetes_service
- mock_ci_service
- mock_deployment_service
- mock_monitoring_service
- forked_project_link
- forked_from_project
- forked_project_links
- forks
- merge_requests
- fork_merge_requests
- issues
- labels
- events
- milestones
- notes
- snippets
- hooks
- protected_branches
- protected_tags
- project_members
- users
- requesters
- deploy_keys_projects
- deploy_keys
- users_star_projects
- starrers
- releases
- lfs_objects_projects
- lfs_objects
- project_group_links
- invited_groups
- todos
- notification_settings
- import_data
- commit_statuses
- pipelines
- builds
- runner_projects
- runners
- active_runners
- variables
- triggers
- pipeline_schedules
- environments
- deployments
- project_feature
- auto_devops
- pages_domains
- authorized_users
- project_authorizations
- mirror_user
- push_rule
- jenkins_service
- jenkins_deprecated_service
- index_status
- approvers
- pages_domains
- audit_events
- remote_mirrors
- path_locks
- approver_groups
- route
- redirect_routes
- statistics
- container_repositories
- uploads
- mirror_data
- repository_state
- source_pipelines
- sourced_pipelines
- members_and_requesters
- build_trace_section_names
- root_of_fork_network
- fork_network_member
- fork_network
- custom_attributes
- prometheus_metrics
- lfs_file_locks
- project_badges
- source_of_merge_requests
- internal_ids
- project_deploy_tokens
- deploy_tokens
award_emoji:
- awardable
- user
priorities:
- label
prometheus_metrics:
- project
timelogs:
- issue
- merge_request
- user
push_event_payload:
- event
issue_assignees:
- issue
- assignee
epic_issues:
- issue
- epic
lfs_file_locks:
- user
project_badges:
- project<|MERGE_RESOLUTION|>--- conflicted
+++ resolved
@@ -184,13 +184,10 @@
 - group
 push_access_levels:
 - user
-<<<<<<< HEAD
-=======
 - protected_branch
 - group
 unprotect_access_levels:
 - user
->>>>>>> d87a9904
 - protected_branch
 - group
 create_access_levels:
