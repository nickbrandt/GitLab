---
issues:
- subscriptions
- award_emoji
- author
- assignee
- updated_by
- milestone
- notes
- label_links
- labels
- todos
- user_agent_detail
- moved_to
- events
- merge_requests_closing_issues
- metrics
- timelogs
events:
- author
- project
- target
notes:
- award_emoji
- project
- noteable
- author
- updated_by
- resolved_by
- todos
- events
label_links:
- target
- label
label:
- subscriptions
- project
- lists
- label_links
- issues
- merge_requests
- priorities
milestone:
- project
- issues
- labels
- merge_requests
- participants
- events
snippets:
- author
- project
- notes
- award_emoji
- user_agent_detail
releases:
- project
project_members:
- created_by
- user
- source
- project
merge_requests:
- subscriptions
- award_emoji
- author
- assignee
- updated_by
- milestone
- notes
- label_links
- labels
- todos
- target_project
- source_project
- merge_user
- merge_request_diffs
- merge_request_diff
- events
- merge_requests_closing_issues
- metrics
- timelogs
merge_request_diff:
- merge_request
pipelines:
- project
- user
- statuses
- builds
- trigger_requests
statuses:
- project
- pipeline
- user
variables:
- project
triggers:
- project
- trigger_requests
- owner
deploy_keys:
- user
- deploy_keys_projects
- projects
services:
- project
- service_hook
hooks:
- project
protected_branches:
- project
- merge_access_levels
- push_access_levels
merge_access_levels:
- protected_branch
push_access_levels:
- protected_branch
container_images:
- name
project:
- taggings
- base_tags
- tag_taggings
- tags
- chat_services
- creator
- group
- namespace
- boards
- last_event
- services
- campfire_service
- drone_ci_service
- emails_on_push_service
- pipelines_email_service
- mattermost_slash_commands_service
- slack_slash_commands_service
- irker_service
- pivotaltracker_service
- prometheus_service
- hipchat_service
- flowdock_service
- assembla_service
- asana_service
- gemnasium_service
- slack_service
- mattermost_service
- buildkite_service
- bamboo_service
- teamcity_service
- pushover_service
- jira_service
- redmine_service
- custom_issue_tracker_service
- bugzilla_service
- gitlab_issue_tracker_service
- external_wiki_service
- kubernetes_service
- mock_ci_service
- forked_project_link
- forked_from_project
- forked_project_links
- forks
- merge_requests
- fork_merge_requests
- issues
- labels
- events
- milestones
- notes
- snippets
- hooks
- protected_branches
- project_members
- users
- requesters
- deploy_keys_projects
- deploy_keys
- users_star_projects
- starrers
- releases
- lfs_objects_projects
- lfs_objects
- project_group_links
- invited_groups
- todos
- notification_settings
- import_data
- commit_statuses
- pipelines
- builds
- runner_projects
- runners
- variables
- triggers
- environments
- deployments
- project_feature
- pages_domains
- authorized_users
- project_authorizations
- route
- statistics
<<<<<<< HEAD
- container_images
=======
- uploads
>>>>>>> 1e5888d1
award_emoji:
- awardable
- user
priorities:
- label
timelogs:
- issue
- merge_request
- user<|MERGE_RESOLUTION|>--- conflicted
+++ resolved
@@ -201,11 +201,8 @@
 - project_authorizations
 - route
 - statistics
-<<<<<<< HEAD
 - container_images
-=======
 - uploads
->>>>>>> 1e5888d1
 award_emoji:
 - awardable
 - user
