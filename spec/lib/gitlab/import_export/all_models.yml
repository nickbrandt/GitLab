--- conflicted
+++ resolved
@@ -305,11 +305,8 @@
 - fork_network_member
 - fork_network
 - custom_attributes
-<<<<<<< HEAD
 - prometheus_metrics
-=======
 - lfs_file_locks
->>>>>>> 3ed1feaa
 award_emoji:
 - awardable
 - user
