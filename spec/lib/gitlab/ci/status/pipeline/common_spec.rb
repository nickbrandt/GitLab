--- conflicted
+++ resolved
@@ -2,19 +2,6 @@
 
 describe Gitlab::Ci::Status::Pipeline::Common do
   let(:user) { create(:user) }
-<<<<<<< HEAD
-  let(:project) { create(:empty_project) }
-  let(:pipeline) { create(:ci_pipeline, project: project) }
-
-  subject do
-    Class.new(Gitlab::Ci::Status::Core)
-      .new(pipeline, user)
-      .extend(described_class)
-  end
-
-  before do
-    project.team << [user, :developer]
-=======
   let(:project) { create(:empty_project, :private) }
   let(:pipeline) { create(:ci_pipeline, project: project) }
 
@@ -22,7 +9,6 @@
     Gitlab::Ci::Status::Core
       .new(pipeline, user)
       .extend(described_class)
->>>>>>> 3e90aa11
   end
 
   describe '#has_action?' do
