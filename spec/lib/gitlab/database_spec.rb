--- conflicted
+++ resolved
@@ -298,8 +298,6 @@
     end
   end
 
-<<<<<<< HEAD
-=======
   describe '.cached_table_exists?' do
     it 'only retrieves data once per table' do
       expect(ActiveRecord::Base.connection).to receive(:table_exists?).with(:projects).once.and_call_original
@@ -312,7 +310,6 @@
     end
   end
 
->>>>>>> 337403df
   describe '#true_value' do
     it 'returns correct value for PostgreSQL' do
       expect(described_class).to receive(:postgresql?).and_return(true)
