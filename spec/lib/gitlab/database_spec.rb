--- conflicted
+++ resolved
@@ -491,8 +491,6 @@
     end
   end
 
-<<<<<<< HEAD
-=======
   describe '.db_read_only?' do
     context 'when using PostgreSQL' do
       before do
@@ -522,7 +520,6 @@
     end
   end
 
->>>>>>> 1cebbce3
   describe '#sanitize_timestamp' do
     let(:max_timestamp) { Time.at((1 << 31) - 1) }
 
