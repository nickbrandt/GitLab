--- conflicted
+++ resolved
@@ -42,12 +42,7 @@
   end
 
   context 'build exists' do
-<<<<<<< HEAD
-    let(:pipeline) { create(:ci_pipeline, project: project, sha: sha, ref: branch) }
-    let!(:build) { create(:ci_build, pipeline: pipeline) }
-=======
     let!(:build) { create_build(project, sha, branch) }
->>>>>>> e995e1f5
 
     context 'build success' do
       before { build.success! }
@@ -114,11 +109,11 @@
   end
 
   def create_build(project, sha, branch)
-    ci_commit = create(:ci_commit, project: project,
-                                   sha: sha,
-                                   ref: branch)
+    pipeline = create(:ci_pipeline, project: project,
+                                        sha: sha,
+                                        ref: branch)
 
-    create(:ci_build, pipeline: ci_commit)
+    create(:ci_build, pipeline: pipeline)
   end
 
   def status_node(data, status)
