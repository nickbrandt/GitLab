require 'spec_helper'

describe Gitlab::GitAccess, lib: true do
  let(:access) { Gitlab::GitAccess.new(actor, project, 'web', authentication_abilities: authentication_abilities) }
  let(:project) { create(:project) }
  let(:user) { create(:user) }
  let(:actor) { user }
<<<<<<< HEAD
  let(:git_annex_changes) do
    ["6f6d7e7ed97bb5f0054f2b1df789b39ca89b6ff9 570e7b2abdd848b95f2f578043fc23bd6f6fd24d refs/heads/synced/git-annex",
     "6f6d7e7ed97bb5f0054f2b1df789b39ca89b6ff9 570e7b2abdd848b95f2f578043fc23bd6f6fd24d refs/heads/synced/named-branch"]
  end
  let(:git_annex_master_changes) { "6f6d7e7ed97bb5f0054f2b1df789b39ca89b6ff9 570e7b2abdd848b95f2f578043fc23bd6f6fd24d refs/heads/master" }
=======
  let(:authentication_abilities) do
    [
      :read_project,
      :download_code,
      :push_code
    ]
  end
>>>>>>> 9eb6de50

  describe '#check with single protocols allowed' do
    def disable_protocol(protocol)
      settings = ::ApplicationSetting.create_from_defaults
      settings.update_attribute(:enabled_git_access_protocol, protocol)
    end

    context 'ssh disabled' do
      before do
        disable_protocol('ssh')
        @acc = Gitlab::GitAccess.new(actor, project, 'ssh', authentication_abilities: authentication_abilities)
      end

      it 'blocks ssh git push' do
        expect(@acc.check('git-receive-pack', '_any').allowed?).to be_falsey
      end

      it 'blocks ssh git pull' do
        expect(@acc.check('git-upload-pack', '_any').allowed?).to be_falsey
      end
    end

    context 'http disabled' do
      before do
        disable_protocol('http')
        @acc = Gitlab::GitAccess.new(actor, project, 'http', authentication_abilities: authentication_abilities)
      end

      it 'blocks http push' do
        expect(@acc.check('git-receive-pack', '_any').allowed?).to be_falsey
      end

      it 'blocks http git pull' do
        expect(@acc.check('git-upload-pack', '_any').allowed?).to be_falsey
      end
    end
  end

  describe 'download_access_check' do
    subject { access.check('git-upload-pack', '_any') }

    describe 'master permissions' do
      before { project.team << [user, :master] }

      context 'pull code' do
        it { expect(subject.allowed?).to be_truthy }
      end
    end

    describe 'guest permissions' do
      before { project.team << [user, :guest] }

      context 'pull code' do
        it { expect(subject.allowed?).to be_falsey }
      end
    end

    describe 'blocked user' do
      before do
        project.team << [user, :master]
        user.block
      end

      context 'pull code' do
        it { expect(subject.allowed?).to be_falsey }
      end
    end

    describe 'without acccess to project' do
      context 'pull code' do
        it { expect(subject.allowed?).to be_falsey }
      end
    end

    describe 'deploy key permissions' do
      let(:key) { create(:deploy_key) }
      let(:actor) { key }

      context 'pull code' do
        context 'when project is authorized' do
          before { key.projects << project }

          it { expect(subject).to be_allowed }
        end

        context 'when unauthorized' do
          context 'from public project' do
            let(:project) { create(:project, :public) }

            it { expect(subject).to be_allowed }
          end

          context 'from internal project' do
            let(:project) { create(:project, :internal) }

            it { expect(subject).not_to be_allowed }
          end

          context 'from private project' do
            let(:project) { create(:project, :internal) }

            it { expect(subject).not_to be_allowed }
          end
        end
      end
    end

<<<<<<< HEAD
    describe 'geo node key permissions' do
      let(:key) { build(:geo_node_key) }
      let(:actor) { key }

      context 'pull code' do
        subject { access.download_access_check }

        it { expect(subject.allowed?).to be_truthy }
=======
    describe 'build authentication_abilities permissions' do
      let(:authentication_abilities) { build_authentication_abilities }

      describe 'reporter user' do
        before { project.team << [user, :reporter] }

        context 'pull code' do
          it { expect(subject).to be_allowed }
        end
      end

      describe 'admin user' do
        let(:user) { create(:admin) }

        context 'when member of the project' do
          before { project.team << [user, :reporter] }

          context 'pull code' do
            it { expect(subject).to be_allowed }
          end
        end

        context 'when is not member of the project' do
          context 'pull code' do
            it { expect(subject).not_to be_allowed }
          end
        end
>>>>>>> 9eb6de50
      end
    end
  end

  describe 'push_access_check' do
    before { merge_into_protected_branch }
    let(:unprotected_branch) { FFaker::Internet.user_name }

    let(:changes) do
      { push_new_branch: "#{Gitlab::Git::BLANK_SHA} 570e7b2ab refs/heads/wow",
        push_master: '6f6d7e7ed 570e7b2ab refs/heads/master',
        push_protected_branch: '6f6d7e7ed 570e7b2ab refs/heads/feature',
        push_remove_protected_branch: "570e7b2ab #{Gitlab::Git::BLANK_SHA} "\
                                      'refs/heads/feature',
        push_tag: '6f6d7e7ed 570e7b2ab refs/tags/v1.0.0',
        push_new_tag: "#{Gitlab::Git::BLANK_SHA} 570e7b2ab refs/tags/v7.8.9",
        push_all: ['6f6d7e7ed 570e7b2ab refs/heads/master', '6f6d7e7ed 570e7b2ab refs/heads/feature'],
        merge_into_protected_branch: "0b4bc9a #{merge_into_protected_branch} refs/heads/feature" }
    end

    def stub_git_hooks
      # Running the `pre-receive` hook is expensive, and not necessary for this test.
      allow_any_instance_of(GitHooksService).to receive(:execute).and_yield
    end

    def merge_into_protected_branch
      @protected_branch_merge_commit ||= begin
                                           stub_git_hooks
                                           project.repository.add_branch(user, unprotected_branch, 'feature')
                                           target_branch = project.repository.lookup('feature')
                                           source_branch = project.repository.commit_file(user, FFaker::InternetSE.login_user_name, FFaker::HipsterIpsum.paragraph, FFaker::HipsterIpsum.sentence, unprotected_branch, false)
                                           rugged = project.repository.rugged
                                           author = { email: "email@example.com", time: Time.now, name: "Example Git User" }

                                           merge_index = rugged.merge_commits(target_branch, source_branch)
                                           Rugged::Commit.create(rugged, author: author, committer: author, message: "commit message", parents: [target_branch, source_branch], tree: merge_index.write_tree(rugged))
                                         end
    end

    def self.run_permission_checks(permissions_matrix)
      permissions_matrix.keys.each do |role|
        describe "#{role} access" do
          before do
            if role == :admin
              user.update_attribute(:admin, true)
            else
              project.team << [user, role]
            end
          end

          permissions_matrix[role].each do |action, allowed|
            context action do
              subject { access.push_access_check(changes[action]) }

              it { expect(subject.allowed?).to allowed ? be_truthy : be_falsey }
            end
          end
        end
      end
    end

    permissions_matrix = {
      admin: {
        push_new_branch: true,
        push_master: true,
        push_protected_branch: true,
        push_remove_protected_branch: false,
        push_tag: true,
        push_new_tag: true,
        push_all: true,
        merge_into_protected_branch: true
      },

      master: {
        push_new_branch: true,
        push_master: true,
        push_protected_branch: true,
        push_remove_protected_branch: false,
        push_tag: true,
        push_new_tag: true,
        push_all: true,
        merge_into_protected_branch: true
      },

      developer: {
        push_new_branch: true,
        push_master: true,
        push_protected_branch: false,
        push_remove_protected_branch: false,
        push_tag: false,
        push_new_tag: true,
        push_all: false,
        merge_into_protected_branch: false
      },

      reporter: {
        push_new_branch: false,
        push_master: false,
        push_protected_branch: false,
        push_remove_protected_branch: false,
        push_tag: false,
        push_new_tag: false,
        push_all: false,
        merge_into_protected_branch: false
      },

      guest: {
        push_new_branch: false,
        push_master: false,
        push_protected_branch: false,
        push_remove_protected_branch: false,
        push_tag: false,
        push_new_tag: false,
        push_all: false,
        merge_into_protected_branch: false
      }
    }

    [['feature', 'exact'], ['feat*', 'wildcard']].each do |protected_branch_name, protected_branch_type|
      context do
        before { create(:protected_branch, :remove_default_access_levels, :masters_can_push, name: protected_branch_name, project: project) }

        run_permission_checks(permissions_matrix)
      end

      context "when developers are allowed to push into the #{protected_branch_type} protected branch" do
        before { create(:protected_branch, :remove_default_access_levels, :masters_can_push, :developers_can_push, name: protected_branch_name, project: project) }

        run_permission_checks(permissions_matrix.deep_merge(developer: { push_protected_branch: true, push_all: true, merge_into_protected_branch: true }))
      end

      context "developers are allowed to merge into the #{protected_branch_type} protected branch" do
        before { create(:protected_branch, :remove_default_access_levels, :masters_can_push, :developers_can_merge, name: protected_branch_name, project: project) }

        context "when a merge request exists for the given source/target branch" do
          context "when the merge request is in progress" do
            before do
              create(:merge_request, source_project: project, source_branch: unprotected_branch, target_branch: 'feature',
                                     state: 'locked', in_progress_merge_commit_sha: merge_into_protected_branch)
            end

            run_permission_checks(permissions_matrix.deep_merge(developer: { merge_into_protected_branch: true }))
          end

          context "when the merge request is not in progress" do
            before do
              create(:merge_request, source_project: project, source_branch: unprotected_branch, target_branch: 'feature', in_progress_merge_commit_sha: nil)
            end

            run_permission_checks(permissions_matrix.deep_merge(developer: { merge_into_protected_branch: false }))
          end

          context "when a merge request does not exist for the given source/target branch" do
            run_permission_checks(permissions_matrix.deep_merge(developer: { merge_into_protected_branch: false }))
          end
        end
      end

      context "when developers are allowed to push and merge into the #{protected_branch_type} protected branch" do
        before { create(:protected_branch, :remove_default_access_levels, :masters_can_push, :developers_can_merge, :developers_can_push, name: protected_branch_name, project: project) }

        run_permission_checks(permissions_matrix.deep_merge(developer: { push_protected_branch: true, push_all: true, merge_into_protected_branch: true }))
      end

      context "when a specific user is allowed to push into the #{protected_branch_type} protected branch" do
        let(:user) { create(:user) }

        before do
          create(:protected_branch, :remove_default_access_levels, authorize_user_to_push: user, name: protected_branch_name, project: project)
        end

        run_permission_checks(permissions_matrix.deep_merge(developer: { push_protected_branch: true, push_all: true, merge_into_protected_branch: true },
                                                            guest: { push_protected_branch: false, merge_into_protected_branch: false },
                                                            reporter: { push_protected_branch: false, merge_into_protected_branch: false }))
      end

      context "when a specific user is allowed to merge into the #{protected_branch_type} protected branch" do
        let(:user) { create(:user) }

        before do
          create(:merge_request, source_project: project, source_branch: unprotected_branch, target_branch: 'feature', state: 'locked', in_progress_merge_commit_sha: merge_into_protected_branch)
          create(:protected_branch, :remove_default_access_levels, authorize_user_to_merge: user, name: protected_branch_name, project: project)
        end

        run_permission_checks(permissions_matrix.deep_merge(admin: { push_protected_branch: false, push_all: false, merge_into_protected_branch: true },
                                                            master: { push_protected_branch: false, push_all: false, merge_into_protected_branch: true },
                                                            developer: { push_protected_branch: false, push_all: false, merge_into_protected_branch: true },
                                                            guest: { push_protected_branch: false, merge_into_protected_branch: false },
                                                            reporter: { push_protected_branch: false, merge_into_protected_branch: false }))
      end

      context "when a specific user is allowed to push & merge into the #{protected_branch_type} protected branch" do
        let(:user) { create(:user) }

        before do
          create(:merge_request, source_project: project, source_branch: unprotected_branch, target_branch: 'feature', state: 'locked', in_progress_merge_commit_sha: merge_into_protected_branch)
          create(:protected_branch, :remove_default_access_levels, authorize_user_to_push: user, authorize_user_to_merge: user, name: protected_branch_name, project: project)
        end

        run_permission_checks(permissions_matrix.deep_merge(developer: { push_protected_branch: true, push_all: true, merge_into_protected_branch: true },
                                                            guest: { push_protected_branch: false, merge_into_protected_branch: false },
                                                            reporter: { push_protected_branch: false, merge_into_protected_branch: false }))
      end

      context "when no one is allowed to push to the #{protected_branch_name} protected branch" do
        before { create(:protected_branch, :remove_default_access_levels, :no_one_can_push, name: protected_branch_name, project: project) }

        run_permission_checks(permissions_matrix.deep_merge(developer: { push_protected_branch: false, push_all: false, merge_into_protected_branch: false },
                                                            master: { push_protected_branch: false, push_all: false, merge_into_protected_branch: false },
                                                            admin: { push_protected_branch: false, push_all: false, merge_into_protected_branch: false }))
      end
    end

    context "when license blocks changes" do
      before do
        create(:protected_branch, name: 'feature', project: project)
        allow(License).to receive(:block_changes?).and_return(true)
      end

      # All permissions are `false`
      permissions_matrix = Hash.new(Hash.new(false))

      run_permission_checks(permissions_matrix)
    end

    context "when in a secondary gitlab geo node" do
      before do
        create(:protected_branch, name: 'feature', project: project)
        allow(Gitlab::Geo).to receive(:enabled?) { true }
        allow(Gitlab::Geo).to receive(:secondary?) { true }
      end

      # All permissions are `false`
      permissions_matrix = Hash.new(Hash.new(false))

      run_permission_checks(permissions_matrix)
    end

    context "when using git annex" do
      before do
        project.team << [user, :master]

        allow_any_instance_of(Repository).to receive(:new_commits).and_return(
          project.repository.commits_between('6f6d7e7ed97bb5f0054f2b1df789b39ca89b6ff9', '570e7b2abdd848b95f2f578043fc23bd6f6fd24d')
        )
      end

      describe 'and gitlab geo is enabled in a secondary node' do
        before do
          allow(Gitlab.config.gitlab_shell).to receive(:git_annex_enabled).and_return(true)
          allow(Gitlab::Geo).to receive(:enabled?) { true }
          allow(Gitlab::Geo).to receive(:secondary?) { true }
        end

        it { expect(access.push_access_check(git_annex_changes)).not_to be_allowed }
      end

      describe 'and git hooks unset' do
        describe 'git annex enabled' do
          before { allow(Gitlab.config.gitlab_shell).to receive(:git_annex_enabled).and_return(true) }

          it { expect(access.push_access_check(git_annex_changes)).to be_allowed }
        end

        describe 'git annex disabled' do
          before { allow(Gitlab.config.gitlab_shell).to receive(:git_annex_enabled).and_return(false) }

          it { expect(access.push_access_check(git_annex_changes)).to be_allowed }
        end
      end

      describe 'and push rules set' do
        before { project.create_push_rule }

        describe 'check commit author email' do
          before do
            project.push_rule.update(author_email_regex: "@only.com")
          end

          describe 'git annex enabled' do
            before { allow(Gitlab.config.gitlab_shell).to receive(:git_annex_enabled).and_return(true) }

            it { expect(access.push_access_check(git_annex_changes)).to be_allowed }
          end

          describe 'git annex enabled, push to master branch' do
            before do
              allow(Gitlab.config.gitlab_shell).to receive(:git_annex_enabled).and_return(true)
              allow_any_instance_of(Commit).to receive(:safe_message) { 'git-annex in me@host:~/repo' }
            end

            it { expect(access.push_access_check(git_annex_master_changes)).to be_allowed }
          end

          describe 'git annex disabled' do
            before do
              allow(Gitlab.config.gitlab_shell).to receive(:git_annex_enabled).and_return(false)
            end

            it { expect(access.push_access_check(git_annex_changes)).not_to be_allowed }
          end
        end

        describe 'check max file size' do
          before do
            allow_any_instance_of(Gitlab::Git::Blob).to receive(:size).and_return(5.megabytes.to_i)
            project.push_rule.update(max_file_size: 2)
          end

          describe 'git annex enabled' do
            before { allow(Gitlab.config.gitlab_shell).to receive(:git_annex_enabled).and_return(true) }

            it { expect(access.check('git-annex-shell', git_annex_changes).allowed?).to be_truthy }
            it { expect(access.push_access_check(git_annex_changes)).to be_allowed }
          end

          describe 'git annex disabled' do
            before do
              allow(Gitlab.config.gitlab_shell).to receive(:git_annex_enabled).and_return(false)
            end

            it { expect(access.check('git-annex-shell', git_annex_changes).allowed?).to be_falsey }
            it { expect(access.push_access_check(git_annex_changes)).not_to be_allowed }
          end
        end
      end
    end

    describe "push_rule_check" do
      before do
        project.team << [user, :developer]

        allow_any_instance_of(Repository).to receive(:new_commits).and_return(
          project.repository.commits_between('6f6d7e7ed97bb5f0054f2b1df789b39ca89b6ff9', '570e7b2abdd848b95f2f578043fc23bd6f6fd24d')
        )
      end

      describe "author email check" do
        it 'returns true' do
          expect(access.push_access_check('6f6d7e7ed97bb5f0054f2b1df789b39ca89b6ff9 570e7b2abdd848b95f2f578043fc23bd6f6fd24d refs/heads/master')).to be_truthy
        end

        it 'returns false' do
          project.create_push_rule
          project.push_rule.update(commit_message_regex: "@only.com")
          expect(access.push_access_check('6f6d7e7ed97bb5f0054f2b1df789b39ca89b6ff9 570e7b2abdd848b95f2f578043fc23bd6f6fd24d refs/heads/master')).not_to be_allowed
        end

        it 'returns true for tags' do
          project.create_push_rule
          project.push_rule.update(commit_message_regex: "@only.com")
          expect(access.push_access_check('6f6d7e7ed97bb5f0054f2b1df789b39ca89b6ff9 570e7b2abdd848b95f2f578043fc23bd6f6fd24d refs/tags/v1')).to be_allowed
        end

        it 'allows githook for new branch with an old bad commit' do
          bad_commit = double("Commit", safe_message: 'Some change').as_null_object
          ref_object = double(name: 'heads/master')
          allow(bad_commit).to receive(:refs).and_return([ref_object])
          allow_any_instance_of(Repository).to receive(:commits_between).and_return([bad_commit])

          project.create_push_rule
          project.push_rule.update(commit_message_regex: "Change some files")

          # push to new branch, so use a blank old rev and new ref
          expect(access.push_access_check("#{Gitlab::Git::BLANK_SHA} 570e7b2abdd848b95f2f578043fc23bd6f6fd24d refs/heads/new-branch")).to be_allowed
        end

        it 'allows githook for any change with an old bad commit' do
          bad_commit = double("Commit", safe_message: 'Some change').as_null_object
          ref_object = double(name: 'heads/master')
          allow(bad_commit).to receive(:refs).and_return([ref_object])
          allow_any_instance_of(Repository).to receive(:commits_between).and_return([bad_commit])

          project.create_push_rule
          project.push_rule.update(commit_message_regex: "Change some files")

          # push to new branch, so use a blank old rev and new ref
          expect(access.push_access_check('6f6d7e7ed97bb5f0054f2b1df789b39ca89b6ff9 570e7b2abdd848b95f2f578043fc23bd6f6fd24d refs/heads/master')).to be_allowed
        end

        it 'does not allow any change from Web UI with bad commit' do
          bad_commit = double("Commit", safe_message: 'Some change').as_null_object
          # We use tmp ref a a temporary for Web UI commiting
          ref_object = double(name: 'refs/tmp')
          allow(bad_commit).to receive(:refs).and_return([ref_object])
          allow_any_instance_of(Repository).to receive(:commits_between).and_return([bad_commit])
          allow_any_instance_of(Repository).to receive(:new_commits).and_return([bad_commit])

          project.create_push_rule
          project.push_rule.update(commit_message_regex: "Change some files")

          # push to new branch, so use a blank old rev and new ref
          expect(access.push_access_check('6f6d7e7ed97bb5f0054f2b1df789b39ca89b6ff9 570e7b2abdd848b95f2f578043fc23bd6f6fd24d refs/heads/master')).not_to be_allowed
        end
      end

      describe "member_check" do
        before do
          project.create_push_rule
          project.push_rule.update(member_check: true)
        end

        it 'returns false for non-member user' do
          expect(access.push_access_check('6f6d7e7ed97bb5f0054f2b1df789b39ca89b6ff9 570e7b2abdd848b95f2f578043fc23bd6f6fd24d refs/heads/master')).not_to be_allowed
        end

        it 'returns true if committer is a gitlab member' do
          create(:user, email: 'dmitriy.zaporozhets@gmail.com')
          expect(access.push_access_check('6f6d7e7ed97bb5f0054f2b1df789b39ca89b6ff9 570e7b2abdd848b95f2f578043fc23bd6f6fd24d refs/heads/master')).to be_allowed
        end
      end

      describe "file names check" do
        before do
          allow_any_instance_of(Repository).to receive(:new_commits).and_return(
            project.repository.commits_between('913c66a37b4a45b9769037c55c2d238bd0942d2e', '33f3729a45c02fc67d00adb1b8bca394b0e761d9')
          )
        end

        it 'returns false when filename is prohibited' do
          project.create_push_rule
          project.push_rule.update(file_name_regex: "jpg$")
          expect(access.push_access_check('913c66a37b4a45b9769037c55c2d238bd0942d2e 33f3729a45c02fc67d00adb1b8bca394b0e761d9 refs/heads/master')).not_to be_allowed
        end

        it 'returns true if file name is allowed' do
          project.create_push_rule
          project.push_rule.update(file_name_regex: "exe$")
          expect(access.push_access_check('913c66a37b4a45b9769037c55c2d238bd0942d2e 33f3729a45c02fc67d00adb1b8bca394b0e761d9 refs/heads/master')).to be_allowed
        end
      end

      describe "max file size check" do
        before do
          allow_any_instance_of(Gitlab::Git::Blob).to receive(:size).and_return(1.5.megabytes.to_i)
        end

        it "returns false when size is too large" do
          project.create_push_rule
          project.push_rule.update(max_file_size: 1)
          expect(access.push_access_check('cfe32cf61b73a0d5e9f13e774abde7ff789b1660 913c66a37b4a45b9769037c55c2d238bd0942d2e refs/heads/master')).not_to be_allowed
        end

        it "returns true when size is allowed" do
          project.create_push_rule
          project.push_rule.update(max_file_size: 2)
          expect(access.push_access_check('cfe32cf61b73a0d5e9f13e774abde7ff789b1660 913c66a37b4a45b9769037c55c2d238bd0942d2e refs/heads/master')).to be_allowed
        end

        it "returns true when size is nil" do
          allow_any_instance_of(Gitlab::Git::Blob).to receive(:size).and_return(nil)
          project.create_push_rule
          project.push_rule.update(max_file_size: 2)
          expect(access.push_access_check('cfe32cf61b73a0d5e9f13e774abde7ff789b1660 913c66a37b4a45b9769037c55c2d238bd0942d2e refs/heads/master')).to be_allowed
        end
      end
    end
  end

  shared_examples 'can not push code' do
    subject { access.check('git-receive-pack', '_any') }

    context 'when project is authorized' do
      before { authorize }

      it { expect(subject).not_to be_allowed }
    end

    context 'when unauthorized' do
      context 'to public project' do
        let(:project) { create(:project, :public) }

        it { expect(subject).not_to be_allowed }
      end

      context 'to internal project' do
        let(:project) { create(:project, :internal) }

        it { expect(subject).not_to be_allowed }
      end

      context 'to private project' do
        let(:project) { create(:project, :internal) }

        it { expect(subject).not_to be_allowed }
      end
    end
  end

  describe 'build authentication abilities' do
    let(:authentication_abilities) { build_authentication_abilities }

    it_behaves_like 'can not push code' do
      def authorize
        project.team << [user, :reporter]
      end
    end
  end

<<<<<<< HEAD
  context 'when the repository is read only' do
    it 'denies push access' do
      project = create(:project, :read_only_repository)
      project.team << [user, :master]

      check = access.check('git-receive-pack', '_any')

      expect(check).not_to be_allowed
    end
  end
=======
  describe 'deploy key permissions' do
    let(:key) { create(:deploy_key) }
    let(:actor) { key }

    it_behaves_like 'can not push code' do
      def authorize
        key.projects << project
      end
    end
  end

  private

  def build_authentication_abilities
    [
      :read_project,
      :build_download_code
    ]
  end

  def full_authentication_abilities
    [
      :read_project,
      :download_code,
      :push_code
    ]
  end
>>>>>>> 9eb6de50
end<|MERGE_RESOLUTION|>--- conflicted
+++ resolved
@@ -5,13 +5,11 @@
   let(:project) { create(:project) }
   let(:user) { create(:user) }
   let(:actor) { user }
-<<<<<<< HEAD
   let(:git_annex_changes) do
     ["6f6d7e7ed97bb5f0054f2b1df789b39ca89b6ff9 570e7b2abdd848b95f2f578043fc23bd6f6fd24d refs/heads/synced/git-annex",
      "6f6d7e7ed97bb5f0054f2b1df789b39ca89b6ff9 570e7b2abdd848b95f2f578043fc23bd6f6fd24d refs/heads/synced/named-branch"]
   end
   let(:git_annex_master_changes) { "6f6d7e7ed97bb5f0054f2b1df789b39ca89b6ff9 570e7b2abdd848b95f2f578043fc23bd6f6fd24d refs/heads/master" }
-=======
   let(:authentication_abilities) do
     [
       :read_project,
@@ -19,7 +17,6 @@
       :push_code
     ]
   end
->>>>>>> 9eb6de50
 
   describe '#check with single protocols allowed' do
     def disable_protocol(protocol)
@@ -127,7 +124,6 @@
       end
     end
 
-<<<<<<< HEAD
     describe 'geo node key permissions' do
       let(:key) { build(:geo_node_key) }
       let(:actor) { key }
@@ -136,7 +132,9 @@
         subject { access.download_access_check }
 
         it { expect(subject.allowed?).to be_truthy }
-=======
+      end
+    end
+
     describe 'build authentication_abilities permissions' do
       let(:authentication_abilities) { build_authentication_abilities }
 
@@ -164,7 +162,6 @@
             it { expect(subject).not_to be_allowed }
           end
         end
->>>>>>> 9eb6de50
       end
     end
   end
@@ -664,7 +661,6 @@
     end
   end
 
-<<<<<<< HEAD
   context 'when the repository is read only' do
     it 'denies push access' do
       project = create(:project, :read_only_repository)
@@ -675,7 +671,7 @@
       expect(check).not_to be_allowed
     end
   end
-=======
+
   describe 'deploy key permissions' do
     let(:key) { create(:deploy_key) }
     let(:actor) { key }
@@ -703,5 +699,4 @@
       :push_code
     ]
   end
->>>>>>> 9eb6de50
 end