require 'spec_helper'

describe Gitlab::GitAccess do
  set(:user) { create(:user) }

  let(:actor) { user }
  let(:project) { create(:project, :repository) }
  let(:project_path) { project.path }
  let(:namespace_path) { project&.namespace&.path }
  let(:protocol) { 'ssh' }
  let(:authentication_abilities) { %i[read_project download_code push_code] }
  let(:redirected_path) { nil }
  let(:auth_result_type) { nil }

  let(:access) do
    described_class.new(actor, project,
      protocol, authentication_abilities: authentication_abilities,
                namespace_path: namespace_path, project_path: project_path,
                redirected_path: redirected_path, auth_result_type: auth_result_type)
  end

  let(:changes) { '_any' }
  let(:push_access_check) { access.check('git-receive-pack', changes) }
  let(:pull_access_check) { access.check('git-upload-pack', changes) }

  describe '#check with single protocols allowed' do
    def disable_protocol(protocol)
      allow(Gitlab::ProtocolAccess).to receive(:allowed?).with(protocol).and_return(false)
    end

    context 'ssh disabled' do
      before do
        disable_protocol('ssh')
      end

      it 'blocks ssh git push and pull' do
        aggregate_failures do
          expect { push_access_check }.to raise_unauthorized('Git access over SSH is not allowed')
          expect { pull_access_check }.to raise_unauthorized('Git access over SSH is not allowed')
        end
      end
    end

    context 'http disabled' do
      let(:protocol) { 'http' }

      before do
        disable_protocol('http')
        project.add_master(user)
      end

      it 'blocks http push and pull' do
        aggregate_failures do
          expect { push_access_check }.to raise_unauthorized('Git access over HTTP is not allowed')
          expect { pull_access_check }.to raise_unauthorized('Git access over HTTP is not allowed')
        end
      end

      context 'when request is made from CI' do
        let(:auth_result_type) { :build }

        it "doesn't block http pull" do
          aggregate_failures do
            expect { pull_access_check }.not_to raise_unauthorized('Git access over HTTP is not allowed')
          end
        end

        context 'when legacy CI credentials are used' do
          let(:auth_result_type) { :ci }

          it "doesn't block http pull" do
            aggregate_failures do
              expect { pull_access_check }.not_to raise_unauthorized('Git access over HTTP is not allowed')
            end
          end
        end
      end
    end
  end

  describe '#check_project_accessibility!' do
    context 'when the project exists' do
      context 'when actor exists' do
        context 'when actor is a DeployKey' do
          let(:deploy_key) { create(:deploy_key, user: user) }
          let(:actor) { deploy_key }

          context 'when the DeployKey has access to the project' do
            before do
              deploy_key.deploy_keys_projects.create(project: project, can_push: true)
            end

            it 'allows push and pull access' do
              aggregate_failures do
                expect { push_access_check }.not_to raise_error
                expect { pull_access_check }.not_to raise_error
              end
            end
          end

          context 'when the Deploykey does not have access to the project' do
            it 'blocks push and pull with "not found"' do
              aggregate_failures do
                expect { push_access_check }.to raise_not_found
                expect { pull_access_check }.to raise_not_found
              end
            end
          end
        end

        context 'when actor is a User' do
          context 'when the User can read the project' do
            before do
              project.add_master(user)
            end

            it 'allows push and pull access' do
              aggregate_failures do
                expect { pull_access_check }.not_to raise_error
                expect { push_access_check }.not_to raise_error
              end
            end
          end

          context 'when the User cannot read the project' do
            it 'blocks push and pull with "not found"' do
              aggregate_failures do
                expect { push_access_check }.to raise_not_found
                expect { pull_access_check }.to raise_not_found
              end
            end
          end
        end

        # For backwards compatibility
        context 'when actor is :ci' do
          let(:actor) { :ci }
          let(:authentication_abilities) { build_authentication_abilities }

          it 'allows pull access' do
            expect { pull_access_check }.not_to raise_error
          end

          it 'does not block pushes with "not found"' do
            expect { push_access_check }.to raise_unauthorized(described_class::ERROR_MESSAGES[:auth_upload])
          end
        end

        context 'when actor is DeployToken' do
          let(:actor) { create(:deploy_token, projects: [project]) }

          context 'when DeployToken is active and belongs to project' do
            it 'allows pull access' do
              expect { pull_access_check }.not_to raise_error
            end

            it 'blocks the push' do
              expect { push_access_check }.to raise_unauthorized(described_class::ERROR_MESSAGES[:upload])
            end
          end

          context 'when DeployToken does not belong to project' do
            let(:another_project) { create(:project) }
            let(:actor) { create(:deploy_token, projects: [another_project]) }

            it 'blocks pull access' do
              expect { pull_access_check }.to raise_not_found
            end

            it 'blocks the push' do
              expect { push_access_check }.to raise_not_found
            end
          end
        end
      end

      context 'when actor is nil' do
        let(:actor) { nil }

        context 'when guests can read the project' do
          let(:project) { create(:project, :repository, :public) }

          it 'allows pull access' do
            expect { pull_access_check }.not_to raise_error
          end

          it 'does not block pushes with "not found"' do
            expect { push_access_check }.to raise_unauthorized(described_class::ERROR_MESSAGES[:upload])
          end
        end

        context 'when guests cannot read the project' do
          it 'blocks pulls with "not found"' do
            expect { pull_access_check }.to raise_not_found
          end

          it 'blocks pushes with "not found"' do
            expect { push_access_check }.to raise_not_found
          end
        end
      end
    end

    context 'when the project is nil' do
      let(:project) { nil }
      let(:project_path) { "new-project" }

      it 'blocks push and pull with "not found"' do
        aggregate_failures do
          expect { pull_access_check }.to raise_not_found
          expect { push_access_check }.to raise_not_found
        end
      end

      context 'when user is allowed to create project in namespace' do
        let(:namespace_path) { user.namespace.path }
        let(:access) do
          described_class.new(actor, nil,
            protocol, authentication_abilities: authentication_abilities,
                      project_path: project_path, namespace_path: namespace_path,
                      redirected_path: redirected_path)
        end

        it 'blocks pull access with "not found"' do
          expect { pull_access_check }.to raise_not_found
        end

        it 'allows push access' do
          expect { push_access_check }.not_to raise_error
        end
      end

      context 'when user is not allowed to create project in namespace' do
        let(:user2) { create(:user) }
        let(:namespace_path) { user2.namespace.path }
        let(:access) do
          described_class.new(actor, nil,
            protocol, authentication_abilities: authentication_abilities,
                      project_path: project_path, namespace_path: namespace_path,
                      redirected_path: redirected_path)
        end

        it 'blocks push and pull with "not found"' do
          aggregate_failures do
            expect { pull_access_check }.to raise_not_found
            expect { push_access_check }.to raise_not_found
          end
        end
      end
    end
  end

  shared_examples '#check with a key that is not valid' do
    before do
      project.add_master(user)
    end

    context 'key is too small' do
      before do
        stub_application_setting(rsa_key_restriction: 4096)
      end

      it 'does not allow keys which are too small', :aggregate_failures do
        expect(actor).not_to be_valid
        expect { pull_access_check }.to raise_unauthorized('Your SSH key must be at least 4096 bits.')
        expect { push_access_check }.to raise_unauthorized('Your SSH key must be at least 4096 bits.')
      end
    end

    context 'key type is not allowed' do
      before do
        stub_application_setting(rsa_key_restriction: ApplicationSetting::FORBIDDEN_KEY_VALUE)
      end

      it 'does not allow keys which are too small', :aggregate_failures do
        expect(actor).not_to be_valid
        expect { pull_access_check }.to raise_unauthorized(/Your SSH key type is forbidden/)
        expect { push_access_check }.to raise_unauthorized(/Your SSH key type is forbidden/)
      end
    end
  end

  it_behaves_like '#check with a key that is not valid' do
    let(:actor) { build(:rsa_key_2048, user: user) }
  end

  it_behaves_like '#check with a key that is not valid' do
    let(:actor) { build(:rsa_deploy_key_2048, user: user) }
  end

  shared_examples 'check_project_moved' do
    it 'enqueues a redirected message for pushing' do
      push_access_check

      expect(Gitlab::Checks::ProjectMoved.fetch_message(user.id, project.id)).not_to be_nil
    end

    it 'allows push and pull access' do
      aggregate_failures do
        expect { push_access_check }.not_to raise_error
        expect { pull_access_check }.not_to raise_error
      end
    end
  end

  describe '#add_project_moved_message!', :clean_gitlab_redis_shared_state do
    before do
      project.add_master(user)
    end

    context 'when a redirect was not followed to find the project' do
      it 'allows push and pull access' do
        aggregate_failures do
          expect { push_access_check }.not_to raise_error
          expect { pull_access_check }.not_to raise_error
        end
      end
    end

    context 'with a redirect and ssh protocol' do
      let(:redirected_path) { 'some/other-path' }

      it_behaves_like 'check_project_moved'
    end

    context 'with a redirect and http protocol' do
      let(:redirected_path) { 'some/other-path' }
      let(:protocol) { 'http' }

      it_behaves_like 'check_project_moved'
    end
  end

  describe '#check_authentication_abilities!' do
    before do
      project.add_master(user)
    end

    context 'when download' do
      let(:authentication_abilities) { [] }

      it 'raises unauthorized with download error' do
        expect { pull_access_check }.to raise_unauthorized(described_class::ERROR_MESSAGES[:auth_download])
      end

      context 'when authentication abilities include download code' do
        let(:authentication_abilities) { [:download_code] }

        it 'does not raise any errors' do
          expect { pull_access_check }.not_to raise_error
        end
      end

      context 'when authentication abilities include build download code' do
        let(:authentication_abilities) { [:build_download_code] }

        it 'does not raise any errors' do
          expect { pull_access_check }.not_to raise_error
        end
      end
    end

    context 'when upload' do
      let(:authentication_abilities) { [] }

      it 'raises unauthorized with push error' do
        expect { push_access_check }.to raise_unauthorized(described_class::ERROR_MESSAGES[:auth_upload])
      end

      context 'when authentication abilities include push code' do
        let(:authentication_abilities) { [:push_code] }

        it 'does not raise any errors' do
          expect { push_access_check }.not_to raise_error
        end
      end
    end
  end

  describe '#check_command_disabled!' do
    before do
      project.add_master(user)
    end

    context 'over http' do
      let(:protocol) { 'http' }

      context 'when the git-upload-pack command is disabled in config' do
        before do
          allow(Gitlab.config.gitlab_shell).to receive(:upload_pack).and_return(false)
        end

        context 'when calling git-upload-pack' do
          it { expect { pull_access_check }.to raise_unauthorized('Pulling over HTTP is not allowed.') }
        end

        context 'when calling git-receive-pack' do
          it { expect { push_access_check }.not_to raise_error }
        end
      end

      context 'when the git-receive-pack command is disabled in config' do
        before do
          allow(Gitlab.config.gitlab_shell).to receive(:receive_pack).and_return(false)
        end

        context 'when calling git-receive-pack' do
          it { expect { push_access_check }.to raise_unauthorized('Pushing over HTTP is not allowed.') }
        end

        context 'when calling git-upload-pack' do
          it { expect { pull_access_check }.not_to raise_error }
        end
      end
    end
  end

  describe '#check_db_accessibility!' do
    context 'when in a read-only GitLab instance' do
      before do
        create(:protected_branch, name: 'feature', project: project)
        allow(Gitlab::Database).to receive(:read_only?) { true }
      end

      it { expect { push_access_check }.to raise_unauthorized(described_class::ERROR_MESSAGES[:cannot_push_to_read_only]) }
    end
  end

  describe '#ensure_project_on_push!' do
    let(:access) do
      described_class.new(actor, project,
        protocol, authentication_abilities: authentication_abilities,
                  project_path: project_path, namespace_path: namespace_path,
                  redirected_path: redirected_path)
    end

    context 'when push' do
      let(:cmd) { 'git-receive-pack' }

      context 'when project does not exist' do
        let(:project_path) { "nonexistent" }
        let(:project) { nil }

        context 'when changes is _any' do
          let(:changes) { '_any' }

          context 'when authentication abilities include push code' do
            let(:authentication_abilities) { [:push_code] }

            context 'when user can create project in namespace' do
              let(:namespace_path) { user.namespace.path }

              it 'creates a new project' do
                expect { access.send(:ensure_project_on_push!, cmd, changes) }.to change { Project.count }.by(1)
              end
            end

            context 'when user cannot create project in namespace' do
              let(:user2) { create(:user) }
              let(:namespace_path) { user2.namespace.path }

              it 'does not create a new project' do
                expect { access.send(:ensure_project_on_push!, cmd, changes) }.not_to change { Project.count }
              end
            end
          end

          context 'when authentication abilities do not include push code' do
            let(:authentication_abilities) { [] }

            context 'when user can create project in namespace' do
              let(:namespace_path) { user.namespace.path }

              it 'does not create a new project' do
                expect { access.send(:ensure_project_on_push!, cmd, changes) }.not_to change { Project.count }
              end
            end
          end
        end

        context 'when check contains actual changes' do
          let(:changes) { "#{Gitlab::Git::BLANK_SHA} 570e7b2abdd848b95f2f578043fc23bd6f6fd24d refs/heads/new_branch" }

          it 'does not create a new project' do
            expect { access.send(:ensure_project_on_push!, cmd, changes) }.not_to change { Project.count }
          end
        end
      end

      context 'when project exists' do
        let(:changes) { '_any' }
        let!(:project) { create(:project) }

        it 'does not create a new project' do
          expect { access.send(:ensure_project_on_push!, cmd, changes) }.not_to change { Project.count }
        end
      end

      context 'when deploy key is used' do
        let(:key) { create(:deploy_key, user: user) }
        let(:actor) { key }
        let(:project_path) { "nonexistent" }
        let(:project) { nil }
        let(:namespace_path) { user.namespace.path }
        let(:changes) { '_any' }

        it 'does not create a new project' do
          expect { access.send(:ensure_project_on_push!, cmd, changes) }.not_to change { Project.count }
        end
      end
    end

    context 'when pull' do
      let(:cmd) { 'git-upload-pack' }
      let(:changes) { '_any' }

      context 'when project does not exist' do
        let(:project_path) { "new-project" }
        let(:namespace_path) { user.namespace.path }
        let(:project) { nil }

        it 'does not create a new project' do
          expect { access.send(:ensure_project_on_push!, cmd, changes) }.not_to change { Project.count }
        end
      end
    end
  end

  describe '#check_download_access!' do
    it 'allows masters to pull' do
      project.add_master(user)

      expect { pull_access_check }.not_to raise_error
    end

    it 'disallows guests to pull' do
      project.add_guest(user)

      expect { pull_access_check }.to raise_unauthorized(described_class::ERROR_MESSAGES[:download])
    end

    it 'disallows blocked users to pull' do
      project.add_master(user)
      user.block

      expect { pull_access_check }.to raise_unauthorized('Your account has been blocked.')
    end

    context 'when the project repository does not exist' do
      it 'returns not found' do
        project.add_guest(user)
        repo = project.repository
        FileUtils.rm_rf(repo.path)

        # Sanity check for rm_rf
        expect(repo.exists?).to eq(false)

        expect { pull_access_check }.to raise_error(Gitlab::GitAccess::NotFoundError, 'A repository for this project does not exist yet.')
      end
    end

    describe 'without access to project' do
      context 'pull code' do
        it { expect { pull_access_check }.to raise_not_found }
      end

      context 'when project is public' do
        let(:public_project) { create(:project, :public, :repository) }
        let(:project_path) { public_project.path }
        let(:namespace_path) { public_project.namespace.path }
        let(:access) { described_class.new(nil, public_project, 'web', authentication_abilities: [:download_code], project_path: project_path, namespace_path: namespace_path) }

        context 'when repository is enabled' do
          it 'give access to download code' do
            expect { pull_access_check }.not_to raise_error
          end
        end

        context 'when repository is disabled' do
          it 'does not give access to download code' do
            public_project.project_feature.update_attribute(:repository_access_level, ProjectFeature::DISABLED)

            expect { pull_access_check }.to raise_unauthorized(described_class::ERROR_MESSAGES[:download])
          end
        end
      end
    end

    describe 'deploy key permissions' do
      let(:key) { create(:deploy_key, user: user) }
      let(:actor) { key }

      context 'pull code' do
        context 'when project is authorized' do
          before do
            key.projects << project
          end

          it { expect { pull_access_check }.not_to raise_error }
        end

        context 'when unauthorized' do
          context 'from public project' do
            let(:project) { create(:project, :public, :repository) }

            it { expect { pull_access_check }.not_to raise_error }
          end

          context 'from internal project' do
            let(:project) { create(:project, :internal, :repository) }

            it { expect { pull_access_check }.to raise_not_found }
          end

          context 'from private project' do
            let(:project) { create(:project, :private, :repository) }

            it { expect { pull_access_check }.to raise_not_found }
          end
        end
      end
    end

    describe 'deploy token permissions' do
      let(:deploy_token) { create(:deploy_token) }
      let(:actor) { deploy_token }

      context 'pull code' do
        context 'when project is authorized' do
          before do
            deploy_token.projects << project
          end

          it { expect { pull_access_check }.not_to raise_error }
        end

        context 'when unauthorized' do
          context 'from public project' do
            let(:project) { create(:project, :public, :repository) }

            it { expect { pull_access_check }.not_to raise_error }
          end

          context 'from internal project' do
            let(:project) { create(:project, :internal, :repository) }

            it { expect { pull_access_check }.to raise_not_found }
          end

          context 'from private project' do
            let(:project) { create(:project, :private, :repository) }

            it { expect { pull_access_check }.to raise_not_found }
          end
        end
      end
    end

    describe 'build authentication_abilities permissions' do
      let(:authentication_abilities) { build_authentication_abilities }

      describe 'owner' do
        let(:project) { create(:project, :repository, namespace: user.namespace) }

        context 'pull code' do
          it { expect { pull_access_check }.not_to raise_error }
        end
      end

      describe 'reporter user' do
        before do
          project.add_reporter(user)
        end

        context 'pull code' do
          it { expect { pull_access_check }.not_to raise_error }
        end
      end

      describe 'admin user' do
        let(:user) { create(:admin) }

        context 'when member of the project' do
          before do
            project.add_reporter(user)
          end

          context 'pull code' do
            it { expect { pull_access_check }.not_to raise_error }
          end
        end

        context 'when is not member of the project' do
          context 'pull code' do
            it { expect { pull_access_check }.to raise_unauthorized(described_class::ERROR_MESSAGES[:download]) }
          end
        end
      end

      describe 'generic CI (build without a user)' do
        let(:actor) { :ci }

        context 'pull code' do
          it { expect { pull_access_check }.not_to raise_error }
        end
      end
    end
  end

  describe 'check LFS integrity' do
    let(:changes) { ['6f6d7e7ed 570e7b2ab refs/heads/master', '6f6d7e7ed 570e7b2ab refs/heads/feature'] }

    before do
      project.add_developer(user)
    end

    it 'checks LFS integrity only for first change' do
      expect_any_instance_of(Gitlab::Checks::LfsIntegrity).to receive(:objects_missing?).exactly(1).times

      push_access_check
    end
  end

  describe '#check_push_access!' do
    let(:unprotected_branch) { 'unprotected_branch' }

    before do
      merge_into_protected_branch
    end

    let(:changes) do
      { push_new_branch: "#{Gitlab::Git::BLANK_SHA} 570e7b2ab refs/heads/wow",
        push_master: '6f6d7e7ed 570e7b2ab refs/heads/master',
        push_protected_branch: '6f6d7e7ed 570e7b2ab refs/heads/feature',
        push_remove_protected_branch: "570e7b2ab #{Gitlab::Git::BLANK_SHA} "\
                                      'refs/heads/feature',
        push_tag: '6f6d7e7ed 570e7b2ab refs/tags/v1.0.0',
        push_new_tag: "#{Gitlab::Git::BLANK_SHA} 570e7b2ab refs/tags/v7.8.9",
        push_all: ['6f6d7e7ed 570e7b2ab refs/heads/master', '6f6d7e7ed 570e7b2ab refs/heads/feature'],
        merge_into_protected_branch: "0b4bc9a #{merge_into_protected_branch} refs/heads/feature" }
    end

    def stub_git_hooks
      # Running the `pre-receive` hook is expensive, and not necessary for this test.
      allow_any_instance_of(Gitlab::Git::HooksService).to receive(:execute) do |service, &block|
        block.call(service)
      end
    end

    def merge_into_protected_branch
      @protected_branch_merge_commit ||= begin
        stub_git_hooks
        project.repository.add_branch(user, unprotected_branch, 'feature')
        target_branch = project.repository.lookup('feature')
        source_branch = project.repository.create_file(
          user,
          'filename',
          'This is the file content',
          message: 'This is a good commit message',
          branch_name: unprotected_branch)
        rugged = project.repository.rugged
        author = { email: "email@example.com", time: Time.now, name: "Example Git User" }

        merge_index = rugged.merge_commits(target_branch, source_branch)
        Rugged::Commit.create(rugged, author: author, committer: author, message: "commit message", parents: [target_branch, source_branch], tree: merge_index.write_tree(rugged))
      end
    end

    def self.run_permission_checks(permissions_matrix)
      permissions_matrix.each_pair do |role, matrix|
        # Run through the entire matrix for this role in one test to avoid
        # repeated setup.
        #
        # Expectations are given a custom failure message proc so that it's
        # easier to identify which check(s) failed.
        it "has the correct permissions for #{role}s" do
          if role == :admin
            user.update_attribute(:admin, true)
          else
            project.add_role(user, role)
          end

          aggregate_failures do
            matrix.each do |action, allowed|
              check = -> { access.send(:check_push_access!, changes[action]) }

              if allowed
                expect(&check).not_to raise_error,
                  -> { "expected #{action} to be allowed" }
              else
                expect(&check).to raise_error(Gitlab::GitAccess::UnauthorizedError),
                  -> { "expected #{action} to be disallowed" }
              end
            end
          end
        end
      end
    end

    # Run permission checks for a group
    def self.run_group_permission_checks(permissions_matrix)
      permissions_matrix.each_pair do |role, matrix|
        it "has the correct permissions for group #{role}s" do
          project
            .project_group_links
            .create(group: group, group_access: Gitlab::Access.sym_options[role])

          aggregate_failures do
            matrix.each do |action, allowed|
              check = -> { access.send(:check_push_access!, changes[action]) }

              if allowed
                expect(&check).not_to raise_error,
                  -> { "expected #{action} to be allowed" }
              else
                expect(&check).to raise_error(Gitlab::GitAccess::UnauthorizedError),
                  -> { "expected #{action} to be disallowed" }
              end
            end
          end
        end
      end
    end

    permissions_matrix = {
      admin: {
        push_new_branch: true,
        push_master: true,
        push_protected_branch: true,
        push_remove_protected_branch: false,
        push_tag: true,
        push_new_tag: true,
        push_all: true,
        merge_into_protected_branch: true
      },

      master: {
        push_new_branch: true,
        push_master: true,
        push_protected_branch: true,
        push_remove_protected_branch: false,
        push_tag: true,
        push_new_tag: true,
        push_all: true,
        merge_into_protected_branch: true
      },

      developer: {
        push_new_branch: true,
        push_master: true,
        push_protected_branch: false,
        push_remove_protected_branch: false,
        push_tag: false,
        push_new_tag: true,
        push_all: false,
        merge_into_protected_branch: false
      },

      reporter: {
        push_new_branch: false,
        push_master: false,
        push_protected_branch: false,
        push_remove_protected_branch: false,
        push_tag: false,
        push_new_tag: false,
        push_all: false,
        merge_into_protected_branch: false
      },

      guest: {
        push_new_branch: false,
        push_master: false,
        push_protected_branch: false,
        push_remove_protected_branch: false,
        push_tag: false,
        push_new_tag: false,
        push_all: false,
        merge_into_protected_branch: false
      }
    }

    [%w(feature exact), ['feat*', 'wildcard']].each do |protected_branch_name, protected_branch_type|
      context do
        before do
          create(:protected_branch, :masters_can_push, name: protected_branch_name, project: project)
        end

        run_permission_checks(permissions_matrix)
      end

      context "when developers are allowed to push into the #{protected_branch_type} protected branch" do
        before do
          create(:protected_branch, :masters_can_push, :developers_can_push, name: protected_branch_name, project: project)
        end

        run_permission_checks(permissions_matrix.deep_merge(developer: { push_protected_branch: true, push_all: true, merge_into_protected_branch: true }))
      end

      context "developers are allowed to merge into the #{protected_branch_type} protected branch" do
        before do
          create(:protected_branch, :masters_can_push, :developers_can_merge, name: protected_branch_name, project: project)
        end

        context "when a merge request exists for the given source/target branch" do
          context "when the merge request is in progress" do
            before do
              create(:merge_request, source_project: project, source_branch: unprotected_branch, target_branch: 'feature',
                                     state: 'locked', in_progress_merge_commit_sha: merge_into_protected_branch)
            end

            run_permission_checks(permissions_matrix.deep_merge(developer: { merge_into_protected_branch: true }))
          end

          context "when the merge request is not in progress" do
            before do
              create(:merge_request, source_project: project, source_branch: unprotected_branch, target_branch: 'feature', in_progress_merge_commit_sha: nil)
            end

            run_permission_checks(permissions_matrix.deep_merge(developer: { merge_into_protected_branch: false }))
          end

          context "when a merge request does not exist for the given source/target branch" do
            run_permission_checks(permissions_matrix.deep_merge(developer: { merge_into_protected_branch: false }))
          end
        end
      end

      context "when developers are allowed to push and merge into the #{protected_branch_type} protected branch" do
        before do
          create(:protected_branch, :masters_can_push, :developers_can_merge, :developers_can_push, name: protected_branch_name, project: project)
        end

        run_permission_checks(permissions_matrix.deep_merge(developer: { push_protected_branch: true, push_all: true, merge_into_protected_branch: true }))
      end

      context "user-specific access control" do
        context "when a specific user is allowed to push into the #{protected_branch_type} protected branch" do
          let(:user) { create(:user) }

          before do
            create(:protected_branch, authorize_user_to_push: user, name: protected_branch_name, project: project)
          end

          run_permission_checks(permissions_matrix.deep_merge(developer: { push_protected_branch: true, push_all: true, merge_into_protected_branch: true },
                                                              guest: { push_protected_branch: false, merge_into_protected_branch: false },
                                                              reporter: { push_protected_branch: false, merge_into_protected_branch: false }))
        end

        context "when a specific user is allowed to merge into the #{protected_branch_type} protected branch" do
          let(:user) { create(:user) }

          before do
            create(:merge_request, source_project: project, source_branch: unprotected_branch, target_branch: 'feature', state: 'locked', in_progress_merge_commit_sha: merge_into_protected_branch)
            create(:protected_branch, authorize_user_to_merge: user, name: protected_branch_name, project: project)
          end

          run_permission_checks(permissions_matrix.deep_merge(admin: { push_protected_branch: false, push_all: false, merge_into_protected_branch: true },
                                                              master: { push_protected_branch: false, push_all: false, merge_into_protected_branch: true },
                                                              developer: { push_protected_branch: false, push_all: false, merge_into_protected_branch: true },
                                                              guest: { push_protected_branch: false, merge_into_protected_branch: false },
                                                              reporter: { push_protected_branch: false, merge_into_protected_branch: false }))
        end

        context "when a specific user is allowed to push & merge into the #{protected_branch_type} protected branch" do
          let(:user) { create(:user) }

          before do
            create(:merge_request, source_project: project, source_branch: unprotected_branch, target_branch: 'feature', state: 'locked', in_progress_merge_commit_sha: merge_into_protected_branch)
            create(:protected_branch, authorize_user_to_push: user, authorize_user_to_merge: user, name: protected_branch_name, project: project)
          end

          run_permission_checks(permissions_matrix.deep_merge(developer: { push_protected_branch: true, push_all: true, merge_into_protected_branch: true },
                                                              guest: { push_protected_branch: false, merge_into_protected_branch: false },
                                                              reporter: { push_protected_branch: false, merge_into_protected_branch: false }))
        end
      end

      context "group-specific access control" do
        context "when a specific group is allowed to push into the #{protected_branch_type} protected branch" do
          let(:user) { create(:user) }
          let(:group) { create(:group) }

          before do
            group.add_master(user)
            create(:protected_branch, authorize_group_to_push: group, name: protected_branch_name, project: project)
          end

          permissions = permissions_matrix.except(:admin).deep_merge(developer: { push_protected_branch: true, push_all: true, merge_into_protected_branch: true },
                                                                     guest: { push_protected_branch: false, merge_into_protected_branch: false },
                                                                     reporter: { push_protected_branch: false, merge_into_protected_branch: false })

          run_group_permission_checks(permissions)
        end

        context "when a specific group is allowed to merge into the #{protected_branch_type} protected branch" do
          let(:user) { create(:user) }
          let(:group) { create(:group) }

          before do
            group.add_master(user)
            create(:merge_request, source_project: project, source_branch: unprotected_branch, target_branch: 'feature', state: 'locked', in_progress_merge_commit_sha: merge_into_protected_branch)
            create(:protected_branch, authorize_group_to_merge: group, name: protected_branch_name, project: project)
          end

          permissions = permissions_matrix.except(:admin).deep_merge(master: { push_protected_branch: false, push_all: false, merge_into_protected_branch: true },
                                                                     developer: { push_protected_branch: false, push_all: false, merge_into_protected_branch: true },
                                                                     guest: { push_protected_branch: false, merge_into_protected_branch: false },
                                                                     reporter: { push_protected_branch: false, merge_into_protected_branch: false })

          run_group_permission_checks(permissions)
        end

        context "when a specific group is allowed to push & merge into the #{protected_branch_type} protected branch" do
          let(:user) { create(:user) }
          let(:group) { create(:group) }

          before do
            group.add_master(user)
            create(:merge_request, source_project: project, source_branch: unprotected_branch, target_branch: 'feature', state: 'locked', in_progress_merge_commit_sha: merge_into_protected_branch)
            create(:protected_branch, authorize_group_to_push: group, authorize_group_to_merge: group, name: protected_branch_name, project: project)
          end

          permissions = permissions_matrix.except(:admin).deep_merge(developer: { push_protected_branch: true, push_all: true, merge_into_protected_branch: true },
                                                                     guest: { push_protected_branch: false, merge_into_protected_branch: false },
                                                                     reporter: { push_protected_branch: false, merge_into_protected_branch: false })

          run_group_permission_checks(permissions)
        end
      end

      context "when no one is allowed to push to the #{protected_branch_name} protected branch" do
        before do
          create(:protected_branch, :no_one_can_push, name: protected_branch_name, project: project)
        end

        run_permission_checks(permissions_matrix.deep_merge(developer: { push_protected_branch: false, push_all: false, merge_into_protected_branch: false },
                                                            master: { push_protected_branch: false, push_all: false, merge_into_protected_branch: false },
                                                            admin: { push_protected_branch: false, push_all: false, merge_into_protected_branch: false }))
      end
    end

    describe "push_rule_check" do
      let(:start_sha) { '6f6d7e7ed97bb5f0054f2b1df789b39ca89b6ff9' }
      let(:end_sha)   { '570e7b2abdd848b95f2f578043fc23bd6f6fd24d' }

      before do
        project.add_developer(user)

        allow(project.repository).to receive(:new_commits)
          .and_return(project.repository.commits_between(start_sha, end_sha))
      end

      describe "author email check" do
        it 'returns true' do
          expect { access.send(:check_push_access!, "#{start_sha} #{end_sha} refs/heads/master") }.not_to raise_error
        end

        it 'returns false' do
          project.create_push_rule(commit_message_regex: "@only.com")

          expect { access.send(:check_push_access!, "#{start_sha} #{end_sha} refs/heads/master") }.to raise_error(described_class::UnauthorizedError)
        end

        it 'returns true for tags' do
          project.create_push_rule(commit_message_regex: "@only.com")

          expect { access.send(:check_push_access!, "#{start_sha} #{end_sha} refs/tags/v1") }.not_to raise_error
        end

        it 'allows githook for new branch with an old bad commit' do
          bad_commit = double("Commit", safe_message: 'Some change').as_null_object
          ref_object = double(name: 'heads/master')
          allow(bad_commit).to receive(:refs).and_return([ref_object])
          allow_any_instance_of(Repository).to receive(:commits_between).and_return([bad_commit])

          project.create_push_rule(commit_message_regex: "Change some files")

          # push to new branch, so use a blank old rev and new ref
          expect { access.send(:check_push_access!, "#{Gitlab::Git::BLANK_SHA} #{end_sha} refs/heads/new-branch") }.not_to raise_error
        end

        it 'allows githook for any change with an old bad commit' do
          bad_commit = double("Commit", safe_message: 'Some change').as_null_object
          ref_object = double(name: 'heads/master')
          allow(bad_commit).to receive(:refs).and_return([ref_object])
          allow(project.repository).to receive(:commits_between).and_return([bad_commit])

          project.create_push_rule(commit_message_regex: "Change some files")

          # push to new branch, so use a blank old rev and new ref
          expect { access.send(:check_push_access!, "#{start_sha} #{end_sha} refs/heads/master") }.not_to raise_error
        end

        it 'does not allow any change from Web UI with bad commit' do
          bad_commit = double("Commit", safe_message: 'Some change').as_null_object
          # We use tmp ref a a temporary for Web UI commiting
          ref_object = double(name: 'refs/tmp')
          allow(bad_commit).to receive(:refs).and_return([ref_object])
          allow(project.repository).to receive(:commits_between).and_return([bad_commit])
          allow(project.repository).to receive(:new_commits).and_return([bad_commit])

          project.create_push_rule(commit_message_regex: "Change some files")

          # push to new branch, so use a blank old rev and new ref
          expect { access.send(:check_push_access!, "#{start_sha} #{end_sha} refs/heads/master") }.to raise_error(described_class::UnauthorizedError)
        end
      end

      describe "member_check" do
        before do
          project.create_push_rule(member_check: true)
        end

        it 'returns false for non-member user' do
          expect { access.send(:check_push_access!, "#{start_sha} #{end_sha} refs/heads/master") }.to raise_error(described_class::UnauthorizedError)
        end

        it 'returns true if committer is a gitlab member' do
          create(:user, email: 'dmitriy.zaporozhets@gmail.com')

          expect { access.send(:check_push_access!, "#{start_sha} #{end_sha} refs/heads/master") }.not_to raise_error
        end
      end

      describe "file names check" do
        let(:start_sha) { '913c66a37b4a45b9769037c55c2d238bd0942d2e' }
        let(:end_sha)   { '33f3729a45c02fc67d00adb1b8bca394b0e761d9' }

        before do
          allow(project.repository).to receive(:new_commits)
            .and_return(project.repository.commits_between(start_sha, end_sha))
        end

        it 'returns false when filename is prohibited' do
          project.create_push_rule(file_name_regex: "jpg$")

          expect { access.send(:check_push_access!, "#{start_sha} #{end_sha} refs/heads/master") }.to raise_error(described_class::UnauthorizedError)
        end

        it 'returns true if file name is allowed' do
          project.create_push_rule(file_name_regex: "exe$")

          expect { access.send(:check_push_access!, "#{start_sha} #{end_sha} refs/heads/master") }.not_to raise_error
        end
      end

      describe "max file size check" do
        let(:start_sha) { 'cfe32cf61b73a0d5e9f13e774abde7ff789b1660' }
        let(:end_sha)   { '913c66a37b4a45b9769037c55c2d238bd0942d2e' }

        before do
          allow_any_instance_of(Gitlab::Git::Blob).to receive(:size).and_return(1.5.megabytes.to_i)
        end

        it "returns false when size is too large" do
          project.create_push_rule(max_file_size: 1)

          expect { access.send(:check_push_access!, "#{start_sha} #{end_sha} refs/heads/master") }.to raise_error(described_class::UnauthorizedError)
        end

        it "returns true when size is allowed" do
          project.create_push_rule(max_file_size: 2)

          expect { access.send(:check_push_access!, "#{start_sha} #{end_sha} refs/heads/master") }.not_to raise_error
        end

        it "returns true when size is nil" do
          allow_any_instance_of(Gitlab::Git::Blob).to receive(:size).and_return(nil)
          project.create_push_rule(max_file_size: 2)

          expect { access.send(:check_push_access!, "#{start_sha} #{end_sha} refs/heads/master") }.not_to raise_error
        end
      end

      describe 'repository size restrictions' do
        before do
          project.update_attribute(:repository_size_limit, 50.megabytes)
        end

        it 'returns false when blob is too big' do
          allow_any_instance_of(Gitlab::Git::Blob).to receive(:size).and_return(100.megabytes.to_i)

          expect { access.send(:check_push_access!, "#{start_sha} #{end_sha} refs/heads/master") }.to raise_error(described_class::UnauthorizedError)
        end

        it 'returns true when blob is just right' do
          allow_any_instance_of(Gitlab::Git::Blob).to receive(:size).and_return(2.megabytes.to_i)

          expect { access.send(:check_push_access!, "#{start_sha} #{end_sha} refs/heads/master") }.not_to raise_error
        end
      end
    end
<<<<<<< HEAD
=======

    context 'when pushing to a project' do
      let(:project) { create(:project, :public, :repository) }
      let(:changes) { "#{Gitlab::Git::BLANK_SHA} 570e7b2ab refs/heads/wow" }

      before do
        project.add_developer(user)
      end

      it 'cleans up the files' do
        expect(project.repository).to receive(:clean_stale_repository_files).and_call_original
        expect { push_access_check }.not_to raise_error
      end
    end
>>>>>>> d87a9904
  end

  describe 'build authentication abilities' do
    let(:authentication_abilities) { build_authentication_abilities }

    context 'when project is authorized' do
      before do
        project.add_reporter(user)
      end

      it { expect { push_access_check }.to raise_unauthorized(described_class::ERROR_MESSAGES[:auth_upload]) }
    end

    context 'when unauthorized' do
      context 'to public project' do
        let(:project) { create(:project, :public, :repository) }

        it { expect { push_access_check }.to raise_unauthorized(described_class::ERROR_MESSAGES[:auth_upload]) }
      end

      context 'to internal project' do
        let(:project) { create(:project, :internal, :repository) }

        it { expect { push_access_check }.to raise_unauthorized(described_class::ERROR_MESSAGES[:auth_upload]) }
      end

      context 'to private project' do
        let(:project) { create(:project, :private, :repository) }

        it { expect { push_access_check }.to raise_unauthorized(described_class::ERROR_MESSAGES[:auth_upload]) }
      end
    end
  end

  context 'when the repository is read only' do
    let(:project) { create(:project, :repository, :read_only) }

    it 'denies push access' do
      project.add_master(user)

      expect { push_access_check }.to raise_unauthorized('The repository is temporarily read-only. Please try again later.')
    end
  end

  describe 'deploy key permissions' do
    let(:key) { create(:deploy_key, user: user) }
    let(:actor) { key }

    context 'when deploy_key can push' do
      context 'when project is authorized' do
        before do
          key.deploy_keys_projects.create(project: project, can_push: true)
        end

        it { expect { push_access_check }.not_to raise_error }
      end

      context 'when unauthorized' do
        context 'to public project' do
          let(:project) { create(:project, :public, :repository) }

          it { expect { push_access_check }.to raise_unauthorized(described_class::ERROR_MESSAGES[:deploy_key_upload]) }
        end

        context 'to internal project' do
          let(:project) { create(:project, :internal, :repository) }

          it { expect { push_access_check }.to raise_not_found }
        end

        context 'to private project' do
          let(:project) { create(:project, :private, :repository) }

          it { expect { push_access_check }.to raise_not_found }
        end
      end
    end

    context 'when deploy_key cannot push' do
      context 'when project is authorized' do
        before do
          key.deploy_keys_projects.create(project: project, can_push: false)
        end

        it { expect { push_access_check }.to raise_unauthorized(described_class::ERROR_MESSAGES[:deploy_key_upload]) }
      end

      context 'when unauthorized' do
        context 'to public project' do
          let(:project) { create(:project, :public, :repository) }

          it { expect { push_access_check }.to raise_unauthorized(described_class::ERROR_MESSAGES[:deploy_key_upload]) }
        end

        context 'to internal project' do
          let(:project) { create(:project, :internal, :repository) }

          it { expect { push_access_check }.to raise_not_found }
        end

        context 'to private project' do
          let(:project) { create(:project, :private, :repository) }

          it { expect { push_access_check }.to raise_not_found }
        end
      end
    end
  end

  describe 'Geo system permissions' do
    let(:actor) { :geo }

    it { expect { pull_access_check }.not_to raise_error }
    it { expect { push_access_check }.to raise_unauthorized(Gitlab::GitAccess::ERROR_MESSAGES[:upload]) }
  end

  private

  def raise_unauthorized(message)
    raise_error(Gitlab::GitAccess::UnauthorizedError, message)
  end

  def raise_not_found
    raise_error(Gitlab::GitAccess::NotFoundError, Gitlab::GitAccess::ERROR_MESSAGES[:project_not_found])
  end

  def build_authentication_abilities
    [
      :read_project,
      :build_download_code
    ]
  end

  def full_authentication_abilities
    [
      :read_project,
      :download_code,
      :push_code
    ]
  end
end<|MERGE_RESOLUTION|>--- conflicted
+++ resolved
@@ -1190,8 +1190,6 @@
         end
       end
     end
-<<<<<<< HEAD
-=======
 
     context 'when pushing to a project' do
       let(:project) { create(:project, :public, :repository) }
@@ -1206,7 +1204,6 @@
         expect { push_access_check }.not_to raise_error
       end
     end
->>>>>>> d87a9904
   end
 
   describe 'build authentication abilities' do
