--- conflicted
+++ resolved
@@ -353,17 +353,6 @@
     end
   end
 
-<<<<<<< HEAD
-  describe 'deploy key permissions' do
-    context 'push code' do
-      subject { access.check('git-receive-pack', '_any') }
-
-      context 'when project is authorized' do
-        let(:key) { create(:deploy_key, can_push: true) }
-        let(:actor) { key }
-
-        before { key.projects << project }
-=======
   shared_examples 'can not push code' do
     subject { access.check('git-receive-pack', '_any') }
 
@@ -376,22 +365,12 @@
     context 'when unauthorized' do
       context 'to public project' do
         let(:project) { create(:project, :public) }
->>>>>>> 87cc458a
 
         it { expect(subject).to be_allowed }
       end
 
-<<<<<<< HEAD
-      context 'when unauthorized' do
-        let(:key) { create(:deploy_key, can_push: false) }
-        let(:actor) { key }
-
-        context 'to public project' do
-          let(:project) { create(:project, :public) }
-=======
       context 'to internal project' do
         let(:project) { create(:project, :internal) }
->>>>>>> 87cc458a
 
         it { expect(subject).not_to be_allowed }
       end
