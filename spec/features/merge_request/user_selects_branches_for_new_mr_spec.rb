--- conflicted
+++ resolved
@@ -86,17 +86,6 @@
     expect(target_items.count).to be > 1
   end
 
-<<<<<<< HEAD
-  context 'when approvals are disabled for the target project' do
-    it 'does not show approval settings' do
-      visit project_new_merge_request_path(project, merge_request: { target_branch: 'master', source_branch: 'feature_conflict' })
-
-      expect(page).not_to have_content('Approvers')
-    end
-  end
-
-=======
->>>>>>> fa41cf93
   context 'when approvals are enabled for the target project' do
     before do
       project.update_attributes(approvals_before_merge: 1)
