--- conflicted
+++ resolved
@@ -32,7 +32,6 @@
     expect(find('#application_setting_visibility_level_20')).not_to be_checked
   end
 
-<<<<<<< HEAD
   describe 'LDAP settings' do
     context 'with LDAP enabled' do
       scenario 'Change allow group owners to manage ldap' do
@@ -58,18 +57,6 @@
     end
   end
 
-<<<<<<< HEAD
-  scenario 'Change application settings' do
-    uncheck 'Gravatar enabled'
-    fill_in 'Home page URL', with: 'https://about.gitlab.com/'
-    fill_in 'Help page text', with: 'Example text'
-    check 'Hide marketing-related entries from help'
-    fill_in 'Support page URL', with: 'http://example.com/help'
-    uncheck 'Project export enabled'
-    click_button 'Save'
-=======
-=======
->>>>>>> 1aec54db
   scenario 'Change Visibility and Access Controls' do
     page.within('.as-visibility-access') do
       uncheck 'Project export enabled'
@@ -85,10 +72,6 @@
       uncheck 'Gravatar enabled'
       click_button 'Save changes'
     end
-<<<<<<< HEAD
->>>>>>> upstream/master
-=======
->>>>>>> 1aec54db
 
     expect(Gitlab::CurrentSettings.gravatar_enabled).to be_falsey
     expect(page).to have_content "Application settings saved successfully"
