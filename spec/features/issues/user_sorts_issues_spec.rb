--- conflicted
+++ resolved
@@ -20,11 +20,7 @@
   end
 
   it 'keeps the sort option' do
-<<<<<<< HEAD
-    find('.filter-dropdown-container button.dropdown-menu-toggle').click
-=======
     find('.filter-dropdown-container .dropdown').click
->>>>>>> ee793d67
 
     page.within('ul.dropdown-menu.dropdown-menu-right li') do
       click_link('Milestone')
@@ -44,11 +40,7 @@
   end
 
   it "sorts by popularity" do
-<<<<<<< HEAD
-    find(".filter-dropdown-container button.dropdown-menu-toggle").click
-=======
     find('.filter-dropdown-container .dropdown').click
->>>>>>> ee793d67
 
     page.within('ul.dropdown-menu.dropdown-menu-right li') do
       click_link("Popularity")
