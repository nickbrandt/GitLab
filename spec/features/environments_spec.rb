require 'spec_helper'

feature 'Environments', feature: true, js: true do
  given(:project) { create(:empty_project) }
  given(:user) { create(:user) }
  given(:role) { :developer }

  background do
    project.team << [user, role]
    login_as(user)
  end

  describe 'when showing environments' do
    given!(:environment) { }
    given!(:deployment) { }
    given!(:manual) { }

    before do
      visit_environments(project)
    end

    context 'shows two tabs' do
      scenario 'shows "Available" and "Stopped" tab with links' do
        expect(page).to have_link('Available')
        expect(page).to have_link('Stopped')
      end
    end

    context 'without environments' do
      scenario 'does show no environments' do
        expect(page).to have_content('You don\'t have any environments right now.')
      end

      scenario 'does show 0 as counter for environments in both tabs' do
        expect(page.find('.js-available-environments-count').text).to eq('0')
        expect(page.find('.js-stopped-environments-count').text).to eq('0')
      end
    end

    context 'with environments' do
      given(:environment) { create(:environment, project: project) }

      scenario 'does show environment name' do
        expect(page).to have_link(environment.name)
      end

      scenario 'does show number of available and stopped environments' do
        expect(page.find('.js-available-environments-count').text).to eq('1')
        expect(page.find('.js-stopped-environments-count').text).to eq('0')
      end

      context 'without deployments' do
        scenario 'does show no deployments' do
          expect(page).to have_content('No deployments yet')
        end
      end

      context 'with deployments' do
        given(:project) { create(:project) }

        given(:deployment) do
          create(:deployment, environment: environment,
                              sha: project.commit.id)
        end

        scenario 'does show deployment SHA' do
          expect(page).to have_link(deployment.short_sha)
        end

        scenario 'does show deployment internal id' do
          expect(page).to have_content(deployment.iid)
        end

        context 'with build and manual actions' do
          given(:pipeline) { create(:ci_pipeline, project: project) }
          given(:build) { create(:ci_build, pipeline: pipeline) }

          given(:manual) do
            create(:ci_build, :manual, pipeline: pipeline, name: 'deploy to production')
          end

          given(:deployment) do
            create(:deployment, environment: environment,
                                deployable: build,
                                sha: project.commit.id)
          end

          scenario 'does show a play button' do
            find('.dropdown-play-icon-container').click
            expect(page).to have_content(manual.name.humanize)
          end

          scenario 'does allow to play manual action', js: true do
            expect(manual).to be_skipped

            find('.dropdown-play-icon-container').click
            expect(page).to have_content(manual.name.humanize)

            expect { click_link(manual.name.humanize) }
              .not_to change { Ci::Pipeline.count }

            expect(manual.reload).to be_pending
          end

          scenario 'does show build name and id' do
            expect(page).to have_link("#{build.name} ##{build.id}")
          end

          scenario 'does not show stop button' do
            expect(page).not_to have_selector('.stop-env-link')
          end

          scenario 'does not show external link button' do
            expect(page).not_to have_css('external-url')
          end

          context 'with external_url' do
            given(:environment) { create(:environment, project: project, external_url: 'https://git.gitlab.com') }
            given(:build) { create(:ci_build, pipeline: pipeline) }
            given(:deployment) { create(:deployment, environment: environment, deployable: build) }

            scenario 'does show an external link button' do
              expect(page).to have_link(nil, href: environment.external_url)
            end
          end

          context 'with stop action' do
            given(:manual) { create(:ci_build, :manual, pipeline: pipeline, name: 'close_app') }
            given(:deployment) { create(:deployment, environment: environment, deployable: build, on_stop: 'close_app') }

            scenario 'does show stop button' do
              expect(page).to have_selector('.stop-env-link')
            end

            scenario 'starts build when stop button clicked' do
              find('.stop-env-link').click

              expect(page).to have_content('close_app')
            end

            context 'for reporter' do
              let(:role) { :reporter }

              scenario 'does not show stop button' do
                expect(page).not_to have_selector('.stop-env-link')
              end
            end
          end
        end
      end
    end

    scenario 'does have a New environment button' do
      expect(page).to have_link('New environment')
    end
  end

<<<<<<< HEAD
=======
  describe 'when showing the environment' do
    given(:environment) { create(:environment, project: project) }
    given!(:deployment) { }
    given!(:manual) { }

    before do
      visit_environment(environment)
    end

    context 'without deployments' do
      scenario 'does show no deployments' do
        expect(page).to have_content('You don\'t have any deployments right now.')
      end
    end

    context 'with deployments' do
      given(:deployment) do
        create(:deployment, environment: environment, deployable: nil)
      end

      scenario 'does show deployment SHA' do
        expect(page).to have_link(deployment.short_sha)
      end

      scenario 'does not show a re-deploy button for deployment without build' do
        expect(page).not_to have_link('Re-deploy')
      end

      context 'with build' do
        given(:pipeline) { create(:ci_pipeline, project: project) }
        given(:build) { create(:ci_build, pipeline: pipeline) }
        given(:deployment) { create(:deployment, environment: environment, deployable: build) }

        scenario 'does show build name' do
          expect(page).to have_link("#{build.name} (##{build.id})")
        end

        scenario 'does show re-deploy button' do
          expect(page).to have_link('Re-deploy')
        end

        scenario 'does not show stop button' do
          expect(page).not_to have_link('Stop')
        end

        context 'with manual action' do
          given(:manual) { create(:ci_build, :manual, pipeline: pipeline, name: 'deploy to production') }

          scenario 'does show a play button' do
            expect(page).to have_link(manual.name.humanize)
          end

          scenario 'does allow to play manual action' do
            expect(manual).to be_skipped
            expect{ click_link(manual.name.humanize) }.not_to change { Ci::Pipeline.count }
            expect(page).to have_content(manual.name)
            expect(manual.reload).to be_pending
          end

          context 'with external_url' do
            given(:environment) { create(:environment, project: project, external_url: 'https://git.gitlab.com') }
            given(:build) { create(:ci_build, pipeline: pipeline) }
            given(:deployment) { create(:deployment, environment: environment, deployable: build) }

            scenario 'does show an external link button' do
              expect(page).to have_link(nil, href: environment.external_url)
            end
          end

          context 'with stop action' do
            given(:manual) { create(:ci_build, :manual, pipeline: pipeline, name: 'close_app') }
            given(:deployment) { create(:deployment, environment: environment, deployable: build, on_stop: 'close_app') }

            scenario 'does show stop button' do
              expect(page).to have_link('Stop')
            end

            scenario 'does allow to stop environment' do
              click_link('Stop')

              expect(page).to have_content('close_app')
            end

            context 'for reporter' do
              let(:role) { :reporter }

              scenario 'does not show stop button' do
                expect(page).not_to have_link('Stop')
              end
            end
          end
        end
      end
    end
  end

>>>>>>> 726a4141
  describe 'when creating a new environment' do
    before do
      visit_environments(project)
    end

    context 'when logged as developer' do
      before do
        click_link 'New environment'
      end

      context 'for valid name' do
        before do
          fill_in('Name', with: 'production')
          click_on 'Save'
        end

        scenario 'does create a new pipeline' do
          expect(page).to have_content('Production')
        end
      end

      context 'for invalid name' do
        before do
          fill_in('Name', with: 'name,with,commas')
          click_on 'Save'
        end

        scenario 'does show errors' do
          expect(page).to have_content('Name can contain only letters')
        end
      end
    end

    context 'when logged as reporter' do
      given(:role) { :reporter }

      scenario 'does not have a New environment link' do
        expect(page).not_to have_link('New environment')
      end
    end
  end

  feature 'auto-close environment when branch deleted' do
    given(:project) { create(:project) }

    given!(:environment) do
      create(:environment, :with_review_app, project: project,
                                             ref: 'feature')
    end

    scenario 'user visits environment page' do
      visit_environment(environment)

      expect(page).to have_link('Stop')
    end

    scenario 'user deletes the branch with running environment' do
      visit namespace_project_branches_path(project.namespace, project)

      remove_branch_with_hooks(project, user, 'feature') do
        page.within('.js-branch-feature') { find('a.btn-remove').click }
      end

      visit_environment(environment)

      expect(page).to have_no_link('Stop')
    end

    ##
    # This is a workaround for problem described in #24543
    #
    def remove_branch_with_hooks(project, user, branch)
      params = {
        oldrev: project.commit(branch).id,
        newrev: Gitlab::Git::BLANK_SHA,
        ref: "refs/heads/#{branch}"
      }

      yield

      GitPushService.new(project, user, params).execute
    end
  end

  def visit_environments(project)
    visit namespace_project_environments_path(project.namespace, project)
  end

  def visit_environment(environment)
    visit namespace_project_environment_path(environment.project.namespace,
                                             environment.project,
                                             environment)
  end
end<|MERGE_RESOLUTION|>--- conflicted
+++ resolved
@@ -1,6 +1,6 @@
 require 'spec_helper'
 
-feature 'Environments', feature: true, js: true do
+feature 'Environments page', :feature, :js do
   given(:project) { create(:empty_project) }
   given(:user) { create(:user) }
   given(:role) { :developer }
@@ -10,250 +10,149 @@
     login_as(user)
   end
 
-  describe 'when showing environments' do
-    given!(:environment) { }
-    given!(:deployment) { }
-    given!(:manual) { }
-
-    before do
-      visit_environments(project)
-    end
-
-    context 'shows two tabs' do
-      scenario 'shows "Available" and "Stopped" tab with links' do
-        expect(page).to have_link('Available')
-        expect(page).to have_link('Stopped')
-      end
-    end
-
-    context 'without environments' do
-      scenario 'does show no environments' do
-        expect(page).to have_content('You don\'t have any environments right now.')
-      end
-
-      scenario 'does show 0 as counter for environments in both tabs' do
-        expect(page.find('.js-available-environments-count').text).to eq('0')
-        expect(page.find('.js-stopped-environments-count').text).to eq('0')
-      end
-    end
-
-    context 'with environments' do
-      given(:environment) { create(:environment, project: project) }
-
-      scenario 'does show environment name' do
-        expect(page).to have_link(environment.name)
-      end
-
-      scenario 'does show number of available and stopped environments' do
-        expect(page.find('.js-available-environments-count').text).to eq('1')
-        expect(page.find('.js-stopped-environments-count').text).to eq('0')
-      end
-
-      context 'without deployments' do
-        scenario 'does show no deployments' do
-          expect(page).to have_content('No deployments yet')
-        end
-      end
-
-      context 'with deployments' do
-        given(:project) { create(:project) }
+  given!(:environment) { }
+  given!(:deployment) { }
+  given!(:manual) { }
+
+  before do
+    visit_environments(project)
+  end
+
+  describe 'page tabs' do
+    scenario 'shows "Available" and "Stopped" tab with links' do
+      expect(page).to have_link('Available')
+      expect(page).to have_link('Stopped')
+    end
+  end
+
+  context 'without environments' do
+    scenario 'does show no environments' do
+      expect(page).to have_content('You don\'t have any environments right now.')
+    end
+
+    scenario 'does show 0 as counter for environments in both tabs' do
+      expect(page.find('.js-available-environments-count').text).to eq('0')
+      expect(page.find('.js-stopped-environments-count').text).to eq('0')
+    end
+  end
+
+  context 'with environments' do
+    given(:environment) { create(:environment, project: project) }
+
+    scenario 'does show environment name' do
+      expect(page).to have_link(environment.name)
+    end
+
+    scenario 'does show number of available and stopped environments' do
+      expect(page.find('.js-available-environments-count').text).to eq('1')
+      expect(page.find('.js-stopped-environments-count').text).to eq('0')
+    end
+
+    context 'without deployments' do
+      scenario 'does show no deployments' do
+        expect(page).to have_content('No deployments yet')
+      end
+    end
+
+    context 'with deployments' do
+      given(:project) { create(:project) }
+
+      given(:deployment) do
+        create(:deployment, environment: environment,
+                            sha: project.commit.id)
+      end
+
+      scenario 'does show deployment SHA' do
+        expect(page).to have_link(deployment.short_sha)
+      end
+
+      scenario 'does show deployment internal id' do
+        expect(page).to have_content(deployment.iid)
+      end
+
+      context 'with build and manual actions' do
+        given(:pipeline) { create(:ci_pipeline, project: project) }
+        given(:build) { create(:ci_build, pipeline: pipeline) }
+
+        given(:manual) do
+          create(:ci_build, :manual, pipeline: pipeline, name: 'deploy to production')
+        end
 
         given(:deployment) do
           create(:deployment, environment: environment,
+                              deployable: build,
                               sha: project.commit.id)
         end
 
-        scenario 'does show deployment SHA' do
-          expect(page).to have_link(deployment.short_sha)
-        end
-
-        scenario 'does show deployment internal id' do
-          expect(page).to have_content(deployment.iid)
-        end
-
-        context 'with build and manual actions' do
-          given(:pipeline) { create(:ci_pipeline, project: project) }
+        scenario 'does show a play button' do
+          find('.dropdown-play-icon-container').click
+          expect(page).to have_content(manual.name.humanize)
+        end
+
+        scenario 'does allow to play manual action', js: true do
+          expect(manual).to be_skipped
+
+          find('.dropdown-play-icon-container').click
+          expect(page).to have_content(manual.name.humanize)
+
+          expect { click_link(manual.name.humanize) }
+            .not_to change { Ci::Pipeline.count }
+
+          expect(manual.reload).to be_pending
+        end
+
+        scenario 'does show build name and id' do
+          expect(page).to have_link("#{build.name} ##{build.id}")
+        end
+
+        scenario 'does not show stop button' do
+          expect(page).not_to have_selector('.stop-env-link')
+        end
+
+        scenario 'does not show external link button' do
+          expect(page).not_to have_css('external-url')
+        end
+
+        context 'with external_url' do
+          given(:environment) { create(:environment, project: project, external_url: 'https://git.gitlab.com') }
           given(:build) { create(:ci_build, pipeline: pipeline) }
-
-          given(:manual) do
-            create(:ci_build, :manual, pipeline: pipeline, name: 'deploy to production')
-          end
-
-          given(:deployment) do
-            create(:deployment, environment: environment,
-                                deployable: build,
-                                sha: project.commit.id)
-          end
-
-          scenario 'does show a play button' do
-            find('.dropdown-play-icon-container').click
-            expect(page).to have_content(manual.name.humanize)
-          end
-
-          scenario 'does allow to play manual action', js: true do
-            expect(manual).to be_skipped
-
-            find('.dropdown-play-icon-container').click
-            expect(page).to have_content(manual.name.humanize)
-
-            expect { click_link(manual.name.humanize) }
-              .not_to change { Ci::Pipeline.count }
-
-            expect(manual.reload).to be_pending
-          end
-
-          scenario 'does show build name and id' do
-            expect(page).to have_link("#{build.name} ##{build.id}")
-          end
-
-          scenario 'does not show stop button' do
-            expect(page).not_to have_selector('.stop-env-link')
-          end
-
-          scenario 'does not show external link button' do
-            expect(page).not_to have_css('external-url')
-          end
-
-          context 'with external_url' do
-            given(:environment) { create(:environment, project: project, external_url: 'https://git.gitlab.com') }
-            given(:build) { create(:ci_build, pipeline: pipeline) }
-            given(:deployment) { create(:deployment, environment: environment, deployable: build) }
-
-            scenario 'does show an external link button' do
-              expect(page).to have_link(nil, href: environment.external_url)
+          given(:deployment) { create(:deployment, environment: environment, deployable: build) }
+
+          scenario 'does show an external link button' do
+            expect(page).to have_link(nil, href: environment.external_url)
+          end
+        end
+
+        context 'with stop action' do
+          given(:manual) { create(:ci_build, :manual, pipeline: pipeline, name: 'close_app') }
+          given(:deployment) { create(:deployment, environment: environment, deployable: build, on_stop: 'close_app') }
+
+          scenario 'does show stop button' do
+            expect(page).to have_selector('.stop-env-link')
+          end
+
+          scenario 'starts build when stop button clicked' do
+            find('.stop-env-link').click
+
+            expect(page).to have_content('close_app')
+          end
+
+          context 'for reporter' do
+            let(:role) { :reporter }
+
+            scenario 'does not show stop button' do
+              expect(page).not_to have_selector('.stop-env-link')
             end
           end
-
-          context 'with stop action' do
-            given(:manual) { create(:ci_build, :manual, pipeline: pipeline, name: 'close_app') }
-            given(:deployment) { create(:deployment, environment: environment, deployable: build, on_stop: 'close_app') }
-
-            scenario 'does show stop button' do
-              expect(page).to have_selector('.stop-env-link')
-            end
-
-            scenario 'starts build when stop button clicked' do
-              find('.stop-env-link').click
-
-              expect(page).to have_content('close_app')
-            end
-
-            context 'for reporter' do
-              let(:role) { :reporter }
-
-              scenario 'does not show stop button' do
-                expect(page).not_to have_selector('.stop-env-link')
-              end
-            end
-          end
-        end
-      end
-    end
-
-    scenario 'does have a New environment button' do
-      expect(page).to have_link('New environment')
-    end
-  end
-
-<<<<<<< HEAD
-=======
-  describe 'when showing the environment' do
-    given(:environment) { create(:environment, project: project) }
-    given!(:deployment) { }
-    given!(:manual) { }
-
-    before do
-      visit_environment(environment)
-    end
-
-    context 'without deployments' do
-      scenario 'does show no deployments' do
-        expect(page).to have_content('You don\'t have any deployments right now.')
-      end
-    end
-
-    context 'with deployments' do
-      given(:deployment) do
-        create(:deployment, environment: environment, deployable: nil)
-      end
-
-      scenario 'does show deployment SHA' do
-        expect(page).to have_link(deployment.short_sha)
-      end
-
-      scenario 'does not show a re-deploy button for deployment without build' do
-        expect(page).not_to have_link('Re-deploy')
-      end
-
-      context 'with build' do
-        given(:pipeline) { create(:ci_pipeline, project: project) }
-        given(:build) { create(:ci_build, pipeline: pipeline) }
-        given(:deployment) { create(:deployment, environment: environment, deployable: build) }
-
-        scenario 'does show build name' do
-          expect(page).to have_link("#{build.name} (##{build.id})")
-        end
-
-        scenario 'does show re-deploy button' do
-          expect(page).to have_link('Re-deploy')
-        end
-
-        scenario 'does not show stop button' do
-          expect(page).not_to have_link('Stop')
-        end
-
-        context 'with manual action' do
-          given(:manual) { create(:ci_build, :manual, pipeline: pipeline, name: 'deploy to production') }
-
-          scenario 'does show a play button' do
-            expect(page).to have_link(manual.name.humanize)
-          end
-
-          scenario 'does allow to play manual action' do
-            expect(manual).to be_skipped
-            expect{ click_link(manual.name.humanize) }.not_to change { Ci::Pipeline.count }
-            expect(page).to have_content(manual.name)
-            expect(manual.reload).to be_pending
-          end
-
-          context 'with external_url' do
-            given(:environment) { create(:environment, project: project, external_url: 'https://git.gitlab.com') }
-            given(:build) { create(:ci_build, pipeline: pipeline) }
-            given(:deployment) { create(:deployment, environment: environment, deployable: build) }
-
-            scenario 'does show an external link button' do
-              expect(page).to have_link(nil, href: environment.external_url)
-            end
-          end
-
-          context 'with stop action' do
-            given(:manual) { create(:ci_build, :manual, pipeline: pipeline, name: 'close_app') }
-            given(:deployment) { create(:deployment, environment: environment, deployable: build, on_stop: 'close_app') }
-
-            scenario 'does show stop button' do
-              expect(page).to have_link('Stop')
-            end
-
-            scenario 'does allow to stop environment' do
-              click_link('Stop')
-
-              expect(page).to have_content('close_app')
-            end
-
-            context 'for reporter' do
-              let(:role) { :reporter }
-
-              scenario 'does not show stop button' do
-                expect(page).not_to have_link('Stop')
-              end
-            end
-          end
-        end
-      end
-    end
-  end
-
->>>>>>> 726a4141
+        end
+      end
+    end
+  end
+
+  scenario 'does have a New environment button' do
+    expect(page).to have_link('New environment')
+  end
+
   describe 'when creating a new environment' do
     before do
       visit_environments(project)
@@ -296,55 +195,7 @@
     end
   end
 
-  feature 'auto-close environment when branch deleted' do
-    given(:project) { create(:project) }
-
-    given!(:environment) do
-      create(:environment, :with_review_app, project: project,
-                                             ref: 'feature')
-    end
-
-    scenario 'user visits environment page' do
-      visit_environment(environment)
-
-      expect(page).to have_link('Stop')
-    end
-
-    scenario 'user deletes the branch with running environment' do
-      visit namespace_project_branches_path(project.namespace, project)
-
-      remove_branch_with_hooks(project, user, 'feature') do
-        page.within('.js-branch-feature') { find('a.btn-remove').click }
-      end
-
-      visit_environment(environment)
-
-      expect(page).to have_no_link('Stop')
-    end
-
-    ##
-    # This is a workaround for problem described in #24543
-    #
-    def remove_branch_with_hooks(project, user, branch)
-      params = {
-        oldrev: project.commit(branch).id,
-        newrev: Gitlab::Git::BLANK_SHA,
-        ref: "refs/heads/#{branch}"
-      }
-
-      yield
-
-      GitPushService.new(project, user, params).execute
-    end
-  end
-
   def visit_environments(project)
     visit namespace_project_environments_path(project.namespace, project)
   end
-
-  def visit_environment(environment)
-    visit namespace_project_environment_path(environment.project.namespace,
-                                             environment.project,
-                                             environment)
-  end
 end