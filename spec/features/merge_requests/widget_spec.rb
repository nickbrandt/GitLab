require 'rails_helper'

describe 'Merge request', :feature, :js do
  let(:user) { create(:user) }
  let(:project) { create(:project) }
  let(:merge_request) { create(:merge_request, source_project: project) }

  before do
    project.team << [user, :master]
    gitlab_sign_in(user)
  end

  context 'new merge request' do
    before do
      visit new_namespace_project_merge_request_path(
        project.namespace,
        project,
        merge_request: {
          source_project_id: project.id,
          target_project_id: project.id,
          source_branch: 'feature',
          target_branch: 'master'
        }
      )
    end

    it 'shows widget status after creating new merge request' do
      click_button 'Submit merge request'

      wait_for_requests

      expect(page).to have_selector('.accept-merge-request')
      expect(find('.accept-merge-request')['disabled']).not_to be(true)
    end
  end

  context 'view merge request' do
    let!(:environment) { create(:environment, project: project) }

    let!(:deployment) do
      create(:deployment, environment: environment,
                          ref: 'feature',
                          sha: merge_request.diff_head_sha)
    end

    before do
      visit namespace_project_merge_request_path(project.namespace, project, merge_request)
    end

    it 'shows environments link' do
      wait_for_requests

      page.within('.mr-widget-heading') do
        expect(page).to have_content("Deployed to #{environment.name}")
        expect(find('.js-deploy-url')[:href]).to include(environment.formatted_external_url)
      end
    end

    it 'shows green accept merge request button' do
      # Wait for the `ci_status` and `merge_check` requests
      wait_for_requests
      expect(page).to have_selector('.accept-merge-request')
      expect(find('.accept-merge-request')['disabled']).not_to be(true)
    end
  end

  context 'view merge request with external CI service' do
    before do
      create(:service, project: project,
                       active: true,
                       type: 'CiService',
                       category: 'ci')

      visit namespace_project_merge_request_path(project.namespace, project, merge_request)
    end

    it 'has danger button while waiting for external CI status' do
      # Wait for the `ci_status` and `merge_check` requests
      wait_for_requests
      expect(page).to have_selector('.accept-merge-request.btn-danger')
    end
  end

  context 'view merge request with failed GitLab CI pipelines' do
    before do
      commit_status = create(:commit_status, project: project, status: 'failed')
      pipeline = create(:ci_pipeline, project: project,
                                      sha: merge_request.diff_head_sha,
                                      ref: merge_request.source_branch,
                                      status: 'failed',
                                      statuses: [commit_status],
                                      head_pipeline_of: merge_request)
      create(:ci_build, :pending, pipeline: pipeline)

      visit namespace_project_merge_request_path(project.namespace, project, merge_request)
    end

    it 'has danger button when not succeeded' do
      # Wait for the `ci_status` and `merge_check` requests
      wait_for_requests
      expect(page).to have_selector('.accept-merge-request.btn-danger')
    end
  end

  context 'when merge request is in the blocked pipeline state' do
    before do
      create(
        :ci_pipeline,
        project: project,
        sha: merge_request.diff_head_sha,
        ref: merge_request.source_branch,
        status: :manual,
        head_pipeline_of: merge_request)

      visit namespace_project_merge_request_path(project.namespace,
                                                 project,
                                                 merge_request)
    end

    it 'shows information about blocked pipeline' do
      expect(page).to have_content("Pipeline blocked")
      expect(page).to have_content(
        "The pipeline for this merge request requires a manual action")
      expect(page).to have_css('.ci-status-icon-manual')
    end
  end

  context 'view merge request with MWBS button' do
    before do
      commit_status = create(:commit_status, project: project, status: 'pending')
      pipeline = create(:ci_pipeline, project: project,
                                      sha: merge_request.diff_head_sha,
                                      ref: merge_request.source_branch,
                                      status: 'pending',
                                      statuses: [commit_status],
                                      head_pipeline_of: merge_request)
      create(:ci_build, :pending, pipeline: pipeline)

      visit namespace_project_merge_request_path(project.namespace, project, merge_request)
    end

    it 'has info button when MWBS button' do
      # Wait for the `ci_status` and `merge_check` requests
      wait_for_requests
      expect(page).to have_selector('.accept-merge-request.btn-info')
    end
  end

  context 'view merge request with MWPS enabled but automatically merge fails' do
    before do
      merge_request.update(
        merge_when_pipeline_succeeds: true,
        merge_user: merge_request.author,
        merge_error: 'Something went wrong'
      )

      visit namespace_project_merge_request_path(project.namespace, project, merge_request)
    end

    it 'shows information about the merge error' do
      # Wait for the `ci_status` and `merge_check` requests
      wait_for_requests

      page.within('.mr-widget-body') do
        expect(page).to have_content('Something went wrong')
      end
    end
  end

  context 'view merge request with MWPS enabled but automatically merge fails' do
    before do
      merge_request.update(
        merge_when_pipeline_succeeds: true,
        merge_user: merge_request.author,
        merge_error: 'Something went wrong'
      )

      visit namespace_project_merge_request_path(project.namespace, project, merge_request)
    end

    it 'shows information about the merge error' do
      # Wait for the `ci_status` and `merge_check` requests
      wait_for_requests

      page.within('.mr-widget-body') do
        expect(page).to have_content('Something went wrong')
      end
    end
  end

  context 'merge error' do
    before do
      allow_any_instance_of(Repository).to receive(:merge).and_return(false)
      visit namespace_project_merge_request_path(project.namespace, project, merge_request)
    end

    it 'updates the MR widget' do
      click_button 'Merge'

      page.within('.mr-widget-body') do
        expect(page).to have_content('Conflicts detected during merge')
      end
    end
  end

  context 'user can merge into source project but cannot push to fork', js: true do
    let(:fork_project) { create(:project, :public) }
    let(:user2) { create(:user) }

    before do
      project.team << [user2, :master]
<<<<<<< HEAD
      logout
      login_as user2
=======
      gitlab_sign_out
      gitlab_sign_in user2
>>>>>>> 134ba0b5
      merge_request.update(target_project: fork_project)
      visit namespace_project_merge_request_path(project.namespace, project, merge_request)
    end

    it 'user can merge into the source project' do
      expect(page).to have_button('Merge', disabled: false)
    end

    it 'user cannot remove source branch' do
      expect(page).to have_field('remove-source-branch-input', disabled: true)
    end
  end
end<|MERGE_RESOLUTION|>--- conflicted
+++ resolved
@@ -209,13 +209,8 @@
 
     before do
       project.team << [user2, :master]
-<<<<<<< HEAD
-      logout
-      login_as user2
-=======
       gitlab_sign_out
       gitlab_sign_in user2
->>>>>>> 134ba0b5
       merge_request.update(target_project: fork_project)
       visit namespace_project_merge_request_path(project.namespace, project, merge_request)
     end
