--- conflicted
+++ resolved
@@ -355,12 +355,8 @@
       end
 
       it 'sorts with a filter applied' do
-<<<<<<< HEAD
-        visit project_issues_path(project, sort: sort_value_oldest_created,
-=======
         visit project_issues_path(project,
                                             sort: sort_value_oldest_created,
->>>>>>> 9274c3c1
                                             assignee_id: user2.id)
 
         expect(first_issue).to include('bar')
