--- conflicted
+++ resolved
@@ -621,17 +621,11 @@
       end
 
       it "cancels a file upload correctly" do
-<<<<<<< HEAD
-        dropzone_file([Rails.root.join('spec', 'fixtures', 'dk.png')], 0, false)
-
-        click_button 'Cancel'
-=======
         slow_requests do
           dropzone_file([Rails.root.join('spec', 'fixtures', 'dk.png')], 0, false)
 
           click_button 'Cancel'
         end
->>>>>>> 807f4b16
 
         expect(page).to have_button('Attach a file')
         expect(page).not_to have_button('Cancel')
