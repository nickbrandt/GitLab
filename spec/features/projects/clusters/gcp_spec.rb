require 'spec_helper'

feature 'Gcp Cluster', :js do
  include GoogleApi::CloudPlatformHelpers

  let(:project) { create(:project) }
  let(:user) { create(:user) }

  before do
    project.add_master(user)
    gitlab_sign_in(user)
    allow(Projects::ClustersController).to receive(:STATUS_POLLING_INTERVAL) { 100 }
  end

  context 'when user has signed with Google' do
    before do
      allow_any_instance_of(Projects::Clusters::GcpController)
        .to receive(:token_in_session).and_return('token')
      allow_any_instance_of(Projects::Clusters::GcpController)
        .to receive(:expires_at_in_session).and_return(1.hour.since.to_i.to_s)
    end

    context 'when user has a GCP project with billing enabled' do
      before do
        allow_any_instance_of(Projects::Clusters::GcpController).to receive(:authorize_google_project_billing)
        stub_google_project_billing_status
      end

      context 'when user does not have a cluster and visits cluster index page' do
        before do
          visit project_clusters_path(project)

          click_link 'Add cluster'
          click_link 'Create on GKE'
        end

        context 'when user filled form with valid parameters' do
          before do
            allow_any_instance_of(GoogleApi::CloudPlatform::Client)
              .to receive(:projects_zones_clusters_create) do
              OpenStruct.new(
                self_link: 'projects/gcp-project-12345/zones/us-central1-a/operations/ope-123',
                status: 'RUNNING'
              )
            end

            allow(WaitForClusterCreationWorker).to receive(:perform_in).and_return(nil)

            fill_in 'cluster_provider_gcp_attributes_gcp_project_id', with: 'gcp-project-123'
            fill_in 'cluster_name', with: 'dev-cluster'
            click_button 'Create cluster'
          end

          it 'user sees a cluster details page and creation status' do
            expect(page).to have_content('Cluster is being created on Google Kubernetes Engine...')

            Clusters::Cluster.last.provider.make_created!

            expect(page).to have_content('Cluster was successfully created on Google Kubernetes Engine')
          end

          it 'user sees a error if something worng during creation' do
            expect(page).to have_content('Cluster is being created on Google Kubernetes Engine...')

            Clusters::Cluster.last.provider.make_errored!('Something wrong!')

            expect(page).to have_content('Something wrong!')
          end
        end

        context 'when user filled form with invalid parameters' do
          before do
            click_button 'Create cluster'
          end

          it 'user sees a validation error' do
            expect(page).to have_css('#error_explanation')
          end
        end
      end

      context 'when user does have a cluster and visits cluster page' do
        let(:cluster) { create(:cluster, :provided_by_gcp, projects: [project]) }

        before do
          visit project_cluster_path(project, cluster)
        end

        it 'user sees a cluster details page' do
<<<<<<< HEAD
          expect(page).to have_button('Save')
=======
          expect(page).to have_button('Save changes')
>>>>>>> d887601a
          expect(page.find(:css, '.cluster-name').value).to eq(cluster.name)
        end

        context 'when user disables the cluster' do
          before do
            page.find(:css, '.js-toggle-cluster').click
            page.within('#cluster-integration') { click_button 'Save changes' }
          end

          it 'user sees the successful message' do
            expect(page).to have_content('Cluster was successfully updated.')
          end
        end

        context 'when user changes cluster parameters' do
          before do
            fill_in 'cluster_platform_kubernetes_attributes_namespace', with: 'my-namespace'
            page.within('#js-cluster-details') { click_button 'Save changes' }
          end

          it 'user sees the successful message' do
            expect(page).to have_content('Cluster was successfully updated.')
            expect(cluster.reload.platform_kubernetes.namespace).to eq('my-namespace')
          end
        end

        context 'when user destroy the cluster' do
          before do
            page.accept_confirm do
              click_link 'Remove integration'
            end
          end

          it 'user sees creation form with the successful message' do
            expect(page).to have_content('Cluster integration was successfully removed.')
            expect(page).to have_link('Add cluster')
          end
        end
      end
    end

    context 'when user does not have a GCP project with billing enabled' do
      before do
        visit project_clusters_path(project)

        click_link 'Add cluster'
        click_link 'Create on GKE'
      end

      it 'user sees a check page' do
        pending 'the frontend still has not been implemented'
        expect(page).to have_link('Continue')
      end
    end
  end

  context 'when user has not signed with Google' do
    before do
      visit project_clusters_path(project)

      click_link 'Add cluster'
      click_link 'Create on GKE'
    end

    it 'user sees a login page' do
      expect(page).to have_css('.signin-with-google')
      expect(page).to have_link('Google account')
    end
  end
end<|MERGE_RESOLUTION|>--- conflicted
+++ resolved
@@ -87,11 +87,7 @@
         end
 
         it 'user sees a cluster details page' do
-<<<<<<< HEAD
-          expect(page).to have_button('Save')
-=======
           expect(page).to have_button('Save changes')
->>>>>>> d887601a
           expect(page.find(:css, '.cluster-name').value).to eq(cluster.name)
         end
 
