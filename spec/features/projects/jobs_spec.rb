require 'spec_helper'
require 'tempfile'

feature 'Jobs', :feature do
  let(:user) { create(:user) }
  let(:user_access_level) { :developer }
  let(:project) { create(:project) }
  let(:pipeline) { create(:ci_pipeline, project: project) }

  let(:job) { create(:ci_build, :trace, pipeline: pipeline) }
  let(:job2) { create(:ci_build) }

  let(:artifacts_file) do
    fixture_file_upload(Rails.root + 'spec/fixtures/banana_sample.gif', 'image/gif')
  end

  before do
    project.team << [user, user_access_level]
    sign_in(user)
  end

  describe "GET /:project/jobs" do
    let!(:job) { create(:ci_build,  pipeline: pipeline) }

    context "Pending scope" do
      before do
        visit project_jobs_path(project, scope: :pending)
      end

      it "shows Pending tab jobs" do
        expect(page).to have_link 'Cancel running'
        expect(page).to have_selector('.nav-links li.active', text: 'Pending')
        expect(page).to have_content job.short_sha
        expect(page).to have_content job.ref
        expect(page).to have_content job.name
      end
    end

    context "Running scope" do
      before do
        job.run!
        visit project_jobs_path(project, scope: :running)
      end

      it "shows Running tab jobs" do
        expect(page).to have_selector('.nav-links li.active', text: 'Running')
        expect(page).to have_link 'Cancel running'
        expect(page).to have_content job.short_sha
        expect(page).to have_content job.ref
        expect(page).to have_content job.name
      end
    end

    context "Finished scope" do
      before do
        job.run!
        visit project_jobs_path(project, scope: :finished)
      end

      it "shows Finished tab jobs" do
        expect(page).to have_selector('.nav-links li.active', text: 'Finished')
        expect(page).to have_content 'No jobs to show'
        expect(page).to have_link 'Cancel running'
      end
    end

    context "All jobs" do
      before do
        project.builds.running_or_pending.each(&:success)
        visit project_jobs_path(project)
      end

      it "shows All tab jobs" do
        expect(page).to have_selector('.nav-links li.active', text: 'All')
        expect(page).to have_content job.short_sha
        expect(page).to have_content job.ref
        expect(page).to have_content job.name
        expect(page).not_to have_link 'Cancel running'
      end
    end

    context "when visiting old URL" do
      let(:jobs_url) do
        project_jobs_path(project)
      end

      before do
        visit jobs_url.sub('/-/jobs', '/builds')
      end

      it "redirects to new URL" do
        expect(page.current_path).to eq(jobs_url)
      end
    end
  end

  describe "POST /:project/jobs/:id/cancel_all" do
    before do
      job.run!
      visit project_jobs_path(project)
      click_link "Cancel running"
    end

    it 'shows all necessary content' do
      expect(page).to have_selector('.nav-links li.active', text: 'All')
      expect(page).to have_content 'canceled'
      expect(page).to have_content job.short_sha
      expect(page).to have_content job.ref
      expect(page).to have_content job.name
      expect(page).not_to have_link 'Cancel running'
    end
  end

  describe "GET /:project/jobs/:id" do
    context "Job from project" do
      let(:job) { create(:ci_build, :success, pipeline: pipeline) }

      before do
        visit project_job_path(project, job)
      end

      it 'shows status name', :js do
        expect(page).to have_css('.ci-status.ci-success', text: 'passed')
      end

      it 'shows commit`s data' do
        expect(page.status_code).to eq(200)
        expect(page).to have_content pipeline.sha[0..7]
        expect(page).to have_content pipeline.git_commit_message
        expect(page).to have_content pipeline.git_author_name
      end

      it 'shows active job' do
        expect(page).to have_selector('.build-job.active')
      end
    end

    context 'when job is not running', :js do
      let(:job) { create(:ci_build, :success, pipeline: pipeline) }

      before do
        visit project_job_path(project, job)
      end

      it 'shows retry button' do
        expect(page).to have_link('Retry')
      end

      context 'if job passed' do
        it 'does not show New issue button' do
          expect(page).not_to have_link('New issue')
        end
      end

      context 'if job failed' do
        let(:job) { create(:ci_build, :failed, pipeline: pipeline) }

        before do
          visit project_job_path(project, job)
        end

        it 'shows New issue button' do
          expect(page).to have_link('New issue')
        end

        it 'links to issues/new with the title and description filled in' do
          button_title = "Build Failed ##{job.id}"
          job_path = project_job_path(project, job)
          options = { issue: { title: button_title, description: job_path } }

          href = new_project_issue_path(project, options)

          page.within('.header-action-buttons') do
            expect(find('.js-new-issue')['href']).to include(href)
          end
        end
      end
    end

    context "Job from other project" do
      before do
        visit project_job_path(project, job2)
      end

      it { expect(page.status_code).to eq(404) }
    end

    context "Download artifacts" do
      before do
        job.update_attributes(artifacts_file: artifacts_file)
        visit project_job_path(project, job)
      end

      it 'has button to download artifacts' do
        expect(page).to have_content 'Download'
      end
    end

    context 'Artifacts expire date' do
      before do
        job.update_attributes(artifacts_file: artifacts_file,
                              artifacts_expire_at: expire_at)

        visit project_job_path(project, job)
      end

      context 'no expire date defined' do
        let(:expire_at) { nil }

        it 'does not have the Keep button' do
          expect(page).not_to have_content 'Keep'
        end
      end

      context 'when expire date is defined' do
        let(:expire_at) { Time.now + 7.days }

        context 'when user has ability to update job' do
          it 'keeps artifacts when keep button is clicked' do
            expect(page).to have_content 'The artifacts will be removed'

            click_link 'Keep'

            expect(page).to have_no_link 'Keep'
            expect(page).to have_no_content 'The artifacts will be removed'
          end
        end

        context 'when user does not have ability to update job' do
          let(:user_access_level) { :guest }

          it 'does not have keep button' do
            expect(page).to have_no_link 'Keep'
          end
        end
      end

      context 'when artifacts expired' do
        let(:expire_at) { Time.now - 7.days }

        it 'does not have the Keep button' do
          expect(page).to have_content 'The artifacts were removed'
          expect(page).not_to have_link 'Keep'
        end
      end
    end

    context "when visiting old URL" do
      let(:job_url) do
        project_job_path(project, job)
      end

      before do
        visit job_url.sub('/-/jobs', '/builds')
      end

      it "redirects to new URL" do
        expect(page.current_path).to eq(job_url)
      end
    end

    feature 'Raw trace' do
      before do
        job.run!

        visit project_job_path(project, job)
      end

      it do
        expect(page).to have_css('.js-raw-link')
      end
    end

    feature 'HTML trace', :js do
      before do
        job.run!

        visit project_job_path(project, job)
      end

      context 'when job has an initial trace' do
        it 'loads job trace' do
          expect(page).to have_content 'BUILD TRACE'

          job.trace.write do |stream|
            stream.append(' and more trace', 11)
          end

          expect(page).to have_content 'BUILD TRACE and more trace'
        end
      end
    end

    feature 'Variables' do
      let(:trigger_request) { create(:ci_trigger_request_with_variables) }

      let(:job) do
        create :ci_build, pipeline: pipeline, trigger_request: trigger_request
      end

      before do
        visit project_job_path(project, job)
      end

      it 'shows variable key and value after click', js: true do
        expect(page).to have_css('.reveal-variables')
        expect(page).not_to have_css('.js-build-variable')
        expect(page).not_to have_css('.js-build-value')

        click_button 'Reveal Variables'

        expect(page).not_to have_css('.reveal-variables')
        expect(page).to have_selector('.js-build-variable', text: 'TRIGGER_KEY_1')
        expect(page).to have_selector('.js-build-value', text: 'TRIGGER_VALUE_1')
      end
    end

    context 'when job starts environment' do
      let(:environment) { create(:environment, project: project) }
      let(:pipeline) { create(:ci_pipeline, project: project) }

      context 'job is successfull and has deployment' do
        let(:deployment) { create(:deployment) }
        let(:job) { create(:ci_build, :success, environment: environment.name, deployments: [deployment], pipeline: pipeline) }

        it 'shows a link for the job' do
          visit project_job_path(project, job)

          expect(page).to have_link environment.name
        end
      end

      context 'job is complete and not successful' do
        let(:job) { create(:ci_build, :failed, environment: environment.name, pipeline: pipeline) }

        it 'shows a link for the job' do
          visit project_job_path(project, job)

          expect(page).to have_link environment.name
        end
      end

      context 'job creates a new deployment' do
        let!(:deployment) { create(:deployment, environment: environment, sha: project.commit.id) }
        let(:job) { create(:ci_build, :success, environment: environment.name, pipeline: pipeline) }

        it 'shows a link to latest deployment' do
          visit project_job_path(project, job)

          expect(page).to have_link('latest deployment')
        end
      end
    end
  end

  describe "POST /:project/jobs/:id/cancel", :js do
    context "Job from project" do
      before do
        job.run!
        visit project_job_path(project, job)
        find('.js-cancel-job').click()
      end

      it 'loads the page and shows all needed controls' do
        expect(page.status_code).to eq(200)
        expect(page).to have_content 'Retry'
      end
    end
  end

  describe "POST /:project/jobs/:id/retry" do
    context "Job from project", :js do
      before do
        job.run!
        visit project_job_path(project, job)
        find('.js-cancel-job').click()
        find('.js-retry-button').trigger('click')
      end

      it 'shows the right status and buttons', :js do
        expect(page).to have_http_status(200)
        page.within('aside.right-sidebar') do
          expect(page).to have_content 'Cancel'
        end
      end
    end

    context "Job that current user is not allowed to retry" do
      before do
        job.run!
        job.cancel!
        project.update(visibility_level: Gitlab::VisibilityLevel::PUBLIC)

<<<<<<< HEAD
        sign_out(:user)
        sign_in(create(:user))
=======
        gitlab_sign_out_direct
        gitlab_sign_in(create(:user))
>>>>>>> 9274c3c1
        visit project_job_path(project, job)
      end

      it 'does not show the Retry button' do
        page.within('aside.right-sidebar') do
          expect(page).not_to have_content 'Retry'
        end
      end
    end
  end

  describe "GET /:project/jobs/:id/download" do
    before do
      job.update_attributes(artifacts_file: artifacts_file)
      visit project_job_path(project, job)
      click_link 'Download'
    end

    context "Build from other project" do
      before do
        job2.update_attributes(artifacts_file: artifacts_file)
        visit download_project_job_artifacts_path(project, job2)
      end

      it { expect(page.status_code).to eq(404) }
    end
  end

  describe 'GET /:project/jobs/:id/raw', :js do
    context 'access source' do
      context 'job from project' do
        before do
          Capybara.current_session.driver.headers = { 'X-Sendfile-Type' => 'X-Sendfile' }
          job.run!
          visit project_job_path(project, job)
          find('.js-raw-link-controller').click()
        end

        it 'sends the right headers' do
          expect(page.status_code).to eq(200)
          expect(page.response_headers['Content-Type']).to eq('text/plain; charset=utf-8')
          expect(page.response_headers['X-Sendfile']).to eq(job.trace.send(:current_path))
        end
      end

      context 'job from other project' do
        before do
          Capybara.current_session.driver.headers = { 'X-Sendfile-Type' => 'X-Sendfile' }
          job2.run!
          visit raw_project_job_path(project, job2)
        end

        it 'sends the right headers' do
          expect(page.status_code).to eq(404)
        end
      end
    end

    context 'storage form' do
      let(:existing_file) { Tempfile.new('existing-trace-file').path }

      before do
        Capybara.current_session.driver.headers = { 'X-Sendfile-Type' => 'X-Sendfile' }

        job.run!
      end

      context 'when job has trace in file', :js do
        before do
          allow_any_instance_of(Gitlab::Ci::Trace)
            .to receive(:paths)
            .and_return([existing_file])

          visit project_job_path(project, job)

          find('.js-raw-link-controller').click
        end

        it 'sends the right headers' do
          expect(page.status_code).to eq(200)
          expect(page.response_headers['Content-Type']).to eq('text/plain; charset=utf-8')
          expect(page.response_headers['X-Sendfile']).to eq(existing_file)
        end
      end

      context 'when job has trace in the database', :js do
        before do
          allow_any_instance_of(Gitlab::Ci::Trace)
            .to receive(:paths)
            .and_return([])

          visit project_job_path(project, job)
        end

        it 'sends the right headers' do
          expect(page).not_to have_selector('.js-raw-link-controller')
        end
      end
    end

    context "when visiting old URL" do
      let(:raw_job_url) do
        raw_project_job_path(project, job)
      end

      before do
        visit raw_job_url.sub('/-/jobs', '/builds')
      end

      it "redirects to new URL" do
        expect(page.current_path).to eq(raw_job_url)
      end
    end
  end

  describe "GET /:project/jobs/:id/trace.json" do
    context "Job from project" do
      before do
        visit trace_project_job_path(project, job, format: :json)
      end

      it { expect(page.status_code).to eq(200) }
    end

    context "Job from other project" do
      before do
        visit trace_project_job_path(project, job2, format: :json)
      end

      it { expect(page.status_code).to eq(404) }
    end
  end

  describe "GET /:project/jobs/:id/status" do
    context "Job from project" do
      before do
        visit status_project_job_path(project, job)
      end

      it { expect(page.status_code).to eq(200) }
    end

    context "Job from other project" do
      before do
        visit status_project_job_path(project, job2)
      end

      it { expect(page.status_code).to eq(404) }
    end
  end
end<|MERGE_RESOLUTION|>--- conflicted
+++ resolved
@@ -391,13 +391,8 @@
         job.cancel!
         project.update(visibility_level: Gitlab::VisibilityLevel::PUBLIC)
 
-<<<<<<< HEAD
         sign_out(:user)
         sign_in(create(:user))
-=======
-        gitlab_sign_out_direct
-        gitlab_sign_in(create(:user))
->>>>>>> 9274c3c1
         visit project_job_path(project, job)
       end
 
