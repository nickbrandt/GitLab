--- conflicted
+++ resolved
@@ -17,14 +17,9 @@
 
   background do
     project.team << [user, :master]
-<<<<<<< HEAD
     sign_in user
-    visit project_edit_blob_path(project, File.join(project.default_branch, '.gitignore'))
-=======
-    gitlab_sign_in user
     visit project_edit_blob_path(project,
                                            File.join(project.default_branch, '.gitignore'))
->>>>>>> 89e685fb
   end
 
   scenario 'file has been updated since the user opened the edit page' do
