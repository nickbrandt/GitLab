--- conflicted
+++ resolved
@@ -23,14 +23,9 @@
       end
 
       it 'shows Create merge request button' do
-<<<<<<< HEAD
-        href = project_new_merge_request_path(project, merge_request: { source_branch: 'feature',
-                                                                         target_branch: 'master' })
-=======
         href = project_new_merge_request_path(project,
                                               merge_request: { source_branch: 'feature',
                                                                target_branch: 'master' })
->>>>>>> 89e685fb
 
         visit url
 
@@ -71,14 +66,9 @@
         let(:user) { forked_project.owner }
 
         it 'shows Create merge request button' do
-<<<<<<< HEAD
-          href = project_new_merge_request_path(forked_project, merge_request: { source_branch: 'feature',
-                                                                           target_branch: 'master' })
-=======
           href = project_new_merge_request_path(forked_project,
                                                 merge_request: { source_branch: 'feature',
                                                                  target_branch: 'master' })
->>>>>>> 89e685fb
 
           visit fork_url
 
