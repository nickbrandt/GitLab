require 'spec_helper'

describe 'Issue prioritization' do
  let(:user)    { create(:user) }
  let(:project) { create(:project, name: 'test', namespace: user.namespace) }

  # Labels
  let(:label_1) { create(:label, title: 'label_1', project: project, priority: 1) }
  let(:label_2) { create(:label, title: 'label_2', project: project, priority: 2) }
  let(:label_3) { create(:label, title: 'label_3', project: project, priority: 3) }
  let(:label_4) { create(:label, title: 'label_4', project: project, priority: 4) }
  let(:label_5) { create(:label, title: 'label_5', project: project) } # no priority

  # According to https://gitlab.com/gitlab-org/gitlab-ce/issues/14189#note_4360653
  context 'when issues have one label' do
    it 'Are sorted properly' do
      # Issues
      issue_1 = create(:issue, title: 'issue_1', project: project)
      issue_2 = create(:issue, title: 'issue_2', project: project)
      issue_3 = create(:issue, title: 'issue_3', project: project)
      issue_4 = create(:issue, title: 'issue_4', project: project)
      issue_5 = create(:issue, title: 'issue_5', project: project)

      # Assign labels to issues disorderly
      issue_4.labels << label_1
      issue_3.labels << label_2
      issue_5.labels << label_3
      issue_2.labels << label_4
      issue_1.labels << label_5

      sign_in user
      visit project_issues_path(project, sort: 'label_priority')

      # Ensure we are indicating that issues are sorted by priority
<<<<<<< HEAD
      expect(page).to have_selector('.dropdown-menu-toggle', text: 'Label priority')
=======
      expect(page).to have_selector('.dropdown', text: 'Label priority')
>>>>>>> ee793d67

      page.within('.issues-holder') do
        issue_titles = all('.issues-list .issue-title-text').map(&:text)

        expect(issue_titles).to eq(%w(issue_4 issue_3 issue_5 issue_2 issue_1))
      end
    end
  end

  context 'when issues have multiple labels' do
    it 'Are sorted properly' do
      # Issues
      issue_1 = create(:issue, title: 'issue_1', project: project)
      issue_2 = create(:issue, title: 'issue_2', project: project)
      issue_3 = create(:issue, title: 'issue_3', project: project)
      issue_4 = create(:issue, title: 'issue_4', project: project)
      issue_5 = create(:issue, title: 'issue_5', project: project)
      issue_6 = create(:issue, title: 'issue_6', project: project)
      issue_7 = create(:issue, title: 'issue_7', project: project)
      issue_8 = create(:issue, title: 'issue_8', project: project)

      # Assign labels to issues disorderly
      issue_5.labels << label_1 # 1
      issue_5.labels << label_2
      issue_8.labels << label_1 # 2
      issue_1.labels << label_2 # 3
      issue_1.labels << label_3
      issue_3.labels << label_2 # 4
      issue_3.labels << label_4
      issue_7.labels << label_2 # 5
      issue_2.labels << label_3 # 6
      issue_4.labels << label_4 # 7
      issue_6.labels << label_5 # 8 - No priority

      sign_in user
      visit project_issues_path(project, sort: 'label_priority')

<<<<<<< HEAD
      expect(page).to have_selector('.dropdown-menu-toggle', text: 'Label priority')
=======
      expect(page).to have_selector('.dropdown', text: 'Label priority')
>>>>>>> ee793d67

      page.within('.issues-holder') do
        issue_titles = all('.issues-list .issue-title-text').map(&:text)

        expect(issue_titles[0..1]).to contain_exactly('issue_5', 'issue_8')
        expect(issue_titles[2..4]).to contain_exactly('issue_1', 'issue_3', 'issue_7')
        expect(issue_titles[5..-1]).to eq(%w(issue_2 issue_4 issue_6))
      end
    end
  end
end<|MERGE_RESOLUTION|>--- conflicted
+++ resolved
@@ -32,11 +32,7 @@
       visit project_issues_path(project, sort: 'label_priority')
 
       # Ensure we are indicating that issues are sorted by priority
-<<<<<<< HEAD
-      expect(page).to have_selector('.dropdown-menu-toggle', text: 'Label priority')
-=======
       expect(page).to have_selector('.dropdown', text: 'Label priority')
->>>>>>> ee793d67
 
       page.within('.issues-holder') do
         issue_titles = all('.issues-list .issue-title-text').map(&:text)
@@ -74,11 +70,7 @@
       sign_in user
       visit project_issues_path(project, sort: 'label_priority')
 
-<<<<<<< HEAD
-      expect(page).to have_selector('.dropdown-menu-toggle', text: 'Label priority')
-=======
       expect(page).to have_selector('.dropdown', text: 'Label priority')
->>>>>>> ee793d67
 
       page.within('.issues-holder') do
         issue_titles = all('.issues-list .issue-title-text').map(&:text)
