require "spec_helper"

describe "User creates wiki page" do
  let(:user) { create(:user) }

  before do
    project.add_master(user)
    sign_in(user)

    visit(project_wikis_path(project))
  end

  context "when wiki is empty" do
    context "in a user namespace" do
<<<<<<< HEAD
      let(:project) { create(:project, namespace: user.namespace) }
=======
      let(:project) { create(:project, :wiki_repo, namespace: user.namespace) }
>>>>>>> 632244e7

      it "shows validation error message" do
        page.within(".wiki-form") do
          fill_in(:wiki_content, with: "")

          click_on("Create page")
        end

        expect(page).to have_content("The form contains the following error:").and have_content("Content can't be blank")

        page.within(".wiki-form") do
          fill_in(:wiki_content, with: "[link test](test)")

          click_on("Create page")
        end

        expect(page).to have_content("Home").and have_content("link test")

        click_link("link test")

        expect(page).to have_content("Create Page")
      end

      it "shows non-escaped link in the pages list", :js do
        click_link("New page")

        page.within("#modal-new-wiki") do
          fill_in(:new_wiki_path, with: "one/two/three-test")

          click_on("Create page")
        end

        page.within(".wiki-form") do
          fill_in(:wiki_content, with: "wiki content")

          click_on("Create page")
        end

        expect(current_path).to include("one/two/three-test")
        expect(page).to have_xpath("//a[@href='/#{project.full_path}/wikis/one/two/three-test']")
      end

      it "has `Create home` as a commit message" do
        expect(page).to have_field("wiki[message]", with: "Create home")
      end

      it "creates a page from the home page" do
        fill_in(:wiki_content, with: "[test](test)\n[GitLab API doc](api)\n[Rake tasks](raketasks)\n# Wiki header\n")
        fill_in(:wiki_message, with: "Adding links to wiki")

        page.within(".wiki-form") do
          click_button("Create page")
        end

        expect(current_path).to eq(project_wiki_path(project, "home"))
        expect(page).to have_content("test GitLab API doc Rake tasks Wiki header")
                   .and have_content("Home")
                   .and have_content("Last edited by #{user.name}")
                   .and have_header_with_correct_id_and_link(1, "Wiki header", "wiki-header")

        click_link("test")

        expect(current_path).to eq(project_wiki_path(project, "test"))

        page.within(:css, ".nav-text") do
          expect(page).to have_content("Test").and have_content("Create Page")
        end

        click_link("Home")

        expect(current_path).to eq(project_wiki_path(project, "home"))

        click_link("GitLab API")

        expect(current_path).to eq(project_wiki_path(project, "api"))

        page.within(:css, ".nav-text") do
          expect(page).to have_content("Create").and have_content("Api")
        end

        click_link("Home")

        expect(current_path).to eq(project_wiki_path(project, "home"))

        click_link("Rake tasks")

        expect(current_path).to eq(project_wiki_path(project, "raketasks"))

        page.within(:css, ".nav-text") do
          expect(page).to have_content("Create").and have_content("Rake")
        end
      end

      it "creates ASCII wiki with LaTeX blocks", :js do
        stub_application_setting(plantuml_url: "http://localhost", plantuml_enabled: true)

        ascii_content = <<~MD
          :stem: latexmath

          [stem]
          ++++
          \\sqrt{4} = 2
          ++++

          another part

          [latexmath]
          ++++
          \\beta_x \\gamma
          ++++

          stem:[2+2] is 4
        MD

        find("#wiki_format option[value=asciidoc]").select_option

        fill_in(:wiki_content, with: ascii_content)

        page.within(".wiki-form") do
          click_button("Create page")
        end

        page.within ".wiki" do
          expect(page).to have_selector(".katex", count: 3).and have_content("2+2 is 4")
        end
      end
    end

    context "in a group namespace", :js do
<<<<<<< HEAD
      let(:project) { create(:project, namespace: create(:group, :public)) }
=======
      let(:project) { create(:project, :wiki_repo, namespace: create(:group, :public)) }
>>>>>>> 632244e7

      it "has `Create home` as a commit message" do
        expect(page).to have_field("wiki[message]", with: "Create home")
      end

      it "creates a page from from the home page" do
        page.within(".wiki-form") do
          fill_in(:wiki_content, with: "My awesome wiki!")

          click_button("Create page")
        end

        expect(page).to have_content("Home")
                   .and have_content("Last edited by #{user.name}")
                   .and have_content("My awesome wiki!")
      end
    end
  end

  context "when wiki is not empty", :js do
    before do
<<<<<<< HEAD
      create(:wiki_page, wiki: create(:project, namespace: user.namespace).wiki, attrs: { title: "home", content: "Home page" })
    end

    context "in a user namespace" do
      let(:project) { create(:project, namespace: user.namespace) }
=======
      create(:wiki_page, wiki: create(:project, :wiki_repo, namespace: user.namespace).wiki, attrs: { title: "home", content: "Home page" })
    end

    context "in a user namespace" do
      let(:project) { create(:project, :wiki_repo, namespace: user.namespace) }
>>>>>>> 632244e7

      context "via the `new wiki page` page" do
        it "creates a page with a single word" do
          click_link("New page")

          page.within("#modal-new-wiki") do
            fill_in(:new_wiki_path, with: "foo")

            click_button("Create page")
          end

          # Commit message field should have correct value.
          expect(page).to have_field("wiki[message]", with: "Create foo")

          page.within(".wiki-form") do
            fill_in(:wiki_content, with: "My awesome wiki!")

            click_button("Create page")
          end

          expect(page).to have_content("Foo")
                     .and have_content("Last edited by #{user.name}")
                     .and have_content("My awesome wiki!")
        end

        it "creates a page with spaces in the name" do
          click_link("New page")

          page.within("#modal-new-wiki") do
            fill_in(:new_wiki_path, with: "Spaces in the name")

            click_button("Create page")
          end

          # Commit message field should have correct value.
          expect(page).to have_field("wiki[message]", with: "Create spaces in the name")

          page.within(".wiki-form") do
            fill_in(:wiki_content, with: "My awesome wiki!")

            click_button("Create page")
          end

          expect(page).to have_content("Spaces in the name")
                     .and have_content("Last edited by #{user.name}")
                     .and have_content("My awesome wiki!")
        end

        it "creates a page with hyphens in the name" do
          click_link("New page")

          page.within("#modal-new-wiki") do
            fill_in(:new_wiki_path, with: "hyphens-in-the-name")

            click_button("Create page")
          end

          # Commit message field should have correct value.
          expect(page).to have_field("wiki[message]", with: "Create hyphens in the name")

          page.within(".wiki-form") do
            fill_in(:wiki_content, with: "My awesome wiki!")

            click_button("Create page")
          end

          expect(page).to have_content("Hyphens in the name")
                     .and have_content("Last edited by #{user.name}")
                     .and have_content("My awesome wiki!")
        end
      end

      it "shows the autocompletion dropdown" do
        click_link("New page")

        page.within("#modal-new-wiki") do
          fill_in(:new_wiki_path, with: "test-autocomplete")

          click_button("Create page")
        end

        page.within(".wiki-form") do
          find("#wiki_content").native.send_keys("")

          fill_in(:wiki_content, with: "@")
        end

        expect(page).to have_selector(".atwho-view")
      end
    end

    context "in a group namespace" do
<<<<<<< HEAD
      let(:project) { create(:project, namespace: create(:group, :public)) }
=======
      let(:project) { create(:project, :wiki_repo, namespace: create(:group, :public)) }
>>>>>>> 632244e7

      context "via the `new wiki page` page" do
        it "creates a page" do
          click_link("New page")

          page.within("#modal-new-wiki") do
            fill_in(:new_wiki_path, with: "foo")

            click_button("Create page")
          end

          # Commit message field should have correct value.
          expect(page).to have_field("wiki[message]", with: "Create foo")

          page.within(".wiki-form") do
            fill_in(:wiki_content, with: "My awesome wiki!")

            click_button("Create page")
          end

          expect(page).to have_content("Foo")
                     .and have_content("Last edited by #{user.name}")
                     .and have_content("My awesome wiki!")
        end
      end
    end
  end
end<|MERGE_RESOLUTION|>--- conflicted
+++ resolved
@@ -12,11 +12,7 @@
 
   context "when wiki is empty" do
     context "in a user namespace" do
-<<<<<<< HEAD
-      let(:project) { create(:project, namespace: user.namespace) }
-=======
       let(:project) { create(:project, :wiki_repo, namespace: user.namespace) }
->>>>>>> 632244e7
 
       it "shows validation error message" do
         page.within(".wiki-form") do
@@ -146,11 +142,7 @@
     end
 
     context "in a group namespace", :js do
-<<<<<<< HEAD
-      let(:project) { create(:project, namespace: create(:group, :public)) }
-=======
       let(:project) { create(:project, :wiki_repo, namespace: create(:group, :public)) }
->>>>>>> 632244e7
 
       it "has `Create home` as a commit message" do
         expect(page).to have_field("wiki[message]", with: "Create home")
@@ -172,19 +164,11 @@
 
   context "when wiki is not empty", :js do
     before do
-<<<<<<< HEAD
-      create(:wiki_page, wiki: create(:project, namespace: user.namespace).wiki, attrs: { title: "home", content: "Home page" })
-    end
-
-    context "in a user namespace" do
-      let(:project) { create(:project, namespace: user.namespace) }
-=======
       create(:wiki_page, wiki: create(:project, :wiki_repo, namespace: user.namespace).wiki, attrs: { title: "home", content: "Home page" })
     end
 
     context "in a user namespace" do
       let(:project) { create(:project, :wiki_repo, namespace: user.namespace) }
->>>>>>> 632244e7
 
       context "via the `new wiki page` page" do
         it "creates a page with a single word" do
@@ -277,11 +261,7 @@
     end
 
     context "in a group namespace" do
-<<<<<<< HEAD
-      let(:project) { create(:project, namespace: create(:group, :public)) }
-=======
       let(:project) { create(:project, :wiki_repo, namespace: create(:group, :public)) }
->>>>>>> 632244e7
 
       context "via the `new wiki page` page" do
         it "creates a page" do
