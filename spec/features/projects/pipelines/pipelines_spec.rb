--- conflicted
+++ resolved
@@ -279,10 +279,6 @@
       context 'for valid commit' do
         before { fill_in('pipeline[ref]', with: 'master') }
 
-<<<<<<< HEAD
-        context 'with gitlab-ci.yml' do
-          before { stub_ci_pipeline_to_return_yaml_file }
-=======
         expect(page).to have_selector('.js-mini-pipeline-graph')
         expect(page).to have_selector(".js-builds-dropdown-button[data-stage-endpoint='#{endpoint}']")
       end
@@ -292,7 +288,6 @@
           find('.js-builds-dropdown-button').trigger('click')
 
           wait_for_ajax
->>>>>>> cd85baf5
 
           it 'creates a new pipeline' do
             expect { click_on 'Create pipeline' }
@@ -303,14 +298,10 @@
         context 'without gitlab-ci.yml' do
           before { click_on 'Create pipeline' }
 
-<<<<<<< HEAD
-          it { expect(page).to have_content('Missing .gitlab-ci.yml file') }
-=======
           wait_for_ajax
 
           find('a.js-ci-action-icon').trigger('click')
           expect(page).not_to have_content('Cancel running')
->>>>>>> cd85baf5
         end
       end
 
