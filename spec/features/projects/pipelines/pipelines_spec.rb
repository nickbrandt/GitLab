require 'spec_helper'
require 'rails_helper'

<<<<<<< HEAD
describe "Pipelines", feature: true, js: true do
  include GitlabRoutingHelper
  include WaitForVueResource
=======
describe 'Pipelines', :feature, :js do
  include GitlabRoutingHelper
  include WaitForAjax
>>>>>>> 09b622f8

  let(:project) { create(:empty_project) }
  let(:user) { create(:user) }

  before do
    login_as(user)
    project.team << [user, :developer]
  end

  describe 'GET /:project/pipelines', feature: true, js: true do
    include WaitForVueResource

    let(:project) { create(:project) }
    let!(:pipeline) do
      create(
        :ci_empty_pipeline,
        project: project,
        ref: 'master',
        status: 'running',
        sha: project.commit.id,
      )
    end

    [:all, :running, :branches].each do |scope|
      context "displaying #{scope}" do
        before do
          visit namespace_project_pipelines_path(
            project.namespace,
            project, scope: scope
          )
          wait_for_vue_resource
        end

        it do
          expect(page).to have_content(pipeline.short_sha)
        end
      end
    end

    context 'anonymous access' do
      before do
        visit namespace_project_pipelines_path(project.namespace, project)
        wait_for_vue_resource
      end

      it { expect(page).to have_http_status(:success) }
    end

    context 'cancelable pipeline' do
      let!(:build) do
        create(:ci_build, pipeline: pipeline, stage: 'test', commands: 'test')
      end

      before do
        build.run
        visit namespace_project_pipelines_path(project.namespace, project)
        wait_for_vue_resource
      end

      it { expect(page).to have_link('Cancel') }

      it { expect(page).to have_selector('.ci-running') }

      context 'when canceling' do
        before do
          wait_for_vue_resource
          click_link('Cancel')
        end

        it { expect(page).not_to have_link('Cancel') }

        it { expect(page).to have_selector('.ci-canceled') }
      end
    end

    context 'retryable pipelines' do
      let!(:build) do
        create(:ci_build, pipeline: pipeline, stage: 'test', commands: 'test')
      end

      before do
        build.drop
        visit namespace_project_pipelines_path(project.namespace, project)
      end

      it { expect(page).to have_link('Retry') }
      it { expect(page).to have_selector('.ci-failed') }

      context 'when retrying' do
        before do
          wait_for_vue_resource
          click_link('Retry')
        end

        it { expect(page).not_to have_link('Retry') }
        it { expect(page).to have_selector('.ci-running') }
      end
    end

    context 'with manual actions' do
      let!(:manual) do
<<<<<<< HEAD
        create(
          :ci_build,
          :manual,
          pipeline: pipeline,
          name: 'manual build',
          stage: 'test',
          commands: 'test'
        )
=======
        create(:ci_build, :manual, pipeline: pipeline,
                                   name: 'manual build',
                                   stage: 'test',
                                   commands: 'test')
>>>>>>> 09b622f8
      end

      before do
        visit namespace_project_pipelines_path(project.namespace, project)
<<<<<<< HEAD
        wait_for_vue_resource
      end

      it { expect(page).to have_selector('.dropdown-toggle.btn.btn-default .icon-play') }

      context 'when playing' do
        before do
          wait_for_vue_resource
          find('.js-pipeline-dropdown-manual-actions').click
          click_link('Manual build')
        end
=======
      end

      it 'has link to the manual action' do
        find('.js-pipeline-dropdown-manual-actions').click

        expect(page).to have_link('Manual build')
      end
>>>>>>> 09b622f8

      context 'when manual action was played' do
        before do
          find('.js-pipeline-dropdown-manual-actions').click
          click_link('Manual build')
        end

        it 'enqueues manual action job' do
          expect(manual.reload).to be_pending
        end
      end
    end

    context 'for generic statuses' do
      context 'when running' do
        let!(:running) do
          create(
            :generic_commit_status,
            status: 'running',
            pipeline: pipeline,
            stage: 'test'
          )
        end

        before do
          visit namespace_project_pipelines_path(project.namespace, project)
          wait_for_vue_resource
        end

        it 'is cancelable' do
          expect(page).to have_link('Cancel')
        end

        it 'has pipeline running' do
          expect(page).to have_selector('.ci-running')
        end

        context 'when canceling' do
          before { click_link('Cancel') }

          it { expect(page).not_to have_link('Cancel') }
          it { expect(page).to have_selector('.ci-canceled') }
        end
      end

      context 'when failed' do
        let!(:status) do
          create(
            :generic_commit_status,
            :pending,
            pipeline: pipeline,
            stage: 'test'
          )
        end

        before do
          status.drop
          visit namespace_project_pipelines_path(project.namespace, project)
        end

        it 'is not retryable' do
          expect(page).not_to have_link('Retry')
        end

        it 'has failed pipeline' do
          expect(page).to have_selector('.ci-failed')
        end
      end
    end

    context 'downloadable pipelines' do
      context 'with artifacts' do
        let!(:with_artifacts) do
          create(
            :ci_build,
            :artifacts,
            :success,
            pipeline: pipeline,
            name: 'rspec tests',
            stage: 'test'
          )
        end

        before do
          visit namespace_project_pipelines_path(project.namespace, project)
        end

        it do
          wait_for_vue_resource
          expect(page).to have_selector('.build-artifacts')
        end

<<<<<<< HEAD
        it do
          wait_for_vue_resource
=======
        it { expect(page).to have_selector('.build-artifacts') }
        it do
>>>>>>> 09b622f8
          find('.js-pipeline-dropdown-download').click
          expect(page).to have_link(with_artifacts.name)
        end
      end

      context 'with artifacts expired' do
        let!(:with_artifacts_expired) do
          create(
            :ci_build,
            :artifacts_expired,
            :success,
            pipeline: pipeline,
            name: 'rspec',
            stage: 'test'
          )
        end

        before do
          visit namespace_project_pipelines_path(project.namespace, project)
        end

        it { expect(page).not_to have_selector('.build-artifacts') }
      end

      context 'without artifacts' do
        let!(:without_artifacts) do
          create(
            :ci_build,
            :success,
            pipeline: pipeline,
            name: 'rspec',
            stage: 'test'
          )
        end

        before do
          visit namespace_project_pipelines_path(project.namespace, project)
        end

        it { expect(page).not_to have_selector('.build-artifacts') }
      end
    end

    context 'mini pipleine graph' do
      let!(:build) do
        create(:ci_build, pipeline: pipeline, stage: 'build', name: 'build')
      end

      before do
        visit namespace_project_pipelines_path(project.namespace, project)
      end

      it 'should render a mini pipeline graph' do
        endpoint = stage_namespace_project_pipeline_path(pipeline.project.namespace, pipeline.project, pipeline, stage: build.name)

        expect(page).to have_selector('.mini-pipeline-graph')
        expect(page).to have_selector(".js-builds-dropdown-button[data-stage-endpoint='#{endpoint}']")
      end

      context 'when clicking a graph stage' do
        it 'should open a dropdown' do
          find('.js-builds-dropdown-button').trigger('click')

          wait_for_ajax

          expect(page).to have_link build.name
        end

        it 'should be possible to retry the failed build' do
          find('.js-builds-dropdown-button').trigger('click')

          wait_for_ajax

          find('a.ci-action-icon-container').trigger('click')
          expect(page).not_to have_content('Cancel running')
        end
      end
    end
  end

  describe 'POST /:project/pipelines', feature: true, js: true do
    let(:project) { create(:project) }

    before do
      visit new_namespace_project_pipeline_path(project.namespace, project)
    end

    context 'for valid commit' do
      before { fill_in('pipeline[ref]', with: 'master') }

      context 'with gitlab-ci.yml' do
        before { stub_ci_pipeline_to_return_yaml_file }

        it 'creates a new pipeline' do
          expect { click_on 'Create pipeline' }
            .to change { Ci::Pipeline.count }.by(1)
        end
      end

      context 'without gitlab-ci.yml' do
        before { click_on 'Create pipeline' }

        it { expect(page).to have_content('Missing .gitlab-ci.yml file') }
      end
    end

    context 'for invalid commit' do
      before do
        fill_in('pipeline[ref]', with: 'invalid-reference')
        click_on 'Create pipeline'
      end

      it { expect(page).to have_content('Reference not found') }
    end
  end

  describe 'Create pipelines', feature: true, js: true do
    let(:project) { create(:project) }

    before do
      visit new_namespace_project_pipeline_path(project.namespace, project)
    end

    describe 'new pipeline page' do
      it 'has field to add a new pipeline' do
        expect(page).to have_field('pipeline[ref]')
        expect(page).to have_content('Create for')
      end
    end

    describe 'find pipelines' do
      it 'shows filtered pipelines', js: true do
        fill_in('pipeline[ref]', with: 'fix')
        find('input#ref').native.send_keys(:keydown)

        within('.ui-autocomplete') do
          expect(page).to have_selector('li', text: 'fix')
        end
      end
    end
  end
end<|MERGE_RESOLUTION|>--- conflicted
+++ resolved
@@ -1,15 +1,10 @@
 require 'spec_helper'
 require 'rails_helper'
 
-<<<<<<< HEAD
-describe "Pipelines", feature: true, js: true do
+describe 'Pipelines', :feature, :js do
   include GitlabRoutingHelper
   include WaitForVueResource
-=======
-describe 'Pipelines', :feature, :js do
-  include GitlabRoutingHelper
   include WaitForAjax
->>>>>>> 09b622f8
 
   let(:project) { create(:empty_project) }
   let(:user) { create(:user) }
@@ -111,7 +106,6 @@
 
     context 'with manual actions' do
       let!(:manual) do
-<<<<<<< HEAD
         create(
           :ci_build,
           :manual,
@@ -120,29 +114,16 @@
           stage: 'test',
           commands: 'test'
         )
-=======
-        create(:ci_build, :manual, pipeline: pipeline,
-                                   name: 'manual build',
-                                   stage: 'test',
-                                   commands: 'test')
->>>>>>> 09b622f8
-      end
-
-      before do
-        visit namespace_project_pipelines_path(project.namespace, project)
-<<<<<<< HEAD
+      end
+
+      before do
+        visit namespace_project_pipelines_path(project.namespace, project)
+
         wait_for_vue_resource
       end
 
-      it { expect(page).to have_selector('.dropdown-toggle.btn.btn-default .icon-play') }
-
-      context 'when playing' do
-        before do
-          wait_for_vue_resource
-          find('.js-pipeline-dropdown-manual-actions').click
-          click_link('Manual build')
-        end
-=======
+      it 'has a dropdown with play button' do
+        expect(page).to have_selector('.dropdown-toggle.btn.btn-default .icon-play')
       end
 
       it 'has link to the manual action' do
@@ -150,7 +131,6 @@
 
         expect(page).to have_link('Manual build')
       end
->>>>>>> 09b622f8
 
       context 'when manual action was played' do
         before do
@@ -236,21 +216,17 @@
 
         before do
           visit namespace_project_pipelines_path(project.namespace, project)
-        end
-
-        it do
-          wait_for_vue_resource
+
+          wait_for_vue_resource
+        end
+
+        it 'has artifats' do
           expect(page).to have_selector('.build-artifacts')
         end
 
-<<<<<<< HEAD
-        it do
-          wait_for_vue_resource
-=======
-        it { expect(page).to have_selector('.build-artifacts') }
-        it do
->>>>>>> 09b622f8
+        it 'has artifacts download dropdown' do
           find('.js-pipeline-dropdown-download').click
+
           expect(page).to have_link(with_artifacts.name)
         end
       end
