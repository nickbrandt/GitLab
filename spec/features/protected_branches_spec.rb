require 'spec_helper'
Dir["./spec/features/protected_branches/*.rb"].sort.each { |f| require f }

feature 'Projected Branches', feature: true, js: true do
  include WaitForAjax

  let(:user) { create(:user, :admin) }
  let(:project) { create(:project) }

  before { login_as(user) }

  def set_allowed_to(operation, option = 'Masters')
    find(".js-allowed-to-#{operation}").click
    wait_for_ajax
<<<<<<< HEAD
    click_on option
=======

    Array(option).each { |opt| click_on(opt) }

>>>>>>> 671f7e85
    find(".js-allowed-to-#{operation}").click # needed to submit form in some cases
  end

  def set_protected_branch_name(branch_name)
    find(".js-protected-branch-select").click
    find(".dropdown-input-field").set(branch_name)
    click_on("Create wildcard #{branch_name}")
  end

  describe "explicit protected branches" do
    it "allows creating explicit protected branches" do
      visit namespace_project_protected_branches_path(project.namespace, project)
      set_protected_branch_name('some-branch')
      set_allowed_to('merge')
      set_allowed_to('push')
      click_on "Protect"

      within(".protected-branches-list") { expect(page).to have_content('some-branch') }
      expect(ProtectedBranch.count).to eq(1)
      expect(ProtectedBranch.last.name).to eq('some-branch')
    end

    it "displays the last commit on the matching branch if it exists" do
      commit = create(:commit, project: project)
      project.repository.add_branch(user, 'some-branch', commit.id)

      visit namespace_project_protected_branches_path(project.namespace, project)
      set_protected_branch_name('some-branch')
      set_allowed_to('merge')
      set_allowed_to('push')
      click_on "Protect"

      within(".protected-branches-list") { expect(page).to have_content(commit.id[0..7]) }
    end

    it "displays an error message if the named branch does not exist" do
      visit namespace_project_protected_branches_path(project.namespace, project)
      set_protected_branch_name('some-branch')
      set_allowed_to('merge')
      set_allowed_to('push')
      click_on "Protect"

      within(".protected-branches-list") { expect(page).to have_content('branch was removed') }
    end
  end

  describe "wildcard protected branches" do
    it "allows creating protected branches with a wildcard" do
      visit namespace_project_protected_branches_path(project.namespace, project)
      set_protected_branch_name('*-stable')
      set_allowed_to('merge')
      set_allowed_to('push')
      click_on "Protect"

      within(".protected-branches-list") { expect(page).to have_content('*-stable') }
      expect(ProtectedBranch.count).to eq(1)
      expect(ProtectedBranch.last.name).to eq('*-stable')
    end

    it "displays the number of matching branches" do
      project.repository.add_branch(user, 'production-stable', 'master')
      project.repository.add_branch(user, 'staging-stable', 'master')

      visit namespace_project_protected_branches_path(project.namespace, project)
      set_protected_branch_name('*-stable')
      set_allowed_to('merge')
      set_allowed_to('push')
      click_on "Protect"

      within(".protected-branches-list") { expect(page).to have_content("2 matching branches") }
    end

    it "displays all the branches matching the wildcard" do
      project.repository.add_branch(user, 'production-stable', 'master')
      project.repository.add_branch(user, 'staging-stable', 'master')
      project.repository.add_branch(user, 'development', 'master')

      visit namespace_project_protected_branches_path(project.namespace, project)
      set_protected_branch_name('*-stable')
      set_allowed_to('merge')
      set_allowed_to('push')
      click_on "Protect"

      visit namespace_project_protected_branches_path(project.namespace, project)
      click_on "2 matching branches"

      within(".protected-branches-list") do
        expect(page).to have_content("production-stable")
        expect(page).to have_content("staging-stable")
        expect(page).not_to have_content("development")
      end
    end
  end

  describe "access control" do
    include_examples "protected branches > access control > EE"
  end
end<|MERGE_RESOLUTION|>--- conflicted
+++ resolved
@@ -12,13 +12,9 @@
   def set_allowed_to(operation, option = 'Masters')
     find(".js-allowed-to-#{operation}").click
     wait_for_ajax
-<<<<<<< HEAD
-    click_on option
-=======
 
     Array(option).each { |opt| click_on(opt) }
 
->>>>>>> 671f7e85
     find(".js-allowed-to-#{operation}").click # needed to submit form in some cases
   end
 
