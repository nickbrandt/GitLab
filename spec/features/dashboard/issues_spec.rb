--- conflicted
+++ resolved
@@ -79,14 +79,9 @@
       end
     end
 
-<<<<<<< HEAD
-    it 'shows the new issue page', :js do
+    it 'shows the new issue page', js: true do
       find('.new-project-item-select-button').click
-=======
-    it 'shows the new issue page', js: true do
-      find('.new-project-item-select-button').trigger('click')
 
->>>>>>> 2925850c
       wait_for_requests
 
       project_path = "/#{project.path_with_namespace}"
@@ -96,7 +91,7 @@
       execute_script("$('.project-item-select').val('#{project_json}').trigger('change');")
       execute_script("$('#select2-drop-mask').remove();")
 
-      find('.new-project-item-link').trigger('click')
+      find('.new-project-item-link').click
 
       expect(page).to have_current_path("#{project_path}/issues/new")
 
