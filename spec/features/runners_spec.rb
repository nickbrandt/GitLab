require 'spec_helper'

feature 'Runners' do
  given(:user) { create(:user) }

  background do
    sign_in(user)
  end

  context 'when user opens runners page' do
    given(:project) { create(:project) }

    background do
      project.add_master(user)
    end

    scenario 'user can see a button to install runners on kubernetes clusters' do
      visit project_runners_path(project)

      expect(page).to have_link('Install Runner on Kubernetes', href: project_clusters_path(project))
    end
  end

  context 'when a project has enabled shared_runners' do
    given(:project) { create(:project) }

    background do
      project.add_master(user)
    end

    context 'when a specific runner is activated on the project' do
      given(:specific_runner) { create(:ci_runner, :specific) }

      background do
        project.runners << specific_runner
      end

      scenario 'user sees the specific runner' do
        visit project_runners_path(project)

        within '.activated-specific-runners' do
          expect(page).to have_content(specific_runner.display_name)
        end

        click_on specific_runner.short_sha

        expect(page).to have_content(specific_runner.platform)
      end

      scenario 'user can pause and resume the specific runner' do
        visit project_runners_path(project)

        within '.activated-specific-runners' do
          expect(page).to have_content('Pause')
        end

        click_on 'Pause'

        within '.activated-specific-runners' do
          expect(page).to have_content('Resume')
        end

        click_on 'Resume'

        within '.activated-specific-runners' do
          expect(page).to have_content('Pause')
        end
      end

      scenario 'user removes an activated specific runner if this is last project for that runners' do
        visit project_runners_path(project)

        within '.activated-specific-runners' do
          click_on 'Remove Runner'
        end

        expect(page).not_to have_content(specific_runner.display_name)
      end

      scenario 'user edits the runner to be protected' do
        visit project_runners_path(project)

        within '.activated-specific-runners' do
          first('.edit-runner > a').click
        end

        expect(page.find_field('runner[access_level]')).not_to be_checked

        check 'runner_access_level'
        click_button 'Save changes'

        expect(page).to have_content 'Protected Yes'
      end

      context 'when a runner has a tag' do
        background do
          specific_runner.update(tag_list: ['tag'])
        end

        scenario 'user edits runner not to run untagged jobs' do
          visit project_runners_path(project)

          within '.activated-specific-runners' do
            first('.edit-runner > a').click
          end

          expect(page.find_field('runner[run_untagged]')).to be_checked

          uncheck 'runner_run_untagged'
          click_button 'Save changes'

          expect(page).to have_content 'Can run untagged jobs No'
        end
      end

      context 'when a shared runner is activated on the project' do
        given!(:shared_runner) { create(:ci_runner, :shared) }

        scenario 'user sees CI/CD setting page' do
          visit project_runners_path(project)

          expect(page.find('.available-shared-runners')).to have_content(shared_runner.display_name)
        end
      end
    end

    context 'when a specific runner exists in another project' do
      given(:another_project) { create(:project) }
      given(:specific_runner) { create(:ci_runner, :specific) }

      background do
        another_project.add_master(user)
        another_project.runners << specific_runner
      end

      scenario 'user enables and disables a specific runner' do
        visit project_runners_path(project)

        within '.available-specific-runners' do
          click_on 'Enable for this project'
        end

        expect(page.find('.activated-specific-runners')).to have_content(specific_runner.display_name)

        within '.activated-specific-runners' do
          click_on 'Disable for this project'
        end

        expect(page.find('.available-specific-runners')).to have_content(specific_runner.display_name)
      end
    end

    context 'when application settings have shared_runners_text' do
      given(:shared_runners_text) { 'custom **shared** runners description' }
      given(:shared_runners_html) { 'custom shared runners description' }

      background do
        stub_application_setting(shared_runners_text: shared_runners_text)
      end

      scenario 'user sees shared runners description' do
        visit project_runners_path(project)

        expect(page.find('.shared-runners-description')).to have_content(shared_runners_html)
      end
    end
  end

  context 'when a project has disabled shared_runners' do
    given(:project) { create(:project, shared_runners_enabled: false) }

    background do
      project.add_master(user)
    end

    scenario 'user enables shared runners' do
      visit project_runners_path(project)

      click_on 'Enable shared Runners'

      expect(page.find('.shared-runners-description')).to have_content('Disable shared Runners')
    end
  end

<<<<<<< HEAD
  context 'group runners' do
=======
  context 'group runners in project settings' do
>>>>>>> 632244e7
    background do
      project.add_master(user)
    end

    given(:group) { create :group }

    context 'as project and group master' do
      background do
        group.add_master(user)
      end

      context 'project with a group but no group runner' do
        given(:project) { create :project, group: group }

        scenario 'group runners are not available' do
<<<<<<< HEAD
          visit runners_path(project)

          expect(page).to have_content 'This group does not provide any group Runners yet.'

          expect(page).to have_content 'Setup a group Runner manually'
          expect(page).not_to have_content 'Ask your group master to setup a group Runner.'
=======
          visit project_runners_path(project)

          expect(page).to have_content 'This group does not provide any group Runners yet'

          expect(page).to have_content 'Group masters can register group runners in the Group CI/CD settings'
          expect(page).not_to have_content 'Ask your group master to setup a group Runner'
>>>>>>> 632244e7
        end
      end
    end

    context 'as project master' do
      context 'project without a group' do
        given(:project) { create :project }

        scenario 'group runners are not available' do
<<<<<<< HEAD
          visit runners_path(project)
=======
          visit project_runners_path(project)
>>>>>>> 632244e7

          expect(page).to have_content 'This project does not belong to a group and can therefore not make use of group Runners.'
        end
      end

      context 'project with a group but no group runner' do
        given(:group) { create :group }
        given(:project) { create :project, group: group }

        scenario 'group runners are not available' do
<<<<<<< HEAD
          visit runners_path(project)

          expect(page).to have_content 'This group does not provide any group Runners yet.'

          expect(page).not_to have_content 'Setup a group Runner manually'
=======
          visit project_runners_path(project)

          expect(page).to have_content 'This group does not provide any group Runners yet.'

          expect(page).not_to have_content 'Group masters can register group runners in the Group CI/CD settings'
>>>>>>> 632244e7
          expect(page).to have_content 'Ask your group master to setup a group Runner.'
        end
      end

      context 'project with a group and a group runner' do
        given(:group) { create :group }
        given(:project) { create :project, group: group }
        given!(:ci_runner) { create :ci_runner, groups: [group], description: 'group-runner' }

        scenario 'group runners are available' do
<<<<<<< HEAD
          visit runners_path(project)
=======
          visit project_runners_path(project)
>>>>>>> 632244e7

          expect(page).to have_content 'Available group Runners : 1'
          expect(page).to have_content 'group-runner'
        end

        scenario 'group runners may be disabled for a project' do
<<<<<<< HEAD
          visit runners_path(project)
=======
          visit project_runners_path(project)
>>>>>>> 632244e7

          click_on 'Disable group Runners'

          expect(page).to have_content 'Enable group Runners'
          expect(project.reload.group_runners_enabled).to be false

          click_on 'Enable group Runners'

          expect(page).to have_content 'Disable group Runners'
          expect(project.reload.group_runners_enabled).to be true
        end
      end
    end
  end
<<<<<<< HEAD
=======

  context 'group runners in group settings' do
    given(:group) { create :group }
    background do
      group.add_master(user)
    end

    context 'group with no runners' do
      scenario 'there are no runners displayed' do
        visit group_settings_ci_cd_path(group)

        expect(page).to have_content 'This group does not provide any group Runners yet'
      end
    end

    context 'group with a runner' do
      let!(:runner) { create :ci_runner, groups: [group], description: 'group-runner' }

      scenario 'the runner is visible' do
        visit group_settings_ci_cd_path(group)

        expect(page).not_to have_content 'This group does not provide any group Runners yet'
        expect(page).to have_content 'Available group Runners : 1'
        expect(page).to have_content 'group-runner'
      end

      scenario 'user can pause and resume the group runner' do
        visit group_settings_ci_cd_path(group)

        expect(page).to have_content('Pause')
        expect(page).not_to have_content('Resume')

        click_on 'Pause'

        expect(page).not_to have_content('Pause')
        expect(page).to have_content('Resume')

        click_on 'Resume'

        expect(page).to have_content('Pause')
        expect(page).not_to have_content('Resume')
      end

      scenario 'user can view runner details' do
        visit group_settings_ci_cd_path(group)

        expect(page).to have_content(runner.display_name)

        click_on runner.short_sha

        expect(page).to have_content(runner.platform)
      end

      scenario 'user can remove a group runner' do
        visit group_settings_ci_cd_path(group)

        click_on 'Remove Runner'

        expect(page).not_to have_content(runner.display_name)
      end

      scenario 'user edits the runner to be protected' do
        visit group_settings_ci_cd_path(group)

        first('.edit-runner > a').click

        expect(page.find_field('runner[access_level]')).not_to be_checked

        check 'runner_access_level'
        click_button 'Save changes'

        expect(page).to have_content 'Protected Yes'
      end

      context 'when a runner has a tag' do
        background do
          runner.update(tag_list: ['tag'])
        end

        scenario 'user edits runner not to run untagged jobs' do
          visit group_settings_ci_cd_path(group)

          first('.edit-runner > a').click

          expect(page.find_field('runner[run_untagged]')).to be_checked

          uncheck 'runner_run_untagged'
          click_button 'Save changes'

          expect(page).to have_content 'Can run untagged jobs No'
        end
      end
    end
  end
>>>>>>> 632244e7
end<|MERGE_RESOLUTION|>--- conflicted
+++ resolved
@@ -182,11 +182,7 @@
     end
   end
 
-<<<<<<< HEAD
-  context 'group runners' do
-=======
   context 'group runners in project settings' do
->>>>>>> 632244e7
     background do
       project.add_master(user)
     end
@@ -202,21 +198,12 @@
         given(:project) { create :project, group: group }
 
         scenario 'group runners are not available' do
-<<<<<<< HEAD
-          visit runners_path(project)
-
-          expect(page).to have_content 'This group does not provide any group Runners yet.'
-
-          expect(page).to have_content 'Setup a group Runner manually'
-          expect(page).not_to have_content 'Ask your group master to setup a group Runner.'
-=======
           visit project_runners_path(project)
 
           expect(page).to have_content 'This group does not provide any group Runners yet'
 
           expect(page).to have_content 'Group masters can register group runners in the Group CI/CD settings'
           expect(page).not_to have_content 'Ask your group master to setup a group Runner'
->>>>>>> 632244e7
         end
       end
     end
@@ -226,11 +213,7 @@
         given(:project) { create :project }
 
         scenario 'group runners are not available' do
-<<<<<<< HEAD
-          visit runners_path(project)
-=======
-          visit project_runners_path(project)
->>>>>>> 632244e7
+          visit project_runners_path(project)
 
           expect(page).to have_content 'This project does not belong to a group and can therefore not make use of group Runners.'
         end
@@ -241,19 +224,11 @@
         given(:project) { create :project, group: group }
 
         scenario 'group runners are not available' do
-<<<<<<< HEAD
-          visit runners_path(project)
+          visit project_runners_path(project)
 
           expect(page).to have_content 'This group does not provide any group Runners yet.'
 
-          expect(page).not_to have_content 'Setup a group Runner manually'
-=======
-          visit project_runners_path(project)
-
-          expect(page).to have_content 'This group does not provide any group Runners yet.'
-
           expect(page).not_to have_content 'Group masters can register group runners in the Group CI/CD settings'
->>>>>>> 632244e7
           expect(page).to have_content 'Ask your group master to setup a group Runner.'
         end
       end
@@ -264,22 +239,14 @@
         given!(:ci_runner) { create :ci_runner, groups: [group], description: 'group-runner' }
 
         scenario 'group runners are available' do
-<<<<<<< HEAD
-          visit runners_path(project)
-=======
-          visit project_runners_path(project)
->>>>>>> 632244e7
+          visit project_runners_path(project)
 
           expect(page).to have_content 'Available group Runners : 1'
           expect(page).to have_content 'group-runner'
         end
 
         scenario 'group runners may be disabled for a project' do
-<<<<<<< HEAD
-          visit runners_path(project)
-=======
-          visit project_runners_path(project)
->>>>>>> 632244e7
+          visit project_runners_path(project)
 
           click_on 'Disable group Runners'
 
@@ -294,8 +261,6 @@
       end
     end
   end
-<<<<<<< HEAD
-=======
 
   context 'group runners in group settings' do
     given(:group) { create :group }
@@ -390,5 +355,4 @@
       end
     end
   end
->>>>>>> 632244e7
 end