--- conflicted
+++ resolved
@@ -16,10 +16,7 @@
     visit project_commit_path(project, sample_commit.id)
   end
 
-<<<<<<< HEAD
   it_behaves_like 'thread comments', 'commit'
-=======
-  it_behaves_like 'discussion comments', 'commit'
 
   it 'has class .js-note-emoji' do
     expect(page).to have_css('.js-note-emoji')
@@ -34,5 +31,4 @@
     expect(find("#note_#{commit_discussion_note1.id}")).not_to have_css('.js-awards-block')
     expect(find("#note_#{commit_discussion_note2.id}")).to have_css('.js-awards-block')
   end
->>>>>>> 209b0cef
 end