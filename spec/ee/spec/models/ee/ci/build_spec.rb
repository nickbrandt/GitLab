--- conflicted
+++ resolved
@@ -129,16 +129,10 @@
   end
 
   ARTIFACTS_METHODS = {
-<<<<<<< HEAD
-    has_codeclimate_json?: 'codeclimate.json',
-    has_performance_json?: 'performance.json',
-    has_sast_json?: 'gl-sast-report.json',
-    has_clair_json?: 'gl-clair-report.json'
-=======
     has_codeclimate_json?: Ci::Build::CODEQUALITY_FILE,
     has_performance_json?: Ci::Build::PERFORMANCE_FILE,
-    has_sast_json?: Ci::Build::SAST_FILE
->>>>>>> 8b386ec0
+    has_sast_json?: Ci::Build::SAST_FILE,
+    has_clair_json?: Ci::Build::CLAIR_FILE
   }.freeze
 
   ARTIFACTS_METHODS.each do |method, filename|
