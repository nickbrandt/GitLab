require 'spec_helper'

describe AvatarUploader do
  let(:model) { build_stubbed(:user) }
  let(:uploader) { described_class.new(model, :avatar) }
  let(:upload) { create(:upload, model: model) }

  subject { uploader }

  it_behaves_like 'builds correct paths',
                  store_dir: %r[uploads/-/system/user/avatar/],
                  upload_path: %r[uploads/-/system/user/avatar/],
                  absolute_path: %r[#{CarrierWave.root}/uploads/-/system/user/avatar/]

<<<<<<< HEAD
  # EE-specific
=======
>>>>>>> 6d63a098
  context "object_store is REMOTE" do
    before do
      stub_uploads_object_storage
    end

    include_context 'with storage', described_class::Store::REMOTE

    it_behaves_like 'builds correct paths',
                    store_dir: %r[user/avatar/],
                    upload_path: %r[user/avatar/]
  end

  context "with a file" do
    let(:project) { create(:project, :with_avatar) }
    let(:uploader) { project.avatar }
    let(:upload) { uploader.upload }

    before do
      stub_uploads_object_storage
    end

    it_behaves_like "migrates", to_store: described_class::Store::REMOTE
    it_behaves_like "migrates", from_store: described_class::Store::REMOTE, to_store: described_class::Store::LOCAL
  end
end<|MERGE_RESOLUTION|>--- conflicted
+++ resolved
@@ -12,10 +12,6 @@
                   upload_path: %r[uploads/-/system/user/avatar/],
                   absolute_path: %r[#{CarrierWave.root}/uploads/-/system/user/avatar/]
 
-<<<<<<< HEAD
-  # EE-specific
-=======
->>>>>>> 6d63a098
   context "object_store is REMOTE" do
     before do
       stub_uploads_object_storage
