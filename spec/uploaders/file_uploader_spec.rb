require 'spec_helper'

describe FileUploader do
  let(:group) { create(:group, name: 'awesome') }
  let(:project) { create(:project, namespace: group, name: 'project') }
  let(:uploader) { described_class.new(project) }
  let(:upload)  { double(model: project, path: 'secret/foo.jpg') }

  subject { uploader }

  shared_examples 'builds correct legacy storage paths' do
    include_examples 'builds correct paths',
                     store_dir: %r{awesome/project/\h+},
                     absolute_path: %r{#{described_class.root}/awesome/project/secret/foo.jpg}
  end

  shared_examples 'uses hashed storage' do
    context 'when rolled out attachments' do
      before do
        allow(project).to receive(:disk_path).and_return('ca/fe/fe/ed')
      end

      let(:project) { build_stubbed(:project, :hashed, namespace: group, name: 'project') }

      it_behaves_like 'builds correct paths',
                      store_dir: %r{ca/fe/fe/ed/\h+},
                      absolute_path: %r{#{described_class.root}/ca/fe/fe/ed/secret/foo.jpg}
    end

    context 'when only repositories are rolled out' do
      let(:project) { build_stubbed(:project, namespace: group, name: 'project', storage_version: Project::HASHED_STORAGE_FEATURES[:repository]) }

      it_behaves_like 'builds correct legacy storage paths'
    end
  end

  context 'legacy storage' do
    it_behaves_like 'builds correct legacy storage paths'
    include_examples 'uses hashed storage'
  end

  context 'object store is remote' do
    before do
      stub_uploads_object_storage
    end

    include_context 'with storage', described_class::Store::REMOTE

    it_behaves_like 'builds correct legacy storage paths'
    include_examples 'uses hashed storage'
  end

  describe 'initialize' do
    let(:uploader) { described_class.new(double, secret: 'secret') }

    it 'accepts a secret parameter' do
      expect(described_class).not_to receive(:generate_secret)
      expect(uploader.secret).to eq('secret')
    end
  end

  describe 'callbacks' do
    describe '#prune_store_dir after :remove' do
      before do
        uploader.store!(fixture_file_upload('spec/fixtures/doc_sample.txt'))
      end

      def store_dir
        File.expand_path(uploader.store_dir, uploader.root)
      end

      it 'is called' do
        expect(uploader).to receive(:prune_store_dir).once

        uploader.remove!
      end

      it 'prune the store directory' do
        expect { uploader.remove! }
          .to change { File.exist?(store_dir) }.from(true).to(false)
      end
    end
  end

  describe '#secret' do
    it 'generates a secret if none is provided' do
      expect(described_class).to receive(:generate_secret).and_return('secret')
      expect(uploader.secret).to eq('secret')
    end
  end

<<<<<<< HEAD
  describe "#migrate!" do
    before do
      uploader.store!(fixture_file_upload(Rails.root.join('spec/fixtures/dk.png')))
      stub_uploads_object_storage
    end

    it_behaves_like "migrates", to_store: described_class::Store::REMOTE
    it_behaves_like "migrates", from_store: described_class::Store::REMOTE, to_store: described_class::Store::LOCAL
=======
  describe '#upload=' do
    let(:secret) { SecureRandom.hex }
    let(:upload) { create(:upload, :issuable_upload, secret: secret, filename: 'file.txt') }

    it 'handles nil' do
      expect(uploader).not_to receive(:apply_context!)

      uploader.upload = nil
    end

    it 'extract the uploader context from it' do
      expect(uploader).to receive(:apply_context!).with(a_hash_including(secret: secret, identifier: 'file.txt'))

      uploader.upload = upload
    end

    context 'uploader_context is empty' do
      it 'fallbacks to regex based extraction' do
        expect(upload).to receive(:uploader_context).and_return({})

        uploader.upload = upload
        expect(uploader.secret).to eq(secret)
        expect(uploader.instance_variable_get(:@identifier)).to eq('file.txt')
      end
    end
>>>>>>> 7e424eb8
  end
end<|MERGE_RESOLUTION|>--- conflicted
+++ resolved
@@ -89,7 +89,6 @@
     end
   end
 
-<<<<<<< HEAD
   describe "#migrate!" do
     before do
       uploader.store!(fixture_file_upload(Rails.root.join('spec/fixtures/dk.png')))
@@ -98,32 +97,5 @@
 
     it_behaves_like "migrates", to_store: described_class::Store::REMOTE
     it_behaves_like "migrates", from_store: described_class::Store::REMOTE, to_store: described_class::Store::LOCAL
-=======
-  describe '#upload=' do
-    let(:secret) { SecureRandom.hex }
-    let(:upload) { create(:upload, :issuable_upload, secret: secret, filename: 'file.txt') }
-
-    it 'handles nil' do
-      expect(uploader).not_to receive(:apply_context!)
-
-      uploader.upload = nil
-    end
-
-    it 'extract the uploader context from it' do
-      expect(uploader).to receive(:apply_context!).with(a_hash_including(secret: secret, identifier: 'file.txt'))
-
-      uploader.upload = upload
-    end
-
-    context 'uploader_context is empty' do
-      it 'fallbacks to regex based extraction' do
-        expect(upload).to receive(:uploader_context).and_return({})
-
-        uploader.upload = upload
-        expect(uploader.secret).to eq(secret)
-        expect(uploader.instance_variable_get(:@identifier)).to eq('file.txt')
-      end
-    end
->>>>>>> 7e424eb8
   end
 end