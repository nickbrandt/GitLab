--- conflicted
+++ resolved
@@ -7,14 +7,10 @@
 
   subject { uploader }
 
-<<<<<<< HEAD
   it_behaves_like "builds correct paths",
                   store_dir: %r[\h{2}/\h{2}/\h{64}/\d{4}_\d{1,2}_\d{1,2}/\d+/\d+\z],
                   cache_dir: %r[artifacts/tmp/cache],
                   work_dir: %r[artifacts/tmp/work]
-=======
-    let(:path) { "#{job_artifact.created_at.utc.strftime('%Y_%m_%d')}/#{job_artifact.job_id}/#{job_artifact.id}" }
->>>>>>> e499bc7d
 
   context "object store is REMOTE" do
     before do
