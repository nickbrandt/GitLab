module LdapHelpers
<<<<<<< HEAD
<<<<<<< HEAD
  def adapter(provider = 'ldapmain')
    ::Gitlab::LDAP::Adapter.new(provider, double(:ldap))
  end

  def proxy(adapter, provider = 'ldapmain')
    EE::Gitlab::LDAP::Sync::Proxy.new(provider, adapter)
=======
  def ldap_adapter(provider = 'ldapmain', ldap = double(:ldap))
    ::Gitlab::LDAP::Adapter.new(provider, ldap)
>>>>>>> 13bb9ed77f405c5f6ee4fdbc964ecf635c9a223f
=======
  include EE::LdapHelpers

  def ldap_adapter(provider = 'ldapmain', ldap = double(:ldap))
    ::Gitlab::LDAP::Adapter.new(provider, ldap)
>>>>>>> 84ff13a8
  end

  def user_dn(uid)
    "uid=#{uid},ou=users,dc=example,dc=com"
  end

  # Accepts a hash of Gitlab::LDAP::Config keys and values.
  #
  # Example:
  #   stub_ldap_config(
  #     group_base: 'ou=groups,dc=example,dc=com',
  #     admin_group: 'my-admin-group'
  #   )
  def stub_ldap_config(messages)
    messages.each do |config, value|
      allow_any_instance_of(::Gitlab::LDAP::Config)
        .to receive(config.to_sym).and_return(value)
    end
  end

  # Stub an LDAP person search and provide the return entry. Specify `nil` for
  # `entry` to simulate when an LDAP person is not found
  #
  # Example:
  #  adapter = ::Gitlab::LDAP::Adapter.new('ldapmain', double(:ldap))
  #  ldap_user_entry = ldap_user_entry('john_doe')
  #
  #  stub_ldap_person_find_by_uid('john_doe', ldap_user_entry, adapter)
  def stub_ldap_person_find_by_uid(uid, entry, provider = 'ldapmain')
<<<<<<< HEAD
<<<<<<< HEAD
    return_value = if entry.present?
                     ::Gitlab::LDAP::Person.new(entry, provider)
                   else
                     nil
                   end
=======
    return_value = ::Gitlab::LDAP::Person.new(entry, provider) if entry.present?
>>>>>>> 13bb9ed77f405c5f6ee4fdbc964ecf635c9a223f
=======
    return_value = ::Gitlab::LDAP::Person.new(entry, provider) if entry.present?
>>>>>>> 84ff13a8

    allow(::Gitlab::LDAP::Person)
      .to receive(:find_by_uid).with(uid, any_args).and_return(return_value)
  end

<<<<<<< HEAD
<<<<<<< HEAD
  # Stub an LDAP group search and provide the return entry. Specify `nil` for
  # `entry` to simulate when an LDAP group is not found
  #
  # Example:
  #  adapter = ::Gitlab::LDAP::Adapter.new('ldapmain', double(:ldap))
  #  ldap_group1 = ldap_group_entry('uid=user,ou=users,dc=example,dc=com')
  #
  #  stub_ldap_group_find_by_cn('ldap_group1', ldap_group1, adapter)
  def stub_ldap_group_find_by_cn(cn, entry, adapter = nil)
    return_value = if entry.present?
                     EE::Gitlab::LDAP::Group.new(entry, adapter)
                   else
                     nil
                   end

    allow(EE::Gitlab::LDAP::Group)
      .to receive(:find_by_cn)
        .with(cn, kind_of(::Gitlab::LDAP::Adapter)).and_return(return_value)
  end

=======
>>>>>>> 84ff13a8
  # Create a simple LDAP user entry.
  def ldap_user_entry(uid)
    entry = Net::LDAP::Entry.new
    entry['dn'] = user_dn(uid)
    entry['uid'] = uid

<<<<<<< HEAD
    members = [members].flatten
    entry[member_attr] = members if members.any?
=======
  # Create a simple LDAP user entry.
  def ldap_user_entry(uid)
    entry = Net::LDAP::Entry.new
    entry['dn'] = user_dn(uid)
    entry['uid'] = uid

>>>>>>> 13bb9ed77f405c5f6ee4fdbc964ecf635c9a223f
=======
>>>>>>> 84ff13a8
    entry
  end
end<|MERGE_RESOLUTION|>--- conflicted
+++ resolved
@@ -1,22 +1,8 @@
 module LdapHelpers
-<<<<<<< HEAD
-<<<<<<< HEAD
-  def adapter(provider = 'ldapmain')
-    ::Gitlab::LDAP::Adapter.new(provider, double(:ldap))
-  end
-
-  def proxy(adapter, provider = 'ldapmain')
-    EE::Gitlab::LDAP::Sync::Proxy.new(provider, adapter)
-=======
-  def ldap_adapter(provider = 'ldapmain', ldap = double(:ldap))
-    ::Gitlab::LDAP::Adapter.new(provider, ldap)
->>>>>>> 13bb9ed77f405c5f6ee4fdbc964ecf635c9a223f
-=======
   include EE::LdapHelpers
 
   def ldap_adapter(provider = 'ldapmain', ldap = double(:ldap))
     ::Gitlab::LDAP::Adapter.new(provider, ldap)
->>>>>>> 84ff13a8
   end
 
   def user_dn(uid)
@@ -46,67 +32,18 @@
   #
   #  stub_ldap_person_find_by_uid('john_doe', ldap_user_entry, adapter)
   def stub_ldap_person_find_by_uid(uid, entry, provider = 'ldapmain')
-<<<<<<< HEAD
-<<<<<<< HEAD
-    return_value = if entry.present?
-                     ::Gitlab::LDAP::Person.new(entry, provider)
-                   else
-                     nil
-                   end
-=======
     return_value = ::Gitlab::LDAP::Person.new(entry, provider) if entry.present?
->>>>>>> 13bb9ed77f405c5f6ee4fdbc964ecf635c9a223f
-=======
-    return_value = ::Gitlab::LDAP::Person.new(entry, provider) if entry.present?
->>>>>>> 84ff13a8
 
     allow(::Gitlab::LDAP::Person)
       .to receive(:find_by_uid).with(uid, any_args).and_return(return_value)
   end
 
-<<<<<<< HEAD
-<<<<<<< HEAD
-  # Stub an LDAP group search and provide the return entry. Specify `nil` for
-  # `entry` to simulate when an LDAP group is not found
-  #
-  # Example:
-  #  adapter = ::Gitlab::LDAP::Adapter.new('ldapmain', double(:ldap))
-  #  ldap_group1 = ldap_group_entry('uid=user,ou=users,dc=example,dc=com')
-  #
-  #  stub_ldap_group_find_by_cn('ldap_group1', ldap_group1, adapter)
-  def stub_ldap_group_find_by_cn(cn, entry, adapter = nil)
-    return_value = if entry.present?
-                     EE::Gitlab::LDAP::Group.new(entry, adapter)
-                   else
-                     nil
-                   end
-
-    allow(EE::Gitlab::LDAP::Group)
-      .to receive(:find_by_cn)
-        .with(cn, kind_of(::Gitlab::LDAP::Adapter)).and_return(return_value)
-  end
-
-=======
->>>>>>> 84ff13a8
   # Create a simple LDAP user entry.
   def ldap_user_entry(uid)
     entry = Net::LDAP::Entry.new
     entry['dn'] = user_dn(uid)
     entry['uid'] = uid
 
-<<<<<<< HEAD
-    members = [members].flatten
-    entry[member_attr] = members if members.any?
-=======
-  # Create a simple LDAP user entry.
-  def ldap_user_entry(uid)
-    entry = Net::LDAP::Entry.new
-    entry['dn'] = user_dn(uid)
-    entry['uid'] = uid
-
->>>>>>> 13bb9ed77f405c5f6ee4fdbc964ecf635c9a223f
-=======
->>>>>>> 84ff13a8
     entry
   end
 end