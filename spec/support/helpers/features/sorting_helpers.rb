--- conflicted
+++ resolved
@@ -13,11 +13,7 @@
       module Features
         module SortingHelpers
           def sort_by(value)
-<<<<<<< HEAD
-            find('.filter-dropdown-container button.dropdown-menu-toggle').click
-=======
             find('.filter-dropdown-container .dropdown').click
->>>>>>> ee793d67
 
             page.within('ul.dropdown-menu.dropdown-menu-right li') do
               click_link(value)
