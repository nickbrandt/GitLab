shared_examples 'update invalid issuable' do |klass|
  let(:params) do
    {
      namespace_id: project.namespace.path,
      project_id: project.path,
      id: issuable.iid
    }
  end

  let(:issuable) do
    klass == Issue ? issue : merge_request
  end

  before do
    if klass == Issue
      params.merge!(issue: { title: "any" })
    else
      params.merge!(merge_request: { title: "any" })
    end
  end

  context 'when updating causes conflicts' do
    before do
      allow_any_instance_of(issuable.class).to receive(:save)
        .and_raise(ActiveRecord::StaleObjectError.new(issuable, :save))
    end

    it 'renders edit when format is html' do
      put :update, params

      expect(response).to render_template(:edit)
      expect(assigns[:conflict]).to be_truthy

<<<<<<< HEAD
      expect(assigns[:suggested_approvers]).to be_an(Array) if issuable.requires_approve?
=======
      if klass == MergeRequest && issuable.requires_approve?
        expect(assigns[:suggested_approvers]).to be_an(Array)
      end
>>>>>>> 5db281d4
    end

    it 'renders json error message when format is json' do
      params[:format] = "json"

      put :update, params

      expect(response.status).to eq(409)
      expect(JSON.parse(response.body)).to have_key('errors')
    end
  end

  context 'when updating an invalid issuable' do
    before do
      key = klass == Issue ? :issue : :merge_request
      params[key][:title] = ""
    end

    it 'renders edit when merge request is invalid' do
      put :update, params

      expect(response).to render_template(:edit)
    end
  end
end<|MERGE_RESOLUTION|>--- conflicted
+++ resolved
@@ -31,13 +31,9 @@
       expect(response).to render_template(:edit)
       expect(assigns[:conflict]).to be_truthy
 
-<<<<<<< HEAD
-      expect(assigns[:suggested_approvers]).to be_an(Array) if issuable.requires_approve?
-=======
       if klass == MergeRequest && issuable.requires_approve?
         expect(assigns[:suggested_approvers]).to be_an(Array)
       end
->>>>>>> 5db281d4
     end
 
     it 'renders json error message when format is json' do
