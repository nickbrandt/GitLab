require 'spec_helper'
require 'email_spec'

describe Notify do
  include EmailSpec::Helpers
  include EmailSpec::Matchers
  include RepoHelpers

  include_context 'gitlab email notification'

  set(:user) { create(:user) }
  set(:current_user) { create(:user, email: "current@email.com") }
  set(:assignee) { create(:user, email: 'assignee@example.com', name: 'John Doe') }

  set(:merge_request) do
    create(:merge_request, source_project: project,
                           target_project: project,
                           author: current_user,
                           assignee: assignee,
                           description: 'Awesome description')
  end

  set(:issue) do
    create(:issue, author: current_user,
                   assignees: [assignee],
                   project: project,
                   description: 'My awesome description!')
  end

  def have_referable_subject(referable, reply: false)
    prefix = referable.project ? "#{referable.project.name} | " : ''
    prefix.prepend('Re: ') if reply

    suffix = "#{referable.title} (#{referable.to_reference})"

    have_subject [prefix, suffix].compact.join
  end

  context 'for a project' do
    shared_examples 'an assignee email' do
      it 'is sent to the assignee as the author' do
        sender = subject.header[:from].addrs.first

        aggregate_failures do
          expect(sender.display_name).to eq(current_user.name)
          expect(sender.address).to eq(gitlab_sender)
          expect(subject).to deliver_to(assignee.email)
        end
      end
    end

    context 'for issues' do
      describe 'that are new' do
        subject { described_class.new_issue_email(issue.assignees.first.id, issue.id) }

        it_behaves_like 'an assignee email'
        it_behaves_like 'an email starting a new thread with reply-by-email enabled' do
          let(:model) { issue }
        end
        it_behaves_like 'it should show Gmail Actions View Issue link'
        it_behaves_like 'an unsubscribeable thread'

        it 'has the correct subject and body' do
          aggregate_failures do
            is_expected.to have_referable_subject(issue)
            is_expected.to have_body_text(project_issue_path(project, issue))
          end
        end

        it 'contains the description' do
          is_expected.to have_html_escaped_body_text issue.description
        end

        it 'does not add a reason header' do
          is_expected.not_to have_header('X-GitLab-NotificationReason', /.+/)
        end

        context 'when sent with a reason' do
          subject { described_class.new_issue_email(issue.assignees.first.id, issue.id, NotificationReason::ASSIGNED) }

          it 'includes the reason in a header' do
            is_expected.to have_header('X-GitLab-NotificationReason', NotificationReason::ASSIGNED)
          end
        end

        context 'when enabled email_author_in_body' do
          before do
            stub_application_setting(email_author_in_body: true)
          end

          it 'contains a link to note author' do
            is_expected.to have_html_escaped_body_text(issue.author_name)
            is_expected.to have_body_text 'created an issue:'
          end
        end
      end

      describe 'that are reassigned' do
        let(:previous_assignee) { create(:user, name: 'Previous Assignee') }
        subject { described_class.reassigned_issue_email(recipient.id, issue.id, [previous_assignee.id], current_user.id) }

        it_behaves_like 'a multiple recipients email'
        it_behaves_like 'an answer to an existing thread with reply-by-email enabled' do
          let(:model) { issue }
        end
        it_behaves_like 'it should show Gmail Actions View Issue link'
        it_behaves_like 'an unsubscribeable thread'

        it 'is sent as the author' do
          sender = subject.header[:from].addrs[0]
          expect(sender.display_name).to eq(current_user.name)
          expect(sender.address).to eq(gitlab_sender)
        end

        it 'has the correct subject and body' do
          aggregate_failures do
            is_expected.to have_referable_subject(issue, reply: true)
            is_expected.to have_html_escaped_body_text(previous_assignee.name)
            is_expected.to have_html_escaped_body_text(assignee.name)
            is_expected.to have_body_text(project_issue_path(project, issue))
          end
        end

        context 'when sent with a reason' do
          subject { described_class.reassigned_issue_email(recipient.id, issue.id, [previous_assignee.id], current_user.id, NotificationReason::ASSIGNED) }

          it 'includes the reason in a header' do
            is_expected.to have_header('X-GitLab-NotificationReason', NotificationReason::ASSIGNED)
          end
        end
      end

      describe 'that have been relabeled' do
        subject { described_class.relabeled_issue_email(recipient.id, issue.id, %w[foo bar baz], current_user.id) }

        it_behaves_like 'a multiple recipients email'
        it_behaves_like 'an answer to an existing thread with reply-by-email enabled' do
          let(:model) { issue }
        end
        it_behaves_like 'it should show Gmail Actions View Issue link'
        it_behaves_like 'a user cannot unsubscribe through footer link'
        it_behaves_like 'an email with a labels subscriptions link in its footer'

        it 'is sent as the author' do
          sender = subject.header[:from].addrs[0]
          expect(sender.display_name).to eq(current_user.name)
          expect(sender.address).to eq(gitlab_sender)
        end

        it 'has the correct subject and body' do
          aggregate_failures do
            is_expected.to have_referable_subject(issue, reply: true)
            is_expected.to have_body_text('foo, bar, and baz')
            is_expected.to have_body_text(project_issue_path(project, issue))
          end
        end

        context 'with a preferred language' do
          before do
            Gitlab::I18n.locale = :es
          end

          after do
            Gitlab::I18n.use_default_locale
          end

          it 'always generates the email using the default language' do
            is_expected.to have_body_text('foo, bar, and baz')
          end
        end
      end

      describe 'status changed' do
        let(:status) { 'closed' }
        subject { described_class.issue_status_changed_email(recipient.id, issue.id, status, current_user.id) }

        it_behaves_like 'an answer to an existing thread with reply-by-email enabled' do
          let(:model) { issue }
        end
        it_behaves_like 'it should show Gmail Actions View Issue link'
        it_behaves_like 'an unsubscribeable thread'

        it 'is sent as the author' do
          sender = subject.header[:from].addrs[0]
          expect(sender.display_name).to eq(current_user.name)
          expect(sender.address).to eq(gitlab_sender)
        end

        it 'has the correct subject and body' do
          aggregate_failures do
            is_expected.to have_referable_subject(issue, reply: true)
            is_expected.to have_body_text(status)
            is_expected.to have_html_escaped_body_text(current_user.name)
            is_expected.to have_body_text(project_issue_path project, issue)
          end
        end
      end

      describe 'moved to another project' do
        let(:new_issue) { create(:issue) }
        subject { described_class.issue_moved_email(recipient, issue, new_issue, current_user) }

        it_behaves_like 'an answer to an existing thread with reply-by-email enabled' do
          let(:model) { issue }
        end
        it_behaves_like 'it should show Gmail Actions View Issue link'
        it_behaves_like 'an unsubscribeable thread'

        it 'contains description about action taken' do
          is_expected.to have_body_text 'Issue was moved to another project'
        end

        it 'has the correct subject and body' do
          new_issue_url = project_issue_path(new_issue.project, new_issue)

          aggregate_failures do
            is_expected.to have_referable_subject(issue, reply: true)
            is_expected.to have_body_text(new_issue_url)
            is_expected.to have_body_text(project_issue_path(project, issue))
          end
        end
      end
    end

    context 'for merge requests' do
      describe 'that are new' do
        subject { described_class.new_merge_request_email(merge_request.assignee_id, merge_request.id) }

        it_behaves_like 'an assignee email'
        it_behaves_like 'an email starting a new thread with reply-by-email enabled' do
          let(:model) { merge_request }
        end
        it_behaves_like 'it should show Gmail Actions View Merge request link'
        it_behaves_like 'an unsubscribeable thread'

        it 'has the correct subject and body' do
          aggregate_failures do
            is_expected.to have_referable_subject(merge_request)
            is_expected.to have_body_text(project_merge_request_path(project, merge_request))
            is_expected.to have_body_text(merge_request.source_branch)
            is_expected.to have_body_text(merge_request.target_branch)
          end
        end

        it 'contains the description' do
          is_expected.to have_html_escaped_body_text merge_request.description
        end

        context 'when sent with a reason' do
          subject { described_class.new_merge_request_email(merge_request.assignee_id, merge_request.id, NotificationReason::ASSIGNED) }

          it 'includes the reason in a header' do
            is_expected.to have_header('X-GitLab-NotificationReason', NotificationReason::ASSIGNED)
          end
        end

        context 'when enabled email_author_in_body' do
          before do
            stub_application_setting(email_author_in_body: true)
          end

          it 'contains a link to note author' do
            is_expected.to have_html_escaped_body_text merge_request.author_name
            is_expected.to have_body_text 'created a merge request:'
          end
        end
      end

      describe 'that are reassigned' do
        let(:previous_assignee) { create(:user, name: 'Previous Assignee') }
        subject { described_class.reassigned_merge_request_email(recipient.id, merge_request.id, previous_assignee.id, current_user.id) }

        it_behaves_like 'a multiple recipients email'
        it_behaves_like 'an answer to an existing thread with reply-by-email enabled' do
          let(:model) { merge_request }
        end
        it_behaves_like 'it should show Gmail Actions View Merge request link'
        it_behaves_like "an unsubscribeable thread"

        it 'is sent as the author' do
          sender = subject.header[:from].addrs[0]
          expect(sender.display_name).to eq(current_user.name)
          expect(sender.address).to eq(gitlab_sender)
        end

        it 'has the correct subject and body' do
          aggregate_failures do
            is_expected.to have_referable_subject(merge_request, reply: true)
            is_expected.to have_html_escaped_body_text(previous_assignee.name)
            is_expected.to have_body_text(project_merge_request_path(project, merge_request))
            is_expected.to have_html_escaped_body_text(assignee.name)
          end
        end

        context 'when sent with a reason' do
          subject { described_class.reassigned_merge_request_email(recipient.id, merge_request.id, previous_assignee.id, current_user.id, NotificationReason::ASSIGNED) }

          it 'includes the reason in a header' do
            is_expected.to have_header('X-GitLab-NotificationReason', NotificationReason::ASSIGNED)
          end

          it 'includes the reason in the footer' do
            text = EmailsHelper.instance_method(:notification_reason_text).bind(self).call(NotificationReason::ASSIGNED)
            is_expected.to have_body_text(text)

            new_subject = described_class.reassigned_merge_request_email(recipient.id, merge_request.id, previous_assignee.id, current_user.id, NotificationReason::MENTIONED)
            text = EmailsHelper.instance_method(:notification_reason_text).bind(self).call(NotificationReason::MENTIONED)
            expect(new_subject).to have_body_text(text)

            new_subject = described_class.reassigned_merge_request_email(recipient.id, merge_request.id, previous_assignee.id, current_user.id, nil)
            text = EmailsHelper.instance_method(:notification_reason_text).bind(self).call(nil)
            expect(new_subject).to have_body_text(text)
          end
        end
      end

      describe 'that are new with a description' do
        subject { described_class.new_merge_request_email(merge_request.assignee_id, merge_request.id) }

        it_behaves_like 'it should show Gmail Actions View Merge request link'
        it_behaves_like "an unsubscribeable thread"

        it 'contains the description' do
          is_expected.to have_html_escaped_body_text merge_request.description
        end
      end

      describe 'that have been relabeled' do
        subject { described_class.relabeled_merge_request_email(recipient.id, merge_request.id, %w[foo bar baz], current_user.id) }

        it_behaves_like 'a multiple recipients email'
        it_behaves_like 'an answer to an existing thread with reply-by-email enabled' do
          let(:model) { merge_request }
        end
        it_behaves_like 'it should show Gmail Actions View Merge request link'
        it_behaves_like 'a user cannot unsubscribe through footer link'
        it_behaves_like 'an email with a labels subscriptions link in its footer'

        it 'is sent as the author' do
          sender = subject.header[:from].addrs[0]
          expect(sender.display_name).to eq(current_user.name)
          expect(sender.address).to eq(gitlab_sender)
        end

        it 'has the correct subject and body' do
          is_expected.to have_referable_subject(merge_request, reply: true)
          is_expected.to have_body_text('foo, bar, and baz')
          is_expected.to have_body_text(project_merge_request_path(project, merge_request))
        end
      end

      describe 'status changed' do
        let(:status) { 'reopened' }
        subject { described_class.merge_request_status_email(recipient.id, merge_request.id, status, current_user.id) }

        it_behaves_like 'an answer to an existing thread with reply-by-email enabled' do
          let(:model) { merge_request }
        end
        it_behaves_like 'it should show Gmail Actions View Merge request link'
        it_behaves_like 'an unsubscribeable thread'

        it 'is sent as the author' do
          sender = subject.header[:from].addrs[0]
          expect(sender.display_name).to eq(current_user.name)
          expect(sender.address).to eq(gitlab_sender)
        end

        it 'has the correct subject and body' do
          aggregate_failures do
            is_expected.to have_referable_subject(merge_request, reply: true)
            is_expected.to have_body_text(status)
            is_expected.to have_html_escaped_body_text(current_user.name)
            is_expected.to have_body_text(project_merge_request_path(project, merge_request))
          end
        end
      end

      describe 'that are merged' do
        let(:merge_author) { create(:user) }
        subject { described_class.merged_merge_request_email(recipient.id, merge_request.id, merge_author.id) }

        it_behaves_like 'a multiple recipients email'
        it_behaves_like 'an answer to an existing thread with reply-by-email enabled' do
          let(:model) { merge_request }
        end
        it_behaves_like 'it should show Gmail Actions View Merge request link'
        it_behaves_like 'an unsubscribeable thread'

        it 'is sent as the merge author' do
          sender = subject.header[:from].addrs[0]
          expect(sender.display_name).to eq(merge_author.name)
          expect(sender.address).to eq(gitlab_sender)
        end

        it 'has the correct subject and body' do
          aggregate_failures do
            is_expected.to have_referable_subject(merge_request, reply: true)
            is_expected.to have_body_text('merged')
            is_expected.to have_body_text(project_merge_request_path(project, merge_request))
          end
        end
      end

      shared_examples 'a push to an existing merge request' do
        let(:push_user) { create(:user) }

        subject do
          described_class.push_to_merge_request_email(recipient.id, merge_request.id, push_user.id, new_commits: merge_request.commits, existing_commits: existing_commits)
        end

        it_behaves_like 'a multiple recipients email'
        it_behaves_like 'an answer to an existing thread with reply-by-email enabled' do
          let(:model) { merge_request }
        end
        it_behaves_like 'it should show Gmail Actions View Merge request link'
        it_behaves_like 'an unsubscribeable thread'

        it 'is sent as the push user' do
          sender = subject.header[:from].addrs[0]

          expect(sender.display_name).to eq(push_user.name)
          expect(sender.address).to eq(gitlab_sender)
        end

        it 'has the correct subject and body' do
          aggregate_failures do
            is_expected.to have_referable_subject(merge_request, reply: true)
            is_expected.to have_body_text("#{push_user.name} pushed new commits")
            is_expected.to have_body_text(project_merge_request_path(project, merge_request))
          end
        end
      end

      describe 'that have new commits' do
        let(:existing_commits) { [] }

        it_behaves_like 'a push to an existing merge request'
      end

      describe 'that have new commits on top of an existing one' do
        let(:existing_commits) { [merge_request.commits.first] }

        it_behaves_like 'a push to an existing merge request'
      end
    end

    context 'for issue notes' do
      let(:host) { Gitlab.config.gitlab.host }

      context 'in discussion' do
        set(:first_note) { create(:discussion_note_on_issue) }
        set(:second_note) { create(:discussion_note_on_issue, in_reply_to: first_note) }
        set(:third_note) { create(:discussion_note_on_issue, in_reply_to: second_note) }

        subject { described_class.note_issue_email(recipient.id, third_note.id) }

        it 'has In-Reply-To header pointing to previous note in discussion' do
          expect(subject.header['In-Reply-To'].message_ids).to eq(["note_#{second_note.id}@#{host}"])
        end

        it 'has References header including the notes and issue of the discussion' do
          expect(subject.header['References'].message_ids).to include("issue_#{first_note.noteable.id}@#{host}",
                                                                   "note_#{first_note.id}@#{host}",
                                                                   "note_#{second_note.id}@#{host}")
        end

        it 'has X-GitLab-Discussion-ID header' do
          expect(subject.header['X-GitLab-Discussion-ID'].value).to eq(third_note.discussion.id)
        end
      end

      context 'individual issue comments' do
        set(:note) { create(:note_on_issue) }

        subject { described_class.note_issue_email(recipient.id, note.id) }

        it 'has In-Reply-To header pointing to the issue' do
          expect(subject.header['In-Reply-To'].message_ids).to eq(["issue_#{note.noteable.id}@#{host}"])
        end

        it 'has References header including the notes and issue of the discussion' do
          expect(subject.header['References'].message_ids).to include("issue_#{note.noteable.id}@#{host}")
        end
      end
    end

    context 'for snippet notes' do
      let(:project_snippet) { create(:project_snippet, project: project) }
      let(:project_snippet_note) { create(:note_on_project_snippet, project: project, noteable: project_snippet) }

      subject { described_class.note_snippet_email(project_snippet_note.author_id, project_snippet_note.id) }

      it_behaves_like 'an answer to an existing thread with reply-by-email enabled' do
        let(:model) { project_snippet }
      end
      it_behaves_like 'a user cannot unsubscribe through footer link'

      it 'has the correct subject and body' do
        is_expected.to have_referable_subject(project_snippet, reply: true)
        is_expected.to have_html_escaped_body_text project_snippet_note.note
      end
    end

    describe 'project was moved' do
      subject { described_class.project_was_moved_email(project.id, user.id, "gitlab/gitlab") }

      it_behaves_like 'an email sent from GitLab'
      it_behaves_like 'it should not have Gmail Actions links'
      it_behaves_like "a user cannot unsubscribe through footer link"

      it 'has the correct subject and body' do
        is_expected.to have_subject("#{project.name} | Project was moved")
        is_expected.to have_html_escaped_body_text project.full_name
        is_expected.to have_body_text(project.ssh_url_to_repo)
      end
    end

    describe 'project access requested' do
      let(:project) do
        create(:project, :public, :access_requestable) do |project|
          project.add_master(project.owner)
        end
      end

      let(:project_member) do
        project.request_access(user)
        project.requesters.find_by(user_id: user.id)
      end
      subject { described_class.member_access_requested_email('project', project_member.id, recipient.notification_email) }

      it_behaves_like 'an email sent from GitLab'
      it_behaves_like 'it should not have Gmail Actions links'
      it_behaves_like "a user cannot unsubscribe through footer link"

      it 'contains all the useful information' do
        to_emails = subject.header[:to].addrs.map(&:address)
        expect(to_emails).to eq([recipient.notification_email])

        is_expected.to have_subject "Request to join the #{project.full_name} project"
        is_expected.to have_html_escaped_body_text project.full_name
        is_expected.to have_body_text project_project_members_url(project)
        is_expected.to have_body_text project_member.human_access
      end
    end

    describe 'project access denied' do
      let(:project) { create(:project, :public, :access_requestable) }
      let(:project_member) do
        project.request_access(user)
        project.requesters.find_by(user_id: user.id)
      end
      subject { described_class.member_access_denied_email('project', project.id, user.id) }

      it_behaves_like 'an email sent from GitLab'
      it_behaves_like 'it should not have Gmail Actions links'
      it_behaves_like "a user cannot unsubscribe through footer link"

      it 'contains all the useful information' do
        is_expected.to have_subject "Access to the #{project.full_name} project was denied"
        is_expected.to have_html_escaped_body_text project.full_name
        is_expected.to have_body_text project.web_url
      end
    end

    describe 'project access changed' do
      let(:owner) { create(:user, name: "Chang O'Keefe") }
      let(:project) { create(:project, :public, :access_requestable, namespace: owner.namespace) }
      let(:project_member) { create(:project_member, project: project, user: user) }
      subject { described_class.member_access_granted_email('project', project_member.id) }

      it_behaves_like 'an email sent from GitLab'
      it_behaves_like 'it should not have Gmail Actions links'
      it_behaves_like "a user cannot unsubscribe through footer link"

      it 'contains all the useful information' do
        is_expected.to have_subject "Access to the #{project.full_name} project was granted"
        is_expected.to have_html_escaped_body_text project.full_name
        is_expected.to have_body_text project.web_url
        is_expected.to have_body_text project_member.human_access
      end
    end

    def invite_to_project(project, inviter:)
      create(
        :project_member,
        :developer,
        project: project,
        invite_token: '1234',
        invite_email: 'toto@example.com',
        user: nil,
        created_by: inviter
      )
    end

    describe 'project invitation' do
      let(:master) { create(:user).tap { |u| project.add_master(u) } }
      let(:project_member) { invite_to_project(project, inviter: master) }

      subject { described_class.member_invited_email('project', project_member.id, project_member.invite_token) }

      it_behaves_like 'an email sent from GitLab'
      it_behaves_like 'it should not have Gmail Actions links'
      it_behaves_like "a user cannot unsubscribe through footer link"

      it 'contains all the useful information' do
        is_expected.to have_subject "Invitation to join the #{project.full_name} project"
        is_expected.to have_html_escaped_body_text project.full_name
        is_expected.to have_body_text project.web_url
        is_expected.to have_body_text project_member.human_access
        is_expected.to have_body_text project_member.invite_token
      end
    end

    describe 'project invitation accepted' do
      let(:invited_user) { create(:user, name: 'invited user') }
      let(:master) { create(:user).tap { |u| project.add_master(u) } }
      let(:project_member) do
        invitee = invite_to_project(project, inviter: master)
        invitee.accept_invite!(invited_user)
        invitee
      end

      subject { described_class.member_invite_accepted_email('project', project_member.id) }

      it_behaves_like 'an email sent from GitLab'
      it_behaves_like 'it should not have Gmail Actions links'
      it_behaves_like "a user cannot unsubscribe through footer link"

      it 'contains all the useful information' do
        is_expected.to have_subject 'Invitation accepted'
        is_expected.to have_html_escaped_body_text project.full_name
        is_expected.to have_body_text project.web_url
        is_expected.to have_body_text project_member.invite_email
        is_expected.to have_html_escaped_body_text invited_user.name
      end
    end

    describe 'project invitation declined' do
      let(:master) { create(:user).tap { |u| project.add_master(u) } }
      let(:project_member) do
        invitee = invite_to_project(project, inviter: master)
        invitee.decline_invite!
        invitee
      end

      subject { described_class.member_invite_declined_email('project', project.id, project_member.invite_email, master.id) }

      it_behaves_like 'an email sent from GitLab'
      it_behaves_like 'it should not have Gmail Actions links'
      it_behaves_like "a user cannot unsubscribe through footer link"

      it 'contains all the useful information' do
        is_expected.to have_subject 'Invitation declined'
        is_expected.to have_html_escaped_body_text project.full_name
        is_expected.to have_body_text project.web_url
        is_expected.to have_body_text project_member.invite_email
      end
    end

    context 'items that are noteable, the email for a note' do
      let(:note_author) { create(:user, name: 'author_name') }
      let(:note) { create(:note, project: project, author: note_author) }

      before do
        allow(Note).to receive(:find).with(note.id).and_return(note)
      end

      shared_examples 'a note email' do
        it_behaves_like 'it should have Gmail Actions links'

        it 'is sent to the given recipient as the author' do
          sender = subject.header[:from].addrs[0]

          aggregate_failures do
            expect(sender.display_name).to eq(note_author.name)
            expect(sender.address).to eq(gitlab_sender)
            expect(subject).to deliver_to(recipient.notification_email)
          end
        end

        it 'contains the message from the note' do
          is_expected.to have_html_escaped_body_text note.note
        end

        it 'does not contain note author' do
          is_expected.not_to have_body_text note.author_name
        end

        context 'when enabled email_author_in_body' do
          before do
            stub_application_setting(email_author_in_body: true)
          end

          it 'contains a link to note author' do
            is_expected.to have_html_escaped_body_text note.author_name
          end
        end
      end

      describe 'on a commit' do
        let(:commit) { project.commit }

        before do
          allow(note).to receive(:noteable).and_return(commit)
        end

        subject { described_class.note_commit_email(recipient.id, note.id) }

        it_behaves_like 'a note email'
        it_behaves_like 'an answer to an existing thread with reply-by-email enabled' do
          let(:model) { commit }
        end
        it_behaves_like 'it should show Gmail Actions View Commit link'
        it_behaves_like 'a user cannot unsubscribe through footer link'

        it 'has the correct subject and body' do
          aggregate_failures do
            is_expected.to have_subject("Re: #{project.name} | #{commit.title} (#{commit.short_id})")
            is_expected.to have_body_text(commit.short_id)
          end
        end
      end

      describe 'on a merge request' do
        let(:note_on_merge_request_path) { project_merge_request_path(project, merge_request, anchor: "note_#{note.id}") }

        before do
          allow(note).to receive(:noteable).and_return(merge_request)
        end

        subject { described_class.note_merge_request_email(recipient.id, note.id) }

        it_behaves_like 'a note email'
        it_behaves_like 'an answer to an existing thread with reply-by-email enabled' do
          let(:model) { merge_request }
        end
        it_behaves_like 'it should show Gmail Actions View Merge request link'
        it_behaves_like 'an unsubscribeable thread'

        it 'has the correct subject and body' do
          aggregate_failures do
            is_expected.to have_referable_subject(merge_request, reply: true)
            is_expected.to have_body_text note_on_merge_request_path
          end
        end
      end

      describe 'on an issue' do
        let(:note_on_issue_path) { project_issue_path(project, issue, anchor: "note_#{note.id}") }

        before do
          allow(note).to receive(:noteable).and_return(issue)
        end

        subject { described_class.note_issue_email(recipient.id, note.id) }

        it_behaves_like 'a note email'
        it_behaves_like 'an answer to an existing thread with reply-by-email enabled' do
          let(:model) { issue }
        end
        it_behaves_like 'it should show Gmail Actions View Issue link'
        it_behaves_like 'an unsubscribeable thread'

        it 'has the correct subject and body' do
          aggregate_failures do
            is_expected.to have_referable_subject(issue, reply: true)
            is_expected.to have_body_text(note_on_issue_path)
          end
        end
      end
    end

    context 'items that are noteable, the email for a discussion note' do
      let(:note_author) { create(:user, name: 'author_name') }

      before do
        allow(Note).to receive(:find).with(note.id).and_return(note)
      end

      shared_examples 'a discussion note email' do |model|
        it_behaves_like 'it should have Gmail Actions links'

        it 'is sent to the given recipient as the author' do
          sender = subject.header[:from].addrs[0]

          aggregate_failures do
            expect(sender.display_name).to eq(note_author.name)
            expect(sender.address).to eq(gitlab_sender)
            expect(subject).to deliver_to(recipient.notification_email)
          end
        end

        it 'contains the message from the note' do
          is_expected.to have_body_text note.note
        end

        it 'contains an introduction' do
          is_expected.to have_body_text 'started a new discussion'
        end

        context 'when a comment on an existing discussion' do
          let!(:second_note) { create(model, author: note_author, noteable: nil, in_reply_to: note) }

          it 'contains an introduction' do
            is_expected.to have_body_text 'commented on a'
          end
        end
      end

      describe 'on a commit' do
        let(:commit) { project.commit }
        let(:note) { create(:discussion_note_on_commit, commit_id: commit.id, project: project, author: note_author) }

        before do
          allow(note).to receive(:noteable).and_return(commit)
        end

        subject { described_class.note_commit_email(recipient.id, note.id) }

        it_behaves_like 'a discussion note email', :discussion_note_on_commit
        it_behaves_like 'an answer to an existing thread with reply-by-email enabled' do
          let(:model) { commit }
        end
        it_behaves_like 'it should show Gmail Actions View Commit link'
        it_behaves_like 'a user cannot unsubscribe through footer link'

        it 'has the correct subject' do
          is_expected.to have_subject "Re: #{project.name} | #{commit.title} (#{commit.short_id})"
        end

        it 'contains a link to the commit' do
          is_expected.to have_body_text commit.short_id
        end
      end

      describe 'on a merge request' do
        let(:note) { create(:discussion_note_on_merge_request, noteable: merge_request, project: project, author: note_author) }
        let(:note_on_merge_request_path) { project_merge_request_path(project, merge_request, anchor: "note_#{note.id}") }

        before do
          allow(note).to receive(:noteable).and_return(merge_request)
        end

        subject { described_class.note_merge_request_email(recipient.id, note.id) }

        it_behaves_like 'a discussion note email', :discussion_note_on_merge_request
        it_behaves_like 'an answer to an existing thread with reply-by-email enabled' do
          let(:model) { merge_request }
        end
        it_behaves_like 'it should show Gmail Actions View Merge request link'
        it_behaves_like 'an unsubscribeable thread'

        it 'has the correct subject' do
          is_expected.to have_referable_subject(merge_request, reply: true)
        end

        it 'contains a link to the merge request note' do
          is_expected.to have_body_text note_on_merge_request_path
        end
      end

      describe 'on an issue' do
        let(:note) { create(:discussion_note_on_issue, noteable: issue, project: project, author: note_author) }
        let(:note_on_issue_path) { project_issue_path(project, issue, anchor: "note_#{note.id}") }

        before do
          allow(note).to receive(:noteable).and_return(issue)
        end

        subject { described_class.note_issue_email(recipient.id, note.id) }

        it_behaves_like 'a discussion note email', :discussion_note_on_issue
        it_behaves_like 'an answer to an existing thread with reply-by-email enabled' do
          let(:model) { issue }
        end
        it_behaves_like 'it should show Gmail Actions View Issue link'
        it_behaves_like 'an unsubscribeable thread'

        it 'has the correct subject' do
          is_expected.to have_referable_subject(issue, reply: true)
        end

        it 'contains a link to the issue note' do
          is_expected.to have_body_text note_on_issue_path
        end
      end
    end

    context 'items that are noteable, the email for a diff discussion note' do
      let(:note_author) { create(:user, name: 'author_name') }

      before do
        allow(Note).to receive(:find).with(note.id).and_return(note)
      end

      shared_examples 'an email for a note on a diff discussion' do  |model|
        let(:note) { create(model, author: note_author) }

        context 'when note is on image' do
          before do
            allow_any_instance_of(DiffDiscussion).to receive(:on_image?).and_return(true)
          end

          it 'does not include diffs with character-level highlighting' do
            is_expected.not_to have_body_text '<span class="p">}</span></span>'
          end

          it 'ends the intro with a dot' do
            is_expected.to have_body_text "#{note.diff_file.file_path}</a>."
          end
        end

        it 'ends the intro with a colon' do
          is_expected.to have_body_text "#{note.diff_file.file_path}</a>:"
        end

        it 'includes diffs with character-level highlighting' do
          is_expected.to have_body_text '<span class="p">}</span></span>'
        end

        it 'contains a link to the diff file' do
          is_expected.to have_body_text note.diff_file.file_path
        end

        it_behaves_like 'it should have Gmail Actions links'

        it 'is sent to the given recipient as the author' do
          sender = subject.header[:from].addrs[0]

          aggregate_failures do
            expect(sender.display_name).to eq(note_author.name)
            expect(sender.address).to eq(gitlab_sender)
            expect(subject).to deliver_to(recipient.notification_email)
          end
        end

        it 'contains the message from the note' do
          is_expected.to have_html_escaped_body_text note.note
        end

        it 'contains an introduction' do
          is_expected.to have_body_text 'started a new discussion on'
        end

        context 'when a comment on an existing discussion' do
          let!(:second_note) { create(model, author: note_author, noteable: nil, in_reply_to: note) }

          it 'contains an introduction' do
            is_expected.to have_body_text 'commented on a discussion on'
          end
        end
      end

      describe 'on a commit' do
        let(:commit) { project.commit }
        let(:note) { create(:diff_note_on_commit) }

        subject { described_class.note_commit_email(recipient.id, note.id) }

        it_behaves_like 'an email for a note on a diff discussion', :diff_note_on_commit
        it_behaves_like 'it should show Gmail Actions View Commit link'
        it_behaves_like 'a user cannot unsubscribe through footer link'
      end

      describe 'on a merge request' do
        let(:note) { create(:diff_note_on_merge_request) }

        subject { described_class.note_merge_request_email(recipient.id, note.id) }

        it_behaves_like 'an email for a note on a diff discussion', :diff_note_on_merge_request
        it_behaves_like 'it should show Gmail Actions View Merge request link'
        it_behaves_like 'an unsubscribeable thread'
      end
    end
  end

  context 'for a group' do
    set(:group) { create(:group) }

    describe 'group access requested' do
      let(:group) { create(:group, :public, :access_requestable) }
      let(:group_member) do
        group.request_access(user)
        group.requesters.find_by(user_id: user.id)
      end
      subject { described_class.member_access_requested_email('group', group_member.id, recipient.notification_email) }

      it_behaves_like 'an email sent from GitLab'
      it_behaves_like 'it should not have Gmail Actions links'
      it_behaves_like "a user cannot unsubscribe through footer link"

      it 'contains all the useful information' do
        to_emails = subject.header[:to].addrs.map(&:address)
        expect(to_emails).to eq([recipient.notification_email])

        is_expected.to have_subject "Request to join the #{group.name} group"
        is_expected.to have_html_escaped_body_text group.name
        is_expected.to have_body_text group_group_members_url(group)
        is_expected.to have_body_text group_member.human_access
      end
    end

    describe 'group access denied' do
      let(:group_member) do
        group.request_access(user)
        group.requesters.find_by(user_id: user.id)
      end
      subject { described_class.member_access_denied_email('group', group.id, user.id) }

      it_behaves_like 'an email sent from GitLab'
      it_behaves_like 'it should not have Gmail Actions links'
      it_behaves_like "a user cannot unsubscribe through footer link"

      it 'contains all the useful information' do
        is_expected.to have_subject "Access to the #{group.name} group was denied"
        is_expected.to have_html_escaped_body_text group.name
        is_expected.to have_body_text group.web_url
      end
    end

    describe 'group access changed' do
      let(:group_member) { create(:group_member, group: group, user: user) }

      subject { described_class.member_access_granted_email('group', group_member.id) }

      it_behaves_like 'an email sent from GitLab'
      it_behaves_like 'it should not have Gmail Actions links'
      it_behaves_like "a user cannot unsubscribe through footer link"

      it 'contains all the useful information' do
        is_expected.to have_subject "Access to the #{group.name} group was granted"
        is_expected.to have_html_escaped_body_text group.name
        is_expected.to have_body_text group.web_url
        is_expected.to have_body_text group_member.human_access
      end
    end

    def invite_to_group(group, inviter:)
      create(
        :group_member,
        :developer,
        group: group,
        invite_token: '1234',
        invite_email: 'toto@example.com',
        user: nil,
        created_by: inviter
      )
    end

    describe 'group invitation' do
      let(:owner) { create(:user).tap { |u| group.add_user(u, Gitlab::Access::OWNER) } }
      let(:group_member) { invite_to_group(group, inviter: owner) }

      subject { described_class.member_invited_email('group', group_member.id, group_member.invite_token) }

      it_behaves_like 'an email sent from GitLab'
      it_behaves_like 'it should not have Gmail Actions links'
      it_behaves_like "a user cannot unsubscribe through footer link"

      it 'contains all the useful information' do
        is_expected.to have_subject "Invitation to join the #{group.name} group"
        is_expected.to have_html_escaped_body_text group.name
        is_expected.to have_body_text group.web_url
        is_expected.to have_body_text group_member.human_access
        is_expected.to have_body_text group_member.invite_token
      end
    end

    describe 'group invitation accepted' do
      let(:invited_user) { create(:user, name: 'invited user') }
      let(:owner) { create(:user).tap { |u| group.add_user(u, Gitlab::Access::OWNER) } }
      let(:group_member) do
        invitee = invite_to_group(group, inviter: owner)
        invitee.accept_invite!(invited_user)
        invitee
      end

      subject { described_class.member_invite_accepted_email('group', group_member.id) }

      it_behaves_like 'an email sent from GitLab'
      it_behaves_like 'it should not have Gmail Actions links'
      it_behaves_like "a user cannot unsubscribe through footer link"

      it 'contains all the useful information' do
        is_expected.to have_subject 'Invitation accepted'
        is_expected.to have_html_escaped_body_text group.name
        is_expected.to have_body_text group.web_url
        is_expected.to have_body_text group_member.invite_email
        is_expected.to have_html_escaped_body_text invited_user.name
      end
    end

    describe 'group invitation declined' do
      let(:owner) { create(:user).tap { |u| group.add_user(u, Gitlab::Access::OWNER) } }
      let(:group_member) do
        invitee = invite_to_group(group, inviter: owner)
        invitee.decline_invite!
        invitee
      end

      subject { described_class.member_invite_declined_email('group', group.id, group_member.invite_email, owner.id) }

      it_behaves_like 'an email sent from GitLab'
      it_behaves_like 'it should not have Gmail Actions links'
      it_behaves_like "a user cannot unsubscribe through footer link"

      it 'contains all the useful information' do
        is_expected.to have_subject 'Invitation declined'
        is_expected.to have_html_escaped_body_text group.name
        is_expected.to have_body_text group.web_url
        is_expected.to have_body_text group_member.invite_email
      end
    end
  end

  describe 'confirmation if email changed' do
    let(:example_site_path) { root_path }
    let(:user) { create(:user, email: 'old-email@mail.com') }

    before do
      stub_config_setting(email_subject_suffix: 'A Nice Suffix')
      perform_enqueued_jobs do
        user.email = "new-email@mail.com"
        user.save
      end
    end

    subject { ActionMailer::Base.deliveries.last }

    it_behaves_like 'an email sent from GitLab'
    it_behaves_like "a user cannot unsubscribe through footer link"

    it 'is sent to the new user' do
      is_expected.to deliver_to 'new-email@mail.com'
    end

    it 'has the correct subject and body' do
      aggregate_failures do
        is_expected.to have_subject('Confirmation instructions | A Nice Suffix')
        is_expected.to have_body_text(example_site_path)
      end
    end
  end

  describe 'email on push for a created branch' do
    let(:example_site_path) { root_path }
    let(:tree_path) { project_tree_path(project, "empty-branch") }

    subject { described_class.repository_push_email(project.id, author_id: user.id, ref: 'refs/heads/empty-branch', action: :create) }

    it_behaves_like 'it should not have Gmail Actions links'
    it_behaves_like 'a user cannot unsubscribe through footer link'
    it_behaves_like 'an email with X-GitLab headers containing project details'
    it_behaves_like 'an email that contains a header with author username'

    it 'is sent as the author' do
      sender = subject.header[:from].addrs[0]
      expect(sender.display_name).to eq(user.name)
      expect(sender.address).to eq(gitlab_sender)
    end

    it 'has the correct subject and body' do
      aggregate_failures do
        is_expected.to have_subject("[Git][#{project.full_path}] Pushed new branch empty-branch")
        is_expected.to have_body_text(tree_path)
      end
    end
  end

  describe 'email on push for a created tag' do
    let(:example_site_path) { root_path }
    let(:tree_path) { project_tree_path(project, "v1.0") }

    subject { described_class.repository_push_email(project.id, author_id: user.id, ref: 'refs/tags/v1.0', action: :create) }

    it_behaves_like 'it should not have Gmail Actions links'
    it_behaves_like "a user cannot unsubscribe through footer link"
    it_behaves_like 'an email with X-GitLab headers containing project details'
    it_behaves_like 'an email that contains a header with author username'

    it 'is sent as the author' do
      sender = subject.header[:from].addrs[0]
      expect(sender.display_name).to eq(user.name)
      expect(sender.address).to eq(gitlab_sender)
    end

    it 'has the correct subject and body' do
      aggregate_failures do
        is_expected.to have_subject("[Git][#{project.full_path}] Pushed new tag v1.0")
        is_expected.to have_body_text(tree_path)
      end
    end
  end

  describe 'email on push for a deleted branch' do
    let(:example_site_path) { root_path }

    subject { described_class.repository_push_email(project.id, author_id: user.id, ref: 'refs/heads/master', action: :delete) }

    it_behaves_like 'it should not have Gmail Actions links'
    it_behaves_like 'a user cannot unsubscribe through footer link'
    it_behaves_like 'an email with X-GitLab headers containing project details'
    it_behaves_like 'an email that contains a header with author username'

    it 'is sent as the author' do
      sender = subject.header[:from].addrs[0]
      expect(sender.display_name).to eq(user.name)
      expect(sender.address).to eq(gitlab_sender)
    end

    it 'has the correct subject' do
      is_expected.to have_subject "[Git][#{project.full_path}] Deleted branch master"
    end
  end

  describe 'email on push for a deleted tag' do
    let(:example_site_path) { root_path }

    subject { described_class.repository_push_email(project.id, author_id: user.id, ref: 'refs/tags/v1.0', action: :delete) }

    it_behaves_like 'it should not have Gmail Actions links'
    it_behaves_like 'a user cannot unsubscribe through footer link'
    it_behaves_like 'an email with X-GitLab headers containing project details'
    it_behaves_like 'an email that contains a header with author username'

    it 'is sent as the author' do
      sender = subject.header[:from].addrs[0]
      expect(sender.display_name).to eq(user.name)
      expect(sender.address).to eq(gitlab_sender)
    end

    it 'has the correct subject' do
      is_expected.to have_subject "[Git][#{project.full_path}] Deleted tag v1.0"
    end
  end

  describe 'email on push with multiple commits' do
    let(:example_site_path) { root_path }
    let(:raw_compare) { Gitlab::Git::Compare.new(project.repository.raw_repository, sample_image_commit.id, sample_commit.id) }
    let(:compare) { Compare.decorate(raw_compare, project) }
    let(:commits) { compare.commits }
    let(:diff_path) { project_compare_path(project, from: Commit.new(compare.base, project), to: Commit.new(compare.head, project)) }
    let(:send_from_committer_email) { false }
    let(:diff_refs) { Gitlab::Diff::DiffRefs.new(base_sha: project.merge_base_commit(sample_image_commit.id, sample_commit.id).id, head_sha: sample_commit.id) }

    subject { described_class.repository_push_email(project.id, author_id: user.id, ref: 'refs/heads/master', action: :push, compare: compare, reverse_compare: false, diff_refs: diff_refs, send_from_committer_email: send_from_committer_email) }

    it_behaves_like 'it should not have Gmail Actions links'
    it_behaves_like 'a user cannot unsubscribe through footer link'
    it_behaves_like 'an email with X-GitLab headers containing project details'
    it_behaves_like 'an email that contains a header with author username'

    it 'is sent as the author' do
      sender = subject.header[:from].addrs[0]
      expect(sender.display_name).to eq(user.name)
      expect(sender.address).to eq(gitlab_sender)
    end

    it 'has the correct subject and body' do
      aggregate_failures do
        is_expected.to have_subject("[Git][#{project.full_path}][master] #{commits.length} commits: Ruby files modified")
        is_expected.to have_body_text('Change some files')
        is_expected.to have_body_text('def</span> <span class="nf">archive_formats_regex')
        is_expected.to have_body_text(diff_path)
        is_expected.not_to have_body_text('you are a member of')
      end
    end

    context "when set to send from committer email if domain matches" do
      let(:send_from_committer_email) { true }

      before do
        allow(Gitlab.config.gitlab).to receive(:host).and_return("gitlab.corp.company.com")
      end

      context "when the committer email domain is within the GitLab domain" do
        before do
          user.update_attribute(:email, "user@company.com")
          user.confirm
        end

        it "is sent from the committer email" do
          from  = subject.header[:from].addrs.first
          reply = subject.header[:reply_to].addrs.first

          aggregate_failures do
            expect(from.address).to eq(user.email)
            expect(reply.address).to eq(user.email)
          end
        end
      end

      context "when the committer email domain is not completely within the GitLab domain" do
        before do
          user.update_attribute(:email, "user@something.company.com")
          user.confirm
        end

        it "is sent from the default email" do
          from  = subject.header[:from].addrs.first
          reply = subject.header[:reply_to].addrs.first

          aggregate_failures do
            expect(from.address).to eq(gitlab_sender)
            expect(reply.address).to eq(gitlab_sender_reply_to)
          end
        end
      end

      context "when the committer email domain is outside the GitLab domain" do
        before do
          user.update_attribute(:email, "user@mpany.com")
          user.confirm
        end

        it "is sent from the default email" do
          from = subject.header[:from].addrs.first
          reply = subject.header[:reply_to].addrs.first

          aggregate_failures do
            expect(from.address).to eq(gitlab_sender)
            expect(reply.address).to eq(gitlab_sender_reply_to)
          end
        end
      end
    end
  end

  describe 'email on push with a single commit' do
    let(:example_site_path) { root_path }
    let(:raw_compare) { Gitlab::Git::Compare.new(project.repository.raw_repository, sample_commit.parent_id, sample_commit.id) }
    let(:compare) { Compare.decorate(raw_compare, project) }
    let(:commits) { compare.commits }
    let(:diff_path) { project_commit_path(project, commits.first) }
    let(:diff_refs) { Gitlab::Diff::DiffRefs.new(base_sha: project.merge_base_commit(sample_image_commit.id, sample_commit.id).id, head_sha: sample_commit.id) }

    subject { described_class.repository_push_email(project.id, author_id: user.id, ref: 'refs/heads/master', action: :push, compare: compare, diff_refs: diff_refs) }

    it_behaves_like 'it should show Gmail Actions View Commit link'
    it_behaves_like 'a user cannot unsubscribe through footer link'
    it_behaves_like 'an email with X-GitLab headers containing project details'
    it_behaves_like 'an email that contains a header with author username'

    it 'is sent as the author' do
      sender = subject.header[:from].addrs[0]
      expect(sender.display_name).to eq(user.name)
      expect(sender.address).to eq(gitlab_sender)
    end

    it 'has the correct subject and body' do
      aggregate_failures do
        is_expected.to have_subject("[Git][#{project.full_path}][master] #{commits.first.title}")
        is_expected.to have_body_text('Change some files')
        is_expected.to have_body_text('def</span> <span class="nf">archive_formats_regex')
        is_expected.to have_body_text(diff_path)
      end
    end
  end

  describe 'mirror was hard failed' do
    let(:project) { create(:project, :mirror, :import_hard_failed) }

    subject { described_class.mirror_was_hard_failed_email(project.id, user.id) }

    it_behaves_like 'an email sent from GitLab'
    it_behaves_like 'it should not have Gmail Actions links'
    it_behaves_like "a user cannot unsubscribe through footer link"

    it 'has the correct subject and body' do
      is_expected.to have_subject("#{project.name} | Repository mirroring paused")
      is_expected.to have_html_escaped_body_text(project.full_path)
<<<<<<< HEAD
=======
      is_expected.to have_html_escaped_body_text(project_settings_repository_url(project))
>>>>>>> 546a3b0e
    end
  end

  describe 'mirror user changed' do
    let(:mirror_user) { create(:user) }
    let(:project) { create(:project, :mirror, mirror_user_id: mirror_user.id) }
    let(:new_mirror_user) { project.team.owners.first }

    subject { described_class.project_mirror_user_changed_email(new_mirror_user.id, mirror_user.name, project.id) }

    it_behaves_like 'an email sent from GitLab'
    it_behaves_like 'it should not have Gmail Actions links'
    it_behaves_like "a user cannot unsubscribe through footer link"

    it 'has the correct subject and body' do
      is_expected.to have_subject("#{project.name} | Mirror user changed")
      is_expected.to have_html_escaped_body_text(project.full_path)
    end
  end

  describe 'admin notification' do
    let(:example_site_path) { root_path }
    let(:user) { create(:user) }

    subject { @email = described_class.send_admin_notification(user.id, 'Admin announcement', 'Text') }

    it 'is sent as the author' do
      sender = subject.header[:from].addrs[0]
      expect(sender.display_name).to eq("GitLab")
      expect(sender.address).to eq(gitlab_sender)
    end

    it 'is sent to recipient' do
      is_expected.to deliver_to user.email
    end

    it 'has the correct subject' do
      is_expected.to have_subject 'Admin announcement'
    end

    it 'includes unsubscribe link' do
      unsubscribe_link = "http://localhost/unsubscribes/#{Base64.urlsafe_encode64(user.email)}"
      is_expected.to have_body_text(unsubscribe_link)
    end
  end

  describe 'HTML emails setting' do
    let(:multipart_mail) { described_class.project_was_moved_email(project.id, user.id, "gitlab/gitlab") }

    context 'when disabled' do
      it 'only sends the text template' do
        stub_application_setting(html_emails_enabled: false)

        EmailTemplateInterceptor.delivering_email(multipart_mail)

        expect(multipart_mail).to have_part_with('text/plain')
        expect(multipart_mail).not_to have_part_with('text/html')
      end
    end

    context 'when enabled' do
      it 'sends a multipart message' do
        stub_application_setting(html_emails_enabled: true)

        EmailTemplateInterceptor.delivering_email(multipart_mail)

        expect(multipart_mail).to have_part_with('text/plain')
        expect(multipart_mail).to have_part_with('text/html')
      end
    end

    matcher :have_part_with do |expected|
      match do |actual|
        actual.body.parts.any? { |part| part.content_type.try(:match, /#{expected}/) }
      end
    end
  end

  context 'for personal snippet notes' do
    let(:personal_snippet) { create(:personal_snippet) }
    let(:personal_snippet_note) { create(:note_on_personal_snippet, noteable: personal_snippet) }

    subject { described_class.note_personal_snippet_email(personal_snippet_note.author_id, personal_snippet_note.id) }

    it_behaves_like 'a user cannot unsubscribe through footer link'

    it 'has the correct subject and body' do
      is_expected.to have_referable_subject(personal_snippet, reply: true)
      is_expected.to have_html_escaped_body_text personal_snippet_note.note
    end
  end
end<|MERGE_RESOLUTION|>--- conflicted
+++ resolved
@@ -1369,10 +1369,7 @@
     it 'has the correct subject and body' do
       is_expected.to have_subject("#{project.name} | Repository mirroring paused")
       is_expected.to have_html_escaped_body_text(project.full_path)
-<<<<<<< HEAD
-=======
       is_expected.to have_html_escaped_body_text(project_settings_repository_url(project))
->>>>>>> 546a3b0e
     end
   end
 
