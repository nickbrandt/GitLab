--- conflicted
+++ resolved
@@ -68,20 +68,15 @@
       expect(merge_requests.size).to eq(2)
     end
 
-<<<<<<< HEAD
     it 'ignores sorting by weight' do
       params = { project_id: project1.id, scope: 'authored', state: 'opened', weight: Issue::WEIGHT_ANY }
       merge_requests = described_class.new(user, params).execute
       expect(merge_requests.size).to eq(2)
     end
 
-    it 'filters by group' do
-      params = { group_id: group.id }
-=======
     context 'filtering by group' do
       it 'includes all merge requests when user has access' do
         params = { group_id: group.id }
->>>>>>> 9a9889ec
 
         merge_requests = described_class.new(user, params).execute
 
