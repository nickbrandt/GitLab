require 'spec_helper'

describe MergeRequestsFinder do
  include ProjectForksHelper

  # We need to explicitly permit Gitaly N+1s because of the specs that use
  # :request_store. Gitaly N+1 detection is only enabled when :request_store is,
  # but we don't care about potential N+1s when we're just creating several
  # projects in the setup phase.
  def create_project_without_n_plus_1(*args)
    Gitlab::GitalyClient.allow_n_plus_1_calls do
      create(:project, :public, *args)
    end
  end

  let(:user)  { create :user }
  let(:user2) { create :user }

  let(:group) { create(:group) }
  let(:subgroup) { create(:group, parent: group) }
  let(:project1) { create_project_without_n_plus_1(group: group) }
  let(:project2) do
    Gitlab::GitalyClient.allow_n_plus_1_calls do
      fork_project(project1, user)
    end
  end
  let(:project3) do
    Gitlab::GitalyClient.allow_n_plus_1_calls do
      p = fork_project(project1, user)
      p.update!(archived: true)
      p
    end
  end
  let(:project4) { create_project_without_n_plus_1(:repository, group: subgroup) }
  let(:project5) { create_project_without_n_plus_1(group: subgroup) }
  let(:project6) { create_project_without_n_plus_1(group: subgroup) }

  let!(:merge_request1) { create(:merge_request, :simple, author: user, source_project: project2, target_project: project1) }
  let!(:merge_request2) { create(:merge_request, :conflict, author: user, source_project: project2, target_project: project1, state: 'closed') }
  let!(:merge_request3) { create(:merge_request, :simple, author: user, source_project: project2, target_project: project2, state: 'locked', title: 'thing WIP thing') }
  let!(:merge_request4) { create(:merge_request, :simple, author: user, source_project: project3, target_project: project3, title: 'WIP thing') }
  let!(:merge_request5) { create(:merge_request, :simple, author: user, source_project: project4, target_project: project4, title: '[WIP]') }
  let!(:merge_request6) { create(:merge_request, :simple, author: user, source_project: project5, target_project: project5, title: 'WIP: thing') }
  let!(:merge_request7) { create(:merge_request, :simple, author: user, source_project: project6, target_project: project6, title: 'wip thing') }
  let!(:merge_request8) { create(:merge_request, :simple, author: user, source_project: project1, target_project: project1, title: '[wip] thing') }
  let!(:merge_request9) { create(:merge_request, :simple, author: user, source_project: project1, target_project: project2, title: 'wip: thing') }

  before do
    project1.add_maintainer(user)
    project2.add_developer(user)
    project3.add_developer(user)
    project2.add_developer(user2)
    project4.add_developer(user)
    project5.add_developer(user)
    project6.add_developer(user)
  end

  describe "#execute" do
    it 'filters by scope' do
      params = { scope: 'authored', state: 'opened' }
      merge_requests = described_class.new(user, params).execute
      expect(merge_requests.size).to eq(7)
    end

    it 'filters by project' do
      params = { project_id: project1.id, scope: 'authored', state: 'opened' }
      merge_requests = described_class.new(user, params).execute
      expect(merge_requests.size).to eq(2)
    end

<<<<<<< HEAD
    it 'ignores sorting by weight' do
      params = { project_id: project1.id, scope: 'authored', state: 'opened', weight: Issue::WEIGHT_ANY }
      merge_requests = described_class.new(user, params).execute
      expect(merge_requests.size).to eq(2)
=======
    it 'filters by commit sha' do
      merge_requests = described_class.new(
        user,
        commit_sha: merge_request5.merge_request_diff.last_commit_sha
      ).execute

      expect(merge_requests).to contain_exactly(merge_request5)
>>>>>>> 83cb7482
    end

    context 'filtering by group' do
      it 'includes all merge requests when user has access' do
        params = { group_id: group.id }

        merge_requests = described_class.new(user, params).execute

        expect(merge_requests.size).to eq(3)
      end

      it 'excludes merge requests from projects the user does not have access to' do
        private_project = create_project_without_n_plus_1(:private, group: group)
        private_mr = create(:merge_request, :simple, author: user, source_project: private_project, target_project: private_project)
        params = { group_id: group.id }

        private_project.add_guest(user)
        merge_requests = described_class.new(user, params).execute

        expect(merge_requests.size).to eq(3)
        expect(merge_requests).not_to include(private_mr)
      end

      it 'filters by group including subgroups', :nested_groups do
        params = { group_id: group.id, include_subgroups: true }

        merge_requests = described_class.new(user, params).execute

        expect(merge_requests.size).to eq(6)
      end
    end

    it 'filters by non_archived' do
      params = { non_archived: true }
      merge_requests = described_class.new(user, params).execute
      expect(merge_requests.size).to eq(8)
    end

    it 'filters by iid' do
      params = { project_id: project1.id, iids: merge_request1.iid }

      merge_requests = described_class.new(user, params).execute

      expect(merge_requests).to contain_exactly(merge_request1)
    end

    it 'filters by source branch' do
      params = { source_branch: merge_request2.source_branch }

      merge_requests = described_class.new(user, params).execute

      expect(merge_requests).to contain_exactly(merge_request2)
    end

    it 'filters by target branch' do
      params = { target_branch: merge_request2.target_branch }

      merge_requests = described_class.new(user, params).execute

      expect(merge_requests).to contain_exactly(merge_request2)
    end

    it 'filters by state' do
      params = { state: 'locked' }

      merge_requests = described_class.new(user, params).execute

      expect(merge_requests).to contain_exactly(merge_request3)
    end

    it 'filters by wip' do
      params = { wip: 'yes' }

      merge_requests = described_class.new(user, params).execute

      expect(merge_requests).to contain_exactly(merge_request4, merge_request5, merge_request6, merge_request7, merge_request8, merge_request9)
    end

    it 'filters by not wip' do
      params = { wip: 'no' }

      merge_requests = described_class.new(user, params).execute

      expect(merge_requests).to contain_exactly(merge_request1, merge_request2, merge_request3)
    end

    it 'returns all items if no valid wip param exists' do
      params = { wip: '' }

      merge_requests = described_class.new(user, params).execute

      expect(merge_requests).to contain_exactly(merge_request1, merge_request2, merge_request3, merge_request4, merge_request5, merge_request6, merge_request7, merge_request8, merge_request9)
    end

    it 'adds wip to scalar params' do
      scalar_params = described_class.scalar_params

      expect(scalar_params).to include(:wip, :assignee_id)
    end

    context 'filtering by group milestone' do
      let!(:group) { create(:group, :public) }
      let(:group_milestone) { create(:milestone, group: group) }
      let!(:group_member) { create(:group_member, group: group, user: user) }
      let(:params) { { milestone_title: group_milestone.title } }

      before do
        project2.update(namespace: group)
        merge_request2.update(milestone: group_milestone)
        merge_request3.update(milestone: group_milestone)
      end

      it 'returns issues assigned to that group milestone' do
        merge_requests = described_class.new(user, params).execute

        expect(merge_requests).to contain_exactly(merge_request2, merge_request3)
      end
    end

    context 'filtering by created_at/updated_at' do
      let(:new_project) { create(:project, forked_from_project: project1) }

      let!(:new_merge_request) do
        create(:merge_request,
               :simple,
               author: user,
               created_at: 1.week.from_now,
               updated_at: 1.week.from_now,
               source_project: new_project,
               target_project: new_project)
      end

      let!(:old_merge_request) do
        create(:merge_request,
               :simple,
               author: user,
               source_branch: 'feature_1',
               created_at: 1.week.ago,
               updated_at: 1.week.ago,
               source_project: new_project,
               target_project: new_project)
      end

      before do
        new_project.add_maintainer(user)
      end

      it 'filters by created_after' do
        params = { project_id: new_project.id, created_after: new_merge_request.created_at }

        merge_requests = described_class.new(user, params).execute

        expect(merge_requests).to contain_exactly(new_merge_request)
      end

      it 'filters by created_before' do
        params = { project_id: new_project.id, created_before: old_merge_request.created_at }

        merge_requests = described_class.new(user, params).execute

        expect(merge_requests).to contain_exactly(old_merge_request)
      end

      it 'filters by created_after and created_before' do
        params = {
          project_id: new_project.id,
          created_after: old_merge_request.created_at,
          created_before: new_merge_request.created_at
        }

        merge_requests = described_class.new(user, params).execute

        expect(merge_requests).to contain_exactly(old_merge_request, new_merge_request)
      end

      it 'filters by updated_after' do
        params = { project_id: new_project.id, updated_after: new_merge_request.updated_at }

        merge_requests = described_class.new(user, params).execute

        expect(merge_requests).to contain_exactly(new_merge_request)
      end

      it 'filters by updated_before' do
        params = { project_id: new_project.id, updated_before: old_merge_request.updated_at }

        merge_requests = described_class.new(user, params).execute

        expect(merge_requests).to contain_exactly(old_merge_request)
      end

      it 'filters by updated_after and updated_before' do
        params = {
          project_id: new_project.id,
          updated_after: old_merge_request.updated_at,
          updated_before: new_merge_request.updated_at
        }

        merge_requests = described_class.new(user, params).execute

        expect(merge_requests).to contain_exactly(old_merge_request, new_merge_request)
      end
    end

    context 'when project restricts merge requests' do
      let(:non_member) { create(:user) }
      let(:project) { create(:project, :repository, :public, :merge_requests_private) }
      let!(:merge_request) { create(:merge_request, source_project: project) }

      it "returns nothing to to non members" do
        merge_requests = described_class.new(
          non_member,
          project_id: project.id
        ).execute

        expect(merge_requests).to be_empty
      end
    end
  end

  describe '#row_count', :request_store do
    it 'returns the number of rows for the default state' do
      finder = described_class.new(user)

      expect(finder.row_count).to eq(7)
    end

    it 'returns the number of rows for a given state' do
      finder = described_class.new(user, state: 'closed')

      expect(finder.row_count).to eq(1)
    end
  end
end<|MERGE_RESOLUTION|>--- conflicted
+++ resolved
@@ -68,20 +68,10 @@
       expect(merge_requests.size).to eq(2)
     end
 
-<<<<<<< HEAD
     it 'ignores sorting by weight' do
       params = { project_id: project1.id, scope: 'authored', state: 'opened', weight: Issue::WEIGHT_ANY }
       merge_requests = described_class.new(user, params).execute
       expect(merge_requests.size).to eq(2)
-=======
-    it 'filters by commit sha' do
-      merge_requests = described_class.new(
-        user,
-        commit_sha: merge_request5.merge_request_diff.last_commit_sha
-      ).execute
-
-      expect(merge_requests).to contain_exactly(merge_request5)
->>>>>>> 83cb7482
     end
 
     context 'filtering by group' do
