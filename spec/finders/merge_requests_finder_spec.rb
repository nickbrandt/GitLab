require 'spec_helper'

describe MergeRequestsFinder do
  include ProjectForksHelper

  # We need to explicitly permit Gitaly N+1s because of the specs that use
  # :request_store. Gitaly N+1 detection is only enabled when :request_store is,
  # but we don't care about potential N+1s when we're just creating several
  # projects in the setup phase.
  def create_project_without_n_plus_1(*args)
    Gitlab::GitalyClient.allow_n_plus_1_calls do
      create(:project, :public, *args)
    end
  end

  context "multiple projects with merge requests" do
    let(:user)  { create :user }
    let(:user2) { create :user }

    let(:group) { create(:group) }
    let(:subgroup) { create(:group, parent: group) }
    let(:project1) { create_project_without_n_plus_1(group: group) }
    let(:project2) do
      Gitlab::GitalyClient.allow_n_plus_1_calls do
        fork_project(project1, user)
      end
    end
    let(:project3) do
      Gitlab::GitalyClient.allow_n_plus_1_calls do
        p = fork_project(project1, user)
        p.update!(archived: true)
        p
      end
    end
    let(:project4) { create_project_without_n_plus_1(:repository, group: subgroup) }
    let(:project5) { create_project_without_n_plus_1(group: subgroup) }
    let(:project6) { create_project_without_n_plus_1(group: subgroup) }

    let!(:merge_request1) { create(:merge_request, :simple, author: user, source_project: project2, target_project: project1) }
    let!(:merge_request2) { create(:merge_request, :conflict, author: user, source_project: project2, target_project: project1, state: 'closed') }
    let!(:merge_request3) { create(:merge_request, :simple, author: user, source_project: project2, target_project: project2, state: 'locked', title: 'thing WIP thing') }
    let!(:merge_request4) { create(:merge_request, :simple, author: user, source_project: project3, target_project: project3, title: 'WIP thing') }
    let!(:merge_request5) { create(:merge_request, :simple, author: user, source_project: project4, target_project: project4, title: '[WIP]') }
    let!(:merge_request6) { create(:merge_request, :simple, author: user, source_project: project5, target_project: project5, title: 'WIP: thing') }
    let!(:merge_request7) { create(:merge_request, :simple, author: user, source_project: project6, target_project: project6, title: 'wip thing') }
    let!(:merge_request8) { create(:merge_request, :simple, author: user, source_project: project1, target_project: project1, title: '[wip] thing') }
    let!(:merge_request9) { create(:merge_request, :simple, author: user, source_project: project1, target_project: project2, title: 'wip: thing') }

    before do
      project1.add_maintainer(user)
      project2.add_developer(user)
      project3.add_developer(user)
      project2.add_developer(user2)
      project4.add_developer(user)
      project5.add_developer(user)
      project6.add_developer(user)
    end

    describe '#execute' do
      it 'filters by scope' do
        params = { scope: 'authored', state: 'opened' }
        merge_requests = described_class.new(user, params).execute
        expect(merge_requests.size).to eq(7)
      end

<<<<<<< HEAD
    it 'ignores sorting by weight' do
      params = { project_id: project1.id, scope: 'authored', state: 'opened', weight: Issue::WEIGHT_ANY }
      merge_requests = described_class.new(user, params).execute
      expect(merge_requests.size).to eq(2)
    end
=======
      it 'filters by project' do
        params = { project_id: project1.id, scope: 'authored', state: 'opened' }
        merge_requests = described_class.new(user, params).execute
        expect(merge_requests.size).to eq(2)
      end

      it 'filters by commit sha' do
        merge_requests = described_class.new(
          user,
          commit_sha: merge_request5.merge_request_diff.last_commit_sha
        ).execute

        expect(merge_requests).to contain_exactly(merge_request5)
      end

      context 'filtering by group' do
        it 'includes all merge requests when user has access' do
          params = { group_id: group.id }

          merge_requests = described_class.new(user, params).execute
>>>>>>> 26bff00d

          expect(merge_requests.size).to eq(3)
        end

        it 'excludes merge requests from projects the user does not have access to' do
          private_project = create_project_without_n_plus_1(:private, group: group)
          private_mr = create(:merge_request, :simple, author: user, source_project: private_project, target_project: private_project)
          params = { group_id: group.id }

          private_project.add_guest(user)
          merge_requests = described_class.new(user, params).execute

          expect(merge_requests.size).to eq(3)
          expect(merge_requests).not_to include(private_mr)
        end

        it 'filters by group including subgroups', :nested_groups do
          params = { group_id: group.id, include_subgroups: true }

          merge_requests = described_class.new(user, params).execute

          expect(merge_requests.size).to eq(6)
        end
      end

      it 'filters by non_archived' do
        params = { non_archived: true }
        merge_requests = described_class.new(user, params).execute
        expect(merge_requests.size).to eq(8)
      end

      it 'filters by iid' do
        params = { project_id: project1.id, iids: merge_request1.iid }

        merge_requests = described_class.new(user, params).execute

        expect(merge_requests).to contain_exactly(merge_request1)
      end

      it 'filters by source branch' do
        params = { source_branch: merge_request2.source_branch }

        merge_requests = described_class.new(user, params).execute

        expect(merge_requests).to contain_exactly(merge_request2)
      end

      it 'filters by target branch' do
        params = { target_branch: merge_request2.target_branch }

        merge_requests = described_class.new(user, params).execute

        expect(merge_requests).to contain_exactly(merge_request2)
      end

      it 'filters by state' do
        params = { state: 'locked' }

        merge_requests = described_class.new(user, params).execute

        expect(merge_requests).to contain_exactly(merge_request3)
      end

      it 'filters by wip' do
        params = { wip: 'yes' }

        merge_requests = described_class.new(user, params).execute

        expect(merge_requests).to contain_exactly(merge_request4, merge_request5, merge_request6, merge_request7, merge_request8, merge_request9)
      end

      it 'filters by not wip' do
        params = { wip: 'no' }

        merge_requests = described_class.new(user, params).execute

        expect(merge_requests).to contain_exactly(merge_request1, merge_request2, merge_request3)
      end

      it 'returns all items if no valid wip param exists' do
        params = { wip: '' }

        merge_requests = described_class.new(user, params).execute

        expect(merge_requests).to contain_exactly(merge_request1, merge_request2, merge_request3, merge_request4, merge_request5, merge_request6, merge_request7, merge_request8, merge_request9)
      end

      it 'adds wip to scalar params' do
        scalar_params = described_class.scalar_params

        expect(scalar_params).to include(:wip, :assignee_id)
      end

      context 'filtering by group milestone' do
        let!(:group) { create(:group, :public) }
        let(:group_milestone) { create(:milestone, group: group) }
        let!(:group_member) { create(:group_member, group: group, user: user) }
        let(:params) { { milestone_title: group_milestone.title } }

        before do
          project2.update(namespace: group)
          merge_request2.update(milestone: group_milestone)
          merge_request3.update(milestone: group_milestone)
        end

        it 'returns issues assigned to that group milestone' do
          merge_requests = described_class.new(user, params).execute

          expect(merge_requests).to contain_exactly(merge_request2, merge_request3)
        end
      end

      context 'filtering by created_at/updated_at' do
        let(:new_project) { create(:project, forked_from_project: project1) }

        let!(:new_merge_request) do
          create(:merge_request,
                :simple,
                author: user,
                created_at: 1.week.from_now,
                updated_at: 1.week.from_now,
                source_project: new_project,
                target_project: new_project)
        end

        let!(:old_merge_request) do
          create(:merge_request,
                :simple,
                author: user,
                source_branch: 'feature_1',
                created_at: 1.week.ago,
                updated_at: 1.week.ago,
                source_project: new_project,
                target_project: new_project)
        end

        before do
          new_project.add_maintainer(user)
        end

        it 'filters by created_after' do
          params = { project_id: new_project.id, created_after: new_merge_request.created_at }

          merge_requests = described_class.new(user, params).execute

          expect(merge_requests).to contain_exactly(new_merge_request)
        end

        it 'filters by created_before' do
          params = { project_id: new_project.id, created_before: old_merge_request.created_at }

          merge_requests = described_class.new(user, params).execute

          expect(merge_requests).to contain_exactly(old_merge_request)
        end

        it 'filters by created_after and created_before' do
          params = {
            project_id: new_project.id,
            created_after: old_merge_request.created_at,
            created_before: new_merge_request.created_at
          }

          merge_requests = described_class.new(user, params).execute

          expect(merge_requests).to contain_exactly(old_merge_request, new_merge_request)
        end

        it 'filters by updated_after' do
          params = { project_id: new_project.id, updated_after: new_merge_request.updated_at }

          merge_requests = described_class.new(user, params).execute

          expect(merge_requests).to contain_exactly(new_merge_request)
        end

        it 'filters by updated_before' do
          params = { project_id: new_project.id, updated_before: old_merge_request.updated_at }

          merge_requests = described_class.new(user, params).execute

          expect(merge_requests).to contain_exactly(old_merge_request)
        end

        it 'filters by updated_after and updated_before' do
          params = {
            project_id: new_project.id,
            updated_after: old_merge_request.updated_at,
            updated_before: new_merge_request.updated_at
          }

          merge_requests = described_class.new(user, params).execute

          expect(merge_requests).to contain_exactly(old_merge_request, new_merge_request)
        end
      end
    end

    describe '#row_count', :request_store do
      it 'returns the number of rows for the default state' do
        finder = described_class.new(user)

        expect(finder.row_count).to eq(7)
      end

      it 'returns the number of rows for a given state' do
        finder = described_class.new(user, state: 'closed')

        expect(finder.row_count).to eq(1)
      end
    end
  end

  context 'when projects require different access levels for merge requests' do
    let(:user) { create(:user) }

    let(:public_project) { create(:project, :public) }
    let(:internal) { create(:project, :internal) }
    let(:private_project) { create(:project, :private) }
    let(:public_with_private_repo) { create(:project, :public, :repository, :repository_private) }
    let(:internal_with_private_repo) { create(:project, :internal, :repository, :repository_private) }

    let(:merge_requests) { described_class.new(user, {}).execute }

    let!(:mr_public) { create(:merge_request, source_project: public_project) }
    let!(:mr_private) { create(:merge_request, source_project: private_project) }
    let!(:mr_internal) { create(:merge_request, source_project: internal) }
    let!(:mr_private_repo_access) { create(:merge_request, source_project: public_with_private_repo) }
    let!(:mr_internal_private_repo_access) { create(:merge_request, source_project: internal_with_private_repo) }

    context 'with admin user' do
      let(:user) { create(:user, :admin) }

      it 'returns all merge requests' do
        expect(merge_requests).to eq(
          [mr_internal_private_repo_access, mr_private_repo_access, mr_internal, mr_private, mr_public]
        )
      end
    end

    context 'when project restricts merge requests' do
      let(:non_member) { create(:user) }
      let(:project) { create(:project, :repository, :public, :merge_requests_private) }
      let!(:merge_request) { create(:merge_request, source_project: project) }

      it "returns nothing to to non members" do
        merge_requests = described_class.new(
          non_member,
          project_id: project.id
        ).execute

        expect(merge_requests).to be_empty
      end
    end

    context 'with external user' do
      let(:user) { create(:user, :external) }

      it 'returns only public merge requests' do
        expect(merge_requests).to eq([mr_public])
      end
    end

    context 'with authenticated user' do
      it 'returns public and internal merge requests' do
        expect(merge_requests).to eq([mr_internal, mr_public])
      end

      context 'being added to the private project' do
        context 'as a guest' do
          before do
            private_project.add_guest(user)
          end

          it 'does not return merge requests from the private project' do
            expect(merge_requests).to eq([mr_internal, mr_public])
          end
        end

        context 'as a developer' do
          before do
            private_project.add_developer(user)
          end

          it 'returns merge requests from the private project' do
            expect(merge_requests).to eq([mr_internal, mr_private, mr_public])
          end
        end
      end

      context 'being added to the public project with private repo access' do
        context 'as a guest' do
          before do
            public_with_private_repo.add_guest(user)
          end

          it 'returns merge requests from the project' do
            expect(merge_requests).to eq([mr_internal, mr_public])
          end
        end

        context 'as a reporter' do
          before do
            public_with_private_repo.add_reporter(user)
          end

          it 'returns merge requests from the project' do
            expect(merge_requests).to eq([mr_private_repo_access, mr_internal, mr_public])
          end
        end
      end

      context 'being added to the internal project with private repo access' do
        context 'as a guest' do
          before do
            internal_with_private_repo.add_guest(user)
          end

          it 'returns merge requests from the project' do
            expect(merge_requests).to eq([mr_internal, mr_public])
          end
        end

        context 'as a reporter' do
          before do
            internal_with_private_repo.add_reporter(user)
          end

          it 'returns merge requests from the project' do
            expect(merge_requests).to eq([mr_internal_private_repo_access, mr_internal, mr_public])
          end
        end
      end
    end
  end
end<|MERGE_RESOLUTION|>--- conflicted
+++ resolved
@@ -63,34 +63,11 @@
         expect(merge_requests.size).to eq(7)
       end
 
-<<<<<<< HEAD
     it 'ignores sorting by weight' do
       params = { project_id: project1.id, scope: 'authored', state: 'opened', weight: Issue::WEIGHT_ANY }
       merge_requests = described_class.new(user, params).execute
       expect(merge_requests.size).to eq(2)
     end
-=======
-      it 'filters by project' do
-        params = { project_id: project1.id, scope: 'authored', state: 'opened' }
-        merge_requests = described_class.new(user, params).execute
-        expect(merge_requests.size).to eq(2)
-      end
-
-      it 'filters by commit sha' do
-        merge_requests = described_class.new(
-          user,
-          commit_sha: merge_request5.merge_request_diff.last_commit_sha
-        ).execute
-
-        expect(merge_requests).to contain_exactly(merge_request5)
-      end
-
-      context 'filtering by group' do
-        it 'includes all merge requests when user has access' do
-          params = { group_id: group.id }
-
-          merge_requests = described_class.new(user, params).execute
->>>>>>> 26bff00d
 
           expect(merge_requests.size).to eq(3)
         end
