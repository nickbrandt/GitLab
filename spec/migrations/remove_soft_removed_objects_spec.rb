require 'spec_helper'
require Rails.root.join('db', 'post_migrate', '20171207150343_remove_soft_removed_objects.rb')

describe RemoveSoftRemovedObjects, :migration do
  describe '#up' do
    let!(:groups) do
      table(:namespaces).tap do |t|
        t.inheritance_column = nil
      end
    end

    let!(:routes) do
      table(:routes).tap do |t|
        t.inheritance_column = nil
      end
    end

    it 'removes various soft removed objects' do
      5.times do
        create_with_deleted_at(:issue)
      end

      regular_issue = create(:issue) # rubocop:disable RSpec/FactoriesInMigrationSpecs

      run_migration

      expect(Issue.count).to eq(1)
      expect(Issue.first).to eq(regular_issue)
    end

    it 'removes the temporary indexes once soft removed data has been removed' do
      migration = described_class.new

      run_migration

      disable_migrations_output do
        expect(migration.temporary_index_exists?(Issue)).to eq(false)
      end
    end

    it 'removes routes of soft removed personal namespaces' do
      namespace = create_with_deleted_at(:namespace)
      group = groups.create!(name: 'group', path: 'group_path', type: 'Group')
      routes.create!(source_id: group.id, source_type: 'Group', name: 'group', path: 'group_path')

      expect(routes.where(source_id: namespace.id).exists?).to eq(true)
      expect(routes.where(source_id: group.id).exists?).to eq(true)

      run_migration

      expect(routes.where(source_id: namespace.id).exists?).to eq(false)
      expect(routes.where(source_id: group.id).exists?).to eq(true)
    end

    it 'schedules the removal of soft removed groups' do
      group = create_deleted_group
<<<<<<< HEAD

      admin = create(:user, admin: true)
=======
      admin = create(:user, admin: true) # rubocop:disable RSpec/FactoriesInMigrationSpecs
>>>>>>> d87a9904

      expect_any_instance_of(GroupDestroyWorker)
        .to receive(:perform)
        .with(group.id, admin.id)

      run_migration
    end

    it 'does not remove soft removed groups when no admin user could be found' do
      create_deleted_group

      expect_any_instance_of(GroupDestroyWorker)
        .not_to receive(:perform)

      run_migration
    end
  end

  def run_migration
    disable_migrations_output do
      migrate!
    end
  end

  def create_with_deleted_at(*args)
    row = create(*args) # rubocop:disable RSpec/FactoriesInMigrationSpecs

    # We set "deleted_at" this way so we don't run into any column cache issues.
    row.class.where(id: row.id).update_all(deleted_at: 1.year.ago)

    row
  end

  def create_deleted_group
    group = groups.create!(name: 'group', path: 'group_path', type: 'Group')
    routes.create!(source_id: group.id, source_type: 'Group', name: 'group', path: 'group_path')

    groups.where(id: group.id).update_all(deleted_at: 1.year.ago)

    group
  end
end<|MERGE_RESOLUTION|>--- conflicted
+++ resolved
@@ -54,12 +54,7 @@
 
     it 'schedules the removal of soft removed groups' do
       group = create_deleted_group
-<<<<<<< HEAD
-
-      admin = create(:user, admin: true)
-=======
       admin = create(:user, admin: true) # rubocop:disable RSpec/FactoriesInMigrationSpecs
->>>>>>> d87a9904
 
       expect_any_instance_of(GroupDestroyWorker)
         .to receive(:perform)
