FactoryBot.define do
  factory :protected_branch do
    name
    project

    transient do
      # EE
      authorize_user_to_push nil
      authorize_user_to_merge nil
<<<<<<< HEAD
      authorize_group_to_push nil
      authorize_group_to_merge nil
=======
      authorize_user_to_unprotect nil
      authorize_group_to_push nil
      authorize_group_to_merge nil
      authorize_group_to_unprotect nil
>>>>>>> d87a9904

      default_push_level true
      default_merge_level true
      default_access_level true
    end

    trait :developers_can_push do
      transient do
        default_push_level false
      end

      after(:build) do |protected_branch|
        protected_branch.push_access_levels.new(access_level: Gitlab::Access::DEVELOPER)
      end
    end

    trait :developers_can_merge do
      transient do
        default_merge_level false
      end

      after(:build) do |protected_branch|
        protected_branch.merge_access_levels.new(access_level: Gitlab::Access::DEVELOPER)
      end
    end

    trait :no_one_can_push do
      transient do
        default_push_level false
      end

      after(:build) do |protected_branch|
        protected_branch.push_access_levels.new(access_level: Gitlab::Access::NO_ACCESS)
      end
    end

    trait :masters_can_push do
      transient do
        default_push_level false
      end

      after(:build) do |protected_branch|
        protected_branch.push_access_levels.new(access_level: Gitlab::Access::MASTER)
      end
    end

    after(:build) do |protected_branch, evaluator|
      # EE
      if user = evaluator.authorize_user_to_push
        protected_branch.push_access_levels.new(user: user)
      end

      if user = evaluator.authorize_user_to_merge
        protected_branch.merge_access_levels.new(user: user)
      end

<<<<<<< HEAD
=======
      if user = evaluator.authorize_user_to_unprotect
        protected_branch.unprotect_access_levels.new(user: user)
      end

>>>>>>> d87a9904
      if group = evaluator.authorize_group_to_push
        protected_branch.push_access_levels.new(group: group)
      end

      if group = evaluator.authorize_group_to_merge
        protected_branch.merge_access_levels.new(group: group)
      end

<<<<<<< HEAD
=======
      if group = evaluator.authorize_group_to_unprotect
        protected_branch.unprotect_access_levels.new(group: group)
      end

>>>>>>> d87a9904
      next unless protected_branch.merge_access_levels.empty?

      if evaluator.default_access_level && evaluator.default_push_level
        protected_branch.push_access_levels.new(access_level: Gitlab::Access::MASTER)
      end

      if evaluator.default_access_level && evaluator.default_merge_level
        protected_branch.merge_access_levels.new(access_level: Gitlab::Access::MASTER)
      end
    end

    trait :no_one_can_merge do
      after(:create) do |protected_branch|
        protected_branch.merge_access_levels.first.update!(access_level: Gitlab::Access::NO_ACCESS)
      end
    end
  end
end<|MERGE_RESOLUTION|>--- conflicted
+++ resolved
@@ -7,15 +7,10 @@
       # EE
       authorize_user_to_push nil
       authorize_user_to_merge nil
-<<<<<<< HEAD
-      authorize_group_to_push nil
-      authorize_group_to_merge nil
-=======
       authorize_user_to_unprotect nil
       authorize_group_to_push nil
       authorize_group_to_merge nil
       authorize_group_to_unprotect nil
->>>>>>> d87a9904
 
       default_push_level true
       default_merge_level true
@@ -72,13 +67,10 @@
         protected_branch.merge_access_levels.new(user: user)
       end
 
-<<<<<<< HEAD
-=======
       if user = evaluator.authorize_user_to_unprotect
         protected_branch.unprotect_access_levels.new(user: user)
       end
 
->>>>>>> d87a9904
       if group = evaluator.authorize_group_to_push
         protected_branch.push_access_levels.new(group: group)
       end
@@ -87,13 +79,10 @@
         protected_branch.merge_access_levels.new(group: group)
       end
 
-<<<<<<< HEAD
-=======
       if group = evaluator.authorize_group_to_unprotect
         protected_branch.unprotect_access_levels.new(group: group)
       end
 
->>>>>>> d87a9904
       next unless protected_branch.merge_access_levels.empty?
 
       if evaluator.default_access_level && evaluator.default_push_level
