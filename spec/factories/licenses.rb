--- conflicted
+++ resolved
@@ -1,6 +1,7 @@
 FactoryGirl.define do
   factory :gitlab_license, class: "Gitlab::License" do
-<<<<<<< HEAD
+    skip_create
+
     trait :trial do
       block_changes_at nil
       restrictions do
@@ -15,9 +16,6 @@
     transient do
       plan License::STARTER_PLAN
     end
-=======
-    skip_create
->>>>>>> 4afbcb28
 
     starts_at { Date.today - 1.month }
     expires_at { Date.today + 11.months }
