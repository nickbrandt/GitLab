--- conflicted
+++ resolved
@@ -1,11 +1,7 @@
 FactoryGirl.define do
   factory :ci_trigger_without_token, class: Ci::Trigger do
     factory :ci_trigger do
-<<<<<<< HEAD
-      token 'token'
-=======
       sequence(:token) { |n| "token#{n}" }
->>>>>>> fb7b0d6e
 
       factory :ci_trigger_for_trigger_schedule do
         token { SecureRandom.hex(15) }
