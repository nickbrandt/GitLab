--- conflicted
+++ resolved
@@ -1,11 +1,7 @@
 FactoryGirl.define do
-<<<<<<< HEAD
   factory :ci_stage, class: Ci::LegacyStage do
-=======
-  factory :ci_stage, class: Ci::Stage do
     skip_create
 
->>>>>>> c3410760
     transient do
       name 'test'
       status nil
