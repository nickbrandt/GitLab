--- conflicted
+++ resolved
@@ -195,8 +195,6 @@
       end
     end
 
-<<<<<<< HEAD
-=======
     trait :stubbed_repository do
       after(:build) do |project|
         allow(project).to receive(:empty_repo?).and_return(false)
@@ -204,7 +202,6 @@
       end
     end
 
->>>>>>> f18d05a0
     trait :wiki_repo do
       after(:create) do |project|
         raise 'Failed to create wiki repository!' unless project.create_wiki
