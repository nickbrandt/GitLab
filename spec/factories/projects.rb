require_relative '../support/helpers/test_env'

FactoryBot.define do
  # Project without repository
  #
  # Project does not have bare repository.
  # Use this factory if you don't need repository in tests
  factory :project, class: 'Project' do
    sequence(:name) { |n| "project#{n}" }
    path { name.downcase.gsub(/\s/, '_') }
    # Behaves differently to nil due to cache_has_external_issue_tracker
    has_external_issue_tracker false

    # Associations
    namespace
    creator { group ? create(:user) : namespace&.owner }

    transient do
      # Nest Project Feature attributes
      wiki_access_level ProjectFeature::ENABLED
      builds_access_level ProjectFeature::ENABLED
      snippets_access_level ProjectFeature::ENABLED
      issues_access_level ProjectFeature::ENABLED
      merge_requests_access_level ProjectFeature::ENABLED
      repository_access_level ProjectFeature::ENABLED

      # we can't assign the delegated `#ci_cd_settings` attributes directly, as the
      # `#ci_cd_settings` relation needs to be created first
      group_runners_enabled nil
    end

    after(:create) do |project, evaluator|
      # Builds and MRs can't have higher visibility level than repository access level.
      builds_access_level = [evaluator.builds_access_level, evaluator.repository_access_level].min
      merge_requests_access_level = [evaluator.merge_requests_access_level, evaluator.repository_access_level].min

      project.project_feature.update_columns(
        wiki_access_level: evaluator.wiki_access_level,
        builds_access_level: builds_access_level,
        snippets_access_level: evaluator.snippets_access_level,
        issues_access_level: evaluator.issues_access_level,
        merge_requests_access_level: merge_requests_access_level,
        repository_access_level: evaluator.repository_access_level)

      # Normally the class Projects::CreateService is used for creating
      # projects, and this class takes care of making sure the owner and current
      # user have access to the project. Our specs don't use said service class,
      # thus we must manually refresh things here.
      unless project.group || project.pending_delete
        project.add_master(project.owner)
      end

      project.group&.refresh_members_authorized_projects

      # assign the delegated `#ci_cd_settings` attributes after create
      project.reload.group_runners_enabled = evaluator.group_runners_enabled unless evaluator.group_runners_enabled.nil?
    end

    trait :public do
      visibility_level Gitlab::VisibilityLevel::PUBLIC
    end

    trait :internal do
      visibility_level Gitlab::VisibilityLevel::INTERNAL
    end

    trait :private do
      visibility_level Gitlab::VisibilityLevel::PRIVATE
    end

    trait :import_none do
<<<<<<< HEAD
      import_status :none
    end

    trait :import_scheduled do
      import_status :scheduled

      after(:create) do |project, _|
        project.mirror_data&.update_attributes(last_update_scheduled_at: Time.now)
=======
      transient do
        status :none
      end

      before(:create) do |project, evaluator|
        project.create_import_state(:status, evaluator.status)
      end
    end

    trait :import_scheduled do
      transient do
        status :scheduled
        last_update_scheduled_at Time.now
      end

      before(:create) do |project, evaluator|
        project.create_import_state(status: evaluator.status,
                                    last_update_scheduled_at: evaluator.last_update_scheduled_at)
>>>>>>> 546a3b0e
      end
    end

    trait :import_started do
<<<<<<< HEAD
      import_status :started

      after(:create) do |project, _|
        project.mirror_data&.update_attributes(last_update_started_at: Time.now)
=======
      transient do
        status :started
        last_update_started_at Time.now
      end

      before(:create) do |project, evaluator|
        project.create_import_state(status: evaluator.status,
                                    last_update_started_at: evaluator.last_update_started_at)
>>>>>>> 546a3b0e
      end
    end

    trait :import_finished do
<<<<<<< HEAD
      timestamp = Time.now

      import_status :finished
      mirror_last_update_at timestamp
      mirror_last_successful_update_at timestamp
    end

    trait :import_failed do
      import_status :failed
      mirror_last_update_at { Time.now }
    end

    trait :import_hard_failed do
      import_status :failed
      mirror_last_update_at { Time.now - 1.minute }

      after(:create) do |project|
        project.mirror_data&.update_attributes(retry_count: Gitlab::Mirror::MAX_RETRY + 1)
      end
    end

=======
      transient do
        timestamp = Time.now

        status :finished
        last_update_at timestamp
        last_successful_update_at timestamp
      end

      before(:create) do |project, evaluator|
        project.create_import_state(status: evaluator.status,
                                    last_update_at: evaluator.last_update_at,
                                    last_successful_update_at: evaluator.last_successful_update_at)
      end
    end

    trait :import_failed do
      transient do
        status :failed
        last_update_at { Time.now }
      end

      before(:create) do |project, evaluator|
        project.create_import_state(status: evaluator.status,
                                    last_update_at: evaluator.last_update_at)
      end
    end

    trait :import_hard_failed do
      transient do
        status :failed
        retry_count Gitlab::Mirror::MAX_RETRY + 1
        last_update_at Time.now - 1.minute
      end

      before(:create) do |project, evaluator|
        project.create_import_state(status: evaluator.status,
                                    retry_count: evaluator.retry_count,
                                    last_update_at: evaluator.last_update_at)
      end
    end

    trait :disabled_mirror do
      mirror false
      import_url { generate(:url) }
      mirror_user_id { creator_id }
    end

>>>>>>> 546a3b0e
    trait :mirror do
      mirror true
      import_url { generate(:url) }
      mirror_user_id { creator_id }
    end

    trait :archived do
      archived true
    end

    storage_version Project::LATEST_STORAGE_VERSION

    trait :legacy_storage do
      storage_version nil
    end

    trait :access_requestable do
      request_access_enabled true
    end

    trait :with_avatar do
      avatar { fixture_file_upload('spec/fixtures/dk.png') }
    end

    trait :with_export do
      after(:create) do |project, evaluator|
        ProjectExportWorker.new.perform(project.creator.id, project.id)
      end
    end

    trait :broken_storage do
      after(:create) do |project|
        project.update_column(:repository_storage, 'broken')
      end
    end

    # Test repository - https://gitlab.com/gitlab-org/gitlab-test
    trait :repository do
      test_repo

      transient do
        create_templates nil
      end

      after :create do |project, evaluator|
        if evaluator.create_templates
          templates_path = "#{evaluator.create_templates}_templates"

          project.repository.create_file(
            project.creator,
            ".gitlab/#{templates_path}/bug.md",
            'something valid',
            message: 'test 3',
            branch_name: 'master')
          project.repository.create_file(
            project.creator,
            ".gitlab/#{templates_path}/template_test.md",
            'template_test',
            message: 'test 1',
            branch_name: 'master')
          project.repository.create_file(
            project.creator,
            ".gitlab/#{templates_path}/feature_proposal.md",
            'feature_proposal',
            message: 'test 2',
            branch_name: 'master')
        end
      end
    end

    trait :empty_repo do
      after(:create) do |project|
        raise "Failed to create repository!" unless project.create_repository

        # We delete hooks so that gitlab-shell will not try to authenticate with
        # an API that isn't running
        project.gitlab_shell.rm_directory(project.repository_storage,
                                          File.join("#{project.disk_path}.git", 'hooks'))
      end
    end

    trait :remote_mirror do
      transient do
        remote_name "remote_mirror_#{SecureRandom.hex}"
        url "http://foo.com"
        enabled true
      end

      after(:create) do |project, evaluator|
        project.remote_mirrors.create!(url: evaluator.url, enabled: evaluator.enabled)
      end
    end

    trait :stubbed_repository do
      after(:build) do |project|
        allow(project).to receive(:empty_repo?).and_return(false)
        allow(project.repository).to receive(:empty?).and_return(false)
      end
    end

    trait :wiki_repo do
      after(:create) do |project|
        raise 'Failed to create wiki repository!' unless project.create_wiki
      end
    end

    trait :read_only do
      repository_read_only true
    end

    trait :broken_repo do
      after(:create) do |project|
        raise "Failed to create repository!" unless project.create_repository

        project.gitlab_shell.rm_directory(project.repository_storage,
                                          File.join("#{project.disk_path}.git", 'refs'))
      end
    end

    trait :test_repo do
      after :create do |project|
        TestEnv.copy_repo(project,
          bare_repo: TestEnv.factory_repo_path_bare,
          refs: TestEnv::BRANCH_SHA)
      end
    end

    trait :random_last_repository_updated_at do
      last_repository_updated_at { rand(1.year).seconds.ago }
    end

    trait(:wiki_enabled)            { wiki_access_level ProjectFeature::ENABLED }
    trait(:wiki_disabled)           { wiki_access_level ProjectFeature::DISABLED }
    trait(:wiki_private)            { wiki_access_level ProjectFeature::PRIVATE }
    trait(:builds_enabled)          { builds_access_level ProjectFeature::ENABLED }
    trait(:builds_disabled)         { builds_access_level ProjectFeature::DISABLED }
    trait(:builds_private)          { builds_access_level ProjectFeature::PRIVATE }
    trait(:snippets_enabled)        { snippets_access_level ProjectFeature::ENABLED }
    trait(:snippets_disabled)       { snippets_access_level ProjectFeature::DISABLED }
    trait(:snippets_private)        { snippets_access_level ProjectFeature::PRIVATE }
    trait(:issues_disabled)         { issues_access_level ProjectFeature::DISABLED }
    trait(:issues_enabled)          { issues_access_level ProjectFeature::ENABLED }
    trait(:issues_private)          { issues_access_level ProjectFeature::PRIVATE }
    trait(:merge_requests_enabled)  { merge_requests_access_level ProjectFeature::ENABLED }
    trait(:merge_requests_disabled) { merge_requests_access_level ProjectFeature::DISABLED }
    trait(:merge_requests_private)  { merge_requests_access_level ProjectFeature::PRIVATE }
    trait(:repository_enabled)      { repository_access_level ProjectFeature::ENABLED }
    trait(:repository_disabled)     { repository_access_level ProjectFeature::DISABLED }
    trait(:repository_private)      { repository_access_level ProjectFeature::PRIVATE }
  end

  # Project with empty repository
  #
  # This is a case when you just created a project
  # but not pushed any code there yet
  factory :project_empty_repo, parent: :project do
    empty_repo
  end

  # Project with broken repository
  #
  # Project with an invalid repository state
  factory :project_broken_repo, parent: :project do
    broken_repo
  end

  factory :forked_project_with_submodules, parent: :project do
    path { 'forked-gitlabhq' }

    after :create do |project|
      TestEnv.copy_repo(project,
        bare_repo: TestEnv.forked_repo_path_bare,
        refs: TestEnv::FORKED_BRANCH_SHA)
    end
  end

  factory :redmine_project, parent: :project do
    has_external_issue_tracker true

    after :create do |project|
      project.create_redmine_service(
        active: true,
        properties: {
          'project_url' => 'http://redmine/projects/project_name_in_redmine',
          'issues_url' => 'http://redmine/projects/project_name_in_redmine/issues/:id',
          'new_issue_url' => 'http://redmine/projects/project_name_in_redmine/issues/new'
        }
      )
    end
  end

  factory :jira_project, parent: :project do
    has_external_issue_tracker true
    jira_service
  end

  factory :kubernetes_project, parent: :project do
    kubernetes_service
  end

  factory :prometheus_project, parent: :project do
    after :create do |project|
      project.create_prometheus_service(
        active: true,
        properties: {
          api_url: 'https://prometheus.example.com/',
          manual_configuration: true
        }
      )
    end
  end
end<|MERGE_RESOLUTION|>--- conflicted
+++ resolved
@@ -69,16 +69,6 @@
     end
 
     trait :import_none do
-<<<<<<< HEAD
-      import_status :none
-    end
-
-    trait :import_scheduled do
-      import_status :scheduled
-
-      after(:create) do |project, _|
-        project.mirror_data&.update_attributes(last_update_scheduled_at: Time.now)
-=======
       transient do
         status :none
       end
@@ -97,17 +87,10 @@
       before(:create) do |project, evaluator|
         project.create_import_state(status: evaluator.status,
                                     last_update_scheduled_at: evaluator.last_update_scheduled_at)
->>>>>>> 546a3b0e
       end
     end
 
     trait :import_started do
-<<<<<<< HEAD
-      import_status :started
-
-      after(:create) do |project, _|
-        project.mirror_data&.update_attributes(last_update_started_at: Time.now)
-=======
       transient do
         status :started
         last_update_started_at Time.now
@@ -116,34 +99,10 @@
       before(:create) do |project, evaluator|
         project.create_import_state(status: evaluator.status,
                                     last_update_started_at: evaluator.last_update_started_at)
->>>>>>> 546a3b0e
       end
     end
 
     trait :import_finished do
-<<<<<<< HEAD
-      timestamp = Time.now
-
-      import_status :finished
-      mirror_last_update_at timestamp
-      mirror_last_successful_update_at timestamp
-    end
-
-    trait :import_failed do
-      import_status :failed
-      mirror_last_update_at { Time.now }
-    end
-
-    trait :import_hard_failed do
-      import_status :failed
-      mirror_last_update_at { Time.now - 1.minute }
-
-      after(:create) do |project|
-        project.mirror_data&.update_attributes(retry_count: Gitlab::Mirror::MAX_RETRY + 1)
-      end
-    end
-
-=======
       transient do
         timestamp = Time.now
 
@@ -191,7 +150,6 @@
       mirror_user_id { creator_id }
     end
 
->>>>>>> 546a3b0e
     trait :mirror do
       mirror true
       import_url { generate(:url) }
