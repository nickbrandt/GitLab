# == Schema Information
#
# Table name: merge_requests
#
#  id                        :integer          not null, primary key
#  target_branch             :string(255)      not null
#  source_branch             :string(255)      not null
#  source_project_id         :integer          not null
#  author_id                 :integer
#  assignee_id               :integer
#  title                     :string(255)
#  created_at                :datetime
#  updated_at                :datetime
#  milestone_id              :integer
#  state                     :string(255)
#  merge_status              :string(255)
#  target_project_id         :integer          not null
#  iid                       :integer
#  description               :text
#  position                  :integer          default(0)
#  locked_at                 :datetime
#  updated_by_id             :integer
#  merge_error               :string(255)
#  merge_params              :text
#  merge_when_build_succeeds :boolean          default(FALSE), not null
#  merge_user_id             :integer
#  merge_commit_sha          :string
#

FactoryGirl.define do
  factory :merge_request do
    title
    author
    source_project factory: :project
    target_project { source_project }

    # $ git log --pretty=oneline feature..master
    # 5937ac0a7beb003549fc5fd26fc247adbce4a52e Add submodule from gitlab.com
    # 570e7b2abdd848b95f2f578043fc23bd6f6fd24d Change some files
    # 6f6d7e7ed97bb5f0054f2b1df789b39ca89b6ff9 More submodules
    # d14d6c0abdd253381df51a723d58691b2ee1ab08 Remove ds_store files
    # c1acaa58bbcbc3eafe538cb8274ba387047b69f8 Ignore DS files
    #
    # See also RepoHelpers.sample_compare
    #
    source_branch "master"
    target_branch "feature"

    merge_status "can_be_merged"

    trait :with_diffs do
    end

    trait :conflict do
      source_branch "feature_conflict"
      target_branch "feature"
    end

    trait :closed do
      state :closed
    end

    trait :reopened do
      state :reopened
    end

    trait :simple do
      source_branch "feature"
      target_branch "master"
    end

<<<<<<< HEAD
    trait :with_approver do
      after :create do |merge_request|
        create :approver, target: merge_request
      end
=======
    trait :rebased do
      source_branch "markdown"
      target_branch "improve/awesome"
    end

    trait :diverged do
      source_branch "feature"
      target_branch "master"
>>>>>>> 99f08b3f
    end

    trait :merge_when_build_succeeds do
      merge_when_build_succeeds true
      merge_user author
    end

    factory :closed_merge_request, traits: [:closed]
    factory :reopened_merge_request, traits: [:reopened]
    factory :merge_request_with_diffs, traits: [:with_diffs]
    factory :merge_request_with_approver, traits: [:with_approver]
  end
end<|MERGE_RESOLUTION|>--- conflicted
+++ resolved
@@ -69,12 +69,12 @@
       target_branch "master"
     end
 
-<<<<<<< HEAD
     trait :with_approver do
       after :create do |merge_request|
         create :approver, target: merge_request
       end
-=======
+    end
+
     trait :rebased do
       source_branch "markdown"
       target_branch "improve/awesome"
@@ -83,7 +83,6 @@
     trait :diverged do
       source_branch "feature"
       target_branch "master"
->>>>>>> 99f08b3f
     end
 
     trait :merge_when_build_succeeds do
