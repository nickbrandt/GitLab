--- conflicted
+++ resolved
@@ -19,17 +19,6 @@
     end
 
     trait :upcoming do
-<<<<<<< HEAD
-      state_id { Sprint::STATE_ID_MAP[:upcoming] }
-    end
-
-    trait :in_progress do
-      state_id { Sprint::STATE_ID_MAP[:in_progress] }
-    end
-
-    trait :closed do
-      state_id { Sprint::STATE_ID_MAP[:closed] }
-=======
       state_enum { Sprint::STATE_ENUM_MAP[:upcoming] }
     end
 
@@ -39,7 +28,6 @@
 
     trait :closed do
       state_enum { Sprint::STATE_ENUM_MAP[:closed] }
->>>>>>> cbe0ba4e
     end
 
     trait(:skip_future_date_validation) do
@@ -66,11 +54,7 @@
     end
 
     factory :upcoming_sprint, traits: [:upcoming]
-<<<<<<< HEAD
-    factory :in_progress_sprint, traits: [:in_progress]
-=======
     factory :started_sprint, traits: [:started]
->>>>>>> cbe0ba4e
     factory :closed_sprint, traits: [:closed]
   end
 end