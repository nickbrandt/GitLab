--- conflicted
+++ resolved
@@ -1,11 +1,7 @@
 require 'spec_helper'
 
-<<<<<<< HEAD
 describe Projects::UpdateService, '#execute' do
   include StubConfiguration
-=======
-describe Projects::UpdateService do
->>>>>>> 0912fd8a
   include ProjectForksHelper
 
   let(:user) { create(:user) }
