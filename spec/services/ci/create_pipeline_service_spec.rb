--- conflicted
+++ resolved
@@ -533,11 +533,7 @@
         it 'pull it from Auto-DevOps' do
           pipeline = execute_service
           expect(pipeline).to be_auto_devops_source
-<<<<<<< HEAD
           expect(pipeline.builds.map(&:name)).to match_array(%w[brakeman-sast build code_quality eslint-sast secret_detection test])
-=======
-          expect(pipeline.builds.map(&:name)).to match_array(%w[brakeman-sast build code_quality eslint-sast secret_detection_default_branch semgrep-sast test])
->>>>>>> 39b4ad69
         end
       end
 
