--- conflicted
+++ resolved
@@ -30,11 +30,8 @@
       it 'creates a pipeline' do
         expect(pipeline).to be_kind_of(Ci::Pipeline)
         expect(pipeline).to be_valid
-<<<<<<< HEAD
         expect(pipeline).to be_persisted
-=======
         expect(pipeline).to be_push
->>>>>>> c3410760
         expect(pipeline).to eq(project.pipelines.last)
         expect(pipeline).to have_attributes(user: user)
         expect(pipeline).to have_attributes(status: 'pending')
