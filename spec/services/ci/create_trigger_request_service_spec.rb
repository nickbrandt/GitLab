--- conflicted
+++ resolved
@@ -1,12 +1,7 @@
 require 'spec_helper'
 
-<<<<<<< HEAD
-describe Ci::CreateTriggerRequestService, services: true do
+describe Ci::CreateTriggerRequestService do
   let(:service) { described_class }
-=======
-describe Ci::CreateTriggerRequestService do
-  let(:service) { described_class.new }
->>>>>>> bcd31001
   let(:project) { create(:project, :repository) }
   let(:trigger) { create(:ci_trigger, project: project, owner: owner) }
   let(:owner) { create(:user) }
