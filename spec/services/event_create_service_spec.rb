--- conflicted
+++ resolved
@@ -111,7 +111,6 @@
     end
   end
 
-<<<<<<< HEAD
   describe '#push' do
     let(:project) { create(:empty_project) }
     let(:user) { create(:user) }
@@ -122,7 +121,9 @@
 
     it 'updates user last activity' do
       expect { service.push(project, user, {}) }.to change { user.last_activity_at }
-=======
+    end
+  end
+
   describe 'Project' do
     let(:user) { create :user }
     let(:project) { create(:empty_project) }
@@ -139,7 +140,6 @@
 
       it { is_expected.to be_truthy }
       it { expect { subject }.to change { Event.count }.from(0).to(1) }
->>>>>>> 6c09fbd8
     end
   end
 end