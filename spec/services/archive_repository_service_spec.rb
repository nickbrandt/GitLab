require 'spec_helper'

describe ArchiveRepositoryService do
  let(:project) { create(:project) }
  subject { ArchiveRepositoryService.new(project, "master", "zip") }

  describe "#execute" do
    it "cleans old archives" do
      expect(project.repository).to receive(:clean_old_archives)

      subject.execute(timeout: 0.0)
    end

    context "when the repository doesn't have an archive file path" do
      before do
        allow(project.repository).to receive(:archive_file_path).and_return(nil)
      end

      it "raises an error" do
<<<<<<< HEAD
        expect { subject.execute(timeout: 0.0) }.to raise_error
=======
        expect {
          subject.execute(timeout: 0.0)
        }.to raise_error(RuntimeError)
>>>>>>> 4aa1fdd3
      end
    end

    context "when the repository has an archive file path" do
      let(:file_path)     { "/archive.zip" }
      let(:pid_file_path) { "/archive.zip.pid" }

      before do
        allow(project.repository).to receive(:archive_file_path).and_return(file_path)
        allow(project.repository).to receive(:archive_pid_file_path).and_return(pid_file_path)
      end

      context "when the archive file already exists" do
        before do
          allow(File).to receive(:exist?).with(file_path).and_return(true)
        end

        it "returns the file path" do
          expect(subject.execute(timeout: 0.0)).to eq(file_path)
        end
      end

      context "when the archive file doesn't exist yet" do
        before do
          allow(File).to receive(:exist?).with(file_path).and_return(false)
          allow(File).to receive(:exist?).with(pid_file_path).and_return(true)
        end

        context "when the archive pid file doesn't exist yet" do
          before do
            allow(File).to receive(:exist?).with(pid_file_path).and_return(false)
          end

          it "queues the RepositoryArchiveWorker" do
            expect(RepositoryArchiveWorker).to receive(:perform_async)

            subject.execute(timeout: 0.0)
          end
        end

        context "when the archive pid file already exists" do
          it "doesn't queue the RepositoryArchiveWorker" do
            expect(RepositoryArchiveWorker).not_to receive(:perform_async)

            subject.execute(timeout: 0.0)
          end
        end

        context "when the archive file exists after a little while" do
          before do
            Thread.new do
              sleep 0.1
              allow(File).to receive(:exist?).with(file_path).and_return(true)
            end
          end

          it "returns the file path" do
            expect(subject.execute(timeout: 0.2)).to eq(file_path)
          end
        end

        context "when the archive file doesn't exist after the timeout" do
          it "returns nil" do
            expect(subject.execute(timeout: 0.0)).to eq(nil)
          end
        end
      end
    end
  end
end<|MERGE_RESOLUTION|>--- conflicted
+++ resolved
@@ -17,13 +17,7 @@
       end
 
       it "raises an error" do
-<<<<<<< HEAD
-        expect { subject.execute(timeout: 0.0) }.to raise_error
-=======
-        expect {
-          subject.execute(timeout: 0.0)
-        }.to raise_error(RuntimeError)
->>>>>>> 4aa1fdd3
+        expect { subject.execute(timeout: 0.0) }.to raise_error(RuntimeError)
       end
     end
 
