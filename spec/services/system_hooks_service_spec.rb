--- conflicted
+++ resolved
@@ -13,54 +13,49 @@
     it { expect(event_data(user, :destroy)).to include(:event_name, :name, :created_at, :updated_at, :email, :user_id, :username) }
     it { expect(event_data(project, :create)).to include(:event_name, :name, :created_at, :updated_at, :path, :project_id, :owner_name, :owner_email, :project_visibility) }
     it { expect(event_data(project, :destroy)).to include(:event_name, :name, :created_at, :updated_at, :path, :project_id, :owner_name, :owner_email, :project_visibility) }
-<<<<<<< HEAD
-    it { expect(event_data(project_member, :create)).to include(:event_name, :created_at, :updated_at, :project_name, :project_path, :project_path_with_namespace, :project_id, :user_name, :user_email, :user_id, :access_level, :project_visibility) }
-    it { expect(event_data(project_member, :destroy)).to include(:event_name, :created_at, :updated_at, :project_name, :project_path, :project_path_with_namespace, :project_id, :user_name, :user_email, :user_id, :access_level, :project_visibility) }
-=======
-    it { expect(event_data(project_member, :create)).to include(:event_name, :created_at, :updated_at, :project_name, :project_path, :project_path_with_namespace, :project_id, :user_name, :user_username, :user_email, :access_level, :project_visibility) }
-    it { expect(event_data(project_member, :destroy)).to include(:event_name, :created_at, :updated_at, :project_name, :project_path, :project_path_with_namespace, :project_id, :user_name, :user_username, :user_email, :access_level, :project_visibility) }
->>>>>>> 1f64332e
+    it { expect(event_data(project_member, :create)).to include(:event_name, :created_at, :updated_at, :project_name, :project_path, :project_path_with_namespace, :project_id, :user_name, :user_username, :user_email, :user_id, :access_level, :project_visibility) }
+    it { expect(event_data(project_member, :destroy)).to include(:event_name, :created_at, :updated_at, :project_name, :project_path, :project_path_with_namespace, :project_id, :user_name, :user_username, :user_email, :user_id, :access_level, :project_visibility) }
     it { expect(event_data(key, :create)).to include(:username, :key, :id) }
     it { expect(event_data(key, :destroy)).to include(:username, :key, :id) }
 
     it do
       project.old_path_with_namespace = 'renamed_from_path'
       expect(event_data(project, :rename)).to include(
-        :event_name, :name, :created_at, :updated_at, :path, :project_id, 
-        :owner_name, :owner_email, :project_visibility, 
+        :event_name, :name, :created_at, :updated_at, :path, :project_id,
+        :owner_name, :owner_email, :project_visibility,
         :old_path_with_namespace
-      ) 
+      )
     end
     it do
       project.old_path_with_namespace = 'transfered_from_path'
       expect(event_data(project, :transfer)).to include(
-        :event_name, :name, :created_at, :updated_at, :path, :project_id, 
-        :owner_name, :owner_email, :project_visibility, 
+        :event_name, :name, :created_at, :updated_at, :path, :project_id,
+        :owner_name, :owner_email, :project_visibility,
         :old_path_with_namespace
-      ) 
+      )
     end
 
     it do
       expect(event_data(group, :create)).to include(
-        :event_name, :name, :created_at, :updated_at, :path, :group_id, 
+        :event_name, :name, :created_at, :updated_at, :path, :group_id,
         :owner_name, :owner_email
       )
     end
     it do
       expect(event_data(group, :destroy)).to include(
-        :event_name, :name, :created_at, :updated_at, :path, :group_id, 
+        :event_name, :name, :created_at, :updated_at, :path, :group_id,
         :owner_name, :owner_email
       )
     end
     it do
       expect(event_data(group_member, :create)).to include(
-        :event_name, :created_at, :updated_at, :group_name, :group_path, 
+        :event_name, :created_at, :updated_at, :group_name, :group_path,
         :group_id, :user_id, :user_username, :user_name, :user_email, :group_access
       )
     end
     it do
       expect(event_data(group_member, :destroy)).to include(
-        :event_name, :created_at, :updated_at, :group_name, :group_path, 
+        :event_name, :created_at, :updated_at, :group_name, :group_path,
         :group_id, :user_id, :user_username, :user_name, :user_email, :group_access
       )
     end
