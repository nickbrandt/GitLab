require 'spec_helper'

describe MergeRequests::MergeService, services: true do
  let(:user) { create(:user) }
  let(:user2) { create(:user) }
  let(:merge_request) { create(:merge_request, assignee: user2) }
  let(:project) { merge_request.project }

  before do
    project.team << [user, :master]
    project.team << [user2, :developer]
  end

  describe '#execute' do
    context 'valid params' do
      let(:service) { MergeRequests::MergeService.new(project, user, commit_message: 'Awesome message') }

      before do
        allow(service).to receive(:execute_hooks)

        perform_enqueued_jobs do
          service.execute(merge_request)
        end
      end

      it { expect(merge_request).to be_valid }
      it { expect(merge_request).to be_merged }

      it 'sends email to user2 about merge of new merge_request' do
        email = ActionMailer::Base.deliveries.last
        expect(email.to.first).to eq(user2.email)
        expect(email.subject).to include(merge_request.title)
      end

      it 'creates system note about merge_request merge' do
        note = merge_request.notes.last
        expect(note.note).to include 'Status changed to merged'
      end
    end

<<<<<<< HEAD
    context 'project has exceeded size limit' do
      let(:service) { MergeRequests::MergeService.new(project, user, commit_message: 'Awesome message') }

      before do
        allow(project).to receive(:above_size_limit?).and_return(true)

        perform_enqueued_jobs do
          service.execute(merge_request)
        end
      end

      it 'returns the correct error message' do
        expect(merge_request.merge_error).to include('This merge request cannot be merged')
      end
=======
    context 'closes related todos' do
      let(:merge_request) { create(:merge_request, assignee: user, author: user) }
      let(:project) { merge_request.project }
      let(:service) { MergeRequests::MergeService.new(project, user, commit_message: 'Awesome message') }
      let!(:todo) do
        create(:todo, :assigned,
          project: project,
          author: user,
          user: user,
          target: merge_request)
      end

      before do
        allow(service).to receive(:execute_hooks)

        perform_enqueued_jobs do
          service.execute(merge_request)
          todo.reload
        end
      end

      it { expect(todo).to be_done }
>>>>>>> dde96231
    end

    context 'remove source branch by author' do
      let(:service) do
        merge_request.merge_params['force_remove_source_branch'] = '1'
        merge_request.save!
        MergeRequests::MergeService.new(project, user, commit_message: 'Awesome message')
      end

      it 'removes the source branch' do
        expect(DeleteBranchService).to receive(:new).
          with(merge_request.source_project, merge_request.author).
          and_call_original
        service.execute(merge_request)
      end
    end

    context "error handling" do
      let(:service) { MergeRequests::MergeService.new(project, user, commit_message: 'Awesome message') }

      it 'saves error if there is an exception' do
        allow(service).to receive(:repository).and_raise("error")

        allow(service).to receive(:execute_hooks)

        service.execute(merge_request)

        expect(merge_request.merge_error).to eq("Something went wrong during merge")
      end

      it 'saves error if there is an PreReceiveError exception' do
        allow(service).to receive(:repository).and_raise(GitHooksService::PreReceiveError, "error")

        allow(service).to receive(:execute_hooks)

        service.execute(merge_request)

        expect(merge_request.merge_error).to eq("error")
      end

      it 'aborts if there is a merge conflict' do
        allow_any_instance_of(Repository).to receive(:merge).and_return(false)
        allow(service).to receive(:execute_hooks)

        service.execute(merge_request)

        expect(merge_request.open?).to be_truthy
        expect(merge_request.merge_commit_sha).to be_nil
        expect(merge_request.merge_error).to eq("Conflicts detected during merge")
      end
    end
  end

  describe '#hooks_validation_pass?' do
    let(:service) { MergeRequests::MergeService.new(project, user, commit_message: 'Awesome message') }

    it 'returns true when valid' do
      expect(service.hooks_validation_pass?(merge_request)).to be_truthy
    end

    context 'commit message validation' do
      before do
        allow(project).to receive(:push_rule) { build(:push_rule, commit_message_regex: 'unmatched pattern .*') }
      end

      it 'returns false and saves error when invalid' do
        expect(service.hooks_validation_pass?(merge_request)).to be_falsey
        expect(merge_request.merge_error).not_to be_empty
      end
    end

    context 'authors email validation' do
      before do
        allow(project).to receive(:push_rule) { build(:push_rule, author_email_regex: '.*@unmatchedemaildomain.com') }
      end

      it 'returns false and saves error when invalid' do
        expect(service.hooks_validation_pass?(merge_request)).to be_falsey
        expect(merge_request.merge_error).not_to be_empty
      end
    end

    context 'fast forward merge request' do
      it 'returns true when fast forward is enabled' do
        allow(project).to receive(:merge_requests_ff_only_enabled) { true }

        expect(service.hooks_validation_pass?(merge_request)).to be_truthy
      end
    end
  end
end<|MERGE_RESOLUTION|>--- conflicted
+++ resolved
@@ -38,7 +38,6 @@
       end
     end
 
-<<<<<<< HEAD
     context 'project has exceeded size limit' do
       let(:service) { MergeRequests::MergeService.new(project, user, commit_message: 'Awesome message') }
 
@@ -53,7 +52,8 @@
       it 'returns the correct error message' do
         expect(merge_request.merge_error).to include('This merge request cannot be merged')
       end
-=======
+    end
+
     context 'closes related todos' do
       let(:merge_request) { create(:merge_request, assignee: user, author: user) }
       let(:project) { merge_request.project }
@@ -76,7 +76,6 @@
       end
 
       it { expect(todo).to be_done }
->>>>>>> dde96231
     end
 
     context 'remove source branch by author' do
