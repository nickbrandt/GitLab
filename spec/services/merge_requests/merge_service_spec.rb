--- conflicted
+++ resolved
@@ -275,7 +275,6 @@
           merge_request.update(squash: true)
 
           service.execute(merge_request)
-<<<<<<< HEAD
 
           expect(merge_request).to be_open
           expect(merge_request.merge_commit_sha).to be_nil
@@ -295,27 +294,6 @@
               error_message = 'Only fast-forward merge is allowed for your project. Please update your source branch'
               allow(service).to receive(:execute_hooks)
 
-=======
-
-          expect(merge_request).to be_open
-          expect(merge_request.merge_commit_sha).to be_nil
-          expect(merge_request.merge_error).to include(error_message)
-          expect(Rails.logger).to have_received(:error).with(a_string_matching(error_message))
-        end
-
-        context "when fast-forward merge is not allowed" do
-          before do
-            allow_any_instance_of(Repository).to receive(:ancestor?).and_return(nil)
-          end
-
-          %w(semi-linear ff).each do |merge_method|
-            it "logs and saves error if merge is #{merge_method} only" do
-              merge_method = 'rebase_merge' if merge_method == 'semi-linear'
-              merge_request.project.update(merge_method: merge_method)
-              error_message = 'Only fast-forward merge is allowed for your project. Please update your source branch'
-              allow(service).to receive(:execute_hooks)
-
->>>>>>> 546a3b0e
               service.execute(merge_request)
 
               expect(merge_request).to be_open
