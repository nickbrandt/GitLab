require 'spec_helper'

describe GitPushService, services: true do
  include RepoHelpers

  let(:user)          { create :user }
  let(:project)       { create :project }

  before do
    project.team << [user, :master]
    @blankrev = Gitlab::Git::BLANK_SHA
    @oldrev = sample_commit.parent_id
    @newrev = sample_commit.id
    @ref = 'refs/heads/master'
  end

  describe 'Push branches' do
    let(:oldrev) { @oldrev }
    let(:newrev) { @newrev }

    subject do
      execute_service(project, user, oldrev, newrev, @ref )
    end

    context 'new branch' do
      let(:oldrev) { @blankrev }

      it { is_expected.to be_truthy }

      it 'flushes general cached data' do
        expect(project.repository).to receive(:expire_cache).
          with('master', newrev)

        subject
      end

      it 'flushes the visible content cache' do
        expect(project.repository).to receive(:expire_has_visible_content_cache)

        subject
      end

      it 'flushes the branches cache' do
        expect(project.repository).to receive(:expire_branches_cache)

        subject
      end

      it 'flushes the branch count cache' do
        expect(project.repository).to receive(:expire_branch_count_cache)

        subject
      end
    end

    context 'existing branch' do
      it { is_expected.to be_truthy }

      it 'flushes general cached data' do
        expect(project.repository).to receive(:expire_cache).
          with('master', newrev)

        subject
      end

      it 'does not flush the branches cache' do
        expect(project.repository).not_to receive(:expire_branches_cache)

        subject
      end

      it 'does not flush the branch count cache' do
        expect(project.repository).not_to receive(:expire_branch_count_cache)

        subject
      end
    end

    context 'rm branch' do
      let(:newrev) { @blankrev }

      it { is_expected.to be_truthy }

      it 'flushes the visible content cache' do
        expect(project.repository).to receive(:expire_has_visible_content_cache)

        subject
      end

      it 'flushes the branches cache' do
        expect(project.repository).to receive(:expire_branches_cache)

        subject
      end

      it 'flushes the branch count cache' do
        expect(project.repository).to receive(:expire_branch_count_cache)

        subject
      end

      it 'flushes general cached data' do
        expect(project.repository).to receive(:expire_cache).
          with('master', newrev)

        subject
      end
    end
  end

  describe "Git Push Data" do
    before do
      service = execute_service(project, user, @oldrev, @newrev, @ref )
      @push_data = service.push_data
      @commit = project.commit(@newrev)
    end

    subject { @push_data }

    it { is_expected.to include(object_kind: 'push') }
    it { is_expected.to include(before: @oldrev) }
    it { is_expected.to include(after: @newrev) }
    it { is_expected.to include(ref: @ref) }
    it { is_expected.to include(user_id: user.id) }
    it { is_expected.to include(user_name: user.name) }
    it { is_expected.to include(project_id: project.id) }

    context "with repository data" do
      subject { @push_data[:repository] }

      it { is_expected.to include(name: project.name) }
      it { is_expected.to include(url: project.url_to_repo) }
      it { is_expected.to include(description: project.description) }
      it { is_expected.to include(homepage: project.web_url) }
    end

    context "with commits" do
      subject { @push_data[:commits] }

      it { is_expected.to be_an(Array) }
      it 'has 1 element' do
        expect(subject.size).to eq(1)
      end

      context "the commit" do
        subject { @push_data[:commits].first }

        it { is_expected.to include(id: @commit.id) }
        it { is_expected.to include(message: @commit.safe_message) }
        it { is_expected.to include(timestamp: @commit.date.xmlschema) }
        it do
          is_expected.to include(
            url: [
              Gitlab.config.gitlab.url,
              project.namespace.to_param,
              project.to_param,
              'commit',
              @commit.id
            ].join('/')
          )
        end

        context "with a author" do
          subject { @push_data[:commits].first[:author] }

          it { is_expected.to include(name: @commit.author_name) }
          it { is_expected.to include(email: @commit.author_email) }
        end
      end
    end
  end

  describe "ES indexing" do
    before do
      stub_application_setting(elasticsearch_search: true, elasticsearch_indexing: true)
    end

    after do
      stub_application_setting(elasticsearch_search: false, elasticsearch_indexing: false)
    end

    it "does not trigger indexer when push to non-default branch" do
      expect_any_instance_of(Gitlab::Elastic::Indexer).not_to receive(:run)

      execute_service(project, user, @oldrev, @newrev, 'refs/heads/other')
    end

    it "triggers indexer when push to default branch" do
      expect_any_instance_of(Gitlab::Elastic::Indexer).to receive(:run)

      execute_service(project, user, @oldrev, @newrev, 'refs/heads/master')
    end
  end

  describe "Push Event" do
    before do
      service = execute_service(project, user, @oldrev, @newrev, @ref )
      @event = Event.find_by_action(Event::PUSHED)
      @push_data = service.push_data
    end

    it { expect(@event).not_to be_nil }
    it { expect(@event.project).to eq(project) }
    it { expect(@event.action).to eq(Event::PUSHED) }
    it { expect(@event.data).to eq(@push_data) }

    context "Updates merge requests" do
      it "when pushing a new branch for the first time" do
        expect(project).to receive(:update_merge_requests).
                               with(@blankrev, 'newrev', 'refs/heads/master', user)
        execute_service(project, user, @blankrev, 'newrev', 'refs/heads/master' )
      end
    end
  end

  describe "Updates git attributes" do
    context "for default branch" do
      it "calls the copy attributes method for the first push to the default branch" do
        expect(project.repository).to receive(:copy_gitattributes).with('master')

        execute_service(project, user, @blankrev, 'newrev', 'refs/heads/master')
      end

      it "calls the copy attributes method for changes to the default branch" do
        expect(project.repository).to receive(:copy_gitattributes).with('refs/heads/master')

        execute_service(project, user, 'oldrev', 'newrev', 'refs/heads/master')
      end
    end

    context "for non-default branch" do
      before do
        # Make sure the "default" branch is different
        allow(project).to receive(:default_branch).and_return('not-master')
      end

      it "does not call copy attributes method" do
        expect(project.repository).not_to receive(:copy_gitattributes)

        execute_service(project, user, @oldrev, @newrev, @ref)
      end
    end
  end

  describe "Webhooks" do
    context "execute webhooks" do
      it "when pushing a branch for the first time" do
        expect(project).to receive(:execute_hooks)
        expect(project.default_branch).to eq("master")
        execute_service(project, user, @blankrev, 'newrev', 'refs/heads/master' )
        expect(project.protected_branches).not_to be_empty
        expect(project.protected_branches.first.push_access_levels.map(&:access_level)).to eq([Gitlab::Access::MASTER])
        expect(project.protected_branches.first.merge_access_levels.map(&:access_level)).to eq([Gitlab::Access::MASTER])
      end

      it "when pushing a branch for the first time with default branch protection disabled" do
        stub_application_setting(default_branch_protection: Gitlab::Access::PROTECTION_NONE)

        expect(project).to receive(:execute_hooks)
        expect(project.default_branch).to eq("master")
        execute_service(project, user, @blankrev, 'newrev', 'refs/heads/master' )
        expect(project.protected_branches).to be_empty
      end

      it "when pushing a branch for the first time with default branch protection set to 'developers can push'" do
        stub_application_setting(default_branch_protection: Gitlab::Access::PROTECTION_DEV_CAN_PUSH)

        expect(project).to receive(:execute_hooks)
        expect(project.default_branch).to eq("master")

        execute_service(project, user, @blankrev, 'newrev', 'refs/heads/master' )

        expect(project.protected_branches).not_to be_empty
        expect(project.protected_branches.last.push_access_levels.map(&:access_level)).to eq([Gitlab::Access::DEVELOPER])
        expect(project.protected_branches.last.merge_access_levels.map(&:access_level)).to eq([Gitlab::Access::MASTER])
      end

      it "when pushing a branch for the first time with an existing branch permission configured" do
        stub_application_setting(default_branch_protection: Gitlab::Access::PROTECTION_DEV_CAN_PUSH)

<<<<<<< HEAD
        create(:protected_branch, :no_one_can_push, :developers_can_merge,
               :remove_default_access_levels,
               project: project, name: 'master')
=======
        create(:protected_branch, :no_one_can_push, :developers_can_merge, project: project, name: 'master')
>>>>>>> 73b4eecd
        expect(project).to receive(:execute_hooks)
        expect(project.default_branch).to eq("master")
        expect_any_instance_of(ProtectedBranches::CreateService).not_to receive(:execute)

        execute_service(project, user, @blankrev, 'newrev', 'refs/heads/master' )

        expect(project.protected_branches).not_to be_empty
        expect(project.protected_branches.last.push_access_levels.map(&:access_level)).to eq([Gitlab::Access::NO_ACCESS])
        expect(project.protected_branches.last.merge_access_levels.map(&:access_level)).to eq([Gitlab::Access::DEVELOPER])
      end

      it "when pushing a branch for the first time with default branch protection set to 'developers can merge'" do
        stub_application_setting(default_branch_protection: Gitlab::Access::PROTECTION_DEV_CAN_MERGE)

        expect(project).to receive(:execute_hooks)
        expect(project.default_branch).to eq("master")
        execute_service(project, user, @blankrev, 'newrev', 'refs/heads/master' )
        expect(project.protected_branches).not_to be_empty
        expect(project.protected_branches.first.push_access_levels.map(&:access_level)).to eq([Gitlab::Access::MASTER])
        expect(project.protected_branches.first.merge_access_levels.map(&:access_level)).to eq([Gitlab::Access::DEVELOPER])
      end

      it "when pushing new commits to existing branch" do
        expect(project).to receive(:execute_hooks)
        execute_service(project, user, 'oldrev', 'newrev', 'refs/heads/master' )
      end
    end
  end

  describe "cross-reference notes" do
    let(:issue) { create :issue, project: project }
    let(:commit_author) { create :user }
    let(:commit) { project.commit }

    before do
      project.team << [commit_author, :developer]
      project.team << [user, :developer]

      allow(commit).to receive_messages(
        safe_message: "this commit \n mentions #{issue.to_reference}",
        references: [issue],
        author_name: commit_author.name,
        author_email: commit_author.email
      )

      allow(project.repository).to receive(:commits_between).and_return([commit])
    end

    it "creates a note if a pushed commit mentions an issue" do
      expect(SystemNoteService).to receive(:cross_reference).with(issue, commit, commit_author)

      execute_service(project, user, @oldrev, @newrev, @ref )
    end

    it "only creates a cross-reference note if one doesn't already exist" do
      SystemNoteService.cross_reference(issue, commit, user)

      expect(SystemNoteService).not_to receive(:cross_reference).with(issue, commit, commit_author)

      execute_service(project, user, @oldrev, @newrev, @ref )
    end

    it "defaults to the pushing user if the commit's author is not known" do
      allow(commit).to receive_messages(
        author_name: 'unknown name',
        author_email: 'unknown@email.com'
      )
      expect(SystemNoteService).to receive(:cross_reference).with(issue, commit, user)

      execute_service(project, user, @oldrev, @newrev, @ref )
    end

    it "finds references in the first push to a non-default branch" do
      allow(project.repository).to receive(:commits_between).with(@blankrev, @newrev).and_return([])
      allow(project.repository).to receive(:commits_between).with("master", @newrev).and_return([commit])

      expect(SystemNoteService).to receive(:cross_reference).with(issue, commit, commit_author)

      execute_service(project, user, @blankrev, @newrev, 'refs/heads/other' )
    end
  end

  describe "issue metrics" do
    let(:issue) { create :issue, project: project }
    let(:commit_author) { create :user }
    let(:commit) { project.commit }
    let(:commit_time) { Time.now }

    before do
      project.team << [commit_author, :developer]
      project.team << [user, :developer]

      allow(commit).to receive_messages(
        safe_message: "this commit \n mentions #{issue.to_reference}",
        references: [issue],
        author_name: commit_author.name,
        author_email: commit_author.email,
        committed_date: commit_time
      )

      allow(project.repository).to receive(:commits_between).and_return([commit])
    end

    context "while saving the 'first_mentioned_in_commit_at' metric for an issue" do
      it 'sets the metric for referenced issues' do
        execute_service(project, user, @oldrev, @newrev, @ref)

        expect(issue.reload.metrics.first_mentioned_in_commit_at).to be_within(1.second).of(commit_time)
      end

      it 'does not set the metric for non-referenced issues' do
        non_referenced_issue = create(:issue, project: project)
        execute_service(project, user, @oldrev, @newrev, @ref)

        expect(non_referenced_issue.reload.metrics.first_mentioned_in_commit_at).to be_nil
      end
    end
  end

  describe "closing issues from pushed commits containing a closing reference" do
    let(:issue) { create :issue, project: project }
    let(:other_issue) { create :issue, project: project }
    let(:commit_author) { create :user }
    let(:closing_commit) { project.commit }

    before do
      allow(closing_commit).to receive_messages(
        issue_closing_regex: /^([Cc]loses|[Ff]ixes) #\d+/,
        safe_message: "this is some work.\n\ncloses ##{issue.iid}",
        author_name: commit_author.name,
        author_email: commit_author.email
      )

      allow(project.repository).to receive(:commits_between).
        and_return([closing_commit])

      project.team << [commit_author, :master]
    end

    context "to default branches" do
      it "closes issues" do
        execute_service(project, commit_author, @oldrev, @newrev, @ref )
        expect(Issue.find(issue.id)).to be_closed
      end

      it "adds a note indicating that the issue is now closed" do
        expect(SystemNoteService).to receive(:change_status).with(issue, project, commit_author, "closed", closing_commit)
        execute_service(project, commit_author, @oldrev, @newrev, @ref )
      end

      it "doesn't create additional cross-reference notes" do
        expect(SystemNoteService).not_to receive(:cross_reference)
        execute_service(project, commit_author, @oldrev, @newrev, @ref )
      end

      it "doesn't close issues when external issue tracker is in use" do
        allow_any_instance_of(Project).to receive(:default_issues_tracker?).
          and_return(false)
        external_issue_tracker = double(title: 'My Tracker', issue_path: issue.iid)
        allow_any_instance_of(Project).to receive(:external_issue_tracker).and_return(external_issue_tracker)

        # The push still shouldn't create cross-reference notes.
        expect do
          execute_service(project, commit_author, @oldrev, @newrev,  'refs/heads/hurf' )
        end.not_to change { Note.where(project_id: project.id, system: true).count }
      end
    end

    context "to non-default branches" do
      before do
        # Make sure the "default" branch is different
        allow(project).to receive(:default_branch).and_return('not-master')
      end

      it "creates cross-reference notes" do
        expect(SystemNoteService).to receive(:cross_reference).with(issue, closing_commit, commit_author)
        execute_service(project, user, @oldrev, @newrev, @ref )
      end

      it "doesn't close issues" do
        execute_service(project, user, @oldrev, @newrev, @ref )
        expect(Issue.find(issue.id)).to be_opened
      end
    end

    context "for jira issue tracker" do
      include JiraServiceHelper

      let(:jira_tracker) { project.create_jira_service if project.jira_service.nil? }

      before do
        jira_service_settings

        WebMock.stub_request(:post, jira_api_transition_url)
        WebMock.stub_request(:post, jira_api_comment_url)
        WebMock.stub_request(:get, jira_api_comment_url).to_return(body: jira_issue_comments)
        WebMock.stub_request(:get, jira_api_test_url)

        allow(closing_commit).to receive_messages({
          issue_closing_regex: Regexp.new(Gitlab.config.gitlab.issue_closing_pattern),
          safe_message: message,
          author_name: commit_author.name,
          author_email: commit_author.email
        })

        allow(project.repository).to receive_messages(commits_between: [closing_commit])
      end

      after do
        jira_tracker.destroy!
      end

      context "mentioning an issue" do
        let(:message) { "this is some work.\n\nrelated to JIRA-1" }

        it "initiates one api call to jira server to mention the issue" do
          execute_service(project, user, @oldrev, @newrev, @ref )

          expect(WebMock).to have_requested(:post, jira_api_comment_url).with(
            body: /mentioned this issue in/
          ).once
        end
      end

      context "closing an issue" do
        let(:message) { "this is some work.\n\ncloses JIRA-1" }

        it "initiates one api call to jira server to close the issue" do
          transition_body = {
            transition: {
              id: '2'
            }
          }.to_json

          execute_service(project, commit_author, @oldrev, @newrev, @ref )
          expect(WebMock).to have_requested(:post, jira_api_transition_url).with(
            body: transition_body
          ).once
        end

        it "initiates one api call to jira server to comment on the issue" do
          comment_body = {
            body: "Issue solved with [#{closing_commit.id}|http://localhost/#{project.path_with_namespace}/commit/#{closing_commit.id}]."
          }.to_json

          execute_service(project, commit_author, @oldrev, @newrev, @ref )
          expect(WebMock).to have_requested(:post, jira_api_comment_url).with(
            body: comment_body
          ).once
        end
      end
    end
  end

  describe "empty project" do
    let(:project) { create(:project_empty_repo) }
    let(:new_ref) { 'refs/heads/feature'}

    before do
      allow(project).to receive(:default_branch).and_return('feature')
      expect(project).to receive(:change_head) { 'feature'}
    end

    it 'push to first branch updates HEAD' do
      execute_service(project, user, @blankrev, @newrev, new_ref )
    end
  end

  describe "housekeeping" do
    let(:housekeeping) { Projects::HousekeepingService.new(project) }

    before do
      allow(Projects::HousekeepingService).to receive(:new).and_return(housekeeping)
    end

    it 'does not perform housekeeping when not needed' do
      expect(housekeeping).not_to receive(:execute)

      execute_service(project, user, @oldrev, @newrev, @ref)
    end

    context 'when housekeeping is needed' do
      before do
        allow(housekeeping).to receive(:needed?).and_return(true)
      end

      it 'performs housekeeping' do
        expect(housekeeping).to receive(:execute)

        execute_service(project, user, @oldrev, @newrev, @ref)
      end

      it 'does not raise an exception' do
        allow(housekeeping).to receive(:try_obtain_lease).and_return(false)

        execute_service(project, user, @oldrev, @newrev, @ref)
      end
    end

    it 'increments the push counter' do
      expect(housekeeping).to receive(:increment!)

      execute_service(project, user, @oldrev, @newrev, @ref)
    end
  end

  def execute_service(project, user, oldrev, newrev, ref)
    service = described_class.new(project, user, oldrev: oldrev, newrev: newrev, ref: ref )
    service.execute
    service
  end
end<|MERGE_RESOLUTION|>--- conflicted
+++ resolved
@@ -278,13 +278,9 @@
       it "when pushing a branch for the first time with an existing branch permission configured" do
         stub_application_setting(default_branch_protection: Gitlab::Access::PROTECTION_DEV_CAN_PUSH)
 
-<<<<<<< HEAD
         create(:protected_branch, :no_one_can_push, :developers_can_merge,
                :remove_default_access_levels,
                project: project, name: 'master')
-=======
-        create(:protected_branch, :no_one_can_push, :developers_can_merge, project: project, name: 'master')
->>>>>>> 73b4eecd
         expect(project).to receive(:execute_hooks)
         expect(project.default_branch).to eq("master")
         expect_any_instance_of(ProtectedBranches::CreateService).not_to receive(:execute)
