--- conflicted
+++ resolved
@@ -35,7 +35,7 @@
 
   describe '#add_link' do
     shared_examples 'can add meeting' do
-      it 'appends the link to issue description' do
+      it 'appends the link zoom_meetings' do
         expect(result).to be_success
         expect(result.payload[:zoom_meetings].map(&:url))
           .to include(zoom_link)
@@ -128,24 +128,12 @@
 
       context 'removes the link' do
         include_examples 'can remove meeting'
-      end
-
-      it 'tracks the remove event' do
-        expect(Gitlab::Tracking).to receive(:event)
+
+        it 'tracks the remove event' do
+          expect(Gitlab::Tracking).to receive(:event)
           .with('IncidentManagement::ZoomIntegration', 'remove_zoom_meeting', label: 'Issue ID', value: issue.id)
-<<<<<<< HEAD
-=======
-
-        result
-      end
-
-      context 'with insufficient permissions' do
-        include_context 'insufficient permissions'
-        include_examples 'cannot remove link'
-      end
->>>>>>> fc967011
-
-        result
+          result
+        end
       end
 
       context 'with insufficient permissions' do
