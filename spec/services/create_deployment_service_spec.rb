--- conflicted
+++ resolved
@@ -61,16 +61,10 @@
 
     context 'when stop action is defined' do
       let(:options) { { action: 'stop' } }
-<<<<<<< HEAD
 
       context 'and environment is available' do
         before do
           environment.start
-=======
-
-      context 'and environment is available' do
-        before do
-          environment.start
         end
 
         it 'makes environment stopped' do
@@ -81,13 +75,10 @@
 
         it 'does not create a deployment' do
           expect(subject).to be_nil
->>>>>>> 134ba0b5
-        end
-
-<<<<<<< HEAD
-        it 'makes environment stopped' do
-          subject
-=======
+        end
+      end
+    end
+
     context 'when variables are used' do
       let(:options) do
         { name: 'review-apps/$CI_COMMIT_REF_NAME',
@@ -102,28 +93,11 @@
       it 'creates a new deployment' do
         expect(subject).to be_persisted
       end
->>>>>>> 134ba0b5
-
-          expect(environment.reload).to be_stopped
-        end
-
-<<<<<<< HEAD
-        it 'does not create a deployment' do
-          expect(subject).to be_nil
-        end
-      end
-    end
-
-    context 'when variables are used' do
-      let(:options) do
-        { name: 'review-apps/$CI_COMMIT_REF_NAME',
-          url: 'http://$CI_COMMIT_REF_NAME.review-apps.gitlab.com' }
-      end
-
-      before do
-        environment.update(name: 'review-apps/master')
-        job.update(environment: 'review-apps/$CI_COMMIT_REF_NAME')
-=======
+
+      it 'does not create a new environment' do
+        expect { subject }.not_to change { Environment.count }
+      end
+
       it 'updates external url' do
         subject
 
@@ -144,26 +118,10 @@
 
         expect(Environment.count).to be_zero
         expect(Deployment.count).to be_zero
->>>>>>> 134ba0b5
-      end
-    end
-  end
-
-<<<<<<< HEAD
-      it 'creates a new deployment' do
-        expect(subject).to be_persisted
-      end
-
-      it 'does not create a new environment' do
-        expect { subject }.not_to change { Environment.count }
-      end
-
-      it 'updates external url' do
-        subject
-
-        expect(subject.environment.name).to eq('review-apps/master')
-        expect(subject.environment.external_url).to eq('http://master.review-apps.gitlab.com')
-=======
+      end
+    end
+  end
+
   describe '#expanded_environment_url' do
     subject { service.send(:expanded_environment_url) }
 
@@ -201,23 +159,13 @@
         create(:ci_build,
                yaml_variables: [{ key: :APP_HOST, value: 'host' }],
                options: { environment: { url: 'http://review/$APP_HOST' } })
->>>>>>> 134ba0b5
       end
 
       it { is_expected.to eq('http://review/host') }
     end
 
-<<<<<<< HEAD
-    context 'when project was removed' do
-      let(:environment) {}
-
-      before do
-        job.update(project: nil)
-      end
-=======
     context 'when yaml environment does not have url' do
       let(:job) { create(:ci_build, environment: 'staging') }
->>>>>>> 134ba0b5
 
       let!(:environment) do
         create(:environment, project: job.project, name: job.environment)
