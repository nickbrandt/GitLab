--- conflicted
+++ resolved
@@ -149,17 +149,16 @@
   context 'project authorization' do
     let(:current_project) { create(:empty_project) }
 
-<<<<<<< HEAD
     context 'allow to use offline_token' do
       let(:current_params) do
         { offline_token: true }
       end
 
       it_behaves_like 'an authenticated'
-=======
+    end
+
     context 'allow to use scope-less authentication' do
       it_behaves_like 'a valid token'
->>>>>>> e6389dfe
     end
 
     context 'allow to pull and push images' do
