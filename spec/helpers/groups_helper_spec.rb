--- conflicted
+++ resolved
@@ -3,11 +3,8 @@
 describe GroupsHelper do
   include ApplicationHelper
 
-<<<<<<< HEAD
   let(:group) { create(:group) }
-=======
   let(:asset_host) { 'http://assets' }
->>>>>>> 7358c69f
 
   describe 'group_icon' do
     avatar_file_path = File.join(Rails.root, 'spec', 'fixtures', 'banana_sample.gif')
