--- conflicted
+++ resolved
@@ -82,31 +82,6 @@
   end
 
   describe 'avatar_icon' do
-<<<<<<< HEAD
-    it 'returns an url for the avatar' do
-      user = create(:user, avatar: File.open(uploaded_image_temp_path))
-
-      avatar_url = "/uploads/system/user/avatar/#{user.id}/banana_sample.gif"
-
-      expect(helper.avatar_icon(user.email).to_s).to match(avatar_url)
-
-      allow(ActionController::Base).to receive(:asset_host).and_return(gitlab_host)
-      avatar_url = "#{gitlab_host}/uploads/system/user/avatar/#{user.id}/banana_sample.gif"
-
-      expect(helper.avatar_icon(user.email).to_s).to match(avatar_url)
-    end
-
-    it 'returns an url for the avatar with relative url' do
-      stub_config_setting(relative_url_root: '/gitlab')
-      # Must be stubbed after the stub above, and separately
-      stub_config_setting(url: Settings.send(:build_gitlab_url))
-
-      user = create(:user, avatar: File.open(uploaded_image_temp_path))
-
-      expect(helper.avatar_icon(user.email).to_s).
-        to match("/gitlab/uploads/system/user/avatar/#{user.id}/banana_sample.gif")
-    end
-=======
     let(:user) { create(:user, avatar: File.open(uploaded_image_temp_path)) }
 
     context 'using an email' do
@@ -149,7 +124,6 @@
           end
         end
       end
->>>>>>> 134ba0b5
 
       context 'when no user exists for the email' do
         it 'calls gravatar_icon' do
@@ -168,16 +142,11 @@
         end
       end
 
-<<<<<<< HEAD
-        expect(helper.avatar_icon(user).to_s).
-          to match("/uploads/system/user/avatar/#{user.id}/banana_sample.gif")
-=======
       context 'when only_path is false' do
         it 'returns an absolute URL for the avatar' do
           expect(helper.avatar_icon(user, only_path: false).to_s)
             .to eq("#{gitlab_host}/uploads/system/user/avatar/#{user.id}/banana_sample.gif")
         end
->>>>>>> 134ba0b5
       end
     end
   end
