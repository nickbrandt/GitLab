require 'spec_helper'
require 'mime/types'

describe API::Commits do
  let(:user) { create(:user) }
  let(:guest) { create(:user).tap { |u| project.add_guest(u) } }
  let(:project) { create(:project, :repository, creator: user, path: 'my.project') }
  let(:branch_with_dot) { project.repository.find_branch('ends-with.json') }
  let(:branch_with_slash) { project.repository.find_branch('improve/awesome') }

  let(:project_id) { project.id }
  let(:current_user) { nil }

  before do
    project.add_master(user)
  end

  describe 'GET /projects/:id/repository/commits' do
    let(:route) { "/projects/#{project_id}/repository/commits" }

    shared_examples_for 'project commits' do
      it "returns project commits" do
        commit = project.repository.commit

        get api(route, current_user)

        expect(response).to have_gitlab_http_status(200)
        expect(response).to match_response_schema('public_api/v4/commits')
        expect(json_response.first['id']).to eq(commit.id)
        expect(json_response.first['committer_name']).to eq(commit.committer_name)
        expect(json_response.first['committer_email']).to eq(commit.committer_email)
      end

      it 'include correct pagination headers' do
        commit_count = project.repository.count_commits(ref: 'master').to_s

        get api(route, current_user)

        expect(response).to include_pagination_headers
        expect(response.headers['X-Total']).to eq(commit_count)
        expect(response.headers['X-Page']).to eql('1')
      end
    end

    context 'when unauthenticated', 'and project is public' do
      let(:project) { create(:project, :public, :repository) }

      it_behaves_like 'project commits'
    end

    context 'when unauthenticated', 'and project is private' do
      it_behaves_like '404 response' do
        let(:request) { get api(route) }
        let(:message) { '404 Project Not Found' }
      end
    end

    context 'when authenticated', 'as a master' do
      let(:current_user) { user }

      it_behaves_like 'project commits'

      context "since optional parameter" do
        it "returns project commits since provided parameter" do
          commits = project.repository.commits("master", limit: 2)
          after = commits.second.created_at

          get api("/projects/#{project_id}/repository/commits?since=#{after.utc.iso8601}", user)

          expect(json_response.size).to eq 2
          expect(json_response.first["id"]).to eq(commits.first.id)
          expect(json_response.second["id"]).to eq(commits.second.id)
        end

        it 'include correct pagination headers' do
          commits = project.repository.commits("master", limit: 2)
          after = commits.second.created_at
          commit_count = project.repository.count_commits(ref: 'master', after: after).to_s

          get api("/projects/#{project_id}/repository/commits?since=#{after.utc.iso8601}", user)

          expect(response).to include_pagination_headers
          expect(response.headers['X-Total']).to eq(commit_count)
          expect(response.headers['X-Page']).to eql('1')
        end
      end

      context "until optional parameter" do
        it "returns project commits until provided parameter" do
          commits = project.repository.commits("master", limit: 20)
          before = commits.second.created_at

          get api("/projects/#{project_id}/repository/commits?until=#{before.utc.iso8601}", user)

          if commits.size == 20
            expect(json_response.size).to eq(20)
          else
            expect(json_response.size).to eq(commits.size - 1)
          end

          expect(json_response.first["id"]).to eq(commits.second.id)
          expect(json_response.second["id"]).to eq(commits.third.id)
        end

        it 'include correct pagination headers' do
          commits = project.repository.commits("master", limit: 2)
          before = commits.second.created_at
          commit_count = project.repository.count_commits(ref: 'master', before: before).to_s

          get api("/projects/#{project_id}/repository/commits?until=#{before.utc.iso8601}", user)

          expect(response).to include_pagination_headers
          expect(response.headers['X-Total']).to eq(commit_count)
          expect(response.headers['X-Page']).to eql('1')
        end
      end

      context "invalid xmlschema date parameters" do
        it "returns an invalid parameter error message" do
          get api("/projects/#{project_id}/repository/commits?since=invalid-date", user)

          expect(response).to have_gitlab_http_status(400)
          expect(json_response['error']).to eq('since is invalid')
        end
      end

      context "path optional parameter" do
        it "returns project commits matching provided path parameter" do
          path = 'files/ruby/popen.rb'
          commit_count = project.repository.count_commits(ref: 'master', path: path).to_s

          get api("/projects/#{project_id}/repository/commits?path=#{path}", user)

          expect(json_response.size).to eq(3)
          expect(json_response.first["id"]).to eq("570e7b2abdd848b95f2f578043fc23bd6f6fd24d")
          expect(response).to include_pagination_headers
          expect(response.headers['X-Total']).to eq(commit_count)
        end

        it 'include correct pagination headers' do
          path = 'files/ruby/popen.rb'
          commit_count = project.repository.count_commits(ref: 'master', path: path).to_s

          get api("/projects/#{project_id}/repository/commits?path=#{path}", user)

          expect(response).to include_pagination_headers
          expect(response.headers['X-Total']).to eq(commit_count)
          expect(response.headers['X-Page']).to eql('1')
        end
      end

      context 'all optional parameter' do
        it 'returns all project commits' do
          commit_count = project.repository.count_commits(all: true)

          get api("/projects/#{project_id}/repository/commits?all=true", user)

          expect(response).to include_pagination_headers
          expect(response.headers['X-Total']).to eq(commit_count.to_s)
          expect(response.headers['X-Page']).to eql('1')
        end
      end

      context 'with pagination params' do
        let(:page) { 1 }
        let(:per_page) { 5 }
        let(:ref_name) { 'master' }
        let!(:request) do
          get api("/projects/#{project_id}/repository/commits?page=#{page}&per_page=#{per_page}&ref_name=#{ref_name}", user)
        end

        it 'returns correct headers' do
          commit_count = project.repository.count_commits(ref: ref_name).to_s

          expect(response).to include_pagination_headers
          expect(response.headers['X-Total']).to eq(commit_count)
          expect(response.headers['X-Page']).to eq('1')
          expect(response.headers['Link']).to match(/page=1&per_page=5/)
          expect(response.headers['Link']).to match(/page=2&per_page=5/)
        end

        context 'viewing the first page' do
          it 'returns the first 5 commits' do
            commit = project.repository.commit

            expect(json_response.size).to eq(per_page)
            expect(json_response.first['id']).to eq(commit.id)
            expect(response.headers['X-Page']).to eq('1')
          end
        end

        context 'viewing the third page' do
          let(:page) { 3 }

          it 'returns the third 5 commits' do
            commit = project.repository.commits('HEAD', limit: per_page, offset: (page - 1) * per_page).first

            expect(json_response.size).to eq(per_page)
            expect(json_response.first['id']).to eq(commit.id)
            expect(response.headers['X-Page']).to eq('3')
          end
        end
      end
    end
  end

  describe "POST /projects/:id/repository/commits" do
    let!(:url) { "/projects/#{project_id}/repository/commits" }

    it 'returns a 403 unauthorized for user without permissions' do
      post api(url, guest)

      expect(response).to have_gitlab_http_status(403)
    end

    it 'returns a 400 bad request if no params are given' do
      post api(url, user)

      expect(response).to have_gitlab_http_status(400)
    end

    describe 'create' do
      let(:message) { 'Created file' }
      let!(:invalid_c_params) do
        {
          branch: 'master',
          commit_message: message,
          actions: [
            {
              action: 'create',
              file_path: 'files/ruby/popen.rb',
              content: 'puts 8'
            }
          ]
        }
      end
      let!(:valid_c_params) do
        {
          branch: 'master',
          commit_message: message,
          actions: [
            {
              action: 'create',
              file_path: 'foo/bar/baz.txt',
              content: 'puts 8'
            }
          ]
        }
      end
      let!(:valid_utf8_c_params) do
        {
          branch: 'master',
          commit_message: message,
          actions: [
            {
              action: 'create',
              file_path: 'foo/bar/baz.txt',
              content: 'puts 🦊'
            }
          ]
        }
      end

      it 'a new file in project repo' do
        post api(url, user), valid_c_params

        expect(response).to have_gitlab_http_status(201)
        expect(json_response['title']).to eq(message)
        expect(json_response['committer_name']).to eq(user.name)
        expect(json_response['committer_email']).to eq(user.email)
      end

<<<<<<< HEAD
=======
      it 'a new file with utf8 chars in project repo' do
        post api(url, user), valid_utf8_c_params

        expect(response).to have_gitlab_http_status(201)
        expect(json_response['title']).to eq(message)
        expect(json_response['committer_name']).to eq(user.name)
        expect(json_response['committer_email']).to eq(user.email)
      end

>>>>>>> fa41cf93
      it 'does not call the metrics using access token authentication' do
        stub_licensed_features(ide: true)

        post api(url, user), valid_c_params

        expect_any_instance_of(::Gitlab::Metrics::MultiFileEditor).not_to receive(:record)
      end

      it 'returns a 400 bad request if file exists' do
        post api(url, user), invalid_c_params

        expect(response).to have_gitlab_http_status(400)
      end

      context 'with project path containing a dot in URL' do
        let(:url) { "/projects/#{CGI.escape(project.full_path)}/repository/commits" }

        it 'a new file in project repo' do
          post api(url, user), valid_c_params

          expect(response).to have_gitlab_http_status(201)
        end
      end
    end

    describe 'delete' do
      let(:message) { 'Deleted file' }
      let!(:invalid_d_params) do
        {
          branch: 'markdown',
          commit_message: message,
          actions: [
            {
              action: 'delete',
              file_path: 'doc/api/projects.md'
            }
          ]
        }
      end
      let!(:valid_d_params) do
        {
          branch: 'markdown',
          commit_message: message,
          actions: [
            {
              action: 'delete',
              file_path: 'doc/api/users.md'
            }
          ]
        }
      end

      it 'an existing file in project repo' do
        post api(url, user), valid_d_params

        expect(response).to have_gitlab_http_status(201)
        expect(json_response['title']).to eq(message)
      end

      it 'returns a 400 bad request if file does not exist' do
        post api(url, user), invalid_d_params

        expect(response).to have_gitlab_http_status(400)
      end
    end

    describe 'move' do
      let(:message) { 'Moved file' }
      let!(:invalid_m_params) do
        {
          branch: 'feature',
          commit_message: message,
          actions: [
            {
              action: 'move',
              file_path: 'CHANGELOG',
              previous_path: 'VERSION',
              content: '6.7.0.pre'
            }
          ]
        }
      end
      let!(:valid_m_params) do
        {
          branch: 'feature',
          commit_message: message,
          actions: [
            {
              action: 'move',
              file_path: 'VERSION.txt',
              previous_path: 'VERSION',
              content: '6.7.0.pre'
            }
          ]
        }
      end

      it 'an existing file in project repo' do
        post api(url, user), valid_m_params

        expect(response).to have_gitlab_http_status(201)
        expect(json_response['title']).to eq(message)
      end

      it 'returns a 400 bad request if file does not exist' do
        post api(url, user), invalid_m_params

        expect(response).to have_gitlab_http_status(400)
      end
    end

    describe 'update' do
      let(:message) { 'Updated file' }
      let!(:invalid_u_params) do
        {
          branch: 'master',
          commit_message: message,
          actions: [
            {
              action: 'update',
              file_path: 'foo/bar.baz',
              content: 'puts 8'
            }
          ]
        }
      end
      let!(:valid_u_params) do
        {
          branch: 'master',
          commit_message: message,
          actions: [
            {
              action: 'update',
              file_path: 'files/ruby/popen.rb',
              content: 'puts 8'
            }
          ]
        }
      end

      it 'an existing file in project repo' do
        post api(url, user), valid_u_params

        expect(response).to have_gitlab_http_status(201)
        expect(json_response['title']).to eq(message)
      end

      it 'returns a 400 bad request if file does not exist' do
        post api(url, user), invalid_u_params

        expect(response).to have_gitlab_http_status(400)
      end
    end

    describe 'multiple operations' do
      let(:message) { 'Multiple actions' }
      let!(:invalid_mo_params) do
        {
          branch: 'master',
          commit_message: message,
          actions: [
            {
              action: 'create',
              file_path: 'files/ruby/popen.rb',
              content: 'puts 8'
            },
            {
              action: 'delete',
              file_path: 'doc/api/projects.md'
            },
            {
              action: 'move',
              file_path: 'CHANGELOG',
              previous_path: 'VERSION',
              content: '6.7.0.pre'
            },
            {
              action: 'update',
              file_path: 'foo/bar.baz',
              content: 'puts 8'
            }
          ]
        }
      end
      let!(:valid_mo_params) do
        {
          branch: 'master',
          commit_message: message,
          actions: [
            {
              action: 'create',
              file_path: 'foo/bar/baz.txt',
              content: 'puts 8'
            },
            {
              action: 'delete',
              file_path: 'Gemfile.zip'
            },
            {
              action: 'move',
              file_path: 'VERSION.txt',
              previous_path: 'VERSION',
              content: '6.7.0.pre'
            },
            {
              action: 'update',
              file_path: 'files/ruby/popen.rb',
              content: 'puts 8'
            }
          ]
        }
      end

      it 'are commited as one in project repo' do
        post api(url, user), valid_mo_params

        expect(response).to have_gitlab_http_status(201)
        expect(json_response['title']).to eq(message)
      end

      it 'return a 400 bad request if there are any issues' do
        post api(url, user), invalid_mo_params

        expect(response).to have_gitlab_http_status(400)
      end
    end
  end

  describe 'GET /projects/:id/repository/commits/:sha/refs' do
    let(:project) { create(:project, :public, :repository) }
    let(:tag) { project.repository.find_tag('v1.1.0') }
    let(:commit_id) { tag.dereferenced_target.id }
    let(:route) { "/projects/#{project_id}/repository/commits/#{commit_id}/refs" }

    context 'when ref does not exist' do
      let(:commit_id) { 'unknown' }

      it_behaves_like '404 response' do
        let(:request) { get api(route, current_user) }
        let(:message) { '404 Commit Not Found' }
      end
    end

    context 'when repository is disabled' do
      include_context 'disabled repository'

      it_behaves_like '403 response' do
        let(:request) { get api(route, current_user) }
      end
    end

    context 'for a valid commit' do
      it 'returns all refs with no scope' do
        get api(route, current_user), per_page: 100

        refs = project.repository.branch_names_contains(commit_id).map {|name| ['branch', name]}
        refs.concat(project.repository.tag_names_contains(commit_id).map {|name| ['tag', name]})

        expect(response).to have_gitlab_http_status(200)
        expect(response).to include_pagination_headers
        expect(json_response).to be_an Array
        expect(json_response.map { |r| [r['type'], r['name']] }.compact).to eq(refs)
      end

      it 'returns all refs' do
        get api(route, current_user), type: 'all', per_page: 100

        refs = project.repository.branch_names_contains(commit_id).map {|name| ['branch', name]}
        refs.concat(project.repository.tag_names_contains(commit_id).map {|name| ['tag', name]})

        expect(response).to have_gitlab_http_status(200)
        expect(json_response.map { |r| [r['type'], r['name']] }.compact).to eq(refs)
      end

      it 'returns the branch refs' do
        get api(route, current_user), type: 'branch', per_page: 100

        refs = project.repository.branch_names_contains(commit_id).map {|name| ['branch', name]}

        expect(response).to have_gitlab_http_status(200)
        expect(json_response.map { |r| [r['type'], r['name']] }.compact).to eq(refs)
      end

      it 'returns the tag refs' do
        get api(route, current_user), type: 'tag', per_page: 100

        refs = project.repository.tag_names_contains(commit_id).map {|name| ['tag', name]}

        expect(response).to have_gitlab_http_status(200)
        expect(json_response.map { |r| [r['type'], r['name']] }.compact).to eq(refs)
      end
    end
  end

  describe 'GET /projects/:id/repository/commits/:sha' do
    let(:commit) { project.repository.commit }
    let(:commit_id) { commit.id }
    let(:route) { "/projects/#{project_id}/repository/commits/#{commit_id}" }

    shared_examples_for 'ref commit' do
      it 'returns the ref last commit' do
        get api(route, current_user)

        expect(response).to have_gitlab_http_status(200)
        expect(response).to match_response_schema('public_api/v4/commit/detail')
        expect(json_response['id']).to eq(commit.id)
        expect(json_response['short_id']).to eq(commit.short_id)
        expect(json_response['title']).to eq(commit.title)
        expect(json_response['message']).to eq(commit.safe_message)
        expect(json_response['author_name']).to eq(commit.author_name)
        expect(json_response['author_email']).to eq(commit.author_email)
        expect(json_response['authored_date']).to eq(commit.authored_date.iso8601(3))
        expect(json_response['committer_name']).to eq(commit.committer_name)
        expect(json_response['committer_email']).to eq(commit.committer_email)
        expect(json_response['committed_date']).to eq(commit.committed_date.iso8601(3))
        expect(json_response['parent_ids']).to eq(commit.parent_ids)
        expect(json_response['stats']['additions']).to eq(commit.stats.additions)
        expect(json_response['stats']['deletions']).to eq(commit.stats.deletions)
        expect(json_response['stats']['total']).to eq(commit.stats.total)
        expect(json_response['status']).to be_nil
        expect(json_response['last_pipeline']).to be_nil
      end

      context 'when ref does not exist' do
        let(:commit_id) { 'unknown' }

        it_behaves_like '404 response' do
          let(:request) { get api(route, current_user) }
          let(:message) { '404 Commit Not Found' }
        end
      end

      context 'when repository is disabled' do
        include_context 'disabled repository'

        it_behaves_like '403 response' do
          let(:request) { get api(route, current_user) }
        end
      end
    end

    context 'when stat param' do
      let(:route) { "/projects/#{project_id}/repository/commits/#{commit_id}" }

      it 'is not present return stats by default' do
        get api(route, user)

        expect(response).to have_gitlab_http_status(200)
        expect(json_response).to include 'stats'
      end

      it "is false it does not include stats" do
        get api(route, user), stats: false

        expect(response).to have_gitlab_http_status(200)
        expect(json_response).not_to include 'stats'
      end

      it "is true it includes stats" do
        get api(route, user), stats: true

        expect(response).to have_gitlab_http_status(200)
        expect(json_response).to include 'stats'
      end
    end

    context 'when unauthenticated', 'and project is public' do
      let(:project) { create(:project, :public, :repository) }

      it_behaves_like 'ref commit'
    end

    context 'when unauthenticated', 'and project is private' do
      it_behaves_like '404 response' do
        let(:request) { get api(route) }
        let(:message) { '404 Project Not Found' }
      end
    end

    context 'when authenticated', 'as a master' do
      let(:current_user) { user }

      it_behaves_like 'ref commit'

      context 'when branch contains a dot' do
        let(:commit) { project.repository.commit(branch_with_dot.name) }
        let(:commit_id) { branch_with_dot.name }

        it_behaves_like 'ref commit'
      end

      context 'when branch contains a slash' do
        let(:commit_id) { branch_with_slash.name }

        it_behaves_like '404 response' do
          let(:request) { get api(route, current_user) }
        end
      end

      context 'when branch contains an escaped slash' do
        let(:commit) { project.repository.commit(branch_with_slash.name) }
        let(:commit_id) { CGI.escape(branch_with_slash.name) }

        it_behaves_like 'ref commit'
      end

      context 'requesting with the escaped project full path' do
        let(:project_id) { CGI.escape(project.full_path) }

        it_behaves_like 'ref commit'

        context 'when branch contains a dot' do
          let(:commit) { project.repository.commit(branch_with_dot.name) }
          let(:commit_id) { branch_with_dot.name }

          it_behaves_like 'ref commit'
        end
      end

      context 'when the ref has a pipeline' do
        let!(:pipeline) { project.pipelines.create(source: :push, ref: 'master', sha: commit.sha, protected: false) }

        it 'includes a "created" status' do
          get api(route, current_user)

          expect(response).to have_gitlab_http_status(200)
          expect(response).to match_response_schema('public_api/v4/commit/detail')
          expect(json_response['status']).to eq('created')
          expect(json_response['last_pipeline']['id']).to eq(pipeline.id)
          expect(json_response['last_pipeline']['ref']).to eq(pipeline.ref)
          expect(json_response['last_pipeline']['sha']).to eq(pipeline.sha)
          expect(json_response['last_pipeline']['status']).to eq(pipeline.status)
        end

        context 'when pipeline succeeds' do
          before do
            pipeline.update(status: 'success')
          end

          it 'includes a "success" status' do
            get api(route, current_user)

            expect(response).to have_gitlab_http_status(200)
            expect(response).to match_response_schema('public_api/v4/commit/detail')
            expect(json_response['status']).to eq('success')
          end
        end
      end
    end
  end

  describe 'GET /projects/:id/repository/commits/:sha/diff' do
    let(:commit) { project.repository.commit }
    let(:commit_id) { commit.id }
    let(:route) { "/projects/#{project_id}/repository/commits/#{commit_id}/diff" }

    shared_examples_for 'ref diff' do
      it 'returns the diff of the selected commit' do
        get api(route, current_user)

        expect(response).to have_gitlab_http_status(200)
        expect(response).to include_pagination_headers
        expect(json_response.size).to be >= 1
        expect(json_response.first.keys).to include 'diff'
      end

      context 'when ref does not exist' do
        let(:commit_id) { 'unknown' }

        it_behaves_like '404 response' do
          let(:request) { get api(route, current_user) }
          let(:message) { '404 Commit Not Found' }
        end
      end

      context 'when repository is disabled' do
        include_context 'disabled repository'

        it_behaves_like '403 response' do
          let(:request) { get api(route, current_user) }
        end
      end
    end

    context 'when unauthenticated', 'and project is public' do
      let(:project) { create(:project, :public, :repository) }

      it_behaves_like 'ref diff'
    end

    context 'when unauthenticated', 'and project is private' do
      it_behaves_like '404 response' do
        let(:request) { get api(route) }
        let(:message) { '404 Project Not Found' }
      end
    end

    context 'when authenticated', 'as a master' do
      let(:current_user) { user }

      it_behaves_like 'ref diff'

      context 'when branch contains a dot' do
        let(:commit_id) { branch_with_dot.name }

        it_behaves_like 'ref diff'
      end

      context 'when branch contains a slash' do
        let(:commit_id) { branch_with_slash.name }

        it_behaves_like '404 response' do
          let(:request) { get api(route, current_user) }
        end
      end

      context 'when branch contains an escaped slash' do
        let(:commit_id) { CGI.escape(branch_with_slash.name) }

        it_behaves_like 'ref diff'
      end

      context 'requesting with the escaped project full path' do
        let(:project_id) { CGI.escape(project.full_path) }

        it_behaves_like 'ref diff'

        context 'when branch contains a dot' do
          let(:commit_id) { branch_with_dot.name }

          it_behaves_like 'ref diff'
        end
      end

      context 'when binary diff are treated as text' do
        let(:commit_id) { TestEnv::BRANCH_SHA['add-pdf-text-binary'] }

        it_behaves_like 'ref diff'
      end
    end
  end

  describe 'GET /projects/:id/repository/commits/:sha/comments' do
    let(:commit) { project.repository.commit }
    let(:commit_id) { commit.id }
    let(:route) { "/projects/#{project_id}/repository/commits/#{commit_id}/comments" }

    shared_examples_for 'ref comments' do
      context 'when ref exists' do
        before do
          create(:note_on_commit, author: user, project: project, commit_id: commit.id, note: 'a comment on a commit')
          create(:note_on_commit, author: user, project: project, commit_id: commit.id, note: 'another comment on a commit')
        end

        it 'returns the diff of the selected commit' do
          get api(route, current_user)

          expect(response).to have_gitlab_http_status(200)
          expect(response).to match_response_schema('public_api/v4/commit_notes')
          expect(json_response.size).to eq(2)
          expect(json_response.first['note']).to eq('a comment on a commit')
          expect(json_response.first['author']['id']).to eq(user.id)
        end
      end

      context 'when ref does not exist' do
        let(:commit_id) { 'unknown' }

        it_behaves_like '404 response' do
          let(:request) { get api(route, current_user) }
          let(:message) { '404 Commit Not Found' }
        end
      end

      context 'when repository is disabled' do
        include_context 'disabled repository'

        it_behaves_like '403 response' do
          let(:request) { get api(route, current_user) }
        end
      end
    end

    context 'when unauthenticated', 'and project is public' do
      let(:project) { create(:project, :public, :repository) }

      it_behaves_like 'ref comments'
    end

    context 'when unauthenticated', 'and project is private' do
      it_behaves_like '404 response' do
        let(:request) { get api(route) }
        let(:message) { '404 Project Not Found' }
      end
    end

    context 'when authenticated', 'as a master' do
      let(:current_user) { user }

      it_behaves_like 'ref comments'

      context 'when branch contains a dot' do
        let(:commit) { project.repository.commit(branch_with_dot.name) }
        let(:commit_id) { branch_with_dot.name }

        it_behaves_like 'ref comments'
      end

      context 'when branch contains a slash' do
        let(:commit) { project.repository.commit(branch_with_slash.name) }
        let(:commit_id) { branch_with_slash.name }

        it_behaves_like '404 response' do
          let(:request) { get api(route, current_user) }
        end
      end

      context 'when branch contains an escaped slash' do
        let(:commit) { project.repository.commit(branch_with_slash.name) }
        let(:commit_id) { CGI.escape(branch_with_slash.name) }

        it_behaves_like 'ref comments'
      end

      context 'requesting with the escaped project full path' do
        let(:project_id) { CGI.escape(project.full_path) }

        it_behaves_like 'ref comments'

        context 'when branch contains a dot' do
          let(:commit) { project.repository.commit(branch_with_dot.name) }
          let(:commit_id) { branch_with_dot.name }

          it_behaves_like 'ref comments'
        end
      end
    end

    context 'when the commit is present on two projects' do
      let(:forked_project) { create(:project, :repository, creator: guest, namespace: guest.namespace) }
      let!(:forked_project_note) { create(:note_on_commit, author: guest, project: forked_project, commit_id: forked_project.repository.commit.id, note: 'a comment on a commit for fork') }
      let(:project_id) { forked_project.id }
      let(:commit_id) { forked_project.repository.commit.id }

      it 'returns the comments for the target project' do
        get api(route, guest)

        expect(response).to have_gitlab_http_status(200)
        expect(response).to match_response_schema('public_api/v4/commit_notes')
        expect(json_response.size).to eq(1)
        expect(json_response.first['note']).to eq('a comment on a commit for fork')
        expect(json_response.first['author']['id']).to eq(guest.id)
      end
    end
  end

  describe 'POST :id/repository/commits/:sha/cherry_pick' do
    let(:commit) { project.commit('7d3b0f7cff5f37573aea97cebfd5692ea1689924') }
    let(:commit_id) { commit.id }
    let(:branch) { 'master' }
    let(:route) { "/projects/#{project_id}/repository/commits/#{commit_id}/cherry_pick" }

    shared_examples_for 'ref cherry-pick' do
      context 'when ref exists' do
        it 'cherry-picks the ref commit' do
          post api(route, current_user), branch: branch

          expect(response).to have_gitlab_http_status(201)
          expect(response).to match_response_schema('public_api/v4/commit/basic')
          expect(json_response['title']).to eq(commit.title)
          expect(json_response['message']).to eq(commit.cherry_pick_message(user))
          expect(json_response['author_name']).to eq(commit.author_name)
          expect(json_response['committer_name']).to eq(user.name)
        end
      end

      context 'when repository is disabled' do
        include_context 'disabled repository'

        it_behaves_like '403 response' do
          let(:request) { post api(route, current_user), branch: 'master' }
        end
      end
    end

    context 'when unauthenticated', 'and project is public' do
      let(:project) { create(:project, :public, :repository) }

      it_behaves_like '403 response' do
        let(:request) { post api(route), branch: 'master' }
      end
    end

    context 'when unauthenticated', 'and project is private' do
      it_behaves_like '404 response' do
        let(:request) { post api(route), branch: 'master' }
        let(:message) { '404 Project Not Found' }
      end
    end

    context 'when authenticated', 'as an owner' do
      let(:current_user) { user }

      it_behaves_like 'ref cherry-pick'

      context 'when ref does not exist' do
        let(:commit_id) { 'unknown' }

        it_behaves_like '404 response' do
          let(:request) { post api(route, current_user), branch: 'master' }
          let(:message) { '404 Commit Not Found' }
        end
      end

      context 'when branch is missing' do
        it_behaves_like '400 response' do
          let(:request) { post api(route, current_user) }
        end
      end

      context 'when branch does not exist' do
        it_behaves_like '404 response' do
          let(:request) { post api(route, current_user), branch: 'foo' }
          let(:message) { '404 Branch Not Found' }
        end
      end

      context 'when commit is already included in the target branch' do
        it_behaves_like '400 response' do
          let(:request) { post api(route, current_user), branch: 'markdown' }
        end
      end

      context 'when ref contains a dot' do
        let(:commit) { project.repository.commit(branch_with_dot.name) }
        let(:commit_id) { branch_with_dot.name }

        it_behaves_like 'ref cherry-pick'
      end

      context 'when ref contains a slash' do
        let(:commit_id) { branch_with_slash.name }

        it_behaves_like '404 response' do
          let(:request) { post api(route, current_user), branch: 'master' }
        end
      end

      context 'requesting with the escaped project full path' do
        let(:project_id) { CGI.escape(project.full_path) }

        it_behaves_like 'ref cherry-pick'

        context 'when ref contains a dot' do
          let(:commit) { project.repository.commit(branch_with_dot.name) }
          let(:commit_id) { branch_with_dot.name }

          it_behaves_like 'ref cherry-pick'
        end
      end
    end

    context 'when authenticated', 'as a developer' do
      let(:current_user) { guest }

      before do
        project.add_developer(guest)
      end

      context 'when branch is protected' do
        before do
          create(:protected_branch, project: project, name: 'feature')
        end

        it 'returns 400 if you are not allowed to push to the target branch' do
          post api(route, current_user), branch: 'feature'

          expect(response).to have_gitlab_http_status(400)
          expect(json_response['message']).to eq('You are not allowed to push into this branch')
        end
      end
    end
  end

  describe 'POST /projects/:id/repository/commits/:sha/comments' do
    let(:commit) { project.repository.commit }
    let(:commit_id) { commit.id }
    let(:note) { 'My comment' }
    let(:route) { "/projects/#{project_id}/repository/commits/#{commit_id}/comments" }

    shared_examples_for 'ref new comment' do
      context 'when ref exists' do
        it 'creates the comment' do
          post api(route, current_user), note: note

          expect(response).to have_gitlab_http_status(201)
          expect(response).to match_response_schema('public_api/v4/commit_note')
          expect(json_response['note']).to eq('My comment')
          expect(json_response['path']).to be_nil
          expect(json_response['line']).to be_nil
          expect(json_response['line_type']).to be_nil
        end
      end

      context 'when repository is disabled' do
        include_context 'disabled repository'

        it_behaves_like '403 response' do
          let(:request) { post api(route, current_user), note: 'My comment' }
        end
      end
    end

    context 'when unauthenticated', 'and project is public' do
      let(:project) { create(:project, :public, :repository) }

      it_behaves_like '400 response' do
        let(:request) { post api(route), note: 'My comment' }
      end
    end

    context 'when unauthenticated', 'and project is private' do
      it_behaves_like '404 response' do
        let(:request) { post api(route), note: 'My comment' }
        let(:message) { '404 Project Not Found' }
      end
    end

    context 'when authenticated', 'as an owner' do
      let(:current_user) { user }

      it_behaves_like 'ref new comment'

      it 'returns the inline comment' do
        post api(route, current_user), note: 'My comment', path: project.repository.commit.raw_diffs.first.new_path, line: 1, line_type: 'new'

        expect(response).to have_gitlab_http_status(201)
        expect(response).to match_response_schema('public_api/v4/commit_note')
        expect(json_response['note']).to eq('My comment')
        expect(json_response['path']).to eq(project.repository.commit.raw_diffs.first.new_path)
        expect(json_response['line']).to eq(1)
        expect(json_response['line_type']).to eq('new')
      end

      context 'when ref does not exist' do
        let(:commit_id) { 'unknown' }

        it_behaves_like '404 response' do
          let(:request) { post api(route, current_user), note: 'My comment' }
          let(:message) { '404 Commit Not Found' }
        end
      end

      it 'returns 400 if note is missing' do
        post api(route, current_user)

        expect(response).to have_gitlab_http_status(400)
      end

      context 'when ref contains a dot' do
        let(:commit_id) { branch_with_dot.name }

        it_behaves_like 'ref new comment'
      end

      context 'when ref contains a slash' do
        let(:commit_id) { branch_with_slash.name }

        it_behaves_like '404 response' do
          let(:request) { post api(route, current_user), note: 'My comment' }
        end
      end

      context 'when ref contains an escaped slash' do
        let(:commit_id) { CGI.escape(branch_with_slash.name) }

        it_behaves_like 'ref new comment'
      end

      context 'requesting with the escaped project full path' do
        let(:project_id) { CGI.escape(project.full_path) }

        it_behaves_like 'ref new comment'

        context 'when ref contains a dot' do
          let(:commit_id) { branch_with_dot.name }

          it_behaves_like 'ref new comment'
        end
      end
    end
  end

  describe 'GET /projects/:id/repository/commits/:sha/merge_requests' do
    let!(:project) { create(:project, :repository, :private) }
    let!(:merged_mr) { create(:merge_request, source_project: project, source_branch: 'master', target_branch: 'feature') }
    let(:commit) { merged_mr.merge_request_diff.commits.last }

    it 'returns the correct merge request' do
      get api("/projects/#{project.id}/repository/commits/#{commit.id}/merge_requests", user)

      expect(response).to have_gitlab_http_status(200)
      expect(response).to include_pagination_headers
      expect(json_response.length).to eq(1)
      expect(json_response[0]['id']).to eq(merged_mr.id)
    end

    it 'returns 403 for an unauthorized user' do
      project.add_guest(user)

      get api("/projects/#{project.id}/repository/commits/#{commit.id}/merge_requests", user)

      expect(response).to have_gitlab_http_status(403)
    end

    it 'responds 404 when the commit does not exist' do
      get api("/projects/#{project.id}/repository/commits/a7d26f00c35b/merge_requests", user)

      expect(response).to have_gitlab_http_status(404)
    end
  end
end<|MERGE_RESOLUTION|>--- conflicted
+++ resolved
@@ -270,8 +270,6 @@
         expect(json_response['committer_email']).to eq(user.email)
       end
 
-<<<<<<< HEAD
-=======
       it 'a new file with utf8 chars in project repo' do
         post api(url, user), valid_utf8_c_params
 
@@ -281,7 +279,6 @@
         expect(json_response['committer_email']).to eq(user.email)
       end
 
->>>>>>> fa41cf93
       it 'does not call the metrics using access token authentication' do
         stub_licensed_features(ide: true)
 
