require 'spec_helper'

describe API::API, api: true  do
  include ApiHelpers

  let(:user)  { create(:user) }
  let(:admin) { create(:admin) }
  let(:key)   { create(:key, user: user) }
  let(:email)   { create(:email, user: user) }
  let(:omniauth_user) { create(:omniauth_user) }
  let(:ldap_user) { create(:omniauth_user, provider: 'ldapmain') }
  let(:ldap_blocked_user) { create(:omniauth_user, provider: 'ldapmain', state: 'ldap_blocked') }

  describe "GET /users" do
    context "when unauthenticated" do
      it "returns authentication error" do
        get api("/users")
        expect(response).to have_http_status(401)
      end
    end

    context "when authenticated" do
      # These specs are written just in case API authentication is not required anymore
      context "when public level is restricted" do
        before do
          stub_application_setting(restricted_visibility_levels: [Gitlab::VisibilityLevel::PUBLIC])
          allow_any_instance_of(API::Helpers).to receive(:authenticate!).and_return(true)
        end

        it "renders 403" do
          get api("/users")
          expect(response).to have_http_status(403)
        end

        it "renders 404" do
          get api("/users/#{user.id}")
          expect(response).to have_http_status(404)
        end
      end

      it "returns an array of users" do
        get api("/users", user)
        expect(response).to have_http_status(200)
        expect(json_response).to be_an Array
        username = user.username
        expect(json_response.detect do |user|
          user['username'] == username
        end['username']).to eq(username)
      end

      it "returns one user" do
        get api("/users?username=#{omniauth_user.username}", user)
        expect(response).to have_http_status(200)
        expect(json_response).to be_an Array
        expect(json_response.first['username']).to eq(omniauth_user.username)
      end
    end

    context "when admin" do
      it "returns an array of users" do
        get api("/users", admin)
        expect(response).to have_http_status(200)
        expect(json_response).to be_an Array
        expect(json_response.first.keys).to include 'email'
        expect(json_response.first.keys).to include 'identities'
        expect(json_response.first.keys).to include 'can_create_project'
        expect(json_response.first.keys).to include 'two_factor_enabled'
        expect(json_response.first.keys).to include 'last_sign_in_at'
        expect(json_response.first.keys).to include 'confirmed_at'
      end
    end

    context "when authenticated and ldap is enabled" do
      it "should return non-ldap user" do
        User.delete_all
        create :omniauth_user, provider: "ldapserver1"
        get api("/users", user), skip_ldap: "true"
        expect(response.status).to eq 200
        expect(json_response).to be_an Array
        username = user.username
        expect(json_response.first["username"]).to eq username
      end
    end
  end

  describe "GET /users/:id" do
    it "returns a user by id" do
      get api("/users/#{user.id}", user)
      expect(response).to have_http_status(200)
      expect(json_response['username']).to eq(user.username)
    end

    it "returns a 401 if unauthenticated" do
      get api("/users/9998")
      expect(response).to have_http_status(401)
    end

    it "returns a 404 error if user id not found" do
      get api("/users/9999", user)
      expect(response).to have_http_status(404)
      expect(json_response['message']).to eq('404 Not found')
    end

    it "returns a 404 if invalid ID" do
      get api("/users/1ASDF", user)
      expect(response).to have_http_status(404)
    end
  end

  describe "POST /users" do
    before{ admin }

    it "creates user" do
      expect do
        post api("/users", admin), attributes_for(:user, projects_limit: 3)
      end.to change { User.count }.by(1)
    end

    it "creates user with correct attributes" do
      post api('/users', admin), attributes_for(:user, admin: true, can_create_group: true)
      expect(response).to have_http_status(201)
      user_id = json_response['id']
      new_user = User.find(user_id)
      expect(new_user).not_to eq(nil)
      expect(new_user.admin).to eq(true)
      expect(new_user.can_create_group).to eq(true)
    end

    it "creates non-admin user" do
      post api('/users', admin), attributes_for(:user, admin: false, can_create_group: false)
      expect(response).to have_http_status(201)
      user_id = json_response['id']
      new_user = User.find(user_id)
      expect(new_user).not_to eq(nil)
      expect(new_user.admin).to eq(false)
      expect(new_user.can_create_group).to eq(false)
    end

    it "creates non-admin users by default" do
      post api('/users', admin), attributes_for(:user)
      expect(response).to have_http_status(201)
      user_id = json_response['id']
      new_user = User.find(user_id)
      expect(new_user).not_to eq(nil)
      expect(new_user.admin).to eq(false)
    end

    it "returns 201 Created on success" do
      post api("/users", admin), attributes_for(:user, projects_limit: 3)
      expect(response).to have_http_status(201)
    end

    it 'creates non-external users by default' do
      post api("/users", admin), attributes_for(:user)
      expect(response).to have_http_status(201)

      user_id = json_response['id']
      new_user = User.find(user_id)
      expect(new_user).not_to eq nil
      expect(new_user.external).to be_falsy
    end

    it 'allows an external user to be created' do
      post api("/users", admin), attributes_for(:user, external: true)
      expect(response).to have_http_status(201)

      user_id = json_response['id']
      new_user = User.find(user_id)
      expect(new_user).not_to eq nil
      expect(new_user.external).to be_truthy
    end

    it "does not create user with invalid email" do
      post api('/users', admin),
        email: 'invalid email',
        password: 'password',
        name: 'test'
      expect(response).to have_http_status(400)
    end

    it 'returns 400 error if name not given' do
      post api('/users', admin), attributes_for(:user).except(:name)
      expect(response).to have_http_status(400)
    end

    it 'returns 400 error if password not given' do
      post api('/users', admin), attributes_for(:user).except(:password)
      expect(response).to have_http_status(400)
    end

    it 'returns 400 error if email not given' do
      post api('/users', admin), attributes_for(:user).except(:email)
      expect(response).to have_http_status(400)
    end

    it 'returns 400 error if username not given' do
      post api('/users', admin), attributes_for(:user).except(:username)
      expect(response).to have_http_status(400)
    end

    it 'returns 400 error if user does not validate' do
      post api('/users', admin),
        password: 'pass',
        email: 'test@example.com',
        username: 'test!',
        name: 'test',
        bio: 'g' * 256,
        projects_limit: -1
      expect(response).to have_http_status(400)
      expect(json_response['message']['password']).
        to eq(['is too short (minimum is 8 characters)'])
      expect(json_response['message']['bio']).
        to eq(['is too long (maximum is 255 characters)'])
      expect(json_response['message']['projects_limit']).
        to eq(['must be greater than or equal to 0'])
      expect(json_response['message']['username']).
        to eq([Gitlab::Regex.namespace_regex_message])
    end

    it "is not available for non admin users" do
      post api("/users", user), attributes_for(:user)
      expect(response).to have_http_status(403)
    end

    context 'with existing user' do
      before do
        post api('/users', admin),
          email: 'test@example.com',
          password: 'password',
          username: 'test',
          name: 'foo'
      end

      it 'returns 409 conflict error if user with same email exists' do
        expect do
          post api('/users', admin),
            name: 'foo',
            email: 'test@example.com',
            password: 'password',
            username: 'foo'
        end.to change { User.count }.by(0)
        expect(response).to have_http_status(409)
        expect(json_response['message']).to eq('Email has already been taken')
      end

      it 'returns 409 conflict error if same username exists' do
        expect do
          post api('/users', admin),
            name: 'foo',
            email: 'foo@example.com',
            password: 'password',
            username: 'test'
        end.to change { User.count }.by(0)
        expect(response).to have_http_status(409)
        expect(json_response['message']).to eq('Username has already been taken')
      end
    end
  end

  describe "GET /users/sign_up" do
    it "redirects to sign in page" do
      get "/users/sign_up"
      expect(response).to have_http_status(302)
      expect(response).to redirect_to(new_user_session_path)
    end
  end

  describe "PUT /users/:id" do
    let!(:admin_user) { create(:admin) }

    before { admin }

    it "updates user with new bio" do
      put api("/users/#{user.id}", admin), { bio: 'new test bio' }
      expect(response).to have_http_status(200)
      expect(json_response['bio']).to eq('new test bio')
      expect(user.reload.bio).to eq('new test bio')
    end

    it 'updates user with his own email' do
      put api("/users/#{user.id}", admin), email: user.email
      expect(response).to have_http_status(200)
      expect(json_response['email']).to eq(user.email)
      expect(user.reload.email).to eq(user.email)
    end

    it 'updates user with his own username' do
      put api("/users/#{user.id}", admin), username: user.username
      expect(response).to have_http_status(200)
      expect(json_response['username']).to eq(user.username)
      expect(user.reload.username).to eq(user.username)
    end

    it "updates user's existing identity" do
      put api("/users/#{omniauth_user.id}", admin), provider: 'ldapmain', extern_uid: '654321'
      expect(response).to have_http_status(200)
      expect(omniauth_user.reload.identities.first.extern_uid).to eq('654321')
    end

    it 'updates user with new identity' do
      put api("/users/#{user.id}", admin), provider: 'github', extern_uid: '67890'
      expect(response).to have_http_status(200)
      expect(user.reload.identities.first.extern_uid).to eq('67890')
      expect(user.reload.identities.first.provider).to eq('github')
    end

    it "updates admin status" do
      put api("/users/#{user.id}", admin), { admin: true }
      expect(response).to have_http_status(200)
      expect(json_response['is_admin']).to eq(true)
      expect(user.reload.admin).to eq(true)
    end

    it "updates external status" do
      put api("/users/#{user.id}", admin), { external: true }
      expect(response.status).to eq 200
      expect(json_response['external']).to eq(true)
      expect(user.reload.external?).to be_truthy
    end

    it "does not update admin status" do
      put api("/users/#{admin_user.id}", admin), { can_create_group: false }
      expect(response).to have_http_status(200)
      expect(json_response['is_admin']).to eq(true)
      expect(admin_user.reload.admin).to eq(true)
      expect(admin_user.can_create_group).to eq(false)
    end

    it "does not allow invalid update" do
      put api("/users/#{user.id}", admin), { email: 'invalid email' }
      expect(response).to have_http_status(400)
      expect(user.reload.email).not_to eq('invalid email')
    end

    it "is not available for non admin users" do
      put api("/users/#{user.id}", user), attributes_for(:user)
      expect(response).to have_http_status(403)
    end

    it "returns 404 for non-existing user" do
      put api("/users/999999", admin), { bio: 'update should fail' }
      expect(response).to have_http_status(404)
      expect(json_response['message']).to eq('404 Not found')
    end

    it "raises error for invalid ID" do
      expect{put api("/users/ASDF", admin) }.to raise_error(ActionController::RoutingError)
    end

    it 'returns 400 error if user does not validate' do
      put api("/users/#{user.id}", admin),
        password: 'pass',
        email: 'test@example.com',
        username: 'test!',
        name: 'test',
        bio: 'g' * 256,
        projects_limit: -1
      expect(response).to have_http_status(400)
      expect(json_response['message']['password']).
        to eq(['is too short (minimum is 8 characters)'])
      expect(json_response['message']['bio']).
        to eq(['is too long (maximum is 255 characters)'])
      expect(json_response['message']['projects_limit']).
        to eq(['must be greater than or equal to 0'])
      expect(json_response['message']['username']).
        to eq([Gitlab::Regex.namespace_regex_message])
    end

    context "with existing user" do
      before do
        post api("/users", admin), { email: 'test@example.com', password: 'password', username: 'test', name: 'test' }
        post api("/users", admin), { email: 'foo@bar.com', password: 'password', username: 'john', name: 'john' }
        @user = User.all.last
      end

      it 'returns 409 conflict error if email address exists' do
        put api("/users/#{@user.id}", admin), email: 'test@example.com'
        expect(response).to have_http_status(409)
        expect(@user.reload.email).to eq(@user.email)
      end

      it 'returns 409 conflict error if username taken' do
        @user_id = User.all.last.id
        put api("/users/#{@user.id}", admin), username: 'test'
        expect(response).to have_http_status(409)
        expect(@user.reload.username).to eq(@user.username)
      end
    end
  end

  describe "POST /users/:id/keys" do
    before { admin }

    it "does not create invalid ssh key" do
      post api("/users/#{user.id}/keys", admin), { title: "invalid key" }
      expect(response).to have_http_status(400)
      expect(json_response['message']).to eq('400 (Bad request) "key" not given')
    end

    it 'does not create key without title' do
      post api("/users/#{user.id}/keys", admin), key: 'some key'
      expect(response).to have_http_status(400)
      expect(json_response['message']).to eq('400 (Bad request) "title" not given')
    end

    it "creates ssh key" do
      key_attrs = attributes_for :key
      expect do
        post api("/users/#{user.id}/keys", admin), key_attrs
      end.to change{ user.keys.count }.by(1)
    end

<<<<<<< HEAD
    it "returns 405 for invalid ID" do
      post api("/users/ASDF/keys", admin)
      expect(response).to have_http_status(405)
=======
    it "returns 400 for invalid ID" do
      post api("/users/999999/keys", admin)
      expect(response).to have_http_status(400)
>>>>>>> 5a33bc98
    end
  end

  describe 'GET /user/:uid/keys' do
    before { admin }

    context 'when unauthenticated' do
      it 'returns authentication error' do
        get api("/users/#{user.id}/keys")
        expect(response).to have_http_status(401)
      end
    end

    context 'when authenticated' do
      it 'returns 404 for non-existing user' do
        get api('/users/999999/keys', admin)
        expect(response).to have_http_status(404)
        expect(json_response['message']).to eq('404 User Not Found')
      end

      it 'returns array of ssh keys' do
        user.keys << key
        user.save
        get api("/users/#{user.id}/keys", admin)
        expect(response).to have_http_status(200)
        expect(json_response).to be_an Array
        expect(json_response.first['title']).to eq(key.title)
      end
<<<<<<< HEAD

      it "returns 405 for invalid ID" do
        get api("/users/ASDF/keys", admin)
        expect(response).to have_http_status(405)
      end
=======
>>>>>>> 5a33bc98
    end
  end

  describe 'DELETE /user/:uid/keys/:id' do
    before { admin }

    context 'when unauthenticated' do
      it 'returns authentication error' do
        delete api("/users/#{user.id}/keys/42")
        expect(response).to have_http_status(401)
      end
    end

    context 'when authenticated' do
      it 'deletes existing key' do
        user.keys << key
        user.save
        expect do
          delete api("/users/#{user.id}/keys/#{key.id}", admin)
        end.to change { user.keys.count }.by(-1)
        expect(response).to have_http_status(200)
      end

      it 'returns 404 error if user not found' do
        user.keys << key
        user.save
        delete api("/users/999999/keys/#{key.id}", admin)
        expect(response).to have_http_status(404)
        expect(json_response['message']).to eq('404 User Not Found')
      end

      it 'returns 404 error if key not foud' do
        delete api("/users/#{user.id}/keys/42", admin)
        expect(response).to have_http_status(404)
        expect(json_response['message']).to eq('404 Key Not Found')
      end
    end
  end

  describe "POST /users/:id/emails" do
    before { admin }

    it "does not create invalid email" do
      post api("/users/#{user.id}/emails", admin), {}
      expect(response).to have_http_status(400)
      expect(json_response['message']).to eq('400 (Bad request) "email" not given')
    end

    it "creates email" do
      email_attrs = attributes_for :email
      expect do
        post api("/users/#{user.id}/emails", admin), email_attrs
      end.to change{ user.emails.count }.by(1)
    end

    it "raises error for invalid ID" do
<<<<<<< HEAD
      post api("/users/ASDF/emails", admin)
      expect(response).to have_http_status(405)
=======
      post api("/users/999999/emails", admin)
      expect(response).to have_http_status(400)
>>>>>>> 5a33bc98
    end
  end

  describe 'GET /user/:uid/emails' do
    before { admin }

    context 'when unauthenticated' do
      it 'returns authentication error' do
        get api("/users/#{user.id}/emails")
        expect(response).to have_http_status(401)
      end
    end

    context 'when authenticated' do
      it 'returns 404 for non-existing user' do
        get api('/users/999999/emails', admin)
        expect(response).to have_http_status(404)
        expect(json_response['message']).to eq('404 User Not Found')
      end

      it 'returns array of emails' do
        user.emails << email
        user.save
        get api("/users/#{user.id}/emails", admin)
        expect(response).to have_http_status(200)
        expect(json_response).to be_an Array
        expect(json_response.first['email']).to eq(email.email)
      end

      it "raises error for invalid ID" do
        put api("/users/ASDF/emails", admin)
        expect(response).to have_http_status(405)
      end
    end
  end

  describe 'DELETE /user/:uid/emails/:id' do
    before { admin }

    context 'when unauthenticated' do
      it 'returns authentication error' do
        delete api("/users/#{user.id}/emails/42")
        expect(response).to have_http_status(401)
      end
    end

    context 'when authenticated' do
      it 'deletes existing email' do
        user.emails << email
        user.save
        expect do
          delete api("/users/#{user.id}/emails/#{email.id}", admin)
        end.to change { user.emails.count }.by(-1)
        expect(response).to have_http_status(200)
      end

      it 'returns 404 error if user not found' do
        user.emails << email
        user.save
        delete api("/users/999999/emails/#{email.id}", admin)
        expect(response).to have_http_status(404)
        expect(json_response['message']).to eq('404 User Not Found')
      end

      it 'returns 404 error if email not foud' do
        delete api("/users/#{user.id}/emails/42", admin)
        expect(response).to have_http_status(404)
        expect(json_response['message']).to eq('404 Email Not Found')
      end

      it "raises error for invalid ID" do
        expect{delete api("/users/ASDF/emails/bar", admin) }.to raise_error(ActionController::RoutingError)
      end
    end
  end

  describe "DELETE /users/:id" do
    before { admin }

    it "deletes user" do
      delete api("/users/#{user.id}", admin)
      expect(response).to have_http_status(200)
      expect { User.find(user.id) }.to raise_error ActiveRecord::RecordNotFound
      expect(json_response['email']).to eq(user.email)
    end

    it "does not delete for unauthenticated user" do
      delete api("/users/#{user.id}")
      expect(response).to have_http_status(401)
    end

    it "is not available for non admin users" do
      delete api("/users/#{user.id}", user)
      expect(response).to have_http_status(403)
    end

    it "returns 404 for non-existing user" do
      delete api("/users/999999", admin)
      expect(response).to have_http_status(404)
      expect(json_response['message']).to eq('404 User Not Found')
    end

    it "raises error for invalid ID" do
      expect{delete api("/users/ASDF", admin) }.to raise_error(ActionController::RoutingError)
    end
  end

  describe "GET /user" do
    it "returns current user" do
      get api("/user", user)
      expect(response).to have_http_status(200)
      expect(json_response['email']).to eq(user.email)
      expect(json_response['is_admin']).to eq(user.is_admin?)
      expect(json_response['can_create_project']).to eq(user.can_create_project?)
      expect(json_response['can_create_group']).to eq(user.can_create_group?)
      expect(json_response['projects_limit']).to eq(user.projects_limit)
    end

    it "returns 401 error if user is unauthenticated" do
      get api("/user")
      expect(response).to have_http_status(401)
    end
  end

  describe "GET /user/keys" do
    context "when unauthenticated" do
      it "returns authentication error" do
        get api("/user/keys")
        expect(response).to have_http_status(401)
      end
    end

    context "when authenticated" do
      it "returns array of ssh keys" do
        user.keys << key
        user.save
        get api("/user/keys", user)
        expect(response).to have_http_status(200)
        expect(json_response).to be_an Array
        expect(json_response.first["title"]).to eq(key.title)
      end
    end
  end

  describe "GET /user/keys/:id" do
    it "returns single key" do
      user.keys << key
      user.save
      get api("/user/keys/#{key.id}", user)
      expect(response).to have_http_status(200)
      expect(json_response["title"]).to eq(key.title)
    end

    it "returns 404 Not Found within invalid ID" do
      get api("/user/keys/42", user)
      expect(response).to have_http_status(404)
      expect(json_response['message']).to eq('404 Not found')
    end

    it "returns 404 error if admin accesses user's ssh key" do
      user.keys << key
      user.save
      admin
      get api("/user/keys/#{key.id}", admin)
      expect(response).to have_http_status(404)
      expect(json_response['message']).to eq('404 Not found')
    end

    it "returns 404 for invalid ID" do
      get api("/users/keys/ASDF", admin)
      expect(response).to have_http_status(404)
    end
  end

  describe "POST /user/keys" do
    it "creates ssh key" do
      key_attrs = attributes_for :key
      expect do
        post api("/user/keys", user), key_attrs
      end.to change{ user.keys.count }.by(1)
      expect(response).to have_http_status(201)
    end

    it "returns a 401 error if unauthorized" do
      post api("/user/keys"), title: 'some title', key: 'some key'
      expect(response).to have_http_status(401)
    end

    it "does not create ssh key without key" do
      post api("/user/keys", user), title: 'title'
      expect(response).to have_http_status(400)
      expect(json_response['message']).to eq('400 (Bad request) "key" not given')
    end

    it 'does not create ssh key without title' do
      post api('/user/keys', user), key: 'some key'
      expect(response).to have_http_status(400)
      expect(json_response['message']).to eq('400 (Bad request) "title" not given')
    end

    it "does not create ssh key without title" do
      post api("/user/keys", user), key: "somekey"
      expect(response).to have_http_status(400)
    end
  end

  describe "DELETE /user/keys/:id" do
    it "deletes existed key" do
      user.keys << key
      user.save
      expect do
        delete api("/user/keys/#{key.id}", user)
      end.to change{user.keys.count}.by(-1)
      expect(response).to have_http_status(200)
    end

    it "returns success if key ID not found" do
      delete api("/user/keys/42", user)
      expect(response).to have_http_status(200)
    end

    it "returns 401 error if unauthorized" do
      user.keys << key
      user.save
      delete api("/user/keys/#{key.id}")
      expect(response).to have_http_status(401)
    end

    it "raises error for invalid ID" do
      expect{delete api("/users/keys/ASDF", admin) }.to raise_error(ActionController::RoutingError)
    end
  end

  describe "GET /user/emails" do
    context "when unauthenticated" do
      it "returns authentication error" do
        get api("/user/emails")
        expect(response).to have_http_status(401)
      end
    end

    context "when authenticated" do
      it "returns array of emails" do
        user.emails << email
        user.save
        get api("/user/emails", user)
        expect(response).to have_http_status(200)
        expect(json_response).to be_an Array
        expect(json_response.first["email"]).to eq(email.email)
      end
    end
  end

  describe "GET /user/emails/:id" do
    it "returns single email" do
      user.emails << email
      user.save
      get api("/user/emails/#{email.id}", user)
      expect(response).to have_http_status(200)
      expect(json_response["email"]).to eq(email.email)
    end

    it "returns 404 Not Found within invalid ID" do
      get api("/user/emails/42", user)
      expect(response).to have_http_status(404)
      expect(json_response['message']).to eq('404 Not found')
    end

    it "returns 404 error if admin accesses user's email" do
      user.emails << email
      user.save
      admin
      get api("/user/emails/#{email.id}", admin)
      expect(response).to have_http_status(404)
      expect(json_response['message']).to eq('404 Not found')
    end

    it "returns 404 for invalid ID" do
      get api("/users/emails/ASDF", admin)
      expect(response).to have_http_status(404)
    end
  end

  describe "POST /user/emails" do
    it "creates email" do
      email_attrs = attributes_for :email
      expect do
        post api("/user/emails", user), email_attrs
      end.to change{ user.emails.count }.by(1)
      expect(response).to have_http_status(201)
    end

    it "returns a 401 error if unauthorized" do
      post api("/user/emails"), email: 'some email'
      expect(response).to have_http_status(401)
    end

    it "does not create email with invalid email" do
      post api("/user/emails", user), {}
      expect(response).to have_http_status(400)
      expect(json_response['message']).to eq('400 (Bad request) "email" not given')
    end
  end

  describe "DELETE /user/emails/:id" do
    it "deletes existed email" do
      user.emails << email
      user.save
      expect do
        delete api("/user/emails/#{email.id}", user)
      end.to change{user.emails.count}.by(-1)
      expect(response).to have_http_status(200)
    end

    it "returns success if email ID not found" do
      delete api("/user/emails/42", user)
      expect(response).to have_http_status(200)
    end

    it "returns 401 error if unauthorized" do
      user.emails << email
      user.save
      delete api("/user/emails/#{email.id}")
      expect(response).to have_http_status(401)
    end

    it "raises error for invalid ID" do
      expect{delete api("/users/emails/ASDF", admin) }.to raise_error(ActionController::RoutingError)
    end
  end

  describe 'PUT /user/:id/block' do
    before { admin }
    it 'blocks existing user' do
      put api("/users/#{user.id}/block", admin)
      expect(response).to have_http_status(200)
      expect(user.reload.state).to eq('blocked')
    end

    it 'does not re-block ldap blocked users' do
      put api("/users/#{ldap_blocked_user.id}/block", admin)
      expect(response).to have_http_status(403)
      expect(ldap_blocked_user.reload.state).to eq('ldap_blocked')
    end

    it 'does not be available for non admin users' do
      put api("/users/#{user.id}/block", user)
      expect(response).to have_http_status(403)
      expect(user.reload.state).to eq('active')
    end

    it 'returns a 404 error if user id not found' do
      put api('/users/9999/block', admin)
      expect(response).to have_http_status(404)
      expect(json_response['message']).to eq('404 User Not Found')
    end
  end

  describe 'PUT /user/:id/unblock' do
    let(:blocked_user)  { create(:user, state: 'blocked') }
    before { admin }

    it 'unblocks existing user' do
      put api("/users/#{user.id}/unblock", admin)
      expect(response).to have_http_status(200)
      expect(user.reload.state).to eq('active')
    end

    it 'unblocks a blocked user' do
      put api("/users/#{blocked_user.id}/unblock", admin)
      expect(response).to have_http_status(200)
      expect(blocked_user.reload.state).to eq('active')
    end

    it 'does not unblock ldap blocked users' do
      put api("/users/#{ldap_blocked_user.id}/unblock", admin)
      expect(response).to have_http_status(403)
      expect(ldap_blocked_user.reload.state).to eq('ldap_blocked')
    end

    it 'does not be available for non admin users' do
      put api("/users/#{user.id}/unblock", user)
      expect(response).to have_http_status(403)
      expect(user.reload.state).to eq('active')
    end

    it 'returns a 404 error if user id not found' do
      put api('/users/9999/block', admin)
      expect(response).to have_http_status(404)
      expect(json_response['message']).to eq('404 User Not Found')
    end

    it "raises error for invalid ID" do
      expect{put api("/users/ASDF/block", admin) }.to raise_error(ActionController::RoutingError)
    end
  end
end<|MERGE_RESOLUTION|>--- conflicted
+++ resolved
@@ -410,15 +410,9 @@
       end.to change{ user.keys.count }.by(1)
     end
 
-<<<<<<< HEAD
-    it "returns 405 for invalid ID" do
-      post api("/users/ASDF/keys", admin)
-      expect(response).to have_http_status(405)
-=======
     it "returns 400 for invalid ID" do
       post api("/users/999999/keys", admin)
       expect(response).to have_http_status(400)
->>>>>>> 5a33bc98
     end
   end
 
@@ -447,14 +441,6 @@
         expect(json_response).to be_an Array
         expect(json_response.first['title']).to eq(key.title)
       end
-<<<<<<< HEAD
-
-      it "returns 405 for invalid ID" do
-        get api("/users/ASDF/keys", admin)
-        expect(response).to have_http_status(405)
-      end
-=======
->>>>>>> 5a33bc98
     end
   end
 
@@ -511,13 +497,8 @@
     end
 
     it "raises error for invalid ID" do
-<<<<<<< HEAD
-      post api("/users/ASDF/emails", admin)
-      expect(response).to have_http_status(405)
-=======
       post api("/users/999999/emails", admin)
       expect(response).to have_http_status(400)
->>>>>>> 5a33bc98
     end
   end
 
