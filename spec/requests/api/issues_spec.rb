--- conflicted
+++ resolved
@@ -2,15 +2,6 @@
 
 describe API::API, api: true  do
   include ApiHelpers
-<<<<<<< HEAD
-
-  let(:user)       { create(:user) }
-  let(:non_member) { create(:user) }
-  let(:author)     { create(:author) }
-  let(:assignee)   { create(:assignee) }
-  let(:admin)      { create(:admin) }
-  let!(:project)   { create(:project, :public, namespace: user.namespace ) }
-=======
   let(:user)        { create(:user) }
   let(:user2)       { create(:user) }
   let(:non_member)  { create(:user) }
@@ -18,7 +9,6 @@
   let(:assignee)    { create(:assignee) }
   let(:admin)       { create(:user, :admin) }
   let!(:project)    { create(:project, :public, creator_id: user.id, namespace: user.namespace ) }
->>>>>>> badb3533
   let!(:closed_issue) do
     create :closed_issue,
            author: user,
