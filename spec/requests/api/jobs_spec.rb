--- conflicted
+++ resolved
@@ -29,16 +29,10 @@
   describe 'GET /projects/:id/jobs' do
     let(:query) { Hash.new }
 
-<<<<<<< HEAD
-    before do
-      job
-      get api("/projects/#{project.id}/jobs", api_user), query
-=======
     before do |example|
       unless example.metadata[:skip_before_request]
         get api("/projects/#{project.id}/jobs", api_user), query
       end
->>>>>>> 31c28f21
     end
 
     context 'authorized user' do
