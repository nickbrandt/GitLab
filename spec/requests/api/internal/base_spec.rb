--- conflicted
+++ resolved
@@ -326,11 +326,7 @@
           expect(json_response["gitaly"]["repository"]["relative_path"]).to eq(project.repository.gitaly_repository.relative_path)
           expect(json_response["gitaly"]["address"]).to eq(Gitlab::GitalyClient.address(project.repository_storage))
           expect(json_response["gitaly"]["token"]).to eq(Gitlab::GitalyClient.token(project.repository_storage))
-<<<<<<< HEAD
-          expect(json_response["gitaly"]["features"]).to eq('gitaly-feature-inforef-uploadpack-cache' => 'true', 'gitaly-feature-filter-shas-with-signatures-go' => 'true', 'gitaly-feature-cache-invalidator' => 'true')
-=======
-          expect(json_response["gitaly"]["features"]).to eq('gitaly-feature-inforef-uploadpack-cache' => 'true', 'gitaly-feature-get-tag-messages-go' => 'true', 'gitaly-feature-filter-shas-with-signatures-go' => 'true', 'gitaly-feature-cache-invalidator' => 'true', 'gitaly-feature-commit-without-batch-check' => 'true')
->>>>>>> 49ce6812
+          expect(json_response["gitaly"]["features"]).to eq('gitaly-feature-inforef-uploadpack-cache' => 'true', 'gitaly-feature-filter-shas-with-signatures-go' => 'true', 'gitaly-feature-cache-invalidator' => 'true', 'gitaly-feature-commit-without-batch-check' => 'true')
           expect(user.reload.last_activity_on).to eql(Date.today)
         end
       end
@@ -350,11 +346,7 @@
             expect(json_response["gitaly"]["repository"]["relative_path"]).to eq(project.repository.gitaly_repository.relative_path)
             expect(json_response["gitaly"]["address"]).to eq(Gitlab::GitalyClient.address(project.repository_storage))
             expect(json_response["gitaly"]["token"]).to eq(Gitlab::GitalyClient.token(project.repository_storage))
-<<<<<<< HEAD
-            expect(json_response["gitaly"]["features"]).to eq('gitaly-feature-inforef-uploadpack-cache' => 'true', 'gitaly-feature-filter-shas-with-signatures-go' => 'true', 'gitaly-feature-cache-invalidator' => 'true')
-=======
-            expect(json_response["gitaly"]["features"]).to eq('gitaly-feature-inforef-uploadpack-cache' => 'true', 'gitaly-feature-get-tag-messages-go' => 'true', 'gitaly-feature-filter-shas-with-signatures-go' => 'true', 'gitaly-feature-cache-invalidator' => 'true', 'gitaly-feature-commit-without-batch-check' => 'true')
->>>>>>> 49ce6812
+            expect(json_response["gitaly"]["features"]).to eq('gitaly-feature-inforef-uploadpack-cache' => 'true', 'gitaly-feature-filter-shas-with-signatures-go' => 'true', 'gitaly-feature-cache-invalidator' => 'true', 'gitaly-feature-commit-without-batch-check' => 'true')
             expect(user.reload.last_activity_on).to be_nil
           end
         end
@@ -602,11 +594,7 @@
           expect(json_response["gitaly"]["repository"]["relative_path"]).to eq(project.repository.gitaly_repository.relative_path)
           expect(json_response["gitaly"]["address"]).to eq(Gitlab::GitalyClient.address(project.repository_storage))
           expect(json_response["gitaly"]["token"]).to eq(Gitlab::GitalyClient.token(project.repository_storage))
-<<<<<<< HEAD
-          expect(json_response["gitaly"]["features"]).to eq('gitaly-feature-inforef-uploadpack-cache' => 'true', 'gitaly-feature-filter-shas-with-signatures-go' => 'true', 'gitaly-feature-cache-invalidator' => 'true')
-=======
-          expect(json_response["gitaly"]["features"]).to eq('gitaly-feature-inforef-uploadpack-cache' => 'true', 'gitaly-feature-get-tag-messages-go' => 'true', 'gitaly-feature-filter-shas-with-signatures-go' => 'true', 'gitaly-feature-cache-invalidator' => 'true', 'gitaly-feature-commit-without-batch-check' => 'true')
->>>>>>> 49ce6812
+          expect(json_response["gitaly"]["features"]).to eq('gitaly-feature-inforef-uploadpack-cache' => 'true', 'gitaly-feature-filter-shas-with-signatures-go' => 'true', 'gitaly-feature-cache-invalidator' => 'true', 'gitaly-feature-commit-without-batch-check' => 'true')
         end
       end
 
