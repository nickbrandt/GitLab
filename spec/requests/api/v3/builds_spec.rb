require 'spec_helper'

describe API::V3::Builds do
  set(:user) { create(:user) }
  let(:api_user) { user }
  set(:project) { create(:project, :repository, creator: user, public_builds: false) }
  let!(:developer) { create(:project_member, :developer, user: user, project: project) }
  let(:reporter) { create(:project_member, :reporter, project: project) }
  let(:guest) { create(:project_member, :guest, project: project) }
  let(:pipeline) { create(:ci_empty_pipeline, project: project, sha: project.commit.id, ref: project.default_branch) }
  let(:build) { create(:ci_build, pipeline: pipeline) }

  describe 'GET /projects/:id/builds ' do
    let(:query) { '' }

<<<<<<< HEAD
    before do
      build
=======
    before do |example|
>>>>>>> 31c28f21
      create(:ci_build, :skipped, pipeline: pipeline)

      unless example.metadata[:skip_before_request]
        get v3_api("/projects/#{project.id}/builds?#{query}", api_user)
      end
    end

    context 'authorized user' do
      it 'returns project builds' do
        expect(response).to have_gitlab_http_status(200)
        expect(response).to include_pagination_headers
        expect(json_response).to be_an Array
      end

      it 'returns correct values' do
        expect(json_response).not_to be_empty
        expect(json_response.first['commit']['id']).to eq project.commit.id
      end

      it 'returns pipeline data' do
        json_build = json_response.first
        expect(json_build['pipeline']).not_to be_empty
        expect(json_build['pipeline']['id']).to eq build.pipeline.id
        expect(json_build['pipeline']['ref']).to eq build.pipeline.ref
        expect(json_build['pipeline']['sha']).to eq build.pipeline.sha
        expect(json_build['pipeline']['status']).to eq build.pipeline.status
      end

      it 'avoids N+1 queries', skip_before_request: true do
        first_build = create(:ci_build, :artifacts, pipeline: pipeline)
        first_build.runner = create(:ci_runner)
        first_build.user = create(:user)
        first_build.save

        control_count = ActiveRecord::QueryRecorder.new { go }.count

        second_pipeline = create(:ci_empty_pipeline, project: project, sha: project.commit.id, ref: project.default_branch)
        second_build = create(:ci_build, :artifacts, pipeline: second_pipeline)
        second_build.runner = create(:ci_runner)
        second_build.user = create(:user)
        second_build.save

        expect { go }.not_to exceed_query_limit(control_count)
      end

      context 'filter project with one scope element' do
        let(:query) { 'scope=pending' }

        it do
          expect(response).to have_gitlab_http_status(200)
          expect(json_response).to be_an Array
        end
      end

      context 'filter project with scope skipped' do
        let(:query) { 'scope=skipped' }
        let(:json_build) { json_response.first }

        it 'return builds with status skipped' do
          expect(response).to have_gitlab_http_status 200
          expect(json_response).to be_an Array
          expect(json_response.length).to eq 1
          expect(json_build['status']).to eq 'skipped'
        end
      end

      context 'filter project with array of scope elements' do
        let(:query) { 'scope[0]=pending&scope[1]=running' }

        it do
          expect(response).to have_gitlab_http_status(200)
          expect(json_response).to be_an Array
        end
      end

      context 'respond 400 when scope contains invalid state' do
        let(:query) { 'scope[0]=pending&scope[1]=unknown_status' }

        it { expect(response).to have_gitlab_http_status(400) }
      end
    end

    context 'unauthorized user' do
      let(:api_user) { nil }

      it 'does not return project builds' do
        expect(response).to have_gitlab_http_status(401)
      end
    end

    def go
      get v3_api("/projects/#{project.id}/builds?#{query}", api_user)
    end
  end

  describe 'GET /projects/:id/repository/commits/:sha/builds' do
    before do
      build
    end

    context 'when commit does not exist in repository' do
      before do
        get v3_api("/projects/#{project.id}/repository/commits/1a271fd1/builds", api_user)
      end

      it 'responds with 404' do
        expect(response).to have_gitlab_http_status(404)
      end
    end

    context 'when commit exists in repository' do
      context 'when user is authorized' do
        context 'when pipeline has jobs' do
          before do
            create(:ci_pipeline, project: project, sha: project.commit.id)
            create(:ci_build, pipeline: pipeline)
            create(:ci_build)

            get v3_api("/projects/#{project.id}/repository/commits/#{project.commit.id}/builds", api_user)
          end

          it 'returns project jobs for specific commit' do
            expect(response).to have_gitlab_http_status(200)
            expect(response).to include_pagination_headers
            expect(json_response).to be_an Array
            expect(json_response.size).to eq 2
          end

          it 'returns pipeline data' do
            json_build = json_response.first
            expect(json_build['pipeline']).not_to be_empty
            expect(json_build['pipeline']['id']).to eq build.pipeline.id
            expect(json_build['pipeline']['ref']).to eq build.pipeline.ref
            expect(json_build['pipeline']['sha']).to eq build.pipeline.sha
            expect(json_build['pipeline']['status']).to eq build.pipeline.status
          end
        end

        context 'when pipeline has no jobs' do
          before do
            branch_head = project.commit('feature').id
            get v3_api("/projects/#{project.id}/repository/commits/#{branch_head}/builds", api_user)
          end

          it 'returns an empty array' do
            expect(response).to have_gitlab_http_status(200)
            expect(json_response).to be_an Array
            expect(json_response).to be_empty
          end
        end
      end

      context 'when user is not authorized' do
        before do
          create(:ci_pipeline, project: project, sha: project.commit.id)
          create(:ci_build, pipeline: pipeline)

          get v3_api("/projects/#{project.id}/repository/commits/#{project.commit.id}/builds", nil)
        end

        it 'does not return project jobs' do
          expect(response).to have_gitlab_http_status(401)
          expect(json_response.except('message')).to be_empty
        end
      end
    end
  end

  describe 'GET /projects/:id/builds/:build_id' do
    before do
      get v3_api("/projects/#{project.id}/builds/#{build.id}", api_user)
    end

    context 'authorized user' do
      it 'returns specific job data' do
        expect(response).to have_gitlab_http_status(200)
        expect(json_response['name']).to eq('test')
      end

      it 'returns pipeline data' do
        json_build = json_response
        expect(json_build['pipeline']).not_to be_empty
        expect(json_build['pipeline']['id']).to eq build.pipeline.id
        expect(json_build['pipeline']['ref']).to eq build.pipeline.ref
        expect(json_build['pipeline']['sha']).to eq build.pipeline.sha
        expect(json_build['pipeline']['status']).to eq build.pipeline.status
      end
    end

    context 'unauthorized user' do
      let(:api_user) { nil }

      it 'does not return specific job data' do
        expect(response).to have_gitlab_http_status(401)
      end
    end
  end

  describe 'GET /projects/:id/builds/:build_id/artifacts' do
    before do
      stub_artifacts_object_storage
      get v3_api("/projects/#{project.id}/builds/#{build.id}/artifacts", api_user)
    end

    context 'job with artifacts' do
      context 'when artifacts are stored locally' do
        let(:build) { create(:ci_build, :artifacts, pipeline: pipeline) }

        context 'authorized user' do
          let(:download_headers) do
            { 'Content-Transfer-Encoding' => 'binary',
              'Content-Disposition' => 'attachment; filename=ci_build_artifacts.zip' }
          end

          it 'returns specific job artifacts' do
            expect(response).to have_gitlab_http_status(200)
            expect(response.headers).to include(download_headers)
            expect(response.body).to match_file(build.artifacts_file.file.file)
          end
        end
      end

      context 'when artifacts are stored remotely' do
        let(:build) { create(:ci_build, pipeline: pipeline) }
        let!(:artifact) { create(:ci_job_artifact, :archive, :remote_store, job: build) }

        it 'returns location redirect' do
          get v3_api("/projects/#{project.id}/builds/#{build.id}/artifacts", api_user)

          expect(response).to have_gitlab_http_status(302)
        end
      end

      context 'unauthorized user' do
        let(:api_user) { nil }

        it 'does not return specific job artifacts' do
          expect(response).to have_gitlab_http_status(401)
        end
      end
    end

    it 'does not return job artifacts if not uploaded' do
      expect(response).to have_gitlab_http_status(404)
    end
  end

  describe 'GET /projects/:id/artifacts/:ref_name/download?job=name' do
    let(:api_user) { reporter.user }
    let(:build) { create(:ci_build, :artifacts, pipeline: pipeline) }

    before do
      stub_artifacts_object_storage
      build.success
    end

    def path_for_ref(ref = pipeline.ref, job = build.name)
      v3_api("/projects/#{project.id}/builds/artifacts/#{ref}/download?job=#{job}", api_user)
    end

    context 'when not logged in' do
      let(:api_user) { nil }

      before do
        get path_for_ref
      end

      it 'gives 401' do
        expect(response).to have_gitlab_http_status(401)
      end
    end

    context 'when logging as guest' do
      let(:api_user) { guest.user }

      before do
        get path_for_ref
      end

      it 'gives 403' do
        expect(response).to have_gitlab_http_status(403)
      end
    end

    context 'non-existing job' do
      shared_examples 'not found' do
        it { expect(response).to have_gitlab_http_status(:not_found) }
      end

      context 'has no such ref' do
        before do
          get path_for_ref('TAIL', build.name)
        end

        it_behaves_like 'not found'
      end

      context 'has no such job' do
        before do
          get path_for_ref(pipeline.ref, 'NOBUILD')
        end

        it_behaves_like 'not found'
      end
    end

    context 'find proper job' do
      shared_examples 'a valid file' do
        context 'when artifacts are stored locally' do
          let(:download_headers) do
            { 'Content-Transfer-Encoding' => 'binary',
              'Content-Disposition' =>
                "attachment; filename=#{build.artifacts_file.filename}" }
          end

          it { expect(response).to have_gitlab_http_status(200) }
          it { expect(response.headers).to include(download_headers) }
        end

        context 'when artifacts are stored remotely' do
          let(:build) { create(:ci_build, pipeline: pipeline) }
          let!(:artifact) { create(:ci_job_artifact, :archive, :remote_store, job: build) }

          before do
            build.reload

            get v3_api("/projects/#{project.id}/builds/#{build.id}/artifacts", api_user)
          end

          it 'returns location redirect' do
            expect(response).to have_gitlab_http_status(302)
          end
        end
      end

      context 'with regular branch' do
        before do
          pipeline.reload
          pipeline.update(ref: 'master',
                          sha: project.commit('master').sha)

          get path_for_ref('master')
        end

        it_behaves_like 'a valid file'
      end

      context 'with branch name containing slash' do
        before do
          pipeline.reload
          pipeline.update(ref: 'improve/awesome',
                          sha: project.commit('improve/awesome').sha)
        end

        before do
          get path_for_ref('improve/awesome')
        end

        it_behaves_like 'a valid file'
      end
    end
  end

  describe 'GET /projects/:id/builds/:build_id/trace' do
    let(:build) { create(:ci_build, :trace, pipeline: pipeline) }

    before do
      get v3_api("/projects/#{project.id}/builds/#{build.id}/trace", api_user)
    end

    context 'authorized user' do
      it 'returns specific job trace' do
        expect(response).to have_gitlab_http_status(200)
        expect(response.body).to eq(build.trace.raw)
      end
    end

    context 'unauthorized user' do
      let(:api_user) { nil }

      it 'does not return specific job trace' do
        expect(response).to have_gitlab_http_status(401)
      end
    end
  end

  describe 'POST /projects/:id/builds/:build_id/cancel' do
    before do
      post v3_api("/projects/#{project.id}/builds/#{build.id}/cancel", api_user)
    end

    context 'authorized user' do
      context 'user with :update_build persmission' do
        it 'cancels running or pending job' do
          expect(response).to have_gitlab_http_status(201)
          expect(project.builds.first.status).to eq('canceled')
        end
      end

      context 'user without :update_build permission' do
        let(:api_user) { reporter.user }

        it 'does not cancel job' do
          expect(response).to have_gitlab_http_status(403)
        end
      end
    end

    context 'unauthorized user' do
      let(:api_user) { nil }

      it 'does not cancel job' do
        expect(response).to have_gitlab_http_status(401)
      end
    end
  end

  describe 'POST /projects/:id/builds/:build_id/retry' do
    let(:build) { create(:ci_build, :canceled, pipeline: pipeline) }

    before do
      post v3_api("/projects/#{project.id}/builds/#{build.id}/retry", api_user)
    end

    context 'authorized user' do
      context 'user with :update_build permission' do
        it 'retries non-running job' do
          expect(response).to have_gitlab_http_status(201)
          expect(project.builds.first.status).to eq('canceled')
          expect(json_response['status']).to eq('pending')
        end
      end

      context 'user without :update_build permission' do
        let(:api_user) { reporter.user }

        it 'does not retry job' do
          expect(response).to have_gitlab_http_status(403)
        end
      end
    end

    context 'unauthorized user' do
      let(:api_user) { nil }

      it 'does not retry job' do
        expect(response).to have_gitlab_http_status(401)
      end
    end
  end

  describe 'POST /projects/:id/builds/:build_id/erase' do
    before do
      project.add_master(user)

      post v3_api("/projects/#{project.id}/builds/#{build.id}/erase", user)
    end

    context 'job is erasable' do
      let(:build) { create(:ci_build, :trace, :artifacts, :success, project: project, pipeline: pipeline) }

      it 'erases job content' do
        expect(response.status).to eq 201
        expect(build).not_to have_trace
        expect(build.artifacts_file.exists?).to be_falsy
        expect(build.artifacts_metadata.exists?).to be_falsy
      end

      it 'updates job' do
        expect(build.reload.erased_at).to be_truthy
        expect(build.reload.erased_by).to eq user
      end
    end

    context 'job is not erasable' do
      let(:build) { create(:ci_build, :trace, project: project, pipeline: pipeline) }

      it 'responds with forbidden' do
        expect(response.status).to eq 403
      end
    end
  end

  describe 'POST /projects/:id/builds/:build_id/artifacts/keep' do
    before do
      post v3_api("/projects/#{project.id}/builds/#{build.id}/artifacts/keep", user)
    end

    context 'artifacts did not expire' do
      let(:build) do
        create(:ci_build, :trace, :artifacts, :success,
               project: project, pipeline: pipeline, artifacts_expire_at: Time.now + 7.days)
      end

      it 'keeps artifacts' do
        expect(response.status).to eq 200
        expect(build.reload.artifacts_expire_at).to be_nil
      end
    end

    context 'no artifacts' do
      let(:build) { create(:ci_build, project: project, pipeline: pipeline) }

      it 'responds with not found' do
        expect(response.status).to eq 404
      end
    end
  end

  describe 'POST /projects/:id/builds/:build_id/play' do
    before do
      post v3_api("/projects/#{project.id}/builds/#{build.id}/play", user)
    end

    context 'on an playable job' do
      let(:build) { create(:ci_build, :manual, project: project, pipeline: pipeline) }

      it 'plays the job' do
        expect(response).to have_gitlab_http_status 200
        expect(json_response['user']['id']).to eq(user.id)
        expect(json_response['id']).to eq(build.id)
      end
    end

    context 'on a non-playable job' do
      it 'returns a status code 400, Bad Request' do
        expect(response).to have_gitlab_http_status 400
        expect(response.body).to match("Unplayable Job")
      end
    end
  end
end<|MERGE_RESOLUTION|>--- conflicted
+++ resolved
@@ -13,12 +13,7 @@
   describe 'GET /projects/:id/builds ' do
     let(:query) { '' }
 
-<<<<<<< HEAD
-    before do
-      build
-=======
     before do |example|
->>>>>>> 31c28f21
       create(:ci_build, :skipped, pipeline: pipeline)
 
       unless example.metadata[:skip_before_request]
