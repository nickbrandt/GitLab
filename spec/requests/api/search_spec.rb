--- conflicted
+++ resolved
@@ -265,7 +265,6 @@
         it_behaves_like 'response is correct', schema: 'public_api/v4/milestones'
       end
 
-<<<<<<< HEAD
       context 'when elasticsearch is enabled' do
         it_behaves_like 'elasticsearch disabled' do
           let(:endpoint) { "/groups/#{group.id}/-/search" }
@@ -276,7 +275,8 @@
         it_behaves_like 'elasticsearch enabled' do
           let(:endpoint) { "/groups/#{group.id}/-/search" }
         end
-=======
+      end
+
       context 'for milestones scope with group path as id' do
         before do
           another_project = create(:project, :public)
@@ -287,7 +287,6 @@
         end
 
         it_behaves_like 'response is correct', schema: 'public_api/v4/milestones'
->>>>>>> e607fd79
       end
     end
   end
