require 'spec_helper'

describe Gitlab::API do
  include ApiHelpers

  let(:user) { create(:user) }
  let(:user2) { create(:user) }
  let(:user3) { create(:user) }
  let!(:project) { create(:project, namespace: user.namespace ) }
  let!(:hook) { create(:project_hook, project: project, url: "http://example.com") }
  let!(:snippet) { create(:snippet, author: user, project: project, title: 'example') }
  let!(:users_project) { create(:users_project, user: user, project: project, project_access: UsersProject::MASTER) }
  let!(:users_project2) { create(:users_project, user: user3, project: project, project_access: UsersProject::DEVELOPER) }
  before { project.team << [user, :reporter] }

  describe "GET /projects" do
    context "when unauthenticated" do
      it "should return authentication error" do
        get api("/projects")
        response.status.should == 401
      end
    end

    context "when authenticated" do
      it "should return an array of projects" do
        get api("/projects", user)
        response.status.should == 200
        json_response.should be_an Array
        json_response.first['name'].should == project.name
        json_response.first['owner']['email'].should == user.email
      end
    end
  end

  describe "POST /projects" do
    context "maximum number of projects reached" do
      before do
        (1..user2.projects_limit).each do |project|
          post api("/projects", user2), name: "foo#{project}"
        end
      end

      it "should not create new project" do
        expect {
          post api("/projects", user2), name: 'foo'
        }.to change {Project.count}.by(0)
      end
    end

    it "should create new project without path" do
      expect { post api("/projects", user), name: 'foo' }.to change {Project.count}.by(1)
    end

    it "should not create new project without name" do
      expect { post api("/projects", user) }.to_not change {Project.count}
    end

<<<<<<< HEAD
    it "should return a 400 error if name not given" do
      post api("/projects", user)
      response.status.should == 400
=======
    it "should create last project before reaching project limit" do
      (1..user2.projects_limit-1).each { |p| post api("/projects", user2), name: "foo#{p}" }
      post api("/projects", user2), name: "foo"
      response.status.should == 201
>>>>>>> b7ac654b
    end

    it "should respond with 201 on success" do
      post api("/projects", user), name: 'foo'
      response.status.should == 201
    end

    it "should respond with 400 if name is not given" do
      post api("/projects", user)
      response.status.should == 400
    end

    it "should return a 403 error if project limit reached" do
      (1..user.projects_limit).each do |p|
        post api("/projects", user), name: "foo#{p}"
      end
      post api("/projects", user), name: 'bar'
      response.status.should == 403
    end

    it "should assign attributes to project" do
      project = attributes_for(:project, {
        description: Faker::Lorem.sentence,
        default_branch: 'stable',
        issues_enabled: false,
        wall_enabled: false,
        merge_requests_enabled: false,
        wiki_enabled: false
      })

      post api("/projects", user), project

      project.each_pair do |k,v|
        next if k == :path
        json_response[k.to_s].should == v
      end
    end
  end

  describe "GET /projects/:id" do
    it "should return a project by id" do
      get api("/projects/#{project.id}", user)
      response.status.should == 200
      json_response['name'].should == project.name
      json_response['owner']['email'].should == user.email
    end

    it "should return a project by path name" do
      get api("/projects/#{project.id}", user)
      response.status.should == 200
      json_response['name'].should == project.name
    end

    it "should return a 404 error if not found" do
      get api("/projects/42", user)
      response.status.should == 404
      json_response['message'].should == '404 Not Found'
    end

    it "should return a 404 error if user is not a member" do
      other_user = create(:user)
      get api("/projects/#{project.id}", other_user)
      response.status.should == 404
    end
  end

  describe "GET /projects/:id/repository/branches" do
    it "should return an array of project branches" do
      get api("/projects/#{project.id}/repository/branches", user)
      response.status.should == 200
      json_response.should be_an Array
      json_response.first['name'].should == project.repo.heads.sort_by(&:name).first.name
    end
  end

  describe "GET /projects/:id/repository/branches/:branch" do
    it "should return the branch information for a single branch" do
      get api("/projects/#{project.id}/repository/branches/new_design", user)
      response.status.should == 200

      json_response['name'].should == 'new_design'
      json_response['commit']['id'].should == '621491c677087aa243f165eab467bfdfbee00be1'
      json_response['protected'].should == false
    end

    it "should return a 404 error if branch is not available" do
      get api("/projects/#{project.id}/repository/branches/unknown", user)
      response.status.should == 404
    end
  end

  describe "PUT /projects/:id/repository/branches/:branch/protect" do
    it "should protect a single branch" do
      put api("/projects/#{project.id}/repository/branches/new_design/protect", user)
      response.status.should == 200

      json_response['name'].should == 'new_design'
      json_response['commit']['id'].should == '621491c677087aa243f165eab467bfdfbee00be1'
      json_response['protected'].should == true
    end

    it "should return a 404 error if branch not found" do
      put api("/projects/#{project.id}/repository/branches/unknown/protect", user)
      response.status.should == 404
    end

    it "should return success when protect branch again" do
      put api("/projects/#{project.id}/repository/branches/new_design/protect", user)
      put api("/projects/#{project.id}/repository/branches/new_design/protect", user)
      response.status.should == 200
    end
  end

  describe "PUT /projects/:id/repository/branches/:branch/unprotect" do
    it "should unprotect a single branch" do
      put api("/projects/#{project.id}/repository/branches/new_design/unprotect", user)
      response.status.should == 200

      json_response['name'].should == 'new_design'
      json_response['commit']['id'].should == '621491c677087aa243f165eab467bfdfbee00be1'
      json_response['protected'].should == false
    end

    it "should return success when unprotect branch" do
      put api("/projects/#{project.id}/repository/branches/unknown/unprotect", user)
      response.status.should == 404
    end

    it "should return success when unprotect branch again" do
      put api("/projects/#{project.id}/repository/branches/new_design/unprotect", user)
      put api("/projects/#{project.id}/repository/branches/new_design/unprotect", user)
      response.status.should == 200
    end
  end

  describe "GET /projects/:id/members" do
    it "should return project team members" do
      get api("/projects/#{project.id}/members", user)
      response.status.should == 200
      json_response.should be_an Array
      json_response.count.should == 2
      json_response.first['email'].should == user.email
    end

    it "finds team members with query string" do
      get api("/projects/#{project.id}/members", user), query: user.username
      response.status.should == 200
      json_response.should be_an Array
      json_response.count.should == 1
      json_response.first['email'].should == user.email
    end

    it "should return a 404 error if id not found" do
      get api("/projects/9999/members", user)
      response.status.should == 404
    end
  end

  describe "GET /projects/:id/members/:user_id" do
    it "should return project team member" do
      get api("/projects/#{project.id}/members/#{user.id}", user)
      response.status.should == 200
      json_response['email'].should == user.email
      json_response['access_level'].should == UsersProject::MASTER
    end

    it "should return a 404 error if user id not found" do
      get api("/projects/#{project.id}/members/1234", user)
      response.status.should == 404
    end
  end

  describe "POST /projects/:id/members" do
    it "should add user to project team" do
      expect {
        post api("/projects/#{project.id}/members", user), user_id: user2.id,
          access_level: UsersProject::DEVELOPER
      }.to change { UsersProject.count }.by(1)

      response.status.should == 201
      json_response['email'].should == user2.email
      json_response['access_level'].should == UsersProject::DEVELOPER
    end

    it "should return a 201 status if user is already project member" do
      post api("/projects/#{project.id}/members", user), user_id: user2.id,
        access_level: UsersProject::DEVELOPER
      expect {
        post api("/projects/#{project.id}/members", user), user_id: user2.id,
          access_level: UsersProject::DEVELOPER
      }.not_to change { UsersProject.count }.by(1)

      response.status.should == 201
      json_response['email'].should == user2.email
      json_response['access_level'].should == UsersProject::DEVELOPER
    end

    it "should return a 400 error when user id is not given" do
      post api("/projects/#{project.id}/members", user), access_level: UsersProject::MASTER
      response.status.should == 400
    end

    it "should return a 400 error when access level is not given" do
      post api("/projects/#{project.id}/members", user), user_id: user2.id
      response.status.should == 400
    end

    it "should return a 422 error when access level is not known" do
      post api("/projects/#{project.id}/members", user), user_id: user2.id, access_level: 1234
      response.status.should == 422
    end
  end

  describe "PUT /projects/:id/members/:user_id" do
    it "should update project team member" do
      put api("/projects/#{project.id}/members/#{user3.id}", user), access_level: UsersProject::MASTER
      response.status.should == 200
      json_response['email'].should == user3.email
      json_response['access_level'].should == UsersProject::MASTER
    end

    it "should return a 404 error if user_id is not found" do
      put api("/projects/#{project.id}/members/1234", user), access_level: UsersProject::MASTER
      response.status.should == 404
    end

    it "should return a 400 error when access level is not given" do
      put api("/projects/#{project.id}/members/#{user3.id}", user)
      response.status.should == 400
    end

    it "should return a 422 error when access level is not known" do
      put api("/projects/#{project.id}/members/#{user3.id}", user), access_level: 123
      response.status.should == 422
    end
  end

  describe "DELETE /projects/:id/members/:user_id" do
    it "should remove user from project team" do
      expect {
        delete api("/projects/#{project.id}/members/#{user3.id}", user)
      }.to change { UsersProject.count }.by(-1)
    end

    it "should return 200 if team member is not part of a project" do
      delete api("/projects/#{project.id}/members/#{user3.id}", user)
      expect {
        delete api("/projects/#{project.id}/members/#{user3.id}", user)
      }.to_not change { UsersProject.count }.by(1)
    end

    it "should return 200 if team member already removed" do
      delete api("/projects/#{project.id}/members/#{user3.id}", user)
      delete api("/projects/#{project.id}/members/#{user3.id}", user)
      response.status.should == 200
    end
  end

  describe "DELETE /projects/:id/members/:user_id" do
    it "should return 200 OK when the user was not member" do
      expect {
        delete api("/projects/#{project.id}/members/1000000", user)
      }.to change { UsersProject.count }.by(0)
      response.status.should == 200
      json_response['message'].should == "Access revoked"
      json_response['id'].should == 1000000
    end
  end

  describe "GET /projects/:id/hooks" do
    context "authorized user" do
      it "should return project hooks" do
        get api("/projects/#{project.id}/hooks", user)
        response.status.should == 200

        json_response.should be_an Array
        json_response.count.should == 1
        json_response.first['url'].should == "http://example.com"
      end
    end

    context "unauthorized user" do
      it "should not access project hooks" do
        get api("/projects/#{project.id}/hooks", user3)
        response.status.should == 403
      end
    end
  end

  describe "GET /projects/:id/hooks/:hook_id" do
    context "authorized user" do
      it "should return a project hook" do
        get api("/projects/#{project.id}/hooks/#{hook.id}", user)
        response.status.should == 200
        json_response['url'].should == hook.url
      end

      it "should return a 404 error if hook id is not available" do
        get api("/projects/#{project.id}/hooks/1234", user)
        response.status.should == 404
      end
    end

    context "unauthorized user" do
      it "should not access an existing hook" do
        get api("/projects/#{project.id}/hooks/#{hook.id}", user3)
        response.status.should == 403
      end
    end

    it "should return a 404 error if hook id is not available" do
      get api("/projects/#{project.id}/hooks/1234", user)
      response.status.should == 404
    end
  end

  describe "POST /projects/:id/hooks" do
    it "should add hook to project" do
      expect {
        post api("/projects/#{project.id}/hooks", user),
          "url" => "http://example.com"
      }.to change {project.hooks.count}.by(1)
      response.status.should == 201
    end

    it "should return a 400 error if url not given" do
      post api("/projects/#{project.id}/hooks", user)
      response.status.should == 400
    end

    it "should return a 422 error if url not valid" do
      post api("/projects/#{project.id}/hooks", user), "url" => "ftp://example.com"
      response.status.should == 422
    end
  end

  describe "PUT /projects/:id/hooks/:hook_id" do
    it "should update an existing project hook" do
      put api("/projects/#{project.id}/hooks/#{hook.id}", user),
        url: 'http://example.org'
      response.status.should == 200
      json_response['url'].should == 'http://example.org'
    end

    it "should return 404 error if hook id not found" do
      put api("/projects/#{project.id}/hooks/1234", user), url: 'http://example.org'
      response.status.should == 404
    end

    it "should return 400 error if url is not given" do
      put api("/projects/#{project.id}/hooks/#{hook.id}", user)
      response.status.should == 400
    end

    it "should return a 422 error if url is not valid" do
      put api("/projects/#{project.id}/hooks/#{hook.id}", user), url: 'ftp://example.com'
      response.status.should == 422
    end
  end

  describe "DELETE /projects/:id/hooks" do
    it "should delete hook from project" do
      expect {
        delete api("/projects/#{project.id}/hooks", user),
          hook_id: hook.id
      }.to change {project.hooks.count}.by(-1)
      response.status.should == 200
    end

    it "should return success when deleting hook" do
      delete api("/projects/#{project.id}/hooks", user), hook_id: hook.id
      response.status.should == 200
    end

    it "should return success when deleting non existent hook" do
      delete api("/projects/#{project.id}/hooks", user), hook_id: 42
      response.status.should == 200
    end

    it "should return a 400 error if hook id not given" do
      delete api("/projects/#{project.id}/hooks", user)
      response.status.should == 400
    end
  end

  describe "GET /projects/:id/repository/tags" do
    it "should return an array of project tags" do
      get api("/projects/#{project.id}/repository/tags", user)
      response.status.should == 200
      json_response.should be_an Array
      json_response.first['name'].should == project.repo.tags.sort_by(&:name).reverse.first.name
    end
  end

  describe "GET /projects/:id/repository/commits" do
    context "authorized user" do
      before { project.team << [user2, :reporter] }

      it "should return project commits" do
        get api("/projects/#{project.id}/repository/commits", user)
        response.status.should == 200

        json_response.should be_an Array
        json_response.first['id'].should == project.repository.commit.id
      end
    end

    context "unauthorized user" do
      it "should not return project commits" do
        get api("/projects/#{project.id}/repository/commits")
        response.status.should == 401
      end
    end
  end

  describe "GET /projects/:id/snippets" do
    it "should return an array of project snippets" do
      get api("/projects/#{project.id}/snippets", user)
      response.status.should == 200
      json_response.should be_an Array
      json_response.first['title'].should == snippet.title
    end
  end

  describe "GET /projects/:id/snippets/:snippet_id" do
    it "should return a project snippet" do
      get api("/projects/#{project.id}/snippets/#{snippet.id}", user)
      response.status.should == 200
      json_response['title'].should == snippet.title
    end

    it "should return a 404 error if snippet id not found" do
      get api("/projects/#{project.id}/snippets/1234", user)
      response.status.should == 404
    end
  end

  describe "POST /projects/:id/snippets" do
    it "should create a new project snippet" do
      post api("/projects/#{project.id}/snippets", user),
        title: 'api test', file_name: 'sample.rb', code: 'test'
      response.status.should == 201
      json_response['title'].should == 'api test'
    end

    it "should return a 400 error if title is not given" do
      post api("/projects/#{project.id}/snippets", user),
        file_name: 'sample.rb', code: 'test'
      response.status.should == 400
    end

    it "should return a 400 error if file_name not given" do
      post api("/projects/#{project.id}/snippets", user),
        title: 'api test', code: 'test'
      response.status.should == 400
    end

    it "should return a 400 error if code not given" do
      post api("/projects/#{project.id}/snippets", user),
        title: 'api test', file_name: 'sample.rb'
      response.status.should == 400
    end
  end

  describe "PUT /projects/:id/snippets/:shippet_id" do
    it "should update an existing project snippet" do
      put api("/projects/#{project.id}/snippets/#{snippet.id}", user),
        code: 'updated code'
      response.status.should == 200
      json_response['title'].should == 'example'
      snippet.reload.content.should == 'updated code'
    end

    it "should update an existing project snippet with new title" do
      put api("/projects/#{project.id}/snippets/#{snippet.id}", user),
        title: 'other api test'
      response.status.should == 200
      json_response['title'].should == 'other api test'
    end
  end

  describe "DELETE /projects/:id/snippets/:snippet_id" do
    it "should delete existing project snippet" do
      expect {
        delete api("/projects/#{project.id}/snippets/#{snippet.id}", user)
      }.to change { Snippet.count }.by(-1)
      response.status.should == 200
    end

    it "should return success when deleting unknown snippet id" do
      delete api("/projects/#{project.id}/snippets/1234", user)
      response.status.should == 200
    end
  end

  describe "GET /projects/:id/snippets/:snippet_id/raw" do
    it "should get a raw project snippet" do
      get api("/projects/#{project.id}/snippets/#{snippet.id}/raw", user)
      response.status.should == 200
    end

    it "should return a 404 error if raw project snippet not found" do
      get api("/projects/#{project.id}/snippets/5555/raw", user)
      response.status.should == 404
    end
  end

  describe "GET /projects/:id/repository/commits/:sha/blob" do
    it "should get the raw file contents" do
      get api("/projects/#{project.id}/repository/commits/master/blob?filepath=README.md", user)
      response.status.should == 200
    end

    it "should return 404 for invalid branch_name" do
      get api("/projects/#{project.id}/repository/commits/invalid_branch_name/blob?filepath=README.md", user)
      response.status.should == 404
    end

    it "should return 404 for invalid file" do
      get api("/projects/#{project.id}/repository/commits/master/blob?filepath=README.invalid", user)
      response.status.should == 404
    end

    it "should return a 400 error if filepath is missing" do
      get api("/projects/#{project.id}/repository/commits/master/blob", user)
      response.status.should == 400
    end
  end
end<|MERGE_RESOLUTION|>--- conflicted
+++ resolved
@@ -55,16 +55,15 @@
       expect { post api("/projects", user) }.to_not change {Project.count}
     end
 
-<<<<<<< HEAD
     it "should return a 400 error if name not given" do
       post api("/projects", user)
       response.status.should == 400
-=======
+    end
+
     it "should create last project before reaching project limit" do
       (1..user2.projects_limit-1).each { |p| post api("/projects", user2), name: "foo#{p}" }
       post api("/projects", user2), name: "foo"
       response.status.should == 201
->>>>>>> b7ac654b
     end
 
     it "should respond with 201 on success" do
