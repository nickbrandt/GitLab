require 'spec_helper'

describe 'Git LFS API and storage' do
  include WorkhorseHelpers
  include ProjectForksHelper

  let(:user) { create(:user) }
  let!(:lfs_object) { create(:lfs_object, :with_file) }

  let(:headers) do
    {
      'Authorization' => authorization,
      'X-Sendfile-Type' => sendfile
    }.compact
  end
  let(:authorization) { }
  let(:sendfile) { }
  let(:pipeline) { create(:ci_empty_pipeline, project: project) }

  let(:sample_oid) { lfs_object.oid }
  let(:sample_size) { lfs_object.size }

  describe 'when lfs is disabled' do
    let(:project) { create(:project) }
    let(:body) do
      {
        'objects' => [
          { 'oid' => '91eff75a492a3ed0dfcb544d7f31326bc4014c8551849c192fd1e48d4dd2c897',
            'size' => 1575078 },
          { 'oid' => sample_oid,
            'size' => sample_size }
        ],
        'operation' => 'upload'
      }
    end
    let(:authorization) { authorize_user }

    before do
      allow(Gitlab.config.lfs).to receive(:enabled).and_return(false)
      post_lfs_json "#{project.http_url_to_repo}/info/lfs/objects/batch", body, headers
    end

    it 'responds with 501' do
      expect(response).to have_gitlab_http_status(501)
      expect(json_response).to include('message' => 'Git LFS is not enabled on this GitLab server, contact your admin.')
    end
  end

  context 'project specific LFS settings' do
    let(:project) { create(:project) }
    let(:body) do
      {
        'objects' => [
          { 'oid' => '91eff75a492a3ed0dfcb544d7f31326bc4014c8551849c192fd1e48d4dd2c897',
            'size' => 1575078 },
          { 'oid' => sample_oid,
            'size' => sample_size }
        ],
        'operation' => 'upload'
      }
    end
    let(:authorization) { authorize_user }

    context 'with LFS disabled globally' do
      before do
        project.add_master(user)
        allow(Gitlab.config.lfs).to receive(:enabled).and_return(false)
      end

      describe 'LFS disabled in project' do
        before do
          project.update_attribute(:lfs_enabled, false)
        end

        it 'responds with a 501 message on upload' do
          post_lfs_json "#{project.http_url_to_repo}/info/lfs/objects/batch", body, headers

          expect(response).to have_gitlab_http_status(501)
        end

        it 'responds with a 501 message on download' do
          get "#{project.http_url_to_repo}/gitlab-lfs/objects/#{sample_oid}", nil, headers

          expect(response).to have_gitlab_http_status(501)
        end
      end

      describe 'LFS enabled in project' do
        before do
          project.update_attribute(:lfs_enabled, true)
        end

        it 'responds with a 501 message on upload' do
          post_lfs_json "#{project.http_url_to_repo}/info/lfs/objects/batch", body, headers

          expect(response).to have_gitlab_http_status(501)
        end

        it 'responds with a 501 message on download' do
          get "#{project.http_url_to_repo}/gitlab-lfs/objects/#{sample_oid}", nil, headers

          expect(response).to have_gitlab_http_status(501)
        end
      end
    end

    context 'with LFS enabled globally' do
      before do
        project.add_master(user)
        enable_lfs
      end

      describe 'LFS disabled in project' do
        before do
          project.update_attribute(:lfs_enabled, false)
        end

        it 'responds with a 403 message on upload' do
          post_lfs_json "#{project.http_url_to_repo}/info/lfs/objects/batch", body, headers

          expect(response).to have_gitlab_http_status(403)
          expect(json_response).to include('message' => 'Access forbidden. Check your access level.')
        end

        it 'responds with a 403 message on download' do
          get "#{project.http_url_to_repo}/gitlab-lfs/objects/#{sample_oid}", nil, headers

          expect(response).to have_gitlab_http_status(403)
          expect(json_response).to include('message' => 'Access forbidden. Check your access level.')
        end
      end

      describe 'LFS enabled in project' do
        before do
          project.update_attribute(:lfs_enabled, true)
        end

        it 'responds with a 200 message on upload' do
          post_lfs_json "#{project.http_url_to_repo}/info/lfs/objects/batch", body, headers

          expect(response).to have_gitlab_http_status(200)
          expect(json_response['objects'].first['size']).to eq(1575078)
        end

        it 'responds with a 200 message on download' do
          get "#{project.http_url_to_repo}/gitlab-lfs/objects/#{sample_oid}", nil, headers

          expect(response).to have_gitlab_http_status(200)
        end
      end
    end
  end

  describe 'deprecated API' do
    let(:project) { create(:project) }

    before do
      enable_lfs
    end

    shared_examples 'a deprecated' do
      it 'responds with 501' do
        expect(response).to have_gitlab_http_status(501)
      end

      it 'returns deprecated message' do
        expect(json_response).to include('message' => 'Server supports batch API only, please update your Git LFS client to version 1.0.1 and up.')
      end
    end

    context 'when fetching lfs object using deprecated API' do
      let(:authorization) { authorize_user }

      before do
        get "#{project.http_url_to_repo}/info/lfs/objects/#{sample_oid}", nil, headers
      end

      it_behaves_like 'a deprecated'
    end

    context 'when handling lfs request using deprecated API' do
      let(:authorization) { authorize_user }
      before do
        post_lfs_json "#{project.http_url_to_repo}/info/lfs/objects", nil, headers
      end

      it_behaves_like 'a deprecated'
    end
  end

  describe 'when fetching lfs object' do
    let(:project) { create(:project) }
    let(:update_permissions) { }
    let(:before_get) { }

    before do
      enable_lfs
      update_permissions
      before_get
      get "#{project.http_url_to_repo}/gitlab-lfs/objects/#{sample_oid}", nil, headers
    end

    context 'and request comes from gitlab-workhorse' do
      context 'without user being authorized' do
        it 'responds with status 401' do
          expect(response).to have_gitlab_http_status(401)
        end
      end

      context 'with required headers' do
        shared_examples 'responds with a file' do
          let(:sendfile) { 'X-Sendfile' }

          it 'responds with status 200' do
            expect(response).to have_gitlab_http_status(200)
          end

          it 'responds with the file location' do
            expect(response.headers['Content-Type']).to eq('application/octet-stream')
            expect(response.headers['X-Sendfile']).to eq(lfs_object.file.path)
          end
        end

        context 'with user is authorized' do
          let(:authorization) { authorize_user }

          context 'and does not have project access' do
            let(:update_permissions) do
              project.lfs_objects << lfs_object
            end

            it 'responds with status 404' do
              expect(response).to have_gitlab_http_status(404)
            end
          end

          context 'and does have project access' do
            let(:update_permissions) do
              project.add_master(user)
              project.lfs_objects << lfs_object
            end

            it_behaves_like 'responds with a file'

            context 'when LFS uses object storage' do
<<<<<<< HEAD
              let(:before_get) do
                stub_lfs_object_storage
                lfs_object.file.migrate!(LfsObjectUploader::Store::REMOTE)
              end

              it 'responds with redirect' do
                expect(response).to have_gitlab_http_status(302)
              end

              it 'responds with the file location' do
                expect(response.location).to include(lfs_object.reload.file.path)
=======
              context 'when proxy download is enabled' do
                let(:before_get) do
                  stub_lfs_object_storage(proxy_download: true)
                  lfs_object.file.migrate!(LfsObjectUploader::Store::REMOTE)
                end

                it 'responds with redirect' do
                  expect(response).to have_gitlab_http_status(200)
                end

                it 'responds with the workhorse send-url' do
                  expect(response.headers[Gitlab::Workhorse::SEND_DATA_HEADER]).to start_with("send-url:")
                end
              end

              context 'when proxy download is disabled' do
                let(:before_get) do
                  stub_lfs_object_storage(proxy_download: false)
                  lfs_object.file.migrate!(LfsObjectUploader::Store::REMOTE)
                end

                it 'responds with redirect' do
                  expect(response).to have_gitlab_http_status(302)
                end

                it 'responds with the file location' do
                  expect(response.location).to include(lfs_object.reload.file.path)
                end
>>>>>>> 15727fbd
              end
            end
          end
        end

        context 'when deploy key is authorized' do
          let(:key) { create(:deploy_key) }
          let(:authorization) { authorize_deploy_key }

          let(:update_permissions) do
            project.deploy_keys << key
            project.lfs_objects << lfs_object
          end

          it_behaves_like 'responds with a file'
        end

        describe 'when using a user key' do
          let(:authorization) { authorize_user_key }

          context 'when user allowed' do
            let(:update_permissions) do
              project.add_master(user)
              project.lfs_objects << lfs_object
            end

            it_behaves_like 'responds with a file'
          end

          context 'when user not allowed' do
            let(:update_permissions) do
              project.lfs_objects << lfs_object
            end

            it 'responds with status 404' do
              expect(response).to have_gitlab_http_status(404)
            end
          end
        end

        context 'when build is authorized as' do
          let(:authorization) { authorize_ci_project }

          shared_examples 'can download LFS only from own projects' do
            context 'for owned project' do
              let(:project) { create(:project, namespace: user.namespace) }

              let(:update_permissions) do
                project.lfs_objects << lfs_object
              end

              it_behaves_like 'responds with a file'
            end

            context 'for member of project' do
              let(:pipeline) { create(:ci_empty_pipeline, project: project) }

              let(:update_permissions) do
                project.add_reporter(user)
                project.lfs_objects << lfs_object
              end

              it_behaves_like 'responds with a file'
            end

            context 'for other project' do
              let(:other_project) { create(:project) }
              let(:pipeline) { create(:ci_empty_pipeline, project: other_project) }

              let(:update_permissions) do
                project.lfs_objects << lfs_object
              end

              it 'rejects downloading code' do
                expect(response).to have_gitlab_http_status(other_project_status)
              end
            end
          end

          context 'administrator' do
            let(:user) { create(:admin) }
            let(:build) { create(:ci_build, :running, pipeline: pipeline, user: user) }

            it_behaves_like 'can download LFS only from own projects' do
              # We render 403, because administrator does have normally access
              let(:other_project_status) { 403 }
            end
          end

          context 'regular user' do
            let(:user) { create(:user) }
            let(:build) { create(:ci_build, :running, pipeline: pipeline, user: user) }

            it_behaves_like 'can download LFS only from own projects' do
              # We render 404, to prevent data leakage about existence of the project
              let(:other_project_status) { 404 }
            end
          end

          context 'does not have user' do
            let(:build) { create(:ci_build, :running, pipeline: pipeline) }

            it_behaves_like 'can download LFS only from own projects' do
              # We render 404, to prevent data leakage about existence of the project
              let(:other_project_status) { 404 }
            end
          end
        end
      end

      context 'without required headers' do
        let(:authorization) { authorize_user }

        it 'responds with status 404' do
          expect(response).to have_gitlab_http_status(404)
        end
      end
    end
  end

  describe 'when handling lfs batch request' do
    let(:update_lfs_permissions) { }
    let(:update_user_permissions) { }

    before do
      enable_lfs
      update_lfs_permissions
      update_user_permissions
      post_lfs_json "#{project.http_url_to_repo}/info/lfs/objects/batch", body, headers
    end

    describe 'download' do
      let(:project) { create(:project) }
      let(:body) do
        {
          'operation' => 'download',
          'objects' => [
            { 'oid' => sample_oid,
              'size' => sample_size }
          ]
        }
      end

      shared_examples 'an authorized requests' do
        context 'when downloading an lfs object that is assigned to our project' do
          let(:update_lfs_permissions) do
            project.lfs_objects << lfs_object
          end

          it 'responds with status 200' do
            expect(response).to have_gitlab_http_status(200)
          end

          it 'with href to download' do
            expect(json_response).to eq({
              'objects' => [
                {
                  'oid' => sample_oid,
                  'size' => sample_size,
                  'actions' => {
                    'download' => {
                      'href' => "#{project.http_url_to_repo}/gitlab-lfs/objects/#{sample_oid}",
                      'header' => { 'Authorization' => authorization }
                    }
                  }
                }
              ]
            })
          end
        end

        context 'when downloading an lfs object that is assigned to other project' do
          let(:other_project) { create(:project) }
          let(:update_lfs_permissions) do
            other_project.lfs_objects << lfs_object
          end

          it 'responds with status 200' do
            expect(response).to have_gitlab_http_status(200)
          end

          it 'with href to download' do
            expect(json_response).to eq({
              'objects' => [
                {
                  'oid' => sample_oid,
                  'size' => sample_size,
                  'error' => {
                    'code' => 404,
                    'message' => "Object does not exist on the server or you don't have permissions to access it"
                  }
                }
              ]
            })
          end
        end

        context 'when downloading a lfs object that does not exist' do
          let(:body) do
            {
              'operation' => 'download',
              'objects' => [
                { 'oid' => '91eff75a492a3ed0dfcb544d7f31326bc4014c8551849c192fd1e48d4dd2c897',
                  'size' => 1575078 }
              ]
            }
          end

          it 'responds with status 200' do
            expect(response).to have_gitlab_http_status(200)
          end

          it 'with an 404 for specific object' do
            expect(json_response).to eq({
              'objects' => [
                {
                  'oid' => '91eff75a492a3ed0dfcb544d7f31326bc4014c8551849c192fd1e48d4dd2c897',
                  'size' => 1575078,
                  'error' => {
                    'code' => 404,
                    'message' => "Object does not exist on the server or you don't have permissions to access it"
                  }
                }
              ]
            })
          end
        end

        context 'when downloading one new and one existing lfs object' do
          let(:body) do
            {
              'operation' => 'download',
              'objects' => [
                { 'oid' => '91eff75a492a3ed0dfcb544d7f31326bc4014c8551849c192fd1e48d4dd2c897',
                  'size' => 1575078 },
                { 'oid' => sample_oid,
                  'size' => sample_size }
              ]
            }
          end

          let(:update_lfs_permissions) do
            project.lfs_objects << lfs_object
          end

          it 'responds with status 200' do
            expect(response).to have_gitlab_http_status(200)
          end

          it 'responds with upload hypermedia link for the new object' do
            expect(json_response).to eq({
              'objects' => [
                {
                  'oid' => '91eff75a492a3ed0dfcb544d7f31326bc4014c8551849c192fd1e48d4dd2c897',
                  'size' => 1575078,
                  'error' => {
                    'code' => 404,
                    'message' => "Object does not exist on the server or you don't have permissions to access it"
                  }
                },
                {
                  'oid' => sample_oid,
                  'size' => sample_size,
                  'actions' => {
                    'download' => {
                      'href' => "#{project.http_url_to_repo}/gitlab-lfs/objects/#{sample_oid}",
                      'header' => { 'Authorization' => authorization }
                    }
                  }
                }
              ]
            })
          end
        end
      end

      context 'when user is authenticated' do
        let(:authorization) { authorize_user }

        let(:update_user_permissions) do
          project.add_role(user, role)
        end

        it_behaves_like 'an authorized requests' do
          let(:role) { :reporter }
        end

        context 'when user does is not member of the project' do
          let(:update_user_permissions) { nil }

          it 'responds with 404' do
            expect(response).to have_gitlab_http_status(404)
          end
        end

        context 'when user does not have download access' do
          let(:role) { :guest }

          it 'responds with 403' do
            expect(response).to have_gitlab_http_status(403)
          end
        end
      end

      context 'when build is authorized as' do
        let(:authorization) { authorize_ci_project }

        let(:update_lfs_permissions) do
          project.lfs_objects << lfs_object
        end

        shared_examples 'can download LFS only from own projects' do
          context 'for own project' do
            let(:pipeline) { create(:ci_empty_pipeline, project: project) }

            let(:update_user_permissions) do
              project.add_reporter(user)
            end

            it_behaves_like 'an authorized requests'
          end

          context 'for other project' do
            let(:other_project) { create(:project) }
            let(:pipeline) { create(:ci_empty_pipeline, project: other_project) }

            it 'rejects downloading code' do
              expect(response).to have_gitlab_http_status(other_project_status)
            end
          end
        end

        context 'administrator' do
          let(:user) { create(:admin) }
          let(:build) { create(:ci_build, :running, pipeline: pipeline, user: user) }

          it_behaves_like 'can download LFS only from own projects' do
            # We render 403, because administrator does have normally access
            let(:other_project_status) { 403 }
          end
        end

        context 'regular user' do
          let(:user) { create(:user) }
          let(:build) { create(:ci_build, :running, pipeline: pipeline, user: user) }

          it_behaves_like 'can download LFS only from own projects' do
            # We render 404, to prevent data leakage about existence of the project
            let(:other_project_status) { 404 }
          end
        end

        context 'does not have user' do
          let(:build) { create(:ci_build, :running, pipeline: pipeline) }

          it_behaves_like 'can download LFS only from own projects' do
            # We render 404, to prevent data leakage about existence of the project
            let(:other_project_status) { 404 }
          end
        end
      end

      context 'when user is not authenticated' do
        describe 'is accessing public project' do
          let(:project) { create(:project, :public) }

          let(:update_lfs_permissions) do
            project.lfs_objects << lfs_object
          end

          it 'responds with status 200 and href to download' do
            expect(response).to have_gitlab_http_status(200)
          end

          it 'responds with status 200 and href to download' do
            expect(json_response).to eq({
              'objects' => [
                {
                  'oid' => sample_oid,
                  'size' => sample_size,
                  'authenticated' => true,
                  'actions' => {
                    'download' => {
                      'href' => "#{project.http_url_to_repo}/gitlab-lfs/objects/#{sample_oid}",
                      'header' => {}
                    }
                  }
                }
              ]
            })
          end
        end

        describe 'is accessing non-public project' do
          let(:update_lfs_permissions) do
            project.lfs_objects << lfs_object
          end

          it 'responds with authorization required' do
            expect(response).to have_gitlab_http_status(401)
          end
        end
      end
    end

    describe 'upload' do
      let(:project) { create(:project, :public) }
      let(:body) do
        {
          'operation' => 'upload',
          'objects' => [
            { 'oid' => sample_oid,
              'size' => sample_size }
          ]
        }
      end

      shared_examples 'pushes new LFS objects' do
        let(:sample_size) { 150.megabytes }
        let(:sample_oid) { '91eff75a492a3ed0dfcb544d7f31326bc4014c8551849c192fd1e48d4dd2c897' }

        it 'responds with upload hypermedia link' do
          expect(response).to have_gitlab_http_status(200)
          expect(json_response['objects']).to be_kind_of(Array)
          expect(json_response['objects'].first['oid']).to eq(sample_oid)
          expect(json_response['objects'].first['size']).to eq(sample_size)
          expect(json_response['objects'].first['actions']['upload']['href']).to eq("#{Gitlab.config.gitlab.url}/#{project.full_path}.git/gitlab-lfs/objects/#{sample_oid}/#{sample_size}")
          expect(json_response['objects'].first['actions']['upload']['header']).to eq('Authorization' => authorization)
        end

        ## EE-specific context
        context 'and project is above the limit' do
          let(:update_lfs_permissions) do
            allow_any_instance_of(EE::Project).to receive_messages(
              repository_and_lfs_size: 100.megabytes,
              actual_size_limit: 99.megabytes)
          end

          it 'responds with status 406' do
            expect(response).to have_gitlab_http_status(406)
            expect(json_response['message']).to eql('Your push has been rejected, because this repository has exceeded its size limit of 99 MB by 1 MB. Please contact your GitLab administrator for more information.')
          end
        end

        context 'and project will go over the limit' do
          let(:update_lfs_permissions) do
            allow_any_instance_of(EE::Project).to receive_messages(
              repository_and_lfs_size: 200.megabytes,
              actual_size_limit: 300.megabytes)
          end

          it 'responds with status 406' do
            expect(response).to have_gitlab_http_status(406)
            expect(json_response['documentation_url']).to include('/help')
            expect(json_response['message']).to eql('Your push has been rejected, because this repository has exceeded its size limit of 300 MB by 50 MB. Please contact your GitLab administrator for more information.')
          end
        end
      end

      describe 'when request is authenticated' do
        describe 'when user has project push access' do
          let(:authorization) { authorize_user }

          let(:update_user_permissions) do
            project.add_developer(user)
          end

          context 'when pushing an lfs object that already exists' do
            let(:other_project) { create(:project) }
            let(:update_lfs_permissions) do
              other_project.lfs_objects << lfs_object
            end

            it 'responds with status 200' do
              expect(response).to have_gitlab_http_status(200)
            end

            it 'responds with links the object to the project' do
              expect(json_response['objects']).to be_kind_of(Array)
              expect(json_response['objects'].first['oid']).to eq(sample_oid)
              expect(json_response['objects'].first['size']).to eq(sample_size)
              expect(lfs_object.projects.pluck(:id)).not_to include(project.id)
              expect(lfs_object.projects.pluck(:id)).to include(other_project.id)
              expect(json_response['objects'].first['actions']['upload']['href']).to eq("#{project.http_url_to_repo}/gitlab-lfs/objects/#{sample_oid}/#{sample_size}")
              expect(json_response['objects'].first['actions']['upload']['header']).to eq('Authorization' => authorization)
            end
          end

          context 'when pushing a lfs object that does not exist' do
            it_behaves_like 'pushes new LFS objects'
          end

          context 'when pushing one new and one existing lfs object' do
            let(:body) do
              {
                'operation' => 'upload',
                'objects' => [
                  { 'oid' => '91eff75a492a3ed0dfcb544d7f31326bc4014c8551849c192fd1e48d4dd2c897',
                    'size' => 1575078 },
                  { 'oid' => sample_oid,
                    'size' => sample_size }
                ]
              }
            end

            let(:update_lfs_permissions) do
              project.lfs_objects << lfs_object
            end

            it 'responds with status 200' do
              expect(response).to have_gitlab_http_status(200)
            end

            it 'responds with upload hypermedia link for the new object' do
              expect(json_response['objects']).to be_kind_of(Array)

              expect(json_response['objects'].first['oid']).to eq("91eff75a492a3ed0dfcb544d7f31326bc4014c8551849c192fd1e48d4dd2c897")
              expect(json_response['objects'].first['size']).to eq(1575078)
              expect(json_response['objects'].first['actions']['upload']['href']).to eq("#{project.http_url_to_repo}/gitlab-lfs/objects/91eff75a492a3ed0dfcb544d7f31326bc4014c8551849c192fd1e48d4dd2c897/1575078")
              expect(json_response['objects'].first['actions']['upload']['header']).to eq("Authorization" => authorization)

              expect(json_response['objects'].last['oid']).to eq(sample_oid)
              expect(json_response['objects'].last['size']).to eq(sample_size)
              expect(json_response['objects'].last).not_to have_key('actions')
            end
          end
        end

        context 'when user does not have push access' do
          let(:authorization) { authorize_user }

          it 'responds with 403' do
            expect(response).to have_gitlab_http_status(403)
          end
        end

        context 'when build is authorized' do
          let(:authorization) { authorize_ci_project }

          context 'build has an user' do
            let(:user) { create(:user) }

            context 'tries to push to own project' do
              let(:build) { create(:ci_build, :running, pipeline: pipeline, user: user) }

              it 'responds with 403 (not 404 because project is public)' do
                expect(response).to have_gitlab_http_status(403)
              end
            end

            context 'tries to push to other project' do
              let(:other_project) { create(:project) }
              let(:pipeline) { create(:ci_empty_pipeline, project: other_project) }
              let(:build) { create(:ci_build, :running, pipeline: pipeline, user: user) }

              # I'm not sure what this tests that is different from the previous test
              it 'responds with 403 (not 404 because project is public)' do
                expect(response).to have_gitlab_http_status(403)
              end
            end
          end

          context 'does not have user' do
            let(:build) { create(:ci_build, :running, pipeline: pipeline) }

            it 'responds with 403 (not 404 because project is public)' do
              expect(response).to have_gitlab_http_status(403)
            end
          end
        end

        context 'when deploy key has project push access' do
          let(:key) { create(:deploy_key) }
          let(:authorization) { authorize_deploy_key }

          let(:update_user_permissions) do
            project.deploy_keys_projects.create(deploy_key: key, can_push: true)
          end

          it_behaves_like 'pushes new LFS objects'
        end
      end

      context 'when user is not authenticated' do
        context 'when user has push access' do
          let(:update_user_permissions) do
            project.add_master(user)
          end

          it 'responds with status 401' do
            expect(response).to have_gitlab_http_status(401)
          end
        end

        context 'when user does not have push access' do
          it 'responds with status 401' do
            expect(response).to have_gitlab_http_status(401)
          end
        end
      end
    end

    describe 'unsupported' do
      let(:project) { create(:project) }
      let(:authorization) { authorize_user }
      let(:body) do
        {
          'operation' => 'other',
          'objects' => [
            { 'oid' => sample_oid,
              'size' => sample_size }
          ]
        }
      end

      it 'responds with status 404' do
        expect(response).to have_gitlab_http_status(404)
      end
    end
  end

  describe 'when handling lfs batch request on a read-only GitLab instance' do
    let(:authorization) { authorize_user }
    let(:project) { create(:project) }
    let(:path) { "#{project.http_url_to_repo}/info/lfs/objects/batch" }
    let(:body) do
      { 'objects' => [{ 'oid' => sample_oid, 'size' => sample_size }] }
    end

    before do
      allow(Gitlab::Database).to receive(:read_only?) { true }
      project.add_master(user)
      enable_lfs
    end

    it 'responds with a 200 message on download' do
      post_lfs_json path, body.merge('operation' => 'download'), headers

      expect(response).to have_gitlab_http_status(200)
    end

    it 'responds with a 403 message on upload' do
      post_lfs_json path, body.merge('operation' => 'upload'), headers

      expect(response).to have_gitlab_http_status(403)
      expect(json_response).to include('message' => 'You cannot write to this read-only GitLab instance.')
    end
  end

  describe 'when pushing a lfs object' do
    before do
      enable_lfs
    end

    shared_examples 'unauthorized' do
      context 'and request is sent by gitlab-workhorse to authorize the request' do
        before do
          put_authorize
        end

        it 'responds with status 401' do
          expect(response).to have_gitlab_http_status(401)
        end
      end

      context 'and request is sent by gitlab-workhorse to finalize the upload' do
        before do
          put_finalize
        end

        it 'responds with status 401' do
          expect(response).to have_gitlab_http_status(401)
        end
      end

      context 'and request is sent with a malformed headers' do
        before do
          put_finalize('/etc/passwd')
        end

        it 'does not recognize it as a valid lfs command' do
          expect(response).to have_gitlab_http_status(401)
        end
      end
    end

    shared_examples 'forbidden' do
      context 'and request is sent by gitlab-workhorse to authorize the request' do
        before do
          put_authorize
        end

        it 'responds with 403' do
          expect(response).to have_gitlab_http_status(403)
        end
      end

      context 'and request is sent by gitlab-workhorse to finalize the upload' do
        before do
          put_finalize
        end

        it 'responds with 403' do
          expect(response).to have_gitlab_http_status(403)
        end
      end

      context 'and request is sent with a malformed headers' do
        before do
          put_finalize('/etc/passwd')
        end

        it 'does not recognize it as a valid lfs command' do
          expect(response).to have_gitlab_http_status(403)
        end
      end
    end

    describe 'to one project' do
      let(:project) { create(:project) }

      describe 'when user is authenticated' do
        let(:authorization) { authorize_user }

        describe 'when user has push access to the project' do
          before do
            project.add_developer(user)
          end

          context 'and the request bypassed workhorse' do
            it 'raises an exception' do
              expect { put_authorize(verified: false) }.to raise_error JWT::DecodeError
            end
          end

          context 'and request is sent by gitlab-workhorse to authorize the request' do
            shared_examples 'a valid response' do
              before do
                put_authorize
              end

              it 'responds with status 200' do
                expect(response).to have_gitlab_http_status(200)
              end

              it 'uses the gitlab-workhorse content type' do
                expect(response.content_type.to_s).to eq(Gitlab::Workhorse::INTERNAL_API_CONTENT_TYPE)
              end
            end

            shared_examples 'a local file' do
              it_behaves_like 'a valid response' do
                it 'responds with status 200, location of lfs store and object details' do
                  expect(json_response['TempPath']).to eq(LfsObjectUploader.workhorse_local_upload_path)
                  expect(json_response['RemoteObject']).to be_nil
                  expect(json_response['LfsOid']).to eq(sample_oid)
                  expect(json_response['LfsSize']).to eq(sample_size)
                end
              end
            end

            context 'when using local storage' do
              it_behaves_like 'a local file'
            end

            context 'when using remote storage' do
              context 'when direct upload is enabled' do
                before do
                  stub_lfs_object_storage(enabled: true, direct_upload: true)
                end

                it_behaves_like 'a valid response' do
                  it 'responds with status 200, location of lfs remote store and object details' do
                    expect(json_response['TempPath']).to be_nil
                    expect(json_response['RemoteObject']).to have_key('ID')
                    expect(json_response['RemoteObject']).to have_key('GetURL')
                    expect(json_response['RemoteObject']).to have_key('StoreURL')
                    expect(json_response['RemoteObject']).to have_key('DeleteURL')
                    expect(json_response['LfsOid']).to eq(sample_oid)
                    expect(json_response['LfsSize']).to eq(sample_size)
                  end
                end
              end

              context 'when direct upload is disabled' do
                before do
                  stub_lfs_object_storage(enabled: true, direct_upload: false)
                end

                it_behaves_like 'a local file'
              end
            end
          end

          context 'and request is sent by gitlab-workhorse to finalize the upload' do
            before do
              put_finalize
            end

            it 'responds with status 200' do
              expect(response).to have_gitlab_http_status(200)
            end

            it 'lfs object is linked to the project' do
              expect(lfs_object.projects.pluck(:id)).to include(project.id)
            end
          end

          context 'and workhorse requests upload finalize for a new lfs object' do
            before do
              lfs_object.destroy
            end

            context 'with object storage disabled' do
              it "doesn't attempt to migrate file to object storage" do
                expect(ObjectStorage::BackgroundMoveWorker).not_to receive(:perform_async)

                put_finalize(with_tempfile: true)
              end
            end

            context 'with object storage enabled' do
              context 'and direct upload enabled' do
                let!(:fog_connection) do
                  stub_lfs_object_storage(direct_upload: true)
                end

                ['123123', '../../123123'].each do |remote_id|
                  context "with invalid remote_id: #{remote_id}" do
                    subject do
                      put_finalize_with_args('file.remote_id' => remote_id)
                    end

                    it 'responds with status 403' do
                      subject

                      expect(response).to have_gitlab_http_status(403)
                    end
                  end
                end

                context 'with valid remote_id' do
                  before do
                    fog_connection.directories.get('lfs-objects').files.create(
                      key: 'tmp/upload/12312300',
                      body: 'content'
                    )
                  end

                  subject do
                    put_finalize_with_args(
                      'file.remote_id' => '12312300',
                      'file.name' => 'name')
                  end

                  it 'responds with status 200' do
                    subject

                    expect(response).to have_gitlab_http_status(200)
                  end

                  it 'schedules migration of file to object storage' do
                    subject

                    expect(LfsObject.last.projects).to include(project)
                  end

                  it 'have valid file' do
                    subject

                    expect(LfsObject.last.file_store).to eq(ObjectStorage::Store::REMOTE)
                    expect(LfsObject.last.file).to be_exists
                  end
                end
              end

              context 'and background upload enabled' do
                before do
                  stub_lfs_object_storage(background_upload: true)
                end

                it 'schedules migration of file to object storage' do
                  expect(ObjectStorage::BackgroundMoveWorker).to receive(:perform_async).with('LfsObjectUploader', 'LfsObject', :file, kind_of(Numeric))

                  put_finalize(with_tempfile: true)
                end
              end
            end
          end

          context 'and project has limit enabled but will stay under the limit' do
            before do
              allow_any_instance_of(EE::Project).to receive_messages(
                actual_size_limit: 200,
                size_limit_enabled?: true)

              put_finalize
            end

            it 'responds with status 200' do
              expect(response).to have_gitlab_http_status(200)
            end
          end

          context 'invalid tempfiles' do
            before do
              lfs_object.destroy
            end

            it 'rejects slashes in the tempfile name (path traversal)' do
              put_finalize('../bar', with_tempfile: true)
              expect(response).to have_gitlab_http_status(403)
            end
          end
        end

        describe 'and user does not have push access' do
          before do
            project.add_reporter(user)
          end

          it_behaves_like 'forbidden'
        end
      end

      context 'when build is authorized' do
        let(:authorization) { authorize_ci_project }

        context 'build has an user' do
          let(:user) { create(:user) }

          context 'tries to push to own project' do
            let(:build) { create(:ci_build, :running, pipeline: pipeline, user: user) }

            before do
              project.add_developer(user)
              put_authorize
            end

            it 'responds with 403 (not 404 because the build user can read the project)' do
              expect(response).to have_gitlab_http_status(403)
            end
          end

          context 'tries to push to other project' do
            let(:other_project) { create(:project) }
            let(:pipeline) { create(:ci_empty_pipeline, project: other_project) }
            let(:build) { create(:ci_build, :running, pipeline: pipeline, user: user) }

            before do
              put_authorize
            end

            it 'responds with 404 (do not leak non-public project existence)' do
              expect(response).to have_gitlab_http_status(404)
            end
          end
        end

        context 'does not have user' do
          let(:build) { create(:ci_build, :running, pipeline: pipeline) }

          before do
            put_authorize
          end

          it 'responds with 404 (do not leak non-public project existence)' do
            expect(response).to have_gitlab_http_status(404)
          end
        end
      end

      context 'for unauthenticated' do
        it_behaves_like 'unauthorized'
      end
    end

    describe 'to a forked project' do
      let(:upstream_project) { create(:project, :public) }
      let(:project_owner) { create(:user) }
      let(:project) { fork_project(upstream_project, project_owner) }

      describe 'when user is authenticated' do
        let(:authorization) { authorize_user }

        describe 'when user has push access to the project' do
          before do
            project.add_developer(user)
          end

          context 'and request is sent by gitlab-workhorse to authorize the request' do
            before do
              put_authorize
            end

            it 'responds with status 200' do
              expect(response).to have_gitlab_http_status(200)
            end

            it 'with location of lfs store and object details' do
              expect(json_response['TempPath']).to eq(LfsObjectUploader.workhorse_local_upload_path)
              expect(json_response['LfsOid']).to eq(sample_oid)
              expect(json_response['LfsSize']).to eq(sample_size)
            end
          end

          context 'and request is sent by gitlab-workhorse to finalize the upload' do
            before do
              put_finalize
            end

            it 'responds with status 200' do
              expect(response).to have_gitlab_http_status(200)
            end

            it 'lfs object is linked to the source project' do
              expect(lfs_object.projects.pluck(:id)).to include(upstream_project.id)
            end
          end
        end

        describe 'and user does not have push access' do
          it_behaves_like 'forbidden'
        end
      end

      context 'when build is authorized' do
        let(:authorization) { authorize_ci_project }

        before do
          put_authorize
        end

        context 'build has an user' do
          let(:user) { create(:user) }

          context 'tries to push to own project' do
            let(:build) { create(:ci_build, :running, pipeline: pipeline, user: user) }

            it 'responds with 403 (not 404 because project is public)' do
              expect(response).to have_gitlab_http_status(403)
            end
          end

          context 'tries to push to other project' do
            let(:other_project) { create(:project) }
            let(:pipeline) { create(:ci_empty_pipeline, project: other_project) }
            let(:build) { create(:ci_build, :running, pipeline: pipeline, user: user) }

            # I'm not sure what this tests that is different from the previous test
            it 'responds with 403 (not 404 because project is public)' do
              expect(response).to have_gitlab_http_status(403)
            end
          end
        end

        context 'does not have user' do
          let(:build) { create(:ci_build, :running, pipeline: pipeline) }

          it 'responds with 403 (not 404 because project is public)' do
            expect(response).to have_gitlab_http_status(403)
          end
        end
      end

      context 'for unauthenticated' do
        it_behaves_like 'unauthorized'
      end

      describe 'and second project not related to fork or a source project' do
        let(:second_project) { create(:project) }
        let(:authorization) { authorize_user }

        before do
          second_project.add_master(user)
          upstream_project.lfs_objects << lfs_object
        end

        context 'when pushing the same lfs object to the second project' do
          before do
            put "#{second_project.http_url_to_repo}/gitlab-lfs/objects/#{sample_oid}/#{sample_size}", nil,
                headers.merge('X-Gitlab-Lfs-Tmp' => lfs_tmp_file).compact
          end

          it 'responds with status 200' do
            expect(response).to have_gitlab_http_status(200)
          end

          it 'links the lfs object to the project' do
            expect(lfs_object.projects.pluck(:id)).to include(second_project.id, upstream_project.id)
          end
        end
      end
    end

    def put_authorize(verified: true)
      authorize_headers = headers
      authorize_headers.merge!(workhorse_internal_api_request_header) if verified

      put "#{project.http_url_to_repo}/gitlab-lfs/objects/#{sample_oid}/#{sample_size}/authorize", nil, authorize_headers
    end

    def put_finalize(lfs_tmp = lfs_tmp_file, with_tempfile: false)
      upload_path = LfsObjectUploader.workhorse_local_upload_path
      file_path = upload_path + '/' + lfs_tmp if lfs_tmp

      if with_tempfile
        FileUtils.mkdir_p(upload_path)
        FileUtils.touch(file_path)
      end

      args = {
        'file.path' => file_path,
        'file.name' => File.basename(file_path)
      }.compact

      put_finalize_with_args(args)
    end

    def put_finalize_with_args(args)
      put "#{project.http_url_to_repo}/gitlab-lfs/objects/#{sample_oid}/#{sample_size}", args, headers
    end

    def lfs_tmp_file
      "#{sample_oid}012345678"
    end

    def setup_tempfile(lfs_tmp)
    end
  end

  def enable_lfs
    allow(Gitlab.config.lfs).to receive(:enabled).and_return(true)
  end

  def authorize_ci_project
    ActionController::HttpAuthentication::Basic.encode_credentials('gitlab-ci-token', build.token)
  end

  def authorize_user
    ActionController::HttpAuthentication::Basic.encode_credentials(user.username, user.password)
  end

  def authorize_deploy_key
    ActionController::HttpAuthentication::Basic.encode_credentials("lfs+deploy-key-#{key.id}", Gitlab::LfsToken.new(key).token)
  end

  def authorize_user_key
    ActionController::HttpAuthentication::Basic.encode_credentials(user.username, Gitlab::LfsToken.new(user).token)
  end

  def post_lfs_json(url, body = nil, headers = nil)
    post(url, body.try(:to_json), (headers || {}).merge('Content-Type' => LfsRequest::CONTENT_TYPE))
  end

  def json_response
    @json_response ||= JSON.parse(response.body)
  end
end<|MERGE_RESOLUTION|>--- conflicted
+++ resolved
@@ -243,19 +243,6 @@
             it_behaves_like 'responds with a file'
 
             context 'when LFS uses object storage' do
-<<<<<<< HEAD
-              let(:before_get) do
-                stub_lfs_object_storage
-                lfs_object.file.migrate!(LfsObjectUploader::Store::REMOTE)
-              end
-
-              it 'responds with redirect' do
-                expect(response).to have_gitlab_http_status(302)
-              end
-
-              it 'responds with the file location' do
-                expect(response.location).to include(lfs_object.reload.file.path)
-=======
               context 'when proxy download is enabled' do
                 let(:before_get) do
                   stub_lfs_object_storage(proxy_download: true)
@@ -284,7 +271,6 @@
                 it 'responds with the file location' do
                   expect(response.location).to include(lfs_object.reload.file.path)
                 end
->>>>>>> 15727fbd
               end
             end
           end
@@ -1411,9 +1397,6 @@
     def lfs_tmp_file
       "#{sample_oid}012345678"
     end
-
-    def setup_tempfile(lfs_tmp)
-    end
   end
 
   def enable_lfs
