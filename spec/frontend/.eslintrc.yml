--- conflicted
+++ resolved
@@ -13,10 +13,6 @@
   preloadFixtures: false
   setFixtures: false
 rules:
-<<<<<<< HEAD
-  jest/no-focused-tests: error
-  jest/no-jasmine-globals: error
-=======
   jest/no-identical-title: error
   jest/no-focused-tests: error
->>>>>>> 3681a0be
+  jest/no-jasmine-globals: error