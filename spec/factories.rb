--- conflicted
+++ resolved
@@ -18,7 +18,7 @@
     password "12345678"
     password_confirmation { password }
     confirmed_at { Time.now }
-    confirmation_token { nil }    
+    confirmation_token { nil }
 
     trait :admin do
       admin true
@@ -192,16 +192,15 @@
     project
   end
 
-<<<<<<< HEAD
   factory :ldap_group_link do
     cn 'group1'
     group_access Gitlab::Access::GUEST
     provider 'ldapmain'
     group
-=======
+  end
+
   factory :identity do
     provider 'ldapmain'
     extern_uid 'my-ldap-id'
->>>>>>> e6c5a8b1
   end
 end