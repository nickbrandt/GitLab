--- conflicted
+++ resolved
@@ -67,13 +67,8 @@
         put :test, namespace_id: project.namespace.id, project_id: project.id, id: service.id, service: service_params
 
         expect(response.status).to eq(200)
-<<<<<<< HEAD
-        expect(JSON.parse(response.body)).
-          to eq('error' => true, 'message' => 'Test failed.', 'service_response' => 'Bad test')
-=======
         expect(JSON.parse(response.body))
           .to eq('error' => true, 'message' => 'Test failed.', 'service_response' => 'Bad test')
->>>>>>> 134ba0b5
       end
     end
   end
