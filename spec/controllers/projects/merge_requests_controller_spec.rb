require 'spec_helper'

describe Projects::MergeRequestsController do
  let(:project) { create(:project) }
  let(:user)    { create(:user) }
  let(:merge_request) { create(:merge_request_with_diffs, target_project: project, source_project: project) }

  before do
    sign_in(user)
    project.team << [user, :master]
  end

  describe 'GET new' do
    context 'merge request that removes a submodule' do
      render_views

      let(:fork_project) { create(:forked_project_with_submodules) }

      before do
        fork_project.team << [user, :master]
      end

      it 'renders it' do
        get :new,
            namespace_id: fork_project.namespace.to_param,
            project_id: fork_project.to_param,
            merge_request: {
              source_branch: 'remove-submodule',
              target_branch: 'master'
            }

        expect(response).to be_success
      end
    end
  end

<<<<<<< HEAD
  describe 'POST #create' do
    def create_merge_request(overrides = {})
      params = {
        namespace_id: project.namespace.to_param,
        project_id: project.to_param,
        merge_request: {
          title: 'Test',
          source_branch: 'feature_conflict',
          target_branch: 'master',
          author: user
        }.merge(overrides)
      }

      post :create, params
    end

    context 'the approvals_before_merge param' do
      before { project.update_attributes(approvals_before_merge: 2) }
      let(:created_merge_request) { assigns(:merge_request) }

      context 'when it is less than the one in the target project' do
        before { create_merge_request(approvals_before_merge: 1) }

        it 'sets the param to nil' do
          expect(created_merge_request.approvals_before_merge).to eq(nil)
        end

        it 'creates the merge request' do
          expect(created_merge_request).to be_valid
          expect(response).to redirect_to(namespace_project_merge_request_path(id: created_merge_request.iid, project_id: project.to_param))
        end
      end

      context 'when it is equal to the one in the target project' do
        before { create_merge_request(approvals_before_merge: 2) }

        it 'sets the param to nil' do
          expect(created_merge_request.approvals_before_merge).to eq(nil)
        end

        it 'creates the merge request' do
          expect(created_merge_request).to be_valid
          expect(response).to redirect_to(namespace_project_merge_request_path(id: created_merge_request.iid, project_id: project.to_param))
        end
      end

      context 'when it is greater than the one in the target project' do
        before { create_merge_request(approvals_before_merge: 3) }

        it 'saves the param in the merge request' do
          expect(created_merge_request.approvals_before_merge).to eq(3)
        end

        it 'creates the merge request' do
          expect(created_merge_request).to be_valid
          expect(response).to redirect_to(namespace_project_merge_request_path(id: created_merge_request.iid, project_id: project.to_param))
        end
      end

      context 'when the target project is a fork of a deleted project' do
        before do
          original_project = create(:empty_project)
          project.update_attributes(forked_from_project: original_project, approvals_before_merge: 4)
          original_project.update_attributes(pending_delete: true)

          create_merge_request(approvals_before_merge: 3)
        end

        it 'uses the default from the target project' do
          expect(created_merge_request.approvals_before_merge).to eq(nil)
        end

        it 'creates the merge request' do
          expect(created_merge_request).to be_valid
          expect(response).to redirect_to(namespace_project_merge_request_path(id: created_merge_request.iid, project_id: project.to_param))
        end
      end
    end

    context 'when the merge request is invalid' do
      it 'shows the #new form' do
        expect(create_merge_request(title: nil)).to render_template(:new)
      end
    end
  end

  describe "#show" do
=======
  describe "GET show" do
>>>>>>> 67668d9d
    shared_examples "export merge as" do |format|
      it "should generally work" do
        get(:show,
            namespace_id: project.namespace.to_param,
            project_id: project.to_param,
            id: merge_request.iid,
            format: format)

        expect(response).to be_success
      end

      it "should generate it" do
        expect_any_instance_of(MergeRequest).to receive(:"to_#{format}")

        get(:show,
            namespace_id: project.namespace.to_param,
            project_id: project.to_param,
            id: merge_request.iid,
            format: format)
      end

      it "should render it" do
        get(:show,
            namespace_id: project.namespace.to_param,
            project_id: project.to_param,
            id: merge_request.iid,
            format: format)

        expect(response.body).to eq(merge_request.send(:"to_#{format}").to_s)
      end

      it "should not escape Html" do
        allow_any_instance_of(MergeRequest).to receive(:"to_#{format}").
          and_return('HTML entities &<>" ')

        get(:show,
            namespace_id: project.namespace.to_param,
            project_id: project.to_param,
            id: merge_request.iid,
            format: format)

        expect(response.body).not_to include('&amp;')
        expect(response.body).not_to include('&gt;')
        expect(response.body).not_to include('&lt;')
        expect(response.body).not_to include('&quot;')
      end
    end

    describe "as diff" do
      it "triggers workhorse to serve the request" do
        get(:show,
            namespace_id: project.namespace.to_param,
            project_id: project.to_param,
            id: merge_request.iid,
            format: :diff)

        expect(response.headers[Gitlab::Workhorse::SEND_DATA_HEADER]).to start_with("git-diff:")
      end
    end

    describe "as patch" do
      it 'triggers workhorse to serve the request' do
        get(:show,
            namespace_id: project.namespace.to_param,
            project_id: project.to_param,
            id: merge_request.iid,
            format: :patch)

        expect(response.headers[Gitlab::Workhorse::SEND_DATA_HEADER]).to start_with("git-format-patch:")
      end
    end
  end

  describe 'GET index' do
    def get_merge_requests
      get :index,
          namespace_id: project.namespace.to_param,
          project_id: project.to_param,
          state: 'opened'
    end

    context 'when filtering by opened state' do
      context 'with opened merge requests' do
        it 'should list those merge requests' do
          get_merge_requests

          expect(assigns(:merge_requests)).to include(merge_request)
        end
      end

      context 'with reopened merge requests' do
        before do
          merge_request.close!
          merge_request.reopen!
        end

        it 'should list those merge requests' do
          get_merge_requests

          expect(assigns(:merge_requests)).to include(merge_request)
        end
      end
    end
  end

<<<<<<< HEAD
  describe 'PUT #update' do
    def update_merge_request(params = {})
      post :update,
           namespace_id: project.namespace.to_param,
           project_id: project.to_param,
           id: merge_request.iid,
           merge_request: params
    end

=======
  describe 'PUT update' do
>>>>>>> 67668d9d
    context 'there is no source project' do
      let(:project)       { create(:project) }
      let(:fork_project)  { create(:forked_project_with_submodules) }
      let(:merge_request) { create(:merge_request, source_project: fork_project, source_branch: 'add-submodule-version-bump', target_branch: 'master', target_project: project) }

      before do
        fork_project.build_forked_project_link(forked_to_project_id: fork_project.id, forked_from_project_id: project.id)
        fork_project.save
        merge_request.reload
        fork_project.destroy
      end

      it 'closes MR without errors' do
        update_merge_request(state_event: 'close')

        expect(response).to redirect_to([merge_request.target_project.namespace.becomes(Namespace), merge_request.target_project, merge_request])
        expect(merge_request.reload.closed?).to be_truthy
      end
    end

    context 'the approvals_before_merge param' do
      before { project.update_attributes(approvals_before_merge: 2) }

      context 'when it is less than the one in the target project' do
        before { update_merge_request(approvals_before_merge: 1) }

        it 'sets the param to nil' do
          expect(merge_request.reload.approvals_before_merge).to eq(nil)
        end

        it 'updates the merge request' do
          expect(merge_request.reload).to be_valid
          expect(response).to redirect_to(namespace_project_merge_request_path(id: merge_request.iid, project_id: project.to_param))
        end
      end

      context 'when it is equal to the one in the target project' do
        before { update_merge_request(approvals_before_merge: 2) }

        it 'sets the param to nil' do
          expect(merge_request.reload.approvals_before_merge).to eq(nil)
        end

        it 'updates the merge request' do
          expect(merge_request.reload).to be_valid
          expect(response).to redirect_to(namespace_project_merge_request_path(id: merge_request.iid, project_id: project.to_param))
        end
      end

      context 'when it is greater than the one in the target project' do
        before { update_merge_request(approvals_before_merge: 3) }

        it 'saves the param in the merge request' do
          expect(merge_request.reload.approvals_before_merge).to eq(3)
        end

        it 'updates the merge request' do
          expect(merge_request.reload).to be_valid
          expect(response).to redirect_to(namespace_project_merge_request_path(id: merge_request.iid, project_id: project.to_param))
        end
      end
    end
  end

  describe 'POST merge' do
    let(:base_params) do
      {
        namespace_id: project.namespace.path,
        project_id: project.path,
        id: merge_request.iid,
        format: 'raw'
      }
    end

    context 'when the user does not have access' do
      before do
        project.team.truncate
        project.team << [user, :reporter]
        post :merge, base_params
      end

      it 'returns not found' do
        expect(response).to be_not_found
      end
    end

    context 'when the merge request is not mergeable' do
      before do
        merge_request.update_attributes(title: "WIP: #{merge_request.title}")

        post :merge, base_params
      end

      it 'returns :failed' do
        expect(assigns(:status)).to eq(:failed)
      end
    end

    context 'when the sha parameter does not match the source SHA' do
      before { post :merge, base_params.merge(sha: 'foo') }

      it 'returns :sha_mismatch' do
        expect(assigns(:status)).to eq(:sha_mismatch)
      end
    end

    context 'when the sha parameter matches the source SHA' do
      def merge_with_sha
        post :merge, base_params.merge(sha: merge_request.diff_head_sha)
      end

      it 'returns :success' do
        merge_with_sha

        expect(assigns(:status)).to eq(:success)
      end

      it 'starts the merge immediately' do
        expect(MergeWorker).to receive(:perform_async).with(merge_request.id, anything, anything)

        merge_with_sha
      end

      context 'when merge_when_build_succeeds is passed' do
        def merge_when_build_succeeds
          post :merge, base_params.merge(sha: merge_request.diff_head_sha, merge_when_build_succeeds: '1')
        end

        before do
          create(:ci_empty_pipeline, project: project, sha: merge_request.diff_head_sha, ref: merge_request.source_branch)
        end

        it 'returns :merge_when_build_succeeds' do
          merge_when_build_succeeds

          expect(assigns(:status)).to eq(:merge_when_build_succeeds)
        end

        it 'sets the MR to merge when the build succeeds' do
          service = double(:merge_when_build_succeeds_service)

          expect(MergeRequests::MergeWhenBuildSucceedsService).to receive(:new).with(project, anything, anything).and_return(service)
          expect(service).to receive(:execute).with(merge_request)

          merge_when_build_succeeds
        end

        context 'when project.only_allow_merge_if_build_succeeds? is true' do
          before do
            project.update_column(:only_allow_merge_if_build_succeeds, true)
          end

          it 'returns :merge_when_build_succeeds' do
            merge_when_build_succeeds

            expect(assigns(:status)).to eq(:merge_when_build_succeeds)
          end
        end
      end
    end
  end

  describe "DELETE destroy" do
    it "denies access to users unless they're admin or project owner" do
      delete :destroy, namespace_id: project.namespace.path, project_id: project.path, id: merge_request.iid

      expect(response).to have_http_status(404)
    end

    context "when the user is owner" do
      let(:owner)     { create(:user) }
      let(:namespace) { create(:namespace, owner: owner) }
      let(:project)   { create(:project, namespace: namespace) }

      before { sign_in owner }

      it "deletes the merge request" do
        delete :destroy, namespace_id: project.namespace.path, project_id: project.path, id: merge_request.iid

        expect(response).to have_http_status(302)
        expect(controller).to set_flash[:notice].to(/The merge request was successfully deleted\./).now
      end
    end
  end

  describe 'GET diffs' do
    def go(extra_params = {})
      params = {
        namespace_id: project.namespace.to_param,
        project_id: project.to_param,
        id: merge_request.iid
      }

      get :diffs, params.merge(extra_params)
    end

    context 'with default params' do
      context 'as html' do
        before { go(format: 'html') }

        it 'renders the diff template' do
          expect(response).to render_template('diffs')
        end
      end

      context 'as json' do
        before { go(format: 'json') }

        it 'renders the diffs template to a string' do
          expect(response).to render_template('projects/merge_requests/show/_diffs')
          expect(JSON.parse(response.body)).to have_key('html')
        end
      end

      context 'with forked projects with submodules' do
        render_views

        let(:project) { create(:project) }
        let(:fork_project) { create(:forked_project_with_submodules) }
        let(:merge_request) { create(:merge_request_with_diffs, source_project: fork_project, source_branch: 'add-submodule-version-bump', target_branch: 'master', target_project: project) }

        before do
          fork_project.build_forked_project_link(forked_to_project_id: fork_project.id, forked_from_project_id: project.id)
          fork_project.save
          merge_request.reload
          go(format: 'json')
        end

        it 'renders' do
          expect(response).to be_success
          expect(response.body).to have_content('Subproject commit')
        end
      end
    end

    context 'with ignore_whitespace_change' do
      context 'as html' do
        before { go(format: 'html', w: 1) }

        it 'renders the diff template' do
          expect(response).to render_template('diffs')
        end
      end

      context 'as json' do
        before { go(format: 'json', w: 1) }

        it 'renders the diffs template to a string' do
          expect(response).to render_template('projects/merge_requests/show/_diffs')
          expect(JSON.parse(response.body)).to have_key('html')
        end
      end
    end

    context 'with view' do
      before { go(view: 'parallel') }

      it 'saves the preferred diff view in a cookie' do
        expect(response.cookies['diff_view']).to eq('parallel')
      end
    end
  end

  describe 'GET diff_for_path' do
    def diff_for_path(extra_params = {})
      params = {
        namespace_id: project.namespace.to_param,
        project_id: project.to_param
      }

      get :diff_for_path, params.merge(extra_params)
    end

    context 'when an ID param is passed' do
      let(:existing_path) { 'files/ruby/popen.rb' }

      context 'when the merge request exists' do
        context 'when the user can view the merge request' do
          context 'when the path exists in the diff' do
            it 'enables diff notes' do
              diff_for_path(id: merge_request.iid, old_path: existing_path, new_path: existing_path)

              expect(assigns(:diff_notes_disabled)).to be_falsey
              expect(assigns(:comments_target)).to eq(noteable_type: 'MergeRequest',
                                                      noteable_id: merge_request.id)
            end

            it 'only renders the diffs for the path given' do
              expect(controller).to receive(:render_diff_for_path).and_wrap_original do |meth, diffs, diff_refs, project|
                expect(diffs.map(&:new_path)).to contain_exactly(existing_path)
                meth.call(diffs, diff_refs, project)
              end

              diff_for_path(id: merge_request.iid, old_path: existing_path, new_path: existing_path)
            end
          end

          context 'when the path does not exist in the diff' do
            before { diff_for_path(id: merge_request.iid, old_path: 'files/ruby/nopen.rb', new_path: 'files/ruby/nopen.rb') }

            it 'returns a 404' do
              expect(response).to have_http_status(404)
            end
          end
        end

        context 'when the user cannot view the merge request' do
          before do
            project.team.truncate
            diff_for_path(id: merge_request.iid, old_path: existing_path, new_path: existing_path)
          end

          it 'returns a 404' do
            expect(response).to have_http_status(404)
          end
        end
      end

      context 'when the merge request does not exist' do
        before { diff_for_path(id: merge_request.iid.succ, old_path: existing_path, new_path: existing_path) }

        it 'returns a 404' do
          expect(response).to have_http_status(404)
        end
      end

      context 'when the merge request belongs to a different project' do
        let(:other_project) { create(:empty_project) }

        before do
          other_project.team << [user, :master]
          diff_for_path(id: merge_request.iid, old_path: existing_path, new_path: existing_path, project_id: other_project.to_param)
        end

        it 'returns a 404' do
          expect(response).to have_http_status(404)
        end
      end
    end

    context 'when source and target params are passed' do
      let(:existing_path) { 'files/ruby/feature.rb' }

      context 'when both branches are in the same project' do
        it 'disables diff notes' do
          diff_for_path(old_path: existing_path, new_path: existing_path, merge_request: { source_branch: 'feature', target_branch: 'master' })

          expect(assigns(:diff_notes_disabled)).to be_truthy
        end

        it 'only renders the diffs for the path given' do
          expect(controller).to receive(:render_diff_for_path).and_wrap_original do |meth, diffs, diff_refs, project|
            expect(diffs.map(&:new_path)).to contain_exactly(existing_path)
            meth.call(diffs, diff_refs, project)
          end

          diff_for_path(old_path: existing_path, new_path: existing_path, merge_request: { source_branch: 'feature', target_branch: 'master' })
        end
      end

      context 'when the source branch is in a different project to the target' do
        let(:other_project) { create(:project) }

        before { other_project.team << [user, :master] }

        context 'when the path exists in the diff' do
          it 'disables diff notes' do
            diff_for_path(old_path: existing_path, new_path: existing_path, merge_request: { source_project: other_project, source_branch: 'feature', target_branch: 'master' })

            expect(assigns(:diff_notes_disabled)).to be_truthy
          end

          it 'only renders the diffs for the path given' do
            expect(controller).to receive(:render_diff_for_path).and_wrap_original do |meth, diffs, diff_refs, project|
              expect(diffs.map(&:new_path)).to contain_exactly(existing_path)
              meth.call(diffs, diff_refs, project)
            end

            diff_for_path(old_path: existing_path, new_path: existing_path, merge_request: { source_project: other_project, source_branch: 'feature', target_branch: 'master' })
          end
        end

        context 'when the path does not exist in the diff' do
          before { diff_for_path(old_path: 'files/ruby/nopen.rb', new_path: 'files/ruby/nopen.rb', merge_request: { source_project: other_project, source_branch: 'feature', target_branch: 'master' }) }

          it 'returns a 404' do
            expect(response).to have_http_status(404)
          end
        end
      end
    end
  end

  describe 'GET commits' do
    def go(format: 'html')
      get :commits,
          namespace_id: project.namespace.to_param,
          project_id: project.to_param,
          id: merge_request.iid,
          format: format
    end

    context 'as html' do
      it 'renders the show template' do
        go

        expect(response).to render_template('show')
      end
    end

    context 'as json' do
      it 'renders the commits template to a string' do
        go format: 'json'

        expect(response).to render_template('projects/merge_requests/show/_commits')
        expect(JSON.parse(response.body)).to have_key('html')
      end
    end
  end
end<|MERGE_RESOLUTION|>--- conflicted
+++ resolved
@@ -34,7 +34,6 @@
     end
   end
 
-<<<<<<< HEAD
   describe 'POST #create' do
     def create_merge_request(overrides = {})
       params = {
@@ -121,10 +120,7 @@
     end
   end
 
-  describe "#show" do
-=======
   describe "GET show" do
->>>>>>> 67668d9d
     shared_examples "export merge as" do |format|
       it "should generally work" do
         get(:show,
@@ -230,8 +226,7 @@
     end
   end
 
-<<<<<<< HEAD
-  describe 'PUT #update' do
+  describe 'PUT update' do
     def update_merge_request(params = {})
       post :update,
            namespace_id: project.namespace.to_param,
@@ -240,9 +235,6 @@
            merge_request: params
     end
 
-=======
-  describe 'PUT update' do
->>>>>>> 67668d9d
     context 'there is no source project' do
       let(:project)       { create(:project) }
       let(:fork_project)  { create(:forked_project_with_submodules) }
