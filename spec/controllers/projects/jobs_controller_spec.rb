# coding: utf-8
require 'spec_helper'

describe Projects::JobsController, :clean_gitlab_redis_shared_state do
  include ApiHelpers
  include HttpIOHelpers

  let(:project) { create(:project, :public) }
  let(:pipeline) { create(:ci_pipeline, project: project) }
  let(:user) { create(:user) }

  before do
    stub_feature_flags(ci_enable_live_trace: true)
    stub_not_protect_default_branch
  end

  describe 'GET index' do
    context 'when scope is pending' do
      before do
        create(:ci_build, :pending, pipeline: pipeline)

        get_index(scope: 'pending')
      end

      it 'has only pending builds' do
        expect(response).to have_gitlab_http_status(:ok)
        expect(assigns(:builds).first.status).to eq('pending')
      end
    end

    context 'when scope is running' do
      before do
        create(:ci_build, :running, pipeline: pipeline)

        get_index(scope: 'running')
      end

      it 'has only running jobs' do
        expect(response).to have_gitlab_http_status(:ok)
        expect(assigns(:builds).first.status).to eq('running')
      end
    end

    context 'when scope is finished' do
      before do
        create(:ci_build, :success, pipeline: pipeline)

        get_index(scope: 'finished')
      end

      it 'has only finished jobs' do
        expect(response).to have_gitlab_http_status(:ok)
        expect(assigns(:builds).first.status).to eq('success')
      end
    end

    context 'when page is specified' do
      let(:last_page) { project.builds.page.total_pages }

      context 'when page number is eligible' do
        before do
          create_list(:ci_build, 2, pipeline: pipeline)

          get_index(page: last_page.to_param)
        end

        it 'redirects to the page' do
          expect(response).to have_gitlab_http_status(:ok)
          expect(assigns(:builds).current_page).to eq(last_page)
        end
      end
    end

    context 'number of queries' do
      before do
        Ci::Build::AVAILABLE_STATUSES.each do |status|
          create_job(status, status)
        end
      end

      it 'verifies number of queries', :request_store do
        recorded = ActiveRecord::QueryRecorder.new { get_index }
        expect(recorded.count).to be_within(5).of(7)
      end

      def create_job(name, status)
        pipeline = create(:ci_pipeline, project: project)
        create(:ci_build, :tags, :triggered, :artifacts,
               pipeline: pipeline, name: name, status: status)
      end
    end

    def get_index(**extra_params)
      params = {
        namespace_id: project.namespace.to_param,
        project_id: project
      }

      get :index, params.merge(extra_params)
    end
  end

  describe 'GET show' do
    let!(:job) { create(:ci_build, :failed, pipeline: pipeline) }
    let!(:second_job) { create(:ci_build, :failed, pipeline: pipeline) }
    let!(:third_job) { create(:ci_build, :failed) }

    context 'when requesting HTML' do
      context 'when job exists' do
        before do
          get_show(id: job.id)
        end

        it 'has a job' do
          expect(response).to have_gitlab_http_status(:ok)
          expect(assigns(:build).id).to eq(job.id)
        end

        it 'has the correct build collection' do
          builds = assigns(:builds).map(&:id)

          expect(builds).to include(job.id, second_job.id)
          expect(builds).not_to include(third_job.id)
        end
      end

      context 'when job does not exist' do
        before do
          get_show(id: 1234)
        end

        it 'renders not_found' do
          expect(response).to have_gitlab_http_status(:not_found)
        end
      end
    end

    context 'when requesting JSON' do
      let(:merge_request) { create(:merge_request, source_project: project) }

      before do
        project.add_developer(user)
        sign_in(user)

        allow_any_instance_of(Ci::Build).to receive(:merge_request).and_return(merge_request)

        get_show(id: job.id, format: :json)
      end

      context 'when job failed' do
        it 'exposes needed information' do
          expect(response).to have_gitlab_http_status(:ok)
          expect(response).to match_response_schema('job/job_details')
          expect(json_response['raw_path']).to match(%r{jobs/\d+/raw\z})
          expect(json_response['merge_request']['path']).to match(%r{merge_requests/\d+\z})
          expect(json_response['new_issue_path']).to include('/issues/new')
        end
      end

      context 'when job is running' do
        context 'job is cancelable' do
          let(:job) { create(:ci_build, :running, pipeline: pipeline) }

          it 'cancel_path is present with correct redirect' do
            expect(response).to have_gitlab_http_status(:ok)
            expect(response).to match_response_schema('job/job_details')
            expect(json_response['cancel_path']).to include(CGI.escape(json_response['build_path']))
          end
        end

        context 'with web terminal' do
          let(:job) { create(:ci_build, :running, :with_runner_session, pipeline: pipeline) }

          it 'exposes the terminal path' do
            expect(response).to have_gitlab_http_status(:ok)
            expect(response).to match_response_schema('job/job_details')
            expect(json_response['terminal_path']).to match(%r{/terminal})
          end
        end
      end

      context 'when job has artifacts' do
        context 'with not expiry date' do
          let(:job) { create(:ci_build, :success, :artifacts, pipeline: pipeline) }

          it 'exposes needed information' do
            expect(response).to have_gitlab_http_status(:ok)
            expect(response).to match_response_schema('job/job_details')
            expect(json_response['artifact']['download_path']).to match(%r{artifacts/download})
            expect(json_response['artifact']['browse_path']).to match(%r{artifacts/browse})
            expect(json_response['artifact']).not_to have_key('expired')
            expect(json_response['artifact']).not_to have_key('expired_at')
          end
        end

        context 'with expiry date' do
          let(:job) { create(:ci_build, :success, :artifacts, :expired, pipeline: pipeline) }

          it 'exposes needed information' do
            expect(response).to have_gitlab_http_status(:ok)
            expect(response).to match_response_schema('job/job_details')
            expect(json_response['artifact']).not_to have_key('download_path')
            expect(json_response['artifact']).not_to have_key('browse_path')
            expect(json_response['artifact']['expired']).to eq(true)
            expect(json_response['artifact']['expire_at']).not_to be_empty
          end
        end
      end

      context 'when job passed with no trace' do
        let(:job) { create(:ci_build, :success, :artifacts, pipeline: pipeline) }

        it 'exposes empty state illustrations' do
          expect(response).to have_gitlab_http_status(:ok)
          expect(response).to match_response_schema('job/job_details')
          expect(json_response['status']['illustration']).to have_key('image')
          expect(json_response['status']['illustration']).to have_key('size')
          expect(json_response['status']['illustration']).to have_key('title')
        end
      end

      context 'with no deployment' do
        let(:job) { create(:ci_build, :success, pipeline: pipeline) }

        it 'does not exposes the deployment information' do
          expect(response).to have_gitlab_http_status(:ok)
          expect(json_response['deployment_status']).to be_nil
        end
      end

      context 'with deployment' do
        let(:merge_request) { create(:merge_request, source_project: project) }
        let(:environment) { create(:environment, project: project, name: 'staging', state: :available) }
        let(:job) { create(:ci_build, :running, environment: environment.name, pipeline: pipeline) }

        it 'exposes the deployment information' do
          expect(response).to have_gitlab_http_status(:ok)
          expect(json_response).to match_schema('job/job_details')
          expect(json_response['deployment_status']["status"]).to eq 'creating'
          expect(json_response['deployment_status']["environment"]).not_to be_nil
        end
      end

      context 'when user can edit runner' do
        context 'that belongs to the project' do
          let(:runner) { create(:ci_runner, :project, projects: [project]) }
          let(:job) { create(:ci_build, :success, pipeline: pipeline, runner: runner) }

          before do
            project.add_maintainer(user)
            sign_in(user)

            get_show(id: job.id, format: :json)
          end

          it 'user can edit runner' do
            expect(response).to have_gitlab_http_status(:ok)
            expect(response).to match_response_schema('job/job_details')
            expect(json_response['runner']).to have_key('edit_path')
          end
        end

        context 'that belongs to group' do
          let(:group) { create(:group) }
          let(:runner) { create(:ci_runner, :group, groups: [group]) }
          let(:job) { create(:ci_build, :success, pipeline: pipeline, runner: runner) }
          let(:user) { create(:user, :admin) }

          before do
            project.add_maintainer(user)
            sign_in(user)

            get_show(id: job.id, format: :json)
          end

          it 'user can not edit runner' do
            expect(response).to have_gitlab_http_status(:ok)
            expect(response).to match_response_schema('job/job_details')
            expect(json_response['runner']).not_to have_key('edit_path')
          end
        end

        context 'that belongs to instance' do
          let(:runner) { create(:ci_runner, :instance) }
          let(:job) { create(:ci_build, :success, pipeline: pipeline, runner: runner) }
          let(:user) { create(:user, :admin) }

          before do
            project.add_maintainer(user)
            sign_in(user)

            get_show(id: job.id, format: :json)
          end

          it 'user can not edit runner' do
            expect(response).to have_gitlab_http_status(:ok)
            expect(response).to match_response_schema('job/job_details')
            expect(json_response['runner']).not_to have_key('edit_path')
          end
        end
      end

      context 'when no runners are available' do
        let(:runner) { create(:ci_runner, :instance, active: false) }
        let(:job) { create(:ci_build, :pending, pipeline: pipeline, runner: runner) }

        it 'exposes needed information' do
          expect(response).to have_gitlab_http_status(:ok)
          expect(response).to match_response_schema('job/job_details')
          expect(json_response['runners']['online']).to be false
          expect(json_response['runners']['available']).to be false
          expect(json_response['stuck']).to be true
        end
      end

      context 'when no runner is online' do
        let(:runner) { create(:ci_runner, :instance) }
        let(:job) { create(:ci_build, :pending, pipeline: pipeline, runner: runner) }

        it 'exposes needed information' do
          expect(response).to have_gitlab_http_status(:ok)
          expect(response).to match_response_schema('job/job_details')
          expect(json_response['runners']['online']).to be false
          expect(json_response['runners']['available']).to be true
          expect(json_response['stuck']).to be true
        end
      end

      context 'settings_path' do
        context 'when user is developer' do
          it 'settings_path is not available' do
            expect(response).to have_gitlab_http_status(:ok)
            expect(response).to match_response_schema('job/job_details')
            expect(json_response['runners']).not_to have_key('settings_path')
          end
        end

        context 'when user is maintainer' do
          let(:user) { create(:user, :admin) }

          before do
            project.add_maintainer(user)
            sign_in(user)
          end

          it 'settings_path is available' do
            expect(response).to have_gitlab_http_status(:ok)
            expect(response).to match_response_schema('job/job_details')
            expect(json_response['runners']['settings_path']).to match(/runners/)
          end
        end
      end

      context 'when no trace is available' do
        it 'has_trace is false' do
          expect(response).to match_response_schema('job/job_details')
          expect(json_response['has_trace']).to be false
        end
      end

      context 'when job has trace' do
        let(:job) { create(:ci_build, :running, :trace_live, pipeline: pipeline) }

        it "has_trace is true" do
          expect(response).to match_response_schema('job/job_details')
          expect(json_response['has_trace']).to be true
        end
      end

      it 'exposes the stage the job belongs to' do
        expect(json_response['stage']).to eq('test')
      end
    end

    context 'when requesting JSON job is triggered' do
      let!(:merge_request) { create(:merge_request, source_project: project) }
      let(:trigger) { create(:ci_trigger, project: project) }
      let(:trigger_request) { create(:ci_trigger_request, pipeline: pipeline, trigger: trigger) }
      let(:job) { create(:ci_build, pipeline: pipeline, trigger_request: trigger_request) }

      before do
        project.add_developer(user)
        sign_in(user)

        allow_any_instance_of(Ci::Build).to receive(:merge_request).and_return(merge_request)
      end

      context 'with no variables' do
        before do
          get_show(id: job.id, format: :json)
        end

        it 'exposes trigger information' do
          expect(response).to have_gitlab_http_status(:ok)
          expect(response).to match_response_schema('job/job_details')
          expect(json_response['trigger']['short_token']).to eq 'toke'
          expect(json_response['trigger']['variables'].length).to eq 0
        end
      end

      context 'with variables' do
        before do
          create(:ci_pipeline_variable, pipeline: pipeline, key: :TRIGGER_KEY_1, value: 'TRIGGER_VALUE_1')
        end

<<<<<<< HEAD
        context 'with variables and user is a maintainer' do
=======
        context 'user is a maintainer' do
>>>>>>> 5de224e3
          before do
            project.add_maintainer(user)

            get_show(id: job.id, format: :json)
          end

          it 'returns a job_detail' do
            expect(response).to have_gitlab_http_status(:ok)
            expect(response).to match_response_schema('job/job_details')
          end

          it 'exposes trigger information and variables' do
            expect(json_response['trigger']['short_token']).to eq 'toke'
            expect(json_response['trigger']['variables'].length).to eq 1
          end

          it 'exposes correct variable properties' do
            first_variable = json_response['trigger']['variables'].first

            expect(first_variable['key']).to eq "TRIGGER_KEY_1"
            expect(first_variable['value']).to eq "TRIGGER_VALUE_1"
            expect(first_variable['public']).to eq false
          end
        end

<<<<<<< HEAD
        context 'with variables and user is not a mantainer' do
=======
        context 'user is not a mantainer' do
>>>>>>> 5de224e3
          before do
            get_show(id: job.id, format: :json)
          end

          it 'returns a job_detail' do
            expect(response).to have_gitlab_http_status(:ok)
            expect(response).to match_response_schema('job/job_details')
          end

          it 'exposes trigger information and variables' do
            expect(json_response['trigger']['short_token']).to eq 'toke'
            expect(json_response['trigger']['variables'].length).to eq 1
          end

          it 'exposes correct variable properties' do
            first_variable = json_response['trigger']['variables'].first

            expect(first_variable['key']).to eq "TRIGGER_KEY_1"
            expect(first_variable['value']).to be_nil
            expect(first_variable['public']).to eq false
          end
        end
      end
    end

    def get_show(**extra_params)
      params = {
        namespace_id: project.namespace.to_param,
        project_id: project
      }

      get :show, params.merge(extra_params)
    end
  end

  describe 'GET trace.json' do
    before do
      get_trace
    end

    context 'when job has a trace artifact' do
      let(:job) { create(:ci_build, :trace_artifact, pipeline: pipeline) }

      it 'returns a trace' do
        expect(response).to have_gitlab_http_status(:ok)
        expect(json_response['id']).to eq job.id
        expect(json_response['status']).to eq job.status
        expect(json_response['html']).to eq(job.trace.html)
      end
    end

    context 'when job has a trace' do
      let(:job) { create(:ci_build, :trace_live, pipeline: pipeline) }

      it 'returns a trace' do
        expect(response).to have_gitlab_http_status(:ok)
        expect(json_response['id']).to eq job.id
        expect(json_response['status']).to eq job.status
        expect(json_response['html']).to eq('BUILD TRACE')
      end
    end

    context 'when job has no traces' do
      let(:job) { create(:ci_build, pipeline: pipeline) }

      it 'returns no traces' do
        expect(response).to have_gitlab_http_status(:ok)
        expect(json_response['id']).to eq job.id
        expect(json_response['status']).to eq job.status
        expect(json_response['html']).to be_nil
      end
    end

    context 'when job has a trace with ANSI sequence and Unicode' do
      let(:job) { create(:ci_build, :unicode_trace_live, pipeline: pipeline) }

      it 'returns a trace with Unicode' do
        expect(response).to have_gitlab_http_status(:ok)
        expect(json_response['id']).to eq job.id
        expect(json_response['status']).to eq job.status
        expect(json_response['html']).to include("ヾ(´༎ຶД༎ຶ`)ﾉ")
      end
    end

    context 'when trace artifact is in ObjectStorage' do
      let(:url) { 'http://object-storage/trace' }
      let(:file_path) { expand_fixture_path('trace/sample_trace') }
      let!(:job) { create(:ci_build, :success, :trace_artifact, pipeline: pipeline) }

      before do
        allow_any_instance_of(JobArtifactUploader).to receive(:file_storage?) { false }
        allow_any_instance_of(JobArtifactUploader).to receive(:url) { url }
        allow_any_instance_of(JobArtifactUploader).to receive(:size) { File.size(file_path) }
      end

      context 'when there are no network issues' do
        before do
          stub_remote_url_206(url, file_path)

          get_trace
        end

        it 'returns a trace' do
          expect(response).to have_gitlab_http_status(:ok)
          expect(json_response['id']).to eq job.id
          expect(json_response['status']).to eq job.status
          expect(json_response['html']).to eq(job.trace.html)
        end
      end

      context 'when there is a network issue' do
        before do
          stub_remote_url_500(url)
        end

        it 'returns a trace' do
          expect { get_trace }.to raise_error(Gitlab::HttpIO::FailedToGetChunkError)
        end
      end
    end

    def get_trace
      get :trace, namespace_id: project.namespace,
                  project_id: project,
                  id: job.id,
                  format: :json
    end
  end

  describe 'GET status.json' do
    let(:job) { create(:ci_build, pipeline: pipeline) }
    let(:status) { job.detailed_status(double('user')) }

    before do
      get :status, namespace_id: project.namespace,
                   project_id: project,
                   id: job.id,
                   format: :json
    end

    it 'return a detailed job status in json' do
      expect(response).to have_gitlab_http_status(:ok)
      expect(json_response['text']).to eq status.text
      expect(json_response['label']).to eq status.label
      expect(json_response['icon']).to eq status.icon
      expect(json_response['favicon']).to match_asset_path "/assets/ci_favicons/#{status.favicon}.png"
    end
  end

  describe 'POST retry' do
    before do
      project.add_developer(user)
      sign_in(user)

      post_retry
    end

    context 'when job is retryable' do
      let(:job) { create(:ci_build, :retryable, pipeline: pipeline) }

      it 'redirects to the retried job page' do
        expect(response).to have_gitlab_http_status(:found)
        expect(response).to redirect_to(namespace_project_job_path(id: Ci::Build.last.id))
      end
    end

    context 'when job is not retryable' do
      let(:job) { create(:ci_build, pipeline: pipeline) }

      it 'renders unprocessable_entity' do
        expect(response).to have_gitlab_http_status(:unprocessable_entity)
      end
    end

    def post_retry
      post :retry, namespace_id: project.namespace,
                   project_id: project,
                   id: job.id
    end
  end

  describe 'POST play' do
    before do
      project.add_developer(user)

      create(:protected_branch, :developers_can_merge,
             name: 'master', project: project)

      sign_in(user)

      post_play
    end

    context 'when job is playable' do
      let(:job) { create(:ci_build, :playable, pipeline: pipeline) }

      it 'redirects to the played job page' do
        expect(response).to have_gitlab_http_status(:found)
        expect(response).to redirect_to(namespace_project_job_path(id: job.id))
      end

      it 'transits to pending' do
        expect(job.reload).to be_pending
      end
    end

    context 'when job is not playable' do
      let(:job) { create(:ci_build, pipeline: pipeline) }

      it 'renders unprocessable_entity' do
        expect(response).to have_gitlab_http_status(:unprocessable_entity)
      end
    end

    def post_play
      post :play, namespace_id: project.namespace,
                  project_id: project,
                  id: job.id
    end
  end

  describe 'POST cancel' do
    before do
      project.add_developer(user)
      sign_in(user)
    end

    context 'when continue url is present' do
      let(:job) { create(:ci_build, :cancelable, pipeline: pipeline) }

      context 'when continue to is a safe url' do
        let(:url) { '/test' }

        before do
          post_cancel(continue: { to: url })
        end

        it 'redirects to the continue url' do
          expect(response).to have_gitlab_http_status(:found)
          expect(response).to redirect_to(url)
        end

        it 'transits to canceled' do
          expect(job.reload).to be_canceled
        end
      end

      context 'when continue to is not a safe url' do
        let(:url) { 'http://example.com' }

        it 'raises an error' do
          expect { cancel_with_redirect(url) }.to raise_error
        end
      end
    end

    context 'when continue url is not present' do
      before do
        post_cancel
      end

      context 'when job is cancelable' do
        let(:job) { create(:ci_build, :cancelable, pipeline: pipeline) }

        it 'redirects to the builds page' do
          expect(response).to have_gitlab_http_status(:found)
          expect(response).to redirect_to(builds_namespace_project_pipeline_path(id: pipeline.id))
        end

        it 'transits to canceled' do
          expect(job.reload).to be_canceled
        end
      end

      context 'when job is not cancelable' do
        let(:job) { create(:ci_build, :canceled, pipeline: pipeline) }

        it 'returns unprocessable_entity' do
          expect(response).to have_gitlab_http_status(:unprocessable_entity)
        end
      end
    end

    def post_cancel(additional_params = {})
      post :cancel, { namespace_id: project.namespace,
                      project_id: project,
                      id: job.id }.merge(additional_params)
    end
  end

  describe 'POST unschedule' do
    before do
      project.add_developer(user)

      create(:protected_branch, :developers_can_merge,
             name: 'master', project: project)

      sign_in(user)

      post_unschedule
    end

    context 'when job is scheduled' do
      let(:job) { create(:ci_build, :scheduled, pipeline: pipeline) }

      it 'redirects to the unscheduled job page' do
        expect(response).to have_gitlab_http_status(:found)
        expect(response).to redirect_to(namespace_project_job_path(id: job.id))
      end

      it 'transits to manual' do
        expect(job.reload).to be_manual
      end
    end

    context 'when job is not scheduled' do
      let(:job) { create(:ci_build, pipeline: pipeline) }

      it 'renders unprocessable_entity' do
        expect(response).to have_gitlab_http_status(:unprocessable_entity)
      end
    end

    def post_unschedule
      post :unschedule, namespace_id: project.namespace,
                        project_id: project,
                        id: job.id
    end
  end

  describe 'POST cancel_all' do
    before do
      project.add_developer(user)
      sign_in(user)
    end

    context 'when jobs are cancelable' do
      before do
        create_list(:ci_build, 2, :cancelable, pipeline: pipeline)

        post_cancel_all
      end

      it 'redirects to a index page' do
        expect(response).to have_gitlab_http_status(:found)
        expect(response).to redirect_to(namespace_project_jobs_path)
      end

      it 'transits to canceled' do
        expect(Ci::Build.all).to all(be_canceled)
      end
    end

    context 'when jobs are not cancelable' do
      before do
        create_list(:ci_build, 2, :canceled, pipeline: pipeline)

        post_cancel_all
      end

      it 'redirects to a index page' do
        expect(response).to have_gitlab_http_status(:found)
        expect(response).to redirect_to(namespace_project_jobs_path)
      end
    end

    def post_cancel_all
      post :cancel_all, namespace_id: project.namespace,
                        project_id: project
    end
  end

  describe 'POST erase' do
    let(:role) { :maintainer }

    before do
      project.add_role(user, role)
      sign_in(user)

      post_erase
    end

    context 'when job is erasable' do
      let(:job) { create(:ci_build, :erasable, :trace_artifact, pipeline: pipeline) }

      it 'redirects to the erased job page' do
        expect(response).to have_gitlab_http_status(:found)
        expect(response).to redirect_to(namespace_project_job_path(id: job.id))
      end

      it 'erases artifacts' do
        expect(job.artifacts_file.exists?).to be_falsey
        expect(job.artifacts_metadata.exists?).to be_falsey
      end

      it 'erases trace' do
        expect(job.trace.exist?).to be_falsey
      end
    end

    context 'when job is not erasable' do
      let(:job) { create(:ci_build, :erased, pipeline: pipeline) }

      it 'returns unprocessable_entity' do
        expect(response).to have_gitlab_http_status(:unprocessable_entity)
      end
    end

    context 'when user is developer' do
      let(:role) { :developer }
      let(:job) { create(:ci_build, :erasable, :trace_artifact, pipeline: pipeline, user: triggered_by) }

      context 'when triggered by same user' do
        let(:triggered_by) { user }

        it 'has successful status' do
          expect(response).to have_gitlab_http_status(:found)
        end
      end

      context 'when triggered by different user' do
        let(:triggered_by) { create(:user) }

        it 'does not have successful status' do
          expect(response).not_to have_gitlab_http_status(:found)
        end
      end
    end

    def post_erase
      post :erase, namespace_id: project.namespace,
                   project_id: project,
                   id: job.id
    end
  end

  describe 'GET raw' do
    subject do
      post :raw, namespace_id: project.namespace,
                 project_id: project,
                 id: job.id
    end

    context "when job has a trace artifact" do
      let(:job) { create(:ci_build, :trace_artifact, pipeline: pipeline) }

      it 'returns a trace' do
        response = subject

        expect(response).to have_gitlab_http_status(:ok)
        expect(response.headers["Content-Type"]).to eq("text/plain; charset=utf-8")
        expect(response.body).to eq(job.job_artifacts_trace.open.read)
      end
    end

    context "when job has a trace file" do
      let(:job) { create(:ci_build, :trace_live, pipeline: pipeline) }

      it "send a trace file" do
        response = subject

        expect(response).to have_gitlab_http_status(:ok)
        expect(response.headers["Content-Type"]).to eq("text/plain; charset=utf-8")
        expect(response.body).to eq("BUILD TRACE")
      end
    end

    context "when job has a trace in database" do
      let(:job) { create(:ci_build, pipeline: pipeline) }

      before do
        job.update_column(:trace, "Sample trace")
      end

      it "send a trace file" do
        response = subject

        expect(response).to have_gitlab_http_status(:ok)
        expect(response.headers["Content-Type"]).to eq("text/plain; charset=utf-8")
        expect(response.body).to eq("Sample trace")
      end
    end

    context 'when job does not have a trace file' do
      let(:job) { create(:ci_build, pipeline: pipeline) }

      it 'returns not_found' do
        response = subject

        expect(response).to have_gitlab_http_status(:ok)
        expect(response.body).to eq ''
      end
    end

    context 'when the trace artifact is in ObjectStorage' do
      let!(:job) { create(:ci_build, :trace_artifact, pipeline: pipeline) }

      before do
        allow_any_instance_of(JobArtifactUploader).to receive(:file_storage?) { false }
      end

      it 'redirect to the trace file url' do
        expect(subject).to redirect_to(job.job_artifacts_trace.file.url)
      end
    end
  end

  describe 'GET #terminal' do
    before do
      project.add_developer(user)
      sign_in(user)
    end

    context 'when job exists' do
      context 'and it has a terminal' do
        let!(:job) { create(:ci_build, :running, :with_runner_session, pipeline: pipeline) }

        it 'has a job' do
          get_terminal(id: job.id)

          expect(response).to have_gitlab_http_status(:ok)
          expect(assigns(:build).id).to eq(job.id)
        end
      end

      context 'and does not have a terminal' do
        let!(:job) { create(:ci_build, :running, pipeline: pipeline) }

        it 'returns not_found' do
          get_terminal(id: job.id)

          expect(response).to have_gitlab_http_status(:not_found)
        end
      end
    end

    context 'when job does not exist' do
      it 'renders not_found' do
        get_terminal(id: 1234)

        expect(response).to have_gitlab_http_status(:not_found)
      end
    end

    def get_terminal(**extra_params)
      params = {
        namespace_id: project.namespace.to_param,
        project_id: project
      }

      get :terminal, params.merge(extra_params)
    end
  end

  describe 'GET #terminal_websocket_authorize' do
    let!(:job) { create(:ci_build, :running, :with_runner_session, pipeline: pipeline) }

    before do
      project.add_developer(user)
      sign_in(user)
    end

    context 'with valid workhorse signature' do
      before do
        allow(Gitlab::Workhorse).to receive(:verify_api_request!).and_return(nil)
      end

      context 'and valid id' do
        it 'returns the terminal for the job' do
          expect(Gitlab::Workhorse)
            .to receive(:terminal_websocket)
            .and_return(workhorse: :response)

          get_terminal_websocket(id: job.id)

          expect(response).to have_gitlab_http_status(200)
          expect(response.headers["Content-Type"]).to eq(Gitlab::Workhorse::INTERNAL_API_CONTENT_TYPE)
          expect(response.body).to eq('{"workhorse":"response"}')
        end
      end

      context 'and invalid id' do
        it 'returns 404' do
          get_terminal_websocket(id: 1234)

          expect(response).to have_gitlab_http_status(404)
        end
      end
    end

    context 'with invalid workhorse signature' do
      it 'aborts with an exception' do
        allow(Gitlab::Workhorse).to receive(:verify_api_request!).and_raise(JWT::DecodeError)

        expect { get_terminal_websocket(id: job.id) }.to raise_error(JWT::DecodeError)
      end
    end

    def get_terminal_websocket(**extra_params)
      params = {
        namespace_id: project.namespace.to_param,
        project_id: project
      }

      get :terminal_websocket_authorize, params.merge(extra_params)
    end
  end
end<|MERGE_RESOLUTION|>--- conflicted
+++ resolved
@@ -403,11 +403,7 @@
           create(:ci_pipeline_variable, pipeline: pipeline, key: :TRIGGER_KEY_1, value: 'TRIGGER_VALUE_1')
         end
 
-<<<<<<< HEAD
-        context 'with variables and user is a maintainer' do
-=======
         context 'user is a maintainer' do
->>>>>>> 5de224e3
           before do
             project.add_maintainer(user)
 
@@ -433,11 +429,7 @@
           end
         end
 
-<<<<<<< HEAD
-        context 'with variables and user is not a mantainer' do
-=======
         context 'user is not a mantainer' do
->>>>>>> 5de224e3
           before do
             get_show(id: job.id, format: :json)
           end
