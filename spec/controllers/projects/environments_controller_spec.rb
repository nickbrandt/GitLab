require 'spec_helper'

describe Projects::EnvironmentsController do
  set(:user) { create(:user) }
  set(:project) { create(:empty_project) }

  set(:environment) do
    create(:environment, name: 'production', project: project)
  end

  before do
    project.add_master(user)

    sign_in(user)
  end

  describe 'GET index' do
    context 'when a request for the HTML is made' do
      it 'responds with status code 200' do
        get :index, environment_params

        expect(response).to have_http_status(:ok)
      end
    end

    context 'when requesting JSON response for folders' do
      before do
        create(:environment, project: project,
                             name: 'staging/review-1',
                             state: :available)

        create(:environment, project: project,
                             name: 'staging/review-2',
                             state: :available)

        create(:environment, project: project,
                             name: 'staging/review-3',
                             state: :stopped)
      end

      let(:environments) { json_response['environments'] }

      context 'when requesting available environments scope' do
        before do
          get :index, environment_params(format: :json, scope: :available)
        end

        it 'responds with a payload describing available environments' do
          expect(environments.count).to eq 2
          expect(environments.first['name']).to eq 'production'
          expect(environments.second['name']).to eq 'staging'
          expect(environments.second['size']).to eq 2
          expect(environments.second['latest']['name']).to eq 'staging/review-2'
        end

        it 'contains values describing environment scopes sizes' do
          expect(json_response['available_count']).to eq 3
          expect(json_response['stopped_count']).to eq 1
        end

<<<<<<< HEAD
        it 'sets the polling interval header' do
          expect(response).to have_http_status(:ok)
          expect(response.headers['Poll-Interval']).to eq("3000")
=======
        it 'does not set the polling interval header' do
          # TODO, this is a temporary fix, see follow up issue:
          # https://gitlab.com/gitlab-org/gitlab-ee/issues/2677
          expect(response).to have_http_status(:ok)
          expect(response.headers['Poll-Interval']).to be_nil
>>>>>>> 134ba0b5
        end
      end

      context 'when requesting stopped environments scope' do
        before do
          get :index, environment_params(format: :json, scope: :stopped)
        end

        it 'responds with a payload describing stopped environments' do
          expect(environments.count).to eq 1
          expect(environments.first['name']).to eq 'staging'
          expect(environments.first['size']).to eq 1
          expect(environments.first['latest']['name']).to eq 'staging/review-3'
        end

        it 'contains values describing environment scopes sizes' do
          expect(json_response['available_count']).to eq 3
          expect(json_response['stopped_count']).to eq 1
        end
      end
    end
  end

  describe 'GET folder' do
    before do
      create(:environment, project: project,
                           name: 'staging-1.0/review',
                           state: :available)
      create(:environment, project: project,
                           name: 'staging-1.0/zzz',
                           state: :available)
    end

    context 'when using default format' do
      it 'responds with HTML' do
        get :folder, namespace_id: project.namespace,
                     project_id: project,
                     id: 'staging-1.0'

        expect(response).to be_ok
        expect(response).to render_template 'folder'
      end
    end

    context 'when using JSON format' do
      it 'sorts the subfolders lexicographically' do
        get :folder, namespace_id: project.namespace,
                     project_id: project,
                     id: 'staging-1.0',
                     format: :json

        expect(response).to be_ok
        expect(response).not_to render_template 'folder'
        expect(json_response['environments'][0])
          .to include('name' => 'staging-1.0/review')
        expect(json_response['environments'][1])
          .to include('name' => 'staging-1.0/zzz')
      end
    end
  end

  describe 'GET show' do
    context 'with valid id' do
      it 'responds with a status code 200' do
        get :show, environment_params

        expect(response).to be_ok
      end
    end

    context 'with invalid id' do
      it 'responds with a status code 404' do
        params = environment_params
        params[:id] = 12345
        get :show, params

        expect(response).to have_http_status(404)
      end
    end
  end

  describe 'GET edit' do
    it 'responds with a status code 200' do
      get :edit, environment_params

      expect(response).to be_ok
    end
  end

  describe 'PATCH #update' do
    it 'responds with a 302' do
      patch_params = environment_params.merge(environment: { external_url: 'https://git.gitlab.com' })
      patch :update, patch_params

      expect(response).to have_http_status(302)
    end
  end

  describe 'PATCH #stop' do
    context 'when env not available' do
      it 'returns 404' do
        allow_any_instance_of(Environment).to receive(:available?) { false }

        patch :stop, environment_params(format: :json)

        expect(response).to have_http_status(404)
      end
    end

    context 'when stop action' do
      it 'returns action url' do
        action = create(:ci_build, :manual)

        allow_any_instance_of(Environment)
          .to receive_messages(available?: true, stop_with_action!: action)

        patch :stop, environment_params(format: :json)

        expect(response).to have_http_status(200)
        expect(json_response).to eq(
          { 'redirect_url' =>
              namespace_project_job_url(project.namespace, project, action) })
      end
    end

    context 'when no stop action' do
      it 'returns env url' do
        allow_any_instance_of(Environment)
          .to receive_messages(available?: true, stop_with_action!: nil)

        patch :stop, environment_params(format: :json)

        expect(response).to have_http_status(200)
        expect(json_response).to eq(
          { 'redirect_url' =>
              namespace_project_environment_url(project.namespace, project, environment) })
      end
    end
  end

  describe 'GET #terminal' do
    context 'with valid id' do
      it 'responds with a status code 200' do
        get :terminal, environment_params

        expect(response).to have_http_status(200)
      end

      it 'loads the terminals for the enviroment' do
        expect_any_instance_of(Environment).to receive(:terminals)

        get :terminal, environment_params
      end
    end

    context 'with invalid id' do
      it 'responds with a status code 404' do
        get :terminal, environment_params(id: 666)

        expect(response).to have_http_status(404)
      end
    end
  end

  describe 'GET #terminal_websocket_authorize' do
    context 'with valid workhorse signature' do
      before do
        allow(Gitlab::Workhorse).to receive(:verify_api_request!).and_return(nil)
      end

      context 'and valid id' do
        it 'returns the first terminal for the environment' do
          expect_any_instance_of(Environment)
            .to receive(:terminals)
            .and_return([:fake_terminal])

          expect(Gitlab::Workhorse)
            .to receive(:terminal_websocket)
            .with(:fake_terminal)
            .and_return(workhorse: :response)

          get :terminal_websocket_authorize, environment_params

          expect(response).to have_http_status(200)
          expect(response.headers["Content-Type"]).to eq(Gitlab::Workhorse::INTERNAL_API_CONTENT_TYPE)
          expect(response.body).to eq('{"workhorse":"response"}')
        end
      end

      context 'and invalid id' do
        it 'returns 404' do
          get :terminal_websocket_authorize, environment_params(id: 666)

          expect(response).to have_http_status(404)
        end
      end
    end

    context 'with invalid workhorse signature' do
      it 'aborts with an exception' do
        allow(Gitlab::Workhorse).to receive(:verify_api_request!).and_raise(JWT::DecodeError)

        expect { get :terminal_websocket_authorize, environment_params }.to raise_error(JWT::DecodeError)
        # controller tests don't set the response status correctly. It's enough
        # to check that the action raised an exception
      end
    end
  end

  describe 'GET #metrics' do
    before do
      allow(controller).to receive(:environment).and_return(environment)
    end

    context 'when environment has no metrics' do
      before do
        expect(environment).to receive(:metrics).and_return(nil)
      end

      it 'returns a metrics page' do
        get :metrics, environment_params

        expect(response).to be_ok
      end

      context 'when requesting metrics as JSON' do
        it 'returns a metrics JSON document' do
          get :metrics, environment_params(format: :json)

          expect(response).to have_http_status(204)
          expect(json_response).to eq({})
        end
      end
    end

    context 'when environment has some metrics' do
      before do
        expect(environment).to receive(:metrics).and_return({
          success: true,
          metrics: {},
          last_update: 42
        })
      end

      it 'returns a metrics JSON document' do
        get :metrics, environment_params(format: :json)

        expect(response).to be_ok
        expect(json_response['success']).to be(true)
        expect(json_response['metrics']).to eq({})
        expect(json_response['last_update']).to eq(42)
      end
    end
  end

  def environment_params(opts = {})
    opts.reverse_merge(namespace_id: project.namespace,
                       project_id: project,
                       id: environment.id)
  end
end<|MERGE_RESOLUTION|>--- conflicted
+++ resolved
@@ -58,17 +58,11 @@
           expect(json_response['stopped_count']).to eq 1
         end
 
-<<<<<<< HEAD
-        it 'sets the polling interval header' do
-          expect(response).to have_http_status(:ok)
-          expect(response.headers['Poll-Interval']).to eq("3000")
-=======
         it 'does not set the polling interval header' do
           # TODO, this is a temporary fix, see follow up issue:
           # https://gitlab.com/gitlab-org/gitlab-ee/issues/2677
           expect(response).to have_http_status(:ok)
           expect(response.headers['Poll-Interval']).to be_nil
->>>>>>> 134ba0b5
         end
       end
 
