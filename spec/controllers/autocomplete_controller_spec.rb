require 'spec_helper'

describe AutocompleteController do
  let!(:project) { create(:project) }
  let!(:user) { create(:user) }

<<<<<<< HEAD
  context 'project members' do
    before do
      sign_in(user)
      project.team << [user, :master]
      project.team << [user2, :developer]
    end
=======
  context 'users and members' do
    let!(:user2) { create(:user) }
    let!(:non_member) { create(:user) }
>>>>>>> 0e5ac6f9

    context 'project members' do
      before do
        sign_in(user)
        project.team << [user, :master]
      end

      describe 'GET #users with project ID' do
        before do
          get(:users, project_id: project.id)
        end

<<<<<<< HEAD
      it { expect(body).to be_kind_of(Array) }
      it { expect(body.size).to eq 2 }
      it { expect(body.map { |u| u["username"] }).to include(user.username) }
    end
=======
        let(:body) { JSON.parse(response.body) }
>>>>>>> 0e5ac6f9

        it { expect(body).to be_kind_of(Array) }
        it { expect(body.size).to eq 1 }
        it { expect(body.map { |u| u["username"] }).to include(user.username) }
      end

<<<<<<< HEAD
      it { expect(response).to have_http_status(404) }
    end

    describe "GET #users that can push to protected branches" do
      before do
        get(:users, project_id: project.id, push_code_to_protected_branches: 'true')
      end

      let(:body) { JSON.parse(response.body) }

      it { expect(body).to be_kind_of(Array) }
      it { expect(body.size).to eq 1 }
      it { expect(body.first["username"]).to eq user.username }
    end
  end

  context 'group members' do
    let(:group) { create(:group) }
=======
      describe 'GET #users with unknown project' do
        before do
          get(:users, project_id: 'unknown')
        end
>>>>>>> 0e5ac6f9

        it { expect(response).to have_http_status(404) }
      end
    end

    context 'group members' do
      let(:group) { create(:group) }

      before do
        sign_in(user)
        group.add_owner(user)
      end

      let(:body) { JSON.parse(response.body) }

      describe 'GET #users with group ID' do
        before do
          get(:users, group_id: group.id)
        end

        it { expect(body).to be_kind_of(Array) }
        it { expect(body.size).to eq 1 }
        it { expect(body.first["username"]).to eq user.username }
      end

      describe 'GET #users with unknown group ID' do
        before do
          get(:users, group_id: 'unknown')
        end

        it { expect(response).to have_http_status(404) }
      end
    end

    context 'non-member login for public project' do
      let!(:project) { create(:project, :public) }

      before do
        sign_in(non_member)
        project.team << [user, :master]
      end

      let(:body) { JSON.parse(response.body) }

      describe 'GET #users with project ID' do
        before do
          get(:users, project_id: project.id, current_user: true)
        end

        it { expect(body).to be_kind_of(Array) }
        it { expect(body.size).to eq 2 }
        it { expect(body.map { |u| u['username'] }).to match_array([user.username, non_member.username]) }
      end
    end

    context 'all users' do
      before do
        sign_in(user)
        get(:users)
      end

      let(:body) { JSON.parse(response.body) }

      it { expect(body).to be_kind_of(Array) }
      it { expect(body.size).to eq User.count }
    end

    context 'unauthenticated user' do
      let(:public_project) { create(:project, :public) }
      let(:body) { JSON.parse(response.body) }

      describe 'GET #users with public project' do
        before do
          public_project.team << [user, :guest]
          get(:users, project_id: public_project.id)
        end

        it { expect(body).to be_kind_of(Array) }
        it { expect(body.size).to eq 1 }
      end

      describe 'GET #users with project' do
        before do
          get(:users, project_id: project.id)
        end

        it { expect(response).to have_http_status(404) }
      end

      describe 'GET #users with unknown project' do
        before do
          get(:users, project_id: 'unknown')
        end

        it { expect(response).to have_http_status(404) }
      end

      describe 'GET #users with inaccessible group' do
        before do
          project.team << [user, :guest]
          get(:users, group_id: user.namespace.id)
        end

        it { expect(response).to have_http_status(404) }
      end

      describe 'GET #users with no project' do
        before do
          get(:users)
        end

        it { expect(body).to be_kind_of(Array) }
        it { expect(body.size).to eq 0 }
      end
    end

    context 'author of issuable included' do
      before do
        sign_in(user)
      end

      let(:body) { JSON.parse(response.body) }

      it 'includes the author' do
        get(:users, author_id: non_member.id)

        expect(body.first["username"]).to eq non_member.username
      end

      it 'rejects non existent user ids' do
        get(:users, author_id: 99999)

        expect(body.collect { |u| u['id'] }).not_to include(99999)
      end
    end

    context 'skip_users parameter included' do
      before { sign_in(user) }

      it 'skips the user IDs passed' do
        get(:users, skip_users: [user, user2].map(&:id))

        other_user_ids    = [non_member, project.owner, project.creator].map(&:id)
        response_user_ids = JSON.parse(response.body).map { |user| user['id'] }

        expect(response_user_ids).to contain_exactly(*other_user_ids)
      end
    end
  end

  context 'projects' do
    let(:authorized_project) { create(:project) }
    let(:authorized_search_project) { create(:project, name: 'rugged') }

    before do
      sign_in(user)
      project.team << [user, :master]
    end

    context 'authorized projects' do
      before do
        authorized_project.team << [user, :master]
      end

      describe 'GET #projects with project ID' do
        before do
          get(:projects, project_id: project.id)
        end

        let(:body) { JSON.parse(response.body) }

        it do
          expect(body).to be_kind_of(Array)
          expect(body.size).to eq 2

          expect(body.first['id']).to eq 0
          expect(body.first['name_with_namespace']).to eq 'No project'

          expect(body.last['id']).to eq authorized_project.id
          expect(body.last['name_with_namespace']).to eq authorized_project.name_with_namespace
        end
      end
    end

    context 'authorized projects and search' do
      before do
        authorized_project.team << [user, :master]
        authorized_search_project.team << [user, :master]
      end

      describe 'GET #projects with project ID and search' do
        before do
          get(:projects, project_id: project.id, search: 'rugged')
        end

        let(:body) { JSON.parse(response.body) }

        it do
          expect(body).to be_kind_of(Array)
          expect(body.size).to eq 2

          expect(body.last['id']).to eq authorized_search_project.id
          expect(body.last['name_with_namespace']).to eq authorized_search_project.name_with_namespace
        end
      end
    end

    context 'authorized projects without admin_issue ability' do
      before(:each) do
        authorized_project.team << [user, :guest]

        expect(user.can?(:admin_issue, authorized_project)).to eq(false)
      end

      describe 'GET #projects with project ID' do
        before do
          get(:projects, project_id: project.id)
        end

        let(:body) { JSON.parse(response.body) }

        it do
          expect(body).to be_kind_of(Array)
          expect(body.size).to eq 1 # 'No project'

          expect(body.first['id']).to eq 0
        end
      end
    end
  end
end<|MERGE_RESOLUTION|>--- conflicted
+++ resolved
@@ -4,226 +4,189 @@
   let!(:project) { create(:project) }
   let!(:user) { create(:user) }
 
-<<<<<<< HEAD
-  context 'project members' do
+  context 'users and members' do
+    let!(:user2) { create(:user) }
+    let!(:non_member) { create(:user) }
+
+    context 'project members' do
+      before do
+        sign_in(user)
+        project.team << [user, :master]
+      end
+
+      describe 'GET #users with project ID' do
+        before do
+          get(:users, project_id: project.id)
+        end
+
+        let(:body) { JSON.parse(response.body) }
+
+        it { expect(body).to be_kind_of(Array) }
+        it { expect(body.size).to eq 1 }
+        it { expect(body.map { |u| u["username"] }).to include(user.username) }
+      end
+
+      describe 'GET #users with unknown project' do
+        before do
+          get(:users, project_id: 'unknown')
+        end
+
+        it { expect(response).to have_http_status(404) }
+      end
+    end
+
+    context 'group members' do
+      let(:group) { create(:group) }
+
+      before do
+        sign_in(user)
+        group.add_owner(user)
+      end
+
+      let(:body) { JSON.parse(response.body) }
+
+      describe 'GET #users with group ID' do
+        before do
+          get(:users, group_id: group.id)
+        end
+
+        it { expect(body).to be_kind_of(Array) }
+        it { expect(body.size).to eq 1 }
+        it { expect(body.first["username"]).to eq user.username }
+      end
+
+      describe 'GET #users with unknown group ID' do
+        before do
+          get(:users, group_id: 'unknown')
+        end
+
+        it { expect(response).to have_http_status(404) }
+      end
+    end
+
+    context 'non-member login for public project' do
+      let!(:project) { create(:project, :public) }
+
+      before do
+        sign_in(non_member)
+        project.team << [user, :master]
+      end
+
+      let(:body) { JSON.parse(response.body) }
+
+      describe 'GET #users with project ID' do
+        before do
+          get(:users, project_id: project.id, current_user: true)
+        end
+
+        it { expect(body).to be_kind_of(Array) }
+        it { expect(body.size).to eq 2 }
+        it { expect(body.map { |u| u['username'] }).to match_array([user.username, non_member.username]) }
+      end
+    end
+
+    context 'all users' do
+      before do
+        sign_in(user)
+        get(:users)
+      end
+
+      let(:body) { JSON.parse(response.body) }
+
+      it { expect(body).to be_kind_of(Array) }
+      it { expect(body.size).to eq User.count }
+    end
+
+    context 'unauthenticated user' do
+      let(:public_project) { create(:project, :public) }
+      let(:body) { JSON.parse(response.body) }
+
+      describe 'GET #users with public project' do
+        before do
+          public_project.team << [user, :guest]
+          get(:users, project_id: public_project.id)
+        end
+
+        it { expect(body).to be_kind_of(Array) }
+        it { expect(body.size).to eq 1 }
+      end
+
+      describe 'GET #users with project' do
+        before do
+          get(:users, project_id: project.id)
+        end
+
+        it { expect(response).to have_http_status(404) }
+      end
+
+      describe 'GET #users with unknown project' do
+        before do
+          get(:users, project_id: 'unknown')
+        end
+
+        it { expect(response).to have_http_status(404) }
+      end
+
+      describe 'GET #users with inaccessible group' do
+        before do
+          project.team << [user, :guest]
+          get(:users, group_id: user.namespace.id)
+        end
+
+        it { expect(response).to have_http_status(404) }
+      end
+
+      describe 'GET #users with no project' do
+        before do
+          get(:users)
+        end
+
+        it { expect(body).to be_kind_of(Array) }
+        it { expect(body.size).to eq 0 }
+      end
+    end
+
+    context 'author of issuable included' do
+      before do
+        sign_in(user)
+      end
+
+      let(:body) { JSON.parse(response.body) }
+
+      it 'includes the author' do
+        get(:users, author_id: non_member.id)
+
+        expect(body.first["username"]).to eq non_member.username
+      end
+
+      it 'rejects non existent user ids' do
+        get(:users, author_id: 99999)
+
+        expect(body.collect { |u| u['id'] }).not_to include(99999)
+      end
+    end
+
+    context 'skip_users parameter included' do
+      before { sign_in(user) }
+
+      it 'skips the user IDs passed' do
+        get(:users, skip_users: [user, user2].map(&:id))
+
+        other_user_ids    = [non_member, project.owner, project.creator].map(&:id)
+        response_user_ids = JSON.parse(response.body).map { |user| user['id'] }
+
+        expect(response_user_ids).to contain_exactly(*other_user_ids)
+      end
+    end
+  end
+
+  context 'projects' do
+    let(:authorized_project) { create(:project) }
+    let(:authorized_search_project) { create(:project, name: 'rugged') }
+
     before do
       sign_in(user)
       project.team << [user, :master]
-      project.team << [user2, :developer]
-    end
-=======
-  context 'users and members' do
-    let!(:user2) { create(:user) }
-    let!(:non_member) { create(:user) }
->>>>>>> 0e5ac6f9
-
-    context 'project members' do
-      before do
-        sign_in(user)
-        project.team << [user, :master]
-      end
-
-      describe 'GET #users with project ID' do
-        before do
-          get(:users, project_id: project.id)
-        end
-
-<<<<<<< HEAD
-      it { expect(body).to be_kind_of(Array) }
-      it { expect(body.size).to eq 2 }
-      it { expect(body.map { |u| u["username"] }).to include(user.username) }
-    end
-=======
-        let(:body) { JSON.parse(response.body) }
->>>>>>> 0e5ac6f9
-
-        it { expect(body).to be_kind_of(Array) }
-        it { expect(body.size).to eq 1 }
-        it { expect(body.map { |u| u["username"] }).to include(user.username) }
-      end
-
-<<<<<<< HEAD
-      it { expect(response).to have_http_status(404) }
-    end
-
-    describe "GET #users that can push to protected branches" do
-      before do
-        get(:users, project_id: project.id, push_code_to_protected_branches: 'true')
-      end
-
-      let(:body) { JSON.parse(response.body) }
-
-      it { expect(body).to be_kind_of(Array) }
-      it { expect(body.size).to eq 1 }
-      it { expect(body.first["username"]).to eq user.username }
-    end
-  end
-
-  context 'group members' do
-    let(:group) { create(:group) }
-=======
-      describe 'GET #users with unknown project' do
-        before do
-          get(:users, project_id: 'unknown')
-        end
->>>>>>> 0e5ac6f9
-
-        it { expect(response).to have_http_status(404) }
-      end
-    end
-
-    context 'group members' do
-      let(:group) { create(:group) }
-
-      before do
-        sign_in(user)
-        group.add_owner(user)
-      end
-
-      let(:body) { JSON.parse(response.body) }
-
-      describe 'GET #users with group ID' do
-        before do
-          get(:users, group_id: group.id)
-        end
-
-        it { expect(body).to be_kind_of(Array) }
-        it { expect(body.size).to eq 1 }
-        it { expect(body.first["username"]).to eq user.username }
-      end
-
-      describe 'GET #users with unknown group ID' do
-        before do
-          get(:users, group_id: 'unknown')
-        end
-
-        it { expect(response).to have_http_status(404) }
-      end
-    end
-
-    context 'non-member login for public project' do
-      let!(:project) { create(:project, :public) }
-
-      before do
-        sign_in(non_member)
-        project.team << [user, :master]
-      end
-
-      let(:body) { JSON.parse(response.body) }
-
-      describe 'GET #users with project ID' do
-        before do
-          get(:users, project_id: project.id, current_user: true)
-        end
-
-        it { expect(body).to be_kind_of(Array) }
-        it { expect(body.size).to eq 2 }
-        it { expect(body.map { |u| u['username'] }).to match_array([user.username, non_member.username]) }
-      end
-    end
-
-    context 'all users' do
-      before do
-        sign_in(user)
-        get(:users)
-      end
-
-      let(:body) { JSON.parse(response.body) }
-
-      it { expect(body).to be_kind_of(Array) }
-      it { expect(body.size).to eq User.count }
-    end
-
-    context 'unauthenticated user' do
-      let(:public_project) { create(:project, :public) }
-      let(:body) { JSON.parse(response.body) }
-
-      describe 'GET #users with public project' do
-        before do
-          public_project.team << [user, :guest]
-          get(:users, project_id: public_project.id)
-        end
-
-        it { expect(body).to be_kind_of(Array) }
-        it { expect(body.size).to eq 1 }
-      end
-
-      describe 'GET #users with project' do
-        before do
-          get(:users, project_id: project.id)
-        end
-
-        it { expect(response).to have_http_status(404) }
-      end
-
-      describe 'GET #users with unknown project' do
-        before do
-          get(:users, project_id: 'unknown')
-        end
-
-        it { expect(response).to have_http_status(404) }
-      end
-
-      describe 'GET #users with inaccessible group' do
-        before do
-          project.team << [user, :guest]
-          get(:users, group_id: user.namespace.id)
-        end
-
-        it { expect(response).to have_http_status(404) }
-      end
-
-      describe 'GET #users with no project' do
-        before do
-          get(:users)
-        end
-
-        it { expect(body).to be_kind_of(Array) }
-        it { expect(body.size).to eq 0 }
-      end
-    end
-
-    context 'author of issuable included' do
-      before do
-        sign_in(user)
-      end
-
-      let(:body) { JSON.parse(response.body) }
-
-      it 'includes the author' do
-        get(:users, author_id: non_member.id)
-
-        expect(body.first["username"]).to eq non_member.username
-      end
-
-      it 'rejects non existent user ids' do
-        get(:users, author_id: 99999)
-
-        expect(body.collect { |u| u['id'] }).not_to include(99999)
-      end
-    end
-
-    context 'skip_users parameter included' do
-      before { sign_in(user) }
-
-      it 'skips the user IDs passed' do
-        get(:users, skip_users: [user, user2].map(&:id))
-
-        other_user_ids    = [non_member, project.owner, project.creator].map(&:id)
-        response_user_ids = JSON.parse(response.body).map { |user| user['id'] }
-
-        expect(response_user_ids).to contain_exactly(*other_user_ids)
-      end
-    end
-  end
-
-  context 'projects' do
-    let(:authorized_project) { create(:project) }
-    let(:authorized_search_project) { create(:project, name: 'rugged') }
-
-    before do
-      sign_in(user)
-      project.team << [user, :master]
     end
 
     context 'authorized projects' do
