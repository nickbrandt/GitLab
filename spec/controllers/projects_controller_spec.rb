require('spec_helper')

describe ProjectsController do
  let(:project) { create(:project) }
  let(:public_project) { create(:project, :public) }
  let(:user)    { create(:user) }
<<<<<<< HEAD
  
  describe 'POST #toggle_star' do
    it 'toggles star if user is signed in' do
=======
  let(:jpg)     { fixture_file_upload(Rails.root + 'spec/fixtures/rails_sample.jpg', 'image/jpg') }
  let(:txt)     { fixture_file_upload(Rails.root + 'spec/fixtures/doc_sample.txt', 'text/plain') }

  describe "POST #upload_image" do
    before do
      sign_in(user)
      project.team << [user, :developer]
    end

    context "without params['markdown_img']" do
      it "returns an error" do
        post(:upload_image, namespace_id: project.namespace.to_param,
             id: project.to_param, format: :json)
        expect(response.status).to eq(422)
      end
    end

    context "with invalid file" do
      before do
        post(:upload_image, namespace_id: project.namespace.to_param,
             id: project.to_param, markdown_img: txt, format: :json)
      end

      it "returns an error" do
        expect(response.status).to eq(422)
      end
    end

    context "with valid file" do
      before do
        post(:upload_image, namespace_id: project.namespace.to_param,
             id: project.to_param, markdown_img: jpg, format: :json)
      end

      it "returns a content with original filename and new link." do
        expect(response.body).to match "\"alt\":\"rails_sample\""
        expect(response.body).to match "\"url\":\"http://test.host/uploads/#{project.path_with_namespace}"
      end
    end
  end

  describe "POST #toggle_star" do
    it "toggles star if user is signed in" do
>>>>>>> 7561b1c2
      sign_in(user)
      expect(user.starred?(public_project)).to be_falsey
      post(:toggle_star, namespace_id: public_project.namespace.to_param,
           id: public_project.to_param)
      expect(user.starred?(public_project)).to be_truthy
      post(:toggle_star, namespace_id: public_project.namespace.to_param,
           id: public_project.to_param)
      expect(user.starred?(public_project)).to be_falsey
    end

<<<<<<< HEAD
    it 'does nothing if user is not signed in' do
      post :toggle_star, id: public_project.to_param
=======
    it "does nothing if user is not signed in" do
      post(:toggle_star, namespace_id: project.namespace.to_param,
           id: public_project.to_param)
>>>>>>> 7561b1c2
      expect(user.starred?(public_project)).to be_falsey
      post(:toggle_star, namespace_id: project.namespace.to_param,
           id: public_project.to_param)
      expect(user.starred?(public_project)).to be_falsey
    end
  end
end<|MERGE_RESOLUTION|>--- conflicted
+++ resolved
@@ -4,55 +4,11 @@
   let(:project) { create(:project) }
   let(:public_project) { create(:project, :public) }
   let(:user)    { create(:user) }
-<<<<<<< HEAD
-  
-  describe 'POST #toggle_star' do
-    it 'toggles star if user is signed in' do
-=======
   let(:jpg)     { fixture_file_upload(Rails.root + 'spec/fixtures/rails_sample.jpg', 'image/jpg') }
   let(:txt)     { fixture_file_upload(Rails.root + 'spec/fixtures/doc_sample.txt', 'text/plain') }
 
-  describe "POST #upload_image" do
-    before do
-      sign_in(user)
-      project.team << [user, :developer]
-    end
-
-    context "without params['markdown_img']" do
-      it "returns an error" do
-        post(:upload_image, namespace_id: project.namespace.to_param,
-             id: project.to_param, format: :json)
-        expect(response.status).to eq(422)
-      end
-    end
-
-    context "with invalid file" do
-      before do
-        post(:upload_image, namespace_id: project.namespace.to_param,
-             id: project.to_param, markdown_img: txt, format: :json)
-      end
-
-      it "returns an error" do
-        expect(response.status).to eq(422)
-      end
-    end
-
-    context "with valid file" do
-      before do
-        post(:upload_image, namespace_id: project.namespace.to_param,
-             id: project.to_param, markdown_img: jpg, format: :json)
-      end
-
-      it "returns a content with original filename and new link." do
-        expect(response.body).to match "\"alt\":\"rails_sample\""
-        expect(response.body).to match "\"url\":\"http://test.host/uploads/#{project.path_with_namespace}"
-      end
-    end
-  end
-
   describe "POST #toggle_star" do
     it "toggles star if user is signed in" do
->>>>>>> 7561b1c2
       sign_in(user)
       expect(user.starred?(public_project)).to be_falsey
       post(:toggle_star, namespace_id: public_project.namespace.to_param,
@@ -63,14 +19,9 @@
       expect(user.starred?(public_project)).to be_falsey
     end
 
-<<<<<<< HEAD
-    it 'does nothing if user is not signed in' do
-      post :toggle_star, id: public_project.to_param
-=======
     it "does nothing if user is not signed in" do
       post(:toggle_star, namespace_id: project.namespace.to_param,
            id: public_project.to_param)
->>>>>>> 7561b1c2
       expect(user.starred?(public_project)).to be_falsey
       post(:toggle_star, namespace_id: project.namespace.to_param,
            id: public_project.to_param)
