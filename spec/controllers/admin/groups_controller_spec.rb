# frozen_string_literal: true

require 'spec_helper'

describe Admin::GroupsController do
  let(:group) { create(:group) }
  let(:project) { create(:project, namespace: group) }
  let(:admin) { create(:admin) }

  before do
    sign_in(admin)
  end

  describe 'DELETE #destroy' do
    it 'schedules a group destroy' do
      Sidekiq::Testing.fake! do
        expect { delete :destroy, params: { id: project.group.path } }.to change(GroupDestroyWorker.jobs, :size).by(1)
      end
    end

    it 'redirects to the admin group path' do
      delete :destroy, params: { id: project.group.path }

      expect(response).to redirect_to(admin_groups_path)
    end
  end

  describe 'PUT #members_update' do
    let(:group_user) { create(:user) }

    it 'adds user to members' do
      put :members_update, params: {
                             id: group,
                             user_ids: group_user.id,
                             access_level: Gitlab::Access::GUEST
                           }

      expect(response).to set_flash.to 'Users were successfully added.'
      expect(response).to redirect_to(admin_group_path(group))
      expect(group.users).to include group_user
    end

    it 'can add unlimited members' do
      put :members_update, params: {
                             id: group,
                             user_ids: 1.upto(1000).to_a.join(','),
                             access_level: Gitlab::Access::GUEST
                           }

      expect(response).to set_flash.to 'Users were successfully added.'
      expect(response).to redirect_to(admin_group_path(group))
    end

    it 'adds no user to members' do
      put :members_update, params: {
                             id: group,
                             user_ids: '',
                             access_level: Gitlab::Access::GUEST
                           }

      expect(response).to set_flash.to 'No users specified.'
      expect(response).to redirect_to(admin_group_path(group))
      expect(group.users).not_to include group_user
    end

    it 'updates the project_creation_level successfully' do
      expect do
        post :update, params: { id: group.to_param, group: { project_creation_level: ::Gitlab::Access::NO_ONE_PROJECT_ACCESS } }
      end.to change { group.reload.project_creation_level }.to(::Gitlab::Access::NO_ONE_PROJECT_ACCESS)
    end

    it 'updates the subgroup_creation_level successfully' do
<<<<<<< HEAD
      OWNER = ::Gitlab::Access::OWNER_SUBGROUP_ACCESS

      expect do
        post :update,
             params: { id: group.to_param,
                       group: { subgroup_creation_level: OWNER } }
      end.to change { group.reload.subgroup_creation_level }.to(OWNER)
=======
      expect do
        post :update,
             params: { id: group.to_param,
                       group: { subgroup_creation_level: ::Gitlab::Access::OWNER_SUBGROUP_ACCESS } }
      end.to change { group.reload.subgroup_creation_level }.to(::Gitlab::Access::OWNER_SUBGROUP_ACCESS)
>>>>>>> 98745a76
    end
  end
end<|MERGE_RESOLUTION|>--- conflicted
+++ resolved
@@ -70,21 +70,11 @@
     end
 
     it 'updates the subgroup_creation_level successfully' do
-<<<<<<< HEAD
-      OWNER = ::Gitlab::Access::OWNER_SUBGROUP_ACCESS
-
-      expect do
-        post :update,
-             params: { id: group.to_param,
-                       group: { subgroup_creation_level: OWNER } }
-      end.to change { group.reload.subgroup_creation_level }.to(OWNER)
-=======
       expect do
         post :update,
              params: { id: group.to_param,
                        group: { subgroup_creation_level: ::Gitlab::Access::OWNER_SUBGROUP_ACCESS } }
       end.to change { group.reload.subgroup_creation_level }.to(::Gitlab::Access::OWNER_SUBGROUP_ACCESS)
->>>>>>> 98745a76
     end
   end
 end