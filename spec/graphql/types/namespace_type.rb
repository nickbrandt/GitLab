--- conflicted
+++ resolved
@@ -5,10 +5,7 @@
 describe GitlabSchema.types['Namespace'] do
   it { expect(described_class.graphql_name).to eq('Namespace') }
 
-<<<<<<< HEAD
-=======
   it { expect(described_class).to have_graphql_field(:projects) }
 
->>>>>>> ae2d851b
   it { is_expected.to require_graphql_authorizations(:read_namespace) }
 end