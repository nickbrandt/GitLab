# frozen_string_literal: true

require 'rails_helper'

describe 'help/index' do
  include StubVersion

  describe 'version information' do
    before do
      stub_helpers
    end

    it 'is hidden from guests' do
      stub_user(nil)
      stub_version('8.0.2', 'abcdefg')

      render

      expect(rendered).not_to match '8.0.2'
      expect(rendered).not_to match 'abcdefg'
    end

    context 'when logged in' do
      before do
        stub_user
      end

      it 'shows a link to the tag to users' do
        stub_version('8.0.2', 'abcdefg')

        render

        expect(rendered).to match '8.0.2'
        expect(rendered).to have_link('8.0.2', href: %r{https://gitlab.com/gitlab-org/gitlab-(ce|ee)/tags/v8.0.2})
      end

      it 'shows a link to the commit for pre-releases' do
        stub_version('8.0.2-pre', 'abcdefg')

<<<<<<< HEAD
      expect(rendered).to match '8.0.2'
      expect(rendered).to have_link('8.0.2', href: 'https://gitlab.com/gitlab-org/gitlab-ee/tags/v8.0.2')
=======
        render

        expect(rendered).to match '8.0.2'
        expect(rendered).to have_link('abcdefg', href: %r{https://gitlab.com/gitlab-org/gitlab-(ce|ee)/commits/abcdefg})
      end
>>>>>>> 111613a3
    end
  end

  describe 'instance configuration link' do
    it 'is visible to guests' do
      render

      expect(rendered).to have_link(nil, href: help_instance_configuration_url)
    end
  end

  def stub_user(user = double)
    allow(view).to receive(:user_signed_in?).and_return(user)
  end

  def stub_helpers
    allow(view).to receive(:markdown).and_return('')
    allow(view).to receive(:version_status_badge).and_return('')
    allow(view).to receive(:current_application_settings).and_return(Gitlab::CurrentSettings.current_application_settings)
  end
end<|MERGE_RESOLUTION|>--- conflicted
+++ resolved
@@ -37,16 +37,11 @@
       it 'shows a link to the commit for pre-releases' do
         stub_version('8.0.2-pre', 'abcdefg')
 
-<<<<<<< HEAD
-      expect(rendered).to match '8.0.2'
-      expect(rendered).to have_link('8.0.2', href: 'https://gitlab.com/gitlab-org/gitlab-ee/tags/v8.0.2')
-=======
         render
 
         expect(rendered).to match '8.0.2'
         expect(rendered).to have_link('abcdefg', href: %r{https://gitlab.com/gitlab-org/gitlab-(ce|ee)/commits/abcdefg})
       end
->>>>>>> 111613a3
     end
   end
 
