--- conflicted
+++ resolved
@@ -2,11 +2,7 @@
 
 describe BuildEntity do
   let(:user) { create(:user) }
-<<<<<<< HEAD
-  let(:build) { create(:ci_build) }
-=======
   let(:build) { create(:ci_build, :failed) }
->>>>>>> 615075e1
   let(:project) { build.project }
   let(:request) { double('request') }
 
