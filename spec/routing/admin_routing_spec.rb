require 'spec_helper'

# team_update_admin_user PUT    /admin/users/:id/team_update(.:format) admin/users#team_update
#       block_admin_user PUT    /admin/users/:id/block(.:format)       admin/users#block
#     unblock_admin_user PUT    /admin/users/:id/unblock(.:format)     admin/users#unblock
#            admin_users GET    /admin/users(.:format)                 admin/users#index
#                        POST   /admin/users(.:format)                 admin/users#create
#         new_admin_user GET    /admin/users/new(.:format)             admin/users#new
#        edit_admin_user GET    /admin/users/:id/edit(.:format)        admin/users#edit
#             admin_user GET    /admin/users/:id(.:format)             admin/users#show
#                        PUT    /admin/users/:id(.:format)             admin/users#update
#                        DELETE /admin/users/:id(.:format)             admin/users#destroy
describe Admin::UsersController, "routing" do
  it "to #team_update" do
    expect(put("/admin/users/1/team_update")).to route_to('admin/users#team_update', id: '1')
  end

  it "to #block" do
    expect(put("/admin/users/1/block")).to route_to('admin/users#block', id: '1')
  end

  it "to #unblock" do
    expect(put("/admin/users/1/unblock")).to route_to('admin/users#unblock', id: '1')
  end

  it "to #index" do
    expect(get("/admin/users")).to route_to('admin/users#index')
  end

  it "to #show" do
    expect(get("/admin/users/1")).to route_to('admin/users#show', id: '1')
  end

  it "to #create" do
    expect(post("/admin/users")).to route_to('admin/users#create')
  end

  it "to #new" do
    expect(get("/admin/users/new")).to route_to('admin/users#new')
  end

  it "to #edit" do
    expect(get("/admin/users/1/edit")).to route_to('admin/users#edit', id: '1')
  end

  it "to #show" do
    expect(get("/admin/users/1")).to route_to('admin/users#show', id: '1')
  end

  it "to #update" do
    expect(put("/admin/users/1")).to route_to('admin/users#update', id: '1')
  end

  it "to #destroy" do
    expect(delete("/admin/users/1")).to route_to('admin/users#destroy', id: '1')
  end
end

#        team_admin_project GET    /admin/projects/:id/team(.:format)        admin/projects#team {id: /[^\/]+/}
# team_update_admin_project PUT    /admin/projects/:id/team_update(.:format) admin/projects#team_update {id: /[^\/]+/}
#            admin_projects GET    /admin/projects(.:format)                 admin/projects#index {id: /[^\/]+/}
#                           POST   /admin/projects(.:format)                 admin/projects#create {id: /[^\/]+/}
#         new_admin_project GET    /admin/projects/new(.:format)             admin/projects#new {id: /[^\/]+/}
#        edit_admin_project GET    /admin/projects/:id/edit(.:format)        admin/projects#edit {id: /[^\/]+/}
#             admin_project GET    /admin/projects/:id(.:format)             admin/projects#show {id: /[^\/]+/}
#                           PUT    /admin/projects/:id(.:format)             admin/projects#update {id: /[^\/]+/}
#                           DELETE /admin/projects/:id(.:format)             admin/projects#destroy {id: /[^\/]+/}
describe Admin::ProjectsController, "routing" do
  it "to #index" do
    expect(get("/admin/projects")).to route_to('admin/projects#index')
  end

  it "to #show" do
    expect(get("/admin/projects/gitlab")).to route_to('admin/projects#show', namespace_id: 'gitlab')
  end
end

# admin_hook_test GET    /admin/hooks/:hook_id/test(.:format) admin/hooks#test
#     admin_hooks GET    /admin/hooks(.:format)               admin/hooks#index
#                 POST   /admin/hooks(.:format)               admin/hooks#create
#      admin_hook DELETE /admin/hooks/:id(.:format)           admin/hooks#destroy
describe Admin::HooksController, "routing" do
  it "to #test" do
    expect(get("/admin/hooks/1/test")).to route_to('admin/hooks#test', hook_id: '1')
  end

  it "to #index" do
    expect(get("/admin/hooks")).to route_to('admin/hooks#index')
  end

  it "to #create" do
    expect(post("/admin/hooks")).to route_to('admin/hooks#create')
  end

  it "to #destroy" do
    expect(delete("/admin/hooks/1")).to route_to('admin/hooks#destroy', id: '1')
  end

end

# admin_logs GET    /admin/logs(.:format) admin/logs#show
describe Admin::LogsController, "routing" do
  it "to #show" do
    expect(get("/admin/logs")).to route_to('admin/logs#show')
  end
end

# admin_background_jobs GET    /admin/background_jobs(.:format) admin/background_jobs#show
describe Admin::BackgroundJobsController, "routing" do
  it "to #show" do
    expect(get("/admin/background_jobs")).to route_to('admin/background_jobs#show')
  end
end

# admin_root        /admin(.:format) admin/dashboard#index
describe Admin::DashboardController, "routing" do
  it "to #index" do
    expect(get("/admin")).to route_to('admin/dashboard#index')
  end
end

<<<<<<< HEAD
describe Admin::EmailsController, "routing" do
  it "to #show" do
    expect(get("/admin/email")).to route_to('admin/emails#show')
  end

  it "to #create" do
    expect(post("/admin/email")).to route_to('admin/emails#create')
=======
# admin_health_check GET    /admin/health_check(.:format) admin/health_check#show
describe Admin::HealthCheckController, "routing" do
  it "to #show" do
    expect(get("/admin/health_check")).to route_to('admin/health_check#show')
>>>>>>> 6aef2567
  end
end<|MERGE_RESOLUTION|>--- conflicted
+++ resolved
@@ -119,7 +119,6 @@
   end
 end
 
-<<<<<<< HEAD
 describe Admin::EmailsController, "routing" do
   it "to #show" do
     expect(get("/admin/email")).to route_to('admin/emails#show')
@@ -127,11 +126,12 @@
 
   it "to #create" do
     expect(post("/admin/email")).to route_to('admin/emails#create')
-=======
+  end
+end
+
 # admin_health_check GET    /admin/health_check(.:format) admin/health_check#show
 describe Admin::HealthCheckController, "routing" do
   it "to #show" do
     expect(get("/admin/health_check")).to route_to('admin/health_check#show')
->>>>>>> 6aef2567
   end
 end