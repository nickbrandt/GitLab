# This configuration file should be exclusively used to set queue settings for
# Sidekiq. Any other setting should be specified using the Sidekiq CLI or the
# Sidekiq Ruby API (see config/initializers/sidekiq.rb).
---
# All the queues to process and their weights. Every queue _must_ have a weight
# defined.
#
# The available weights are as follows
#
# 1: low priority
# 2: medium priority
# 3: high priority
# 5: _super_ high priority, this should only be used for _very_ important queues
#
# As per http://stackoverflow.com/a/21241357/290102 the formula for calculating
# the likelihood of a job being popped off a queue (given all queues have work
# to perform) is:
#
#     chance = (queue weight / total weight of all queues) * 100
:queues:
  - [post_receive, 5]
  - [merge, 5]
  - [update_merge_requests, 3]
  - [process_commit, 3]
  - [new_note, 2]
  - [new_issue, 2]
  - [new_merge_request, 2]
  - [pipeline_processing, 5]
  - [pipeline_creation, 4]
  - [pipeline_default, 3]
  - [pipeline_cache, 3]
  - [deployment, 3]
  - [pipeline_hooks, 2]
  - [gitlab_shell, 2]
  - [email_receiver, 2]
  - [emails_on_push, 2]
  - [mailers, 2]
  - [mail_scheduler, 2]
  - [invalid_gpg_signature_update, 2]
  - [create_gpg_signature, 2]
  - [rebase, 2]
  - [upload_checksum, 1]
  - [repository_fork, 1]
  - [repository_import, 1]
  - [github_importer, 1]
  - [github_import_advance_stage, 1]
  - [project_service, 1]
  - [delete_user, 1]
  - [todos_destroyer, 1]
  - [delete_container_repository, 1]
  - [delete_merged_branches, 1]
  - [authorized_projects, 1]
  - [expire_build_instance_artifacts, 1]
  - [group_destroy, 1]
  - [irker, 1]
  - [namespaceless_project_destroy, 1]
  - [project_cache, 1]
  - [project_destroy, 1]
  - [project_export, 1]
  - [web_hook, 1]
  - [repository_check, 1]
  - [git_garbage_collect, 1]
  - [reactive_caching, 1]
  - [cronjob, 1]
  - [default, 1]
  - [pages, 1]
  - [system_hook_push, 1]
  - [propagate_service_template, 1]
  - [background_migration, 1]
  - [gcp_cluster, 1]
  - [project_migrate_hashed_storage, 1]
  - [storage_migrator, 1]
  - [pages_domain_verification, 1]
  - [object_storage_upload, 1]
  - [object_storage, 1]
  - [plugin, 1]
  - [pipeline_background, 1]
  - [repository_update_remote_mirror, 1]
  - [repository_remove_remote, 1]
  - [create_note_diff_file, 1]
  - [delete_diff_files, 1]
  - [detect_repository_languages, 1]
  - [auto_devops, 2]
  - [object_pool, 1]
  - [repository_cleanup, 1]
  - [delete_stored_files, 1]
  - [remote_mirror_notification, 2]
<<<<<<< HEAD
=======
  - [import_issues_csv, 2]
>>>>>>> a29ae2bb

  # EE-specific queues
  - [ldap_group_sync, 2]
  - [create_github_webhook, 2]
  - [chat_notification, 2]
  - [geo, 1]
  - [repository_update_mirror, 1]
  - [new_epic, 2]
  - [project_import_schedule, 1]
  - [project_update_repository_storage, 1]
  - [admin_emails, 1]
  - [elastic_batch_project_indexer, 1]
  - [elastic_indexer, 1]
  - [elastic_commit_indexer, 1]
  - [export_csv, 1]

  # Deprecated queues: Remove after 10.7
  - geo_base_scheduler
  - geo_file_download
  - geo_project_sync
  - geo_repository_shard_sync<|MERGE_RESOLUTION|>--- conflicted
+++ resolved
@@ -85,10 +85,7 @@
   - [repository_cleanup, 1]
   - [delete_stored_files, 1]
   - [remote_mirror_notification, 2]
-<<<<<<< HEAD
-=======
   - [import_issues_csv, 2]
->>>>>>> a29ae2bb
 
   # EE-specific queues
   - [ldap_group_sync, 2]
