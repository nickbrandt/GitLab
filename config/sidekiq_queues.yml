# This configuration file should be exclusively used to set queue settings for
# Sidekiq. Any other setting should be specified using the Sidekiq CLI or the
# Sidekiq Ruby API (see config/initializers/sidekiq.rb).
---
# All the queues to process and their weights. Every queue _must_ have a weight
# defined.
#
# The available weights are as follows
#
# 1: low priority
# 2: medium priority
# 3: high priority
# 5: _super_ high priority, this should only be used for _very_ important queues
#
# As per http://stackoverflow.com/a/21241357/290102 the formula for calculating
# the likelihood of a job being popped off a queue (given all queues have work
# to perform) is:
#
#     chance = (queue weight / total weight of all queues) * 100
:queues:
  - [post_receive, 5]
  - [merge, 5]
  - [update_merge_requests, 3]
  - [process_commit, 3]
  - [new_note, 2]
  - [new_issue, 2]
  - [new_merge_request, 2]
  - [pipeline_processing, 5]
  - [pipeline_creation, 4]
  - [pipeline_default, 3]
  - [pipeline_cache, 3]
  - [pipeline_hooks, 2]
  - [gitlab_shell, 2]
  - [email_receiver, 2]
  - [emails_on_push, 2]
  - [mailers, 2]
  - [mail_scheduler, 2]
  - [invalid_gpg_signature_update, 2]
  - [create_gpg_signature, 2]
  - [rebase, 2]
  - [upload_checksum, 1]
  - [repository_fork, 1]
  - [repository_import, 1]
  - [github_importer, 1]
  - [github_import_advance_stage, 1]
  - [project_service, 1]
  - [delete_user, 1]
  - [delete_merged_branches, 1]
  - [authorized_projects, 1]
  - [expire_build_instance_artifacts, 1]
  - [group_destroy, 1]
  - [irker, 1]
  - [namespaceless_project_destroy, 1]
  - [project_cache, 1]
  - [project_destroy, 1]
  - [project_export, 1]
  - [web_hook, 1]
  - [repository_check, 1]
  - [git_garbage_collect, 1]
  - [reactive_caching, 1]
  - [cronjob, 1]
  - [default, 1]
  - [pages, 1]
  - [system_hook_push, 1]
  - [update_user_activity, 1]
  - [propagate_service_template, 1]
  - [background_migration, 1]
  - [gcp_cluster, 1]
  - [project_migrate_hashed_storage, 1]
  - [storage_migrator, 1]
  - [pages_domain_verification, 1]
  - [object_storage_upload, 1]
  - [object_storage, 1]
  - [plugin, 1]
  - [pipeline_background, 1]
<<<<<<< HEAD
=======
  - [repository_update_remote_mirror, 1]
  - [repository_remove_remote, 1]
>>>>>>> 546a3b0e

  # EE-specific queues
  - [ldap_group_sync, 2]
  - [create_github_webhook, 2]
  - [chat_notification, 2]
  - [geo, 1]
<<<<<<< HEAD
  - [repository_remove_remote, 1]
  - [repository_update_mirror, 1]
  - [repository_update_remote_mirror, 1]
=======
  - [repository_update_mirror, 1]
>>>>>>> 546a3b0e
  - [project_import_schedule, 1]
  - [project_update_repository_storage, 1]
  - [admin_emails, 1]
  - [elastic_batch_project_indexer, 1]
  - [elastic_indexer, 1]
  - [elastic_commit_indexer, 1]
  - [export_csv, 1]

  # Deprecated queues: Remove after 10.7
  - geo_base_scheduler
  - geo_file_download
  - geo_project_sync
  - geo_repository_shard_sync<|MERGE_RESOLUTION|>--- conflicted
+++ resolved
@@ -73,24 +73,15 @@
   - [object_storage, 1]
   - [plugin, 1]
   - [pipeline_background, 1]
-<<<<<<< HEAD
-=======
   - [repository_update_remote_mirror, 1]
   - [repository_remove_remote, 1]
->>>>>>> 546a3b0e
 
   # EE-specific queues
   - [ldap_group_sync, 2]
   - [create_github_webhook, 2]
   - [chat_notification, 2]
   - [geo, 1]
-<<<<<<< HEAD
-  - [repository_remove_remote, 1]
   - [repository_update_mirror, 1]
-  - [repository_update_remote_mirror, 1]
-=======
-  - [repository_update_mirror, 1]
->>>>>>> 546a3b0e
   - [project_import_schedule, 1]
   - [project_update_repository_storage, 1]
   - [admin_emails, 1]
