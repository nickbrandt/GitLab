# This configuration file should be exclusively used to set queue settings for
# Sidekiq. Any other setting should be specified using the Sidekiq CLI or the
# Sidekiq Ruby API (see config/initializers/sidekiq.rb).
---
# All the queues to process and their weights. Every queue _must_ have a weight
# defined.
#
# The available weights are as follows
#
# 1: low priority
# 2: medium priority
# 3: high priority
# 5: _super_ high priority, this should only be used for _very_ important queues
#
# As per http://stackoverflow.com/a/21241357/290102 the formula for calculating
# the likelihood of a job being popped off a queue (given all queues have work
# to perform) is:
#
#     chance = (queue weight / total weight of all queues) * 100
:queues:
  - [post_receive, 5]
  - [merge, 5]
  - [update_merge_requests, 3]
  - [process_commit, 3]
  - [new_note, 2]
  - [new_issue, 2]
  - [new_merge_request, 2]
  - [pipeline_processing, 5]
  - [pipeline_creation, 4]
  - [pipeline_default, 3]
  - [pipeline_cache, 3]
  - [pipeline_hooks, 2]
  - [gitlab_shell, 2]
  - [email_receiver, 2]
  - [emails_on_push, 2]
  - [mailers, 2]
  - [invalid_gpg_signature_update, 2]
  - [create_gpg_signature, 2]
  - [rebase, 2]
  - [upload_checksum, 1]
  - [repository_fork, 1]
  - [repository_import, 1]
  - [github_importer, 1]
  - [github_import_advance_stage, 1]
  - [project_service, 1]
  - [delete_user, 1]
  - [delete_merged_branches, 1]
  - [authorized_projects, 1]
  - [expire_build_instance_artifacts, 1]
  - [group_destroy, 1]
  - [irker, 1]
  - [namespaceless_project_destroy, 1]
  - [project_cache, 1]
  - [project_destroy, 1]
  - [project_export, 1]
  - [web_hook, 1]
  - [repository_check, 1]
  - [git_garbage_collect, 1]
  - [reactive_caching, 1]
  - [cronjob, 1]
  - [default, 1]
  - [pages, 1]
  - [system_hook_push, 1]
  - [update_user_activity, 1]
  - [propagate_service_template, 1]
  - [background_migration, 1]
  - [object_storage_upload, 1]
  - [gcp_cluster, 1]
  - [project_migrate_hashed_storage, 1]
  - [storage_migrator, 1]
  - [pages_domain_verification, 1]
<<<<<<< HEAD
  - [object_storage_upload, 1]
  - [object_storage, 1]
=======
  - [plugin, 1]
  - [pipeline_background, 1]
>>>>>>> ac1f3bc3
<|MERGE_RESOLUTION|>--- conflicted
+++ resolved
@@ -69,10 +69,7 @@
   - [project_migrate_hashed_storage, 1]
   - [storage_migrator, 1]
   - [pages_domain_verification, 1]
-<<<<<<< HEAD
   - [object_storage_upload, 1]
   - [object_storage, 1]
-=======
   - [plugin, 1]
-  - [pipeline_background, 1]
->>>>>>> ac1f3bc3
+  - [pipeline_background, 1]