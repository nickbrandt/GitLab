- group: Response metrics (NGINX Ingress)
  priority: 10
  metrics:
  - title: "Throughput"
    y_label: "Requests / Sec"
    required_metrics:
      - nginx_upstream_responses_total
    weight: 1
    queries:
    - query_range: 'sum(rate(nginx_upstream_responses_total{upstream=~"%{kube_namespace}-%{ci_environment_slug}-.*"}[2m])) by (status_code)'
      unit: req / sec
      label: Status Code
      series:
        - label: status_code
          when:
            - value: 2xx
              color: green
            - value: 4xx
              color: orange
            - value: 5xx
              color: red
  - title: "Latency"
    y_label: "Latency (ms)"
    required_metrics:
      - nginx_upstream_response_msecs_avg
    weight: 1
    queries:
    - query_range: 'avg(nginx_upstream_response_msecs_avg{upstream=~"%{kube_namespace}-%{ci_environment_slug}-.*"})'
      label: Pod average
      unit: ms
  - title: "HTTP Error Rate"
    y_label: "HTTP 500 Errors / Sec"
    required_metrics:
      - nginx_upstream_responses_total
    weight: 1
    queries:
    - query_range: 'sum(rate(nginx_upstream_responses_total{status_code="5xx", upstream=~"%{kube_namespace}-%{ci_environment_slug}-.*"}[2m]))'
      label: HTTP Errors
      unit: "errors / sec"
- group: Response metrics (HA Proxy)
  priority: 10
  metrics:
  - title: "Throughput"
    y_label: "Requests / Sec"
    required_metrics:
      - haproxy_frontend_http_requests_total
    weight: 1
    queries:
    - query_range: 'sum(rate(haproxy_frontend_http_requests_total{%{environment_filter}}[2m])) by (code)'
      unit: req / sec
      series:
        - label: code
          when:
            - value: 2xx
              color: green
            - value: 4xx
              color: yellow
            - value: 5xx
              color: red
  - title: "HTTP Error Rate"
    y_label: "Error Rate (%)"
    required_metrics:
      - haproxy_frontend_http_responses_total
    weight: 1
    queries:
    - query_range: 'sum(rate(haproxy_frontend_http_responses_total{code="5xx",%{environment_filter}}[2m])) / sum(rate(haproxy_frontend_http_responses_total{%{environment_filter}}[2m]))'
      label: HTTP Errors
      unit: "%"
- group: Response metrics (AWS ELB)
  priority: 10
  metrics:
  - title: "Throughput"
    y_label: "Requests / Sec"
    required_metrics:
      - aws_elb_request_count_sum
    weight: 1
    queries:
    - query_range: 'sum(aws_elb_request_count_sum{%{environment_filter}}) / 60'
      label: Total
      unit: req / sec
  - title: "Latency"
    y_label: "Latency (ms)"
    required_metrics:
      - aws_elb_latency_average
    weight: 1
    queries:
    - query_range: 'avg(aws_elb_latency_average{%{environment_filter}}) * 1000'
      label: Average
      unit: ms
  - title: "HTTP Error Rate"
    y_label: "Error Rate (%)"
    required_metrics:
      - aws_elb_request_count_sum
      - aws_elb_httpcode_backend_5_xx_sum
    weight: 1
    queries:
    - query_range: 'sum(aws_elb_httpcode_backend_5_xx_sum{%{environment_filter}}) / sum(aws_elb_request_count_sum{%{environment_filter}})'
      label: HTTP Errors
      unit: "%"
- group: Response metrics (NGINX)
  priority: 10
  metrics:
  - title: "Throughput"
    y_label: "Requests / Sec"
    required_metrics:
      - nginx_responses_total
    weight: 1
    queries:
    - query_range: 'sum(rate(nginx_responses_total{server_zone!="*", server_zone!="_", %{environment_filter}}[2m])) by (status_code)'
      unit: req / sec
      label: Status Code
      series:
        - label: status_code
          when:
            - value: 2xx
              color: green
            - value: 4xx
              color: orange
            - value: 5xx
              color: red
  - title: "Latency"
    y_label: "Latency (ms)"
    required_metrics:
      - nginx_upstream_response_msecs_avg
    weight: 1
    queries:
    - query_range: 'avg(nginx_upstream_response_msecs_avg{%{environment_filter}})'
      label: Upstream
      unit: ms
  - title: "HTTP Error Rate"
    y_label: "HTTP 500 Errors / Sec"
    required_metrics:
      - nginx_responses_total
    weight: 1
    queries:
    - query_range: 'sum(rate(nginx_responses_total{status_code="5xx", %{environment_filter}}[2m]))'
      label: HTTP Errors
      unit: "errors / sec"
- group: System metrics (Kubernetes)
  priority: 5
  metrics:
  - title: "Memory Usage (Total)"
    y_label: "Total Memory Used"
    required_metrics:
      - container_memory_usage_bytes
    weight: 4
    queries:
    - query_range: 'avg(sum(container_memory_usage_bytes{container_name!="POD",pod_name=~"^%{ci_environment_slug}-(.*)",namespace="%{kube_namespace}"}) by (job)) without (job)  /1024/1024/1024'
      label: Total
      unit: GB
  - title: "Core Usage (Total)"
    y_label: "Total Cores"
    required_metrics:
     - container_cpu_usage_seconds_total
    weight: 3
    queries:
    - query_range: 'avg(sum(rate(container_cpu_usage_seconds_total{container_name!="POD",pod_name=~"^%{ci_environment_slug}-(.*)",namespace="%{kube_namespace}"}[15m])) by (job)) without (job)'
      label: Total
      unit: "cores"
  - title: "Memory Usage (Pod Average)"
    y_label: "Memory Used per Pod"
    required_metrics:
      - container_memory_usage_bytes
    weight: 2
    queries:
    - query_range: 'avg(sum(container_memory_usage_bytes{container_name!="POD",pod_name=~"^%{ci_environment_slug}-([^c].*|c([^a]|a([^n]|n([^a]|a([^r]|r[^y])))).*|)-(.*)",namespace="%{kube_namespace}"}) by (job)) without (job) / count(avg(container_memory_usage_bytes{container_name!="POD",pod_name=~"^%{ci_environment_slug}-([^c].*|c([^a]|a([^n]|n([^a]|a([^r]|r[^y])))).*|)-(.*)",namespace="%{kube_namespace}"}) without (job)) /1024/1024'
      label: Pod average
      unit: MB
    - query_range: 'avg(sum(container_memory_usage_bytes{container_name!="POD",pod_name=~"^%{ci_environment_slug}-canary-(.*)",namespace="%{kube_namespace}"}) by (job)) without (job) / count(avg(container_memory_usage_bytes{container_name!="POD",pod_name=~"^%{ci_environment_slug}-canary-(.*)",namespace="%{kube_namespace}"}) without (job)) /1024/1024'
      label: Pod average
      unit: MB
<<<<<<< HEAD
    - query_range: 'avg(sum(container_memory_usage_bytes{container_name!="POD",pod_name=~"^%{ci_environment_slug}-canary-(.*)",namespace="%{kube_namespace}"}) by (job)) without (job) / count(avg(container_memory_usage_bytes{container_name!="POD",pod_name=~"^%{ci_environment_slug}-canary-(.*)",namespace="%{kube_namespace}"}) without (job)) /1024/1024'
      label: Average
      unit: MB
      track: canary
  - title: "CPU Usage"
=======
      track: canary
  - title: "Core Usage (Pod Average)"
>>>>>>> d87a9904
    y_label: "Cores per Pod"
    required_metrics:
     - container_cpu_usage_seconds_total
    weight: 1
    queries:
    - query_range: 'avg(sum(rate(container_cpu_usage_seconds_total{container_name!="POD",pod_name=~"^%{ci_environment_slug}-([^c].*|c([^a]|a([^n]|n([^a]|a([^r]|r[^y])))).*|)-(.*)",namespace="%{kube_namespace}"}[15m])) by (job)) without (job) / count(sum(rate(container_cpu_usage_seconds_total{container_name!="POD",pod_name=~"^%{ci_environment_slug}-([^c].*|c([^a]|a([^n]|n([^a]|a([^r]|r[^y])))).*|)-(.*)",namespace="%{kube_namespace}"}[15m])) by (pod_name))'
<<<<<<< HEAD
      label: Average
      unit: "cores"
    - query_range: 'avg(sum(rate(container_cpu_usage_seconds_total{container_name!="POD",pod_name=~"^%{ci_environment_slug}-canary-(.*)",namespace="%{kube_namespace}"}[15m])) by (job)) without (job) / count(sum(rate(container_cpu_usage_seconds_total{container_name!="POD",pod_name=~"^%{ci_environment_slug}-canary-(.*)",namespace="%{kube_namespace}"}[15m])) by (pod_name))'
      label: Average
      unit: "cores"
      track: canary
=======
      label: Pod average
      unit: "cores"
    - query_range: 'avg(sum(rate(container_cpu_usage_seconds_total{container_name!="POD",pod_name=~"^%{ci_environment_slug}-canary-(.*)",namespace="%{kube_namespace}"}[15m])) by (job)) without (job) / count(sum(rate(container_cpu_usage_seconds_total{container_name!="POD",pod_name=~"^%{ci_environment_slug}-canary-(.*)",namespace="%{kube_namespace}"}[15m])) by (pod_name))'
      label: Pod average
      unit: "cores"
      track: canary
    
>>>>>>> d87a9904
<|MERGE_RESOLUTION|>--- conflicted
+++ resolved
@@ -169,35 +169,18 @@
     - query_range: 'avg(sum(container_memory_usage_bytes{container_name!="POD",pod_name=~"^%{ci_environment_slug}-canary-(.*)",namespace="%{kube_namespace}"}) by (job)) without (job) / count(avg(container_memory_usage_bytes{container_name!="POD",pod_name=~"^%{ci_environment_slug}-canary-(.*)",namespace="%{kube_namespace}"}) without (job)) /1024/1024'
       label: Pod average
       unit: MB
-<<<<<<< HEAD
-    - query_range: 'avg(sum(container_memory_usage_bytes{container_name!="POD",pod_name=~"^%{ci_environment_slug}-canary-(.*)",namespace="%{kube_namespace}"}) by (job)) without (job) / count(avg(container_memory_usage_bytes{container_name!="POD",pod_name=~"^%{ci_environment_slug}-canary-(.*)",namespace="%{kube_namespace}"}) without (job)) /1024/1024'
-      label: Average
-      unit: MB
-      track: canary
-  - title: "CPU Usage"
-=======
       track: canary
   - title: "Core Usage (Pod Average)"
->>>>>>> d87a9904
     y_label: "Cores per Pod"
     required_metrics:
      - container_cpu_usage_seconds_total
     weight: 1
     queries:
     - query_range: 'avg(sum(rate(container_cpu_usage_seconds_total{container_name!="POD",pod_name=~"^%{ci_environment_slug}-([^c].*|c([^a]|a([^n]|n([^a]|a([^r]|r[^y])))).*|)-(.*)",namespace="%{kube_namespace}"}[15m])) by (job)) without (job) / count(sum(rate(container_cpu_usage_seconds_total{container_name!="POD",pod_name=~"^%{ci_environment_slug}-([^c].*|c([^a]|a([^n]|n([^a]|a([^r]|r[^y])))).*|)-(.*)",namespace="%{kube_namespace}"}[15m])) by (pod_name))'
-<<<<<<< HEAD
-      label: Average
-      unit: "cores"
-    - query_range: 'avg(sum(rate(container_cpu_usage_seconds_total{container_name!="POD",pod_name=~"^%{ci_environment_slug}-canary-(.*)",namespace="%{kube_namespace}"}[15m])) by (job)) without (job) / count(sum(rate(container_cpu_usage_seconds_total{container_name!="POD",pod_name=~"^%{ci_environment_slug}-canary-(.*)",namespace="%{kube_namespace}"}[15m])) by (pod_name))'
-      label: Average
-      unit: "cores"
-      track: canary
-=======
       label: Pod average
       unit: "cores"
     - query_range: 'avg(sum(rate(container_cpu_usage_seconds_total{container_name!="POD",pod_name=~"^%{ci_environment_slug}-canary-(.*)",namespace="%{kube_namespace}"}[15m])) by (job)) without (job) / count(sum(rate(container_cpu_usage_seconds_total{container_name!="POD",pod_name=~"^%{ci_environment_slug}-canary-(.*)",namespace="%{kube_namespace}"}[15m])) by (pod_name))'
       label: Pod average
       unit: "cores"
       track: canary
-    
->>>>>>> d87a9904
+    