---
- - :ignore_group
  - development
  - :who: Connor Shea
    :why: Development gems are not distributed with the final product and are therefore
      exempt.
    :versions: []
    :when: 2016-04-17 21:27:01.054140000 Z
- - :ignore_group
  - test
  - :who: Connor Shea
    :why: Test gems are not distributed with the final product and are therefore exempt.
    :versions: []
    :when: 2016-04-17 21:27:06.250326000 Z
- - :ignore
  - bundler
  - :who: Connor Shea
    :why: Bundler is MIT licensed but will sometimes fail in CI.
    :versions: []
    :when: 2016-05-02 06:42:08.045090000 Z
- - :whitelist
  - MIT
  - :who: Connor Shea
    :why: http://choosealicense.com/licenses/mit/
    :versions: []
    :when: 2016-04-17 21:12:24.558441000 Z
- - :whitelist
  - Apache 2.0
  - :who: Connor Shea
    :why: http://choosealicense.com/licenses/apache-2.0/
    :versions: []
    :when: 2016-05-02 05:27:43.762702000 Z
- - :whitelist
  - ruby
  - :who: Connor Shea
    :why: https://github.com/ruby/ruby/blob/ruby_2_1/COPYING
    :versions: []
    :when: 2016-05-02 05:31:54.498490000 Z
- - :whitelist
  - LGPL
  - :who: Connor Shea
    :why: http://www.gnu.org/licenses/license-list.html#LGPLv2.1
    :versions: []
    :when: 2016-05-02 05:32:48.645841000 Z
- - :whitelist
  - ISC
  - :who: Connor Shea
    :why: http://www.gnu.org/licenses/license-list.html#ISC
    :versions: []
    :when: 2016-05-02 05:42:01.894452000 Z
- - :whitelist
  - New BSD
  - :who: Connor Shea
    :why: https://opensource.org/licenses/BSD-3-Clause
    :versions: []
    :when: 2016-05-02 05:44:38.246021000 Z
- - :whitelist
  - LGPL-2.1+
  - :who: Connor Shea
    :why: Equivalent to LGPL.
    :versions: []
    :when: 2016-05-02 05:52:56.303239000 Z
- - :whitelist
  - BSD
  - :who: Connor Shea
    :why: https://opensource.org/licenses/BSD-2-Clause
    :versions: []
    :when: 2016-05-02 05:55:09.796363000 Z
- - :whitelist
  - LGPLv2+
  - :who: Stan Hu
    :why: Equivalent to LGPLv2
    :versions: []
    :when: 2016-06-07 17:14:10.907682000 Z
- - :whitelist
  - Artistic 2.0
  - :who: Josh Frye
    :why: Disk/mount information display on Admin pages
    :versions: []
    :when: 2016-06-29 16:32:45.432113000 Z
- - :whitelist
  - Simplified BSD
  - :who: Douwe Maan
    :why: https://opensource.org/licenses/BSD-2-Clause
    :versions: []
    :when: 2016-07-26 21:24:07.248480000 Z
- - :blacklist
  - GPLv2
  - :who: Connor Shea
    :why: GPL-licensed libraries cannot be linked to from non-GPL projects.
    :versions: []
    :when: 2016-05-02 05:29:27.637336000 Z
- - :blacklist
  - GPLv3
  - :who: Connor Shea
    :why: GPL-licensed libraries cannot be linked to from non-GPL projects.
    :versions: []
    :when: 2016-05-02 05:29:43.904715000 Z
- - :blacklist
  - OSL-3.0
  - :who: Sean McGivern
    :why: The OSL license is a copyleft license
    :versions: []
    :when: 2016-10-28 11:02:15.540105000 Z
- - :license
  - raphael-rails
  - MIT
  - :who: Connor Shea
    :why: https://github.com/mockdeep/raphael-rails/blob/master/license.txt
    :versions: []
    :when: 2016-04-17 21:30:07.575392000 Z
- - :license
  - rouge
  - MIT
  - :who: Connor Shea
    :why: https://github.com/jneen/rouge/blob/master/LICENSE
    :versions: []
    :when: 2016-04-17 21:31:29.490394000 Z
- - :license
  - pyu-ruby-sasl
  - MIT
  - :who: Connor Shea
    :why: https://github.com/pyu10055/ruby-sasl/blob/master/MIT-LICENSE
    :versions: []
    :when: 2016-04-17 21:41:55.266420000 Z
- - :license
  - six
  - MIT
  - :who: Connor Shea
    :why: https://github.com/randx/six/blob/master/LICENSE
    :versions: []
    :when: 2016-04-17 21:42:31.420186000 Z
- - :license
  - rdoc
  - ruby
  - :who: Connor Shea
    :why: https://github.com/rdoc/rdoc/blob/master/LICENSE.rdoc
    :versions: []
    :when: 2016-04-17 21:43:30.480413000 Z
- - :license
  - expression_parser
  - MIT
  - :who: Connor Shea
    :why: https://github.com/nricciar/expression_parser/blob/master/MIT-LICENSE
    :versions: []
    :when: 2016-04-17 21:45:41.829912000 Z
- - :license
  - creole
  - ruby
  - :who: Connor Shea
    :why: https://github.com/minad/creole#license
    :versions: []
    :when: 2016-04-17 21:49:10.329759000 Z
- - :license
  - eventmachine
  - ruby
  - :who: Connor Shea
    :why: https://github.com/eventmachine/eventmachine/blob/master/LICENSE
    :versions: []
    :when: 2016-04-17 21:49:10.329759001 Z
- - :license
  - unicorn
  - ruby
  - :who: Connor Shea
    :why: http://unicorn.bogomips.org/LICENSE.html
    :versions: []
    :when: 2016-05-02 05:45:28.817510000 Z
- - :license
  - unicorn-worker-killer
  - ruby
  - :who: Connor Shea
    :why: https://github.com/kzk/unicorn-worker-killer/blob/master/LICENSE
    :versions: []
    :when: 2016-05-02 05:45:38.323867000 Z
- - :license
  - json
  - ruby
  - :who: Connor Shea
    :why: https://github.com/flori/json/tree/master#license
    :versions: []
    :when: 2016-05-02 05:50:07.826564000 Z
- - :license
  - unf
  - BSD
  - :who: Connor Shea
    :why: https://github.com/knu/ruby-unf/blob/master/LICENSE
    :versions: []
    :when: 2016-05-02 05:51:46.886872000 Z
- - :license
  - rubypants
  - BSD
  - :who: Connor Shea
    :why: https://github.com/jmcnevin/rubypants/blob/master/LICENSE.rdoc
    :versions: []
    :when: 2016-05-02 05:56:50.696858000 Z
- - :approve
  - after
  - :who: Matt Lee
    :why: https://github.com/Raynos/after/blob/master/LICENCE
    :versions: []
    :when: 2017-01-14 20:00:32.473125000 Z
- - :approve
  - amdefine
  - :who: Matt Lee
    :why: MIT License
    :versions: []
    :when: 2017-01-14 20:08:31.810633000 Z
- - :approve
  - base64id
  - :who: Matt Lee
    :why: https://github.com/faeldt/base64id/blob/master/LICENSE
    :versions: []
    :when: 2017-01-14 20:08:33.174760000 Z
- - :approve
  - blob
  - :who: Matt Lee
    :why: https://github.com/webmodules/blob/blob/master/LICENSE
    :versions: []
    :when: 2017-01-14 20:08:34.564048000 Z
- - :approve
  - callsite
  - :who: Matt Lee
    :why: https://github.com/tj/callsite/blob/master/LICENSE
    :versions: []
    :when: 2017-01-14 20:08:35.976025000 Z
- - :approve
  - component-bind
  - :who: Matt Lee
    :why: https://github.com/component/bind/blob/master/LICENSE
    :versions: []
    :when: 2017-01-14 20:08:37.291219000 Z
- - :approve
  - component-inherit
  - :who: Matt Lee
    :why: https://github.com/component/inherit/blob/master/LICENSE
    :versions: []
    :when: 2017-01-14 20:10:41.804804000 Z
- - :license
  - fsevents
  - MIT
  - :who: Matt Lee
    :why: https://github.com/strongloop/fsevents/blob/master/LICENSE
    :versions: []
    :when: 2017-01-14 20:50:20.037775000 Z
- - :approve
  - indexof
  - :who: Matt Lee
    :why: https://github.com/component/indexof/blob/master/LICENSE
    :versions: []
    :when: 2017-01-14 20:10:43.209900000 Z
- - :approve
  - is-integer
  - :who: Matt Lee
    :why: https://github.com/parshap/js-is-integer/blob/master/LICENSE
    :versions: []
    :when: 2017-01-14 20:10:44.540916000 Z
- - :approve
  - jsonify
  - :who: Matt Lee
    :why: Public Domain - no formal license on this one. probably okay as its been
      the same for along time. would prefer to see CC0
    :versions: []
    :when: 2017-01-14 20:10:45.857261000 Z
- - :approve
  - object-component
  - :who: Matt Lee
    :why: https://github.com/component/object/blob/master/LICENSE
    :versions: []
    :when: 2017-01-14 20:10:47.190148000 Z
- - :approve
  - optimist
  - :who: Matt Lee
    :why: https://github.com/substack/node-optimist/blob/master/LICENSE
    :versions: []
    :when: 2017-01-14 20:10:48.563077000 Z
- - :approve
  - path-is-inside
  - :who: Matt Lee
    :why: https://github.com/domenic/path-is-inside/blob/master/LICENSE.txt
    :versions: []
    :when: 2017-01-14 20:10:49.910497000 Z
- - :approve
  - rc
  - :who: Matt Lee
    :why: https://github.com/dominictarr/rc/blob/master/LICENSE.MIT
    :versions: []
    :when: 2017-01-14 20:10:51.244695000 Z
- - :approve
  - ripemd160
  - :who: Matt Lee
    :why: https://github.com/crypto-browserify/ripemd160/blob/master/LICENSE.md
    :versions: []
    :when: 2017-01-14 20:10:52.560282000 Z
- - :approve
  - select2
  - :who: Matt Lee
    :why: https://github.com/select2/select2/blob/master/LICENSE.md
    :versions: []
    :when: 2017-01-14 20:10:53.909618000 Z
- - :approve
  - tweetnacl
  - :who: Matt Lee
    :why: https://github.com/dchest/tweetnacl-js/blob/master/LICENSE
    :versions: []
    :when: 2017-01-14 20:10:57.812077000 Z
- - :approve
  - wordwrap
  - :who: Mike Greiling
    :why: https://github.com/substack/node-wordwrap/blob/0.0.3/LICENSE
    :versions: []
    :when: 2017-02-08 20:17:13.084968000 Z
- - :approve
  - spdx-expression-parse
  - :who: Mike Greiling
    :why: https://github.com/kemitchell/spdx-expression-parse.js/blob/v1.0.4/LICENSE
    :versions: []
    :when: 2017-02-08 22:33:01.806977000 Z
- - :approve
  - spdx-license-ids
  - :who: Mike Greiling
    :why: https://github.com/shinnn/spdx-license-ids/blob/v1.2.2/LICENSE
    :versions: []
    :when: 2017-02-08 22:35:00.225232000 Z
- - :approve
  - opener
  - :who: Mike Greiling
    :why: https://github.com/domenic/opener/blob/1.4.3/LICENSE.txt
    :versions: []
    :when: 2017-02-21 22:33:41.729629000 Z
- - :approve
  - jszip
  - :who: Phil Hughes
    :why: https://github.com/Stuk/jszip/blob/master/LICENSE.markdown
    :versions: []
    :when: 2017-04-05 10:38:46.275721000 Z
- - :approve
  - jszip-utils
  - :who: Phil Hughes
    :why: https://github.com/Stuk/jszip-utils/blob/master/LICENSE.markdown
    :versions: []
    :when: 2017-04-05 10:39:32.676232000 Z
- - :approve
  - pako
  - :who: Phil Hughes
    :why: https://github.com/nodeca/pako/blob/master/LICENSE
    :versions: []
    :when: 2017-04-05 10:43:45.897720000 Z
- - :approve
  - caniuse-db
  - :who: Mike Greiling
    :why: https://github.com/Fyrd/caniuse/blob/master/LICENSE
    :versions: []
    :when: 2017-04-07 16:05:14.185549000 Z
- - :approve
  - domelementtype
  - :who: Mike Greiling
    :why: https://github.com/fb55/domelementtype/blob/master/LICENSE
    :versions: []
    :when: 2017-04-07 16:19:17.992640000 Z
- - :approve
  - domhandler
  - :who: Mike Greiling
    :why: https://github.com/fb55/domhandler/blob/master/LICENSE
    :versions: []
    :when: 2017-04-07 16:19:19.628953000 Z
- - :approve
  - domutils
  - :who: Mike Greiling
    :why: https://github.com/fb55/domutils/blob/master/LICENSE
    :versions: []
    :when: 2017-04-07 16:19:21.159356000 Z
- - :approve
  - entities
  - :who: Mike Greiling
    :why: https://github.com/fb55/entities/blob/master/LICENSE
    :versions: []
    :when: 2017-04-07 16:19:23.900571000 Z
- - :approve
  - ansi-html
  - :who: Mike Greiling
    :why: https://github.com/Tjatse/ansi-html/blob/master/LICENSE
    :versions: []
    :when: 2017-04-10 05:42:12.898178000 Z
- - :license
  - map-stream
  - MIT
  - :who: Mike Greiling
    :why: https://github.com/dominictarr/map-stream/blob/master/LICENCE
    :versions: []
    :when: 2017-04-10 06:27:52.269085000 Z
- - :approve
  - pause-stream
  - :who: Mike Greiling
    :why: https://github.com/dominictarr/pause-stream/blob/master/LICENSE
    :versions: []
    :when: 2017-04-10 06:28:39.825894000 Z
- - :approve
  - undefsafe
  - :who: Mike Greiling
    :why: https://github.com/remy/undefsafe/blob/master/LICENSE
    :versions: []
    :when: 2017-04-10 06:30:00.002555000 Z
- - :approve
  - thunky
  - :who: Mike Greiling
    :why: https://github.com/mafintosh/thunky/blob/master/README.md#license
    :versions: []
    :when: 2017-08-07 05:56:09.907045000 Z
- - :whitelist
  - Unlicense
  - :who: Nick Thomas <nick@gitlab.com>
    :why: https://gitlab.com/gitlab-com/organization/issues/116
    :versions: []
    :when: 2017-09-01 17:17:51.996511844 Z
- - :blacklist
  - Facebook BSD+PATENTS
  - :who: Nick Thomas <nick@gitlab.com>
    :why: https://gitlab.com/gitlab-com/organization/issues/117
    :versions: []
    :when: 2017-09-04 12:59:51.150798717 Z
- - :approve
  - console-browserify
  - :who: Mike Greiling
    :why: https://github.com/Raynos/console-browserify/blob/f0a8898487e2a47b8a5dc8734b91059fa2825506/LICENCE
    :versions: []
    :when: 2017-09-16 05:13:07.073651000 Z
- - :approve
  - duplexer
  - :who: Mike Greiling
    :why: https://github.com/Raynos/duplexer/blob/master/LICENCE
    :versions: []
    :when: 2017-09-16 05:14:15.774643000 Z
- - :approve
  - json3
  - :who: Mike Greiling
    :why: https://github.com/bestiejs/json3/blob/v3.3.2/LICENSE
    :versions: []
    :when: 2017-09-16 05:15:16.273892000 Z
- - :approve
  - mime
  - :who: Mike Greiling
    :why: https://github.com/broofa/node-mime/blob/v1.3.4/LICENSE
    :versions: []
    :when: 2017-09-16 05:16:21.135542000 Z
- - :approve
  - querystring-es3
  - :who: Mike Greiling
    :why: https://github.com/mike-spainhower/querystring/blob/v0.2.0/License.md
    :versions: []
    :when: 2017-09-16 05:17:20.372089000 Z
- - :approve
  - utils-merge
  - :who: Mike Greiling
    :why: https://github.com/jaredhanson/utils-merge/blob/v1.0.0/LICENSE
    :versions: []
    :when: 2017-09-16 05:18:26.193764000 Z
- - :approve
  - svg4everybody
  - :who: Tim Zallmann
    :why: CC0 1.0 - https://github.com/jonathantneal/svg4everybody/blob/master/LICENSE.md
    :versions: []
    :when: 2017-09-13 17:31:16.425819400 Z
- - :license
  - "@gitlab/svgs"
  - MIT
  - :who: Tim Zallmann
    :why: Our own library - GitLab License https://gitlab.com/gitlab-org/gitlab-svgs
    :versions: []
    :when: 2017-09-19 14:36:32.795496000 Z
- - :license
  - pikaday
  - MIT
  - :who: Filipa Lacerda
    :why: MIT License
    :versions: []
    :when: 2017-10-17 17:46:12.367554000 Z
- - :license
  - component-emitter
  - MIT
  - :who: Winnie Hellmann
    :why: package.json does not specify the license (README.md does)
    :versions:
    - 1.1.2
    :when: 2017-11-13 12:23:10.502463000 Z
- - :license
  - json-schema
  - BSD
  - :who: Winnie Hellmann
    :why: https://github.com/kriszyp/json-schema/blob/v0.2.3/package.json#L18-L19
    :versions:
    - 0.2.3
    :when: 2017-11-16 12:52:18.286091000 Z
- - :license
  - node-forge
  - New BSD
  - :who: Winnie Hellmann
    :why: https://github.com/digitalbazaar/forge/blob/0.6.33/LICENSE
    :versions:
    - 0.6.33
    :when: 2017-11-16 12:56:17.974767000 Z
- - :license
  - sntp
  - BSD
  - :who: Winnie Hellmann
    :why: https://github.com/hueniverse/sntp/blob/v1.0.9/package.json#L28-L29
    :versions:
    - 1.0.9
    :when: 2017-11-16 13:02:06.765282000 Z
- - :license
  - JSONStream
  - MIT
  - :who: Tim Zallmann
    :why: https://github.com/dominictarr/JSONStream/blob/master/LICENSE.MIT
    :versions: []
    :when: 2018-01-17 22:46:12.367554000 Z
- - :approve
  - uws
  - :who: Tim Zallmann
    :why: zlib license + Development Lib + https://github.com/uNetworking/uWebSockets/blob/master/LICENSE
    :versions: []
    :when: 2018-01-17 23:46:12.367554000 Z
- - :approve
  - atob
  - :who: Mike Greiling
    :why: https://github.com/node-browser-compat/atob/blob/master/LICENSE
    :versions: []
    :when: 2018-02-20 19:42:08.409887000 Z
- - :approve
  - cyclist
  - :who: Mike Greiling
    :why: https://github.com/mafintosh/cyclist/blob/master/LICENSE
    :versions: []
    :when: 2018-02-20 21:37:43.774978000 Z
- - :license
  - bitsyntax
  - MIT
  - :who: Mike Greiling
    :why: https://github.com/squaremo/bitsyntax-js/blob/master/LICENSE-MIT
    :versions: []
    :when: 2018-02-20 22:20:25.958123000 Z
- - :approve
  - "@webassemblyjs/ieee754"
  - :who: Mike Greiling
    :why: https://github.com/xtuc/webassemblyjs/blob/master/LICENSE
    :versions: []
    :when: 2018-06-08 05:30:56.764116000 Z
- - :approve
  - lz-string
  - :who: Phil Hughes
    :why: https://github.com/pieroxy/lz-string/blob/master/LICENSE.txt
    :versions: []
    :when: 2018-08-03 08:22:44.973457000 Z
- - :license
  - smooshpack
  - LGPL
  - :who: Phil Hughes
    :why: https://github.com/CompuIves/codesandbox-client/blob/master/packages/sandpack/LICENSE.md
    :versions: []
    :when: 2018-08-03 08:24:29.578991000 Z
- - :license
  - codesandbox-import-util-types
  - LGPL
  - :who: Phil Hughes
    :why: https://github.com/codesandbox-app/codesandbox-importers/blob/master/packages/types/LICENSE
    :versions: []
    :when: 2018-08-03 12:22:47.574421000 Z
- - :license
  - codesandbox-import-utils
  - LGPL
  - :who: Phil Hughes
    :why: https://github.com/codesandbox-app/codesandbox-importers/blob/master/packages/import-utils/LICENSE
    :versions: []
    :when: 2018-08-03 12:23:24.083046000 Z
- - :ignore_group
  - devDependencies
  - :who: Winnie Hellmann
    :why: NPM packages used for development are not distributed with the final product
      and are therefore exempt.
    :versions: []
    :when: 2018-08-30 12:06:35.668181000 Z
- - :approve
  - caniuse-lite
  - :who: Mike Greiling
    :why: CC-BY-4.0 license. Tool only used during build process, code is not present
      in compiled/distributed product so attribution not needed.
    :versions: []
    :when: 2018-10-02 19:23:11.221660000 Z
- - :approve
  - node-releases
  - :who: Mike Greiling
    :why: CC-BY-4.0 license. Tool only used during build process, code is not present
      in compiled/distributed product so attribution not needed.
    :versions: []
    :when: 2018-10-02 19:23:54.840151000 Z
- - :license
  - echarts
<<<<<<< HEAD
  - :who: Mike Greiling
=======
  - Apache 2.0
  - :who: Adriel Santiago
>>>>>>> dfaa942f
    :why: https://github.com/apache/incubator-echarts/blob/master/LICENSE
    :versions: []
    :when: 2018-12-07 20:46:12.421256000 Z<|MERGE_RESOLUTION|>--- conflicted
+++ resolved
@@ -594,12 +594,8 @@
     :when: 2018-10-02 19:23:54.840151000 Z
 - - :license
   - echarts
-<<<<<<< HEAD
-  - :who: Mike Greiling
-=======
   - Apache 2.0
   - :who: Adriel Santiago
->>>>>>> dfaa942f
     :why: https://github.com/apache/incubator-echarts/blob/master/LICENSE
     :versions: []
     :when: 2018-12-07 20:46:12.421256000 Z