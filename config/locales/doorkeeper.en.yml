--- conflicted
+++ resolved
@@ -61,11 +61,7 @@
       api: Access the authenticated user's API
       read_user: Read the authenticated user's personal information
       openid: Authenticate using OpenID Connect
-<<<<<<< HEAD
-      sudo: Perform API actions as any user in the system
-=======
       sudo: Perform API actions as any user in the system (if the authenticated user is an admin)
->>>>>>> 010984a2
     scope_desc:
       api:
         Full access to GitLab as the user, including read/write on all their groups and projects
