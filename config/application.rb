require File.expand_path('boot', __dir__)

require 'rails/all'

Bundler.require(:default, Rails.env)

require 'elasticsearch/rails/instrumentation'

module Gitlab
  # This method is used for smooth upgrading from the current Rails 4.x to Rails 5.0.
  # https://gitlab.com/gitlab-org/gitlab-ce/issues/14286
  def self.rails5?
    ENV["RAILS5"].in?(%w[1 true])
  end

  class Application < Rails::Application
    require_dependency Rails.root.join('lib/gitlab/redis/wrapper')
    require_dependency Rails.root.join('lib/gitlab/redis/cache')
    require_dependency Rails.root.join('lib/gitlab/redis/queues')
    require_dependency Rails.root.join('lib/gitlab/redis/shared_state')
    require_dependency Rails.root.join('lib/gitlab/request_context')
    require_dependency Rails.root.join('lib/gitlab/current_settings')
    require_dependency Rails.root.join('lib/gitlab/middleware/read_only')

    # This needs to be loaded before DB connection is made
    # to make sure that all connections have NO_ZERO_DATE
    # setting disabled
    require_dependency Rails.root.join('lib/mysql_zero_date')

    # Settings in config/environments/* take precedence over those specified here.
    # Application configuration should go into files in config/initializers
    # -- all .rb files in that directory are automatically loaded.

    # Sidekiq uses eager loading, but directories not in the standard Rails
    # directories must be added to the eager load paths:
    # https://github.com/mperham/sidekiq/wiki/FAQ#why-doesnt-sidekiq-autoload-my-rails-application-code
    # Also, there is no need to add `lib` to autoload_paths since autoloading is
    # configured to check for eager loaded paths:
    # https://github.com/rails/rails/blob/v4.2.6/railties/lib/rails/engine.rb#L687
    # This is a nice reference article on autoloading/eager loading:
    # http://blog.arkency.com/2014/11/dont-forget-about-eager-load-when-extending-autoload
    config.eager_load_paths.push(*%W[#{config.root}/lib
                                     #{config.root}/app/models/badges
                                     #{config.root}/app/models/hooks
                                     #{config.root}/app/models/members
                                     #{config.root}/app/models/project_services
                                     #{config.root}/app/workers/concerns
                                     #{config.root}/app/policies/concerns
                                     #{config.root}/app/services/concerns
                                     #{config.root}/app/serializers/concerns
                                     #{config.root}/app/finders/concerns
                                     #{config.root}/app/graphql/resolvers/concerns
                                     #{config.root}/app/graphql/mutations/concerns])

    config.generators.templates.push("#{config.root}/generator_templates")

    ## EE-specific paths config START
    ee_paths = config.eager_load_paths.each_with_object([]) do |path, memo|
      ee_path = config.root.join('ee', Pathname.new(path).relative_path_from(config.root))
      memo << ee_path.to_s if ee_path.exist?
    end
    config.eager_load_paths.unshift(*ee_paths)

    config.paths['lib/tasks'].unshift "#{config.root}/ee/lib/tasks"
    config.paths['app/views'].unshift "#{config.root}/ee/app/views"
    config.helpers_paths.unshift "#{config.root}/ee/app/helpers"
    ## EE-specific paths config END

    # Rake tasks ignore the eager loading settings, so we need to set the
    # autoload paths explicitly
    config.autoload_paths = config.eager_load_paths.dup

    # Only load the plugins named here, in the order given (default is alphabetical).
    # :all can be used as a placeholder for all plugins not explicitly named.
    # config.plugins = [ :exception_notification, :ssl_requirement, :all ]

    # The default locale is :en and all translations from config/locales/*.rb,yml are auto loaded.
    # config.i18n.load_path += Dir[Rails.root.join('my', 'locales', '*.{rb,yml}').to_s]
    # config.i18n.default_locale = :de
    config.i18n.enforce_available_locales = false

    # Translation for AR attrs is not working well for POROs like WikiPage
    config.gettext_i18n_rails.use_for_active_record_attributes = false

    # Configure the default encoding used in templates for Ruby 1.9.
    config.encoding = "utf-8"

    # ActionCable mount point.
    # The default Rails' mount point is `/cable` which may conflict with existing
    # namespaces/users.
    # https://github.com/rails/rails/blob/5-0-stable/actioncable/lib/action_cable.rb#L38
    # Please change this value when configuring ActionCable for real usage.
    config.action_cable.mount_path = "/-/cable" if rails5?

    # Configure sensitive parameters which will be filtered from the log file.
    #
    # Parameters filtered:
    # - Any parameter ending with `token`
    # - Any parameter containing `password`
    # - Any parameter containing `secret`
    # - Two-factor tokens (:otp_attempt)
    # - Repo/Project Import URLs (:import_url)
    # - Build traces (:trace)
    # - Build variables (:variables)
    # - GitLab Pages SSL cert/key info (:certificate, :encrypted_key)
    # - Webhook URLs (:hook)
    # - Sentry DSN (:sentry_dsn)
    # - Deploy keys (:key)
    # - File content from Web Editor (:content)
    config.filter_parameters += [/token$/, /password/, /secret/]
    config.filter_parameters += %i(
      certificate
      encrypted_key
      hook
      import_url
      key
      otp_attempt
      sentry_dsn
      trace
      variables
      content
    )

    # Enable escaping HTML in JSON.
    config.active_support.escape_html_entities_in_json = true

    # Use SQL instead of Active Record's schema dumper when creating the database.
    # This is necessary if your schema can't be completely dumped by the schema dumper,
    # like if you have constraints or database-specific column types
    # config.active_record.schema_format = :sql

    # Configure webpack
    config.webpack.config_file = "config/webpack.config.js"
    config.webpack.output_dir  = "public/assets/webpack"
    config.webpack.public_path = "assets/webpack"

    # Webpack dev server configuration is handled in initializers/static_files.rb
    config.webpack.dev_server.enabled = false

    # Enable the asset pipeline
    config.assets.enabled = true

    # Support legacy unicode file named img emojis, `1F939.png`
    config.assets.paths << Gemojione.images_path
    config.assets.paths << "#{config.root}/vendor/assets/fonts"

    config.assets.precompile << "print.css"
    config.assets.precompile << "notify.css"
    config.assets.precompile << "mailers/*.css"
    config.assets.precompile << "page_bundles/ide.css"
    config.assets.precompile << "performance_bar.css"
    config.assets.precompile << "lib/ace.js"
    config.assets.precompile << "test.css"
    config.assets.precompile << "snippets.css"
    config.assets.precompile << "locale/**/app.js"
    config.assets.precompile << "emoji_sprites.css"
    config.assets.precompile << "errors.css"

    # Import gitlab-svgs directly from vendored directory
    config.assets.paths << "#{config.root}/node_modules/@gitlab-org/gitlab-svgs/dist"
    config.assets.precompile << "icons.svg"
    config.assets.precompile << "icons.json"
    config.assets.precompile << "illustrations/*.svg"

<<<<<<< HEAD
=======
    # Import css for xterm
    config.assets.paths << "#{config.root}/node_modules/xterm/src/"
    config.assets.precompile << "xterm.css"

>>>>>>> 0277bf92
    ## EE-specific assets config START
    %w[images javascripts stylesheets].each do |path|
      config.assets.paths << "#{config.root}/ee/app/assets/#{path}"
    end

    # Compile non-JS/CSS assets in the ee/app/assets folder by default
    # Mimic sprockets-rails default: https://github.com/rails/sprockets-rails/blob/v3.2.1/lib/sprockets/railtie.rb#L84-L87
    LOOSE_EE_APP_ASSETS = lambda do |logical_path, filename|
      filename.start_with?(config.root.join("ee/app/assets").to_s) &&
        !['.js', '.css', ''].include?(File.extname(logical_path))
    end
    config.assets.precompile << LOOSE_EE_APP_ASSETS
    ## EE-specific assets config END

    # Version of your assets, change this if you want to expire all your assets
    config.assets.version = '1.0'

    config.action_view.sanitized_allowed_protocols = %w(smb)

    # This middleware needs to precede ActiveRecord::QueryCache and other middlewares that
    # connect to the database.
    config.middleware.insert_after "Rails::Rack::Logger", "Gitlab::Middleware::BasicHealthCheck"

    config.middleware.insert_after Warden::Manager, Rack::Attack

    # Allow access to GitLab API from other domains
    config.middleware.insert_before Warden::Manager, Rack::Cors do
      allow do
        origins Gitlab.config.gitlab.url
        resource '/api/*',
          credentials: true,
          headers: :any,
          methods: :any,
          expose: ['Link', 'X-Total', 'X-Total-Pages', 'X-Per-Page', 'X-Page', 'X-Next-Page', 'X-Prev-Page']
      end

      # Cross-origin requests must not have the session cookie available
      allow do
        origins '*'
        resource '/api/*',
          credentials: false,
          headers: :any,
          methods: :any,
          expose: ['Link', 'X-Total', 'X-Total-Pages', 'X-Per-Page', 'X-Page', 'X-Next-Page', 'X-Prev-Page']
      end
    end

    # Use caching across all environments
    caching_config_hash = Gitlab::Redis::Cache.params
    caching_config_hash[:namespace] = Gitlab::Redis::Cache::CACHE_NAMESPACE
    caching_config_hash[:expires_in] = 2.weeks # Cache should not grow forever
    if Sidekiq.server? # threaded context
      caching_config_hash[:pool_size] = Sidekiq.options[:concurrency] + 5
      caching_config_hash[:pool_timeout] = 1
    end

    config.cache_store = :redis_store, caching_config_hash

    config.active_record.raise_in_transactional_callbacks = true

    config.active_job.queue_adapter = :sidekiq

    # This is needed for gitlab-shell
    ENV['GITLAB_PATH_OUTSIDE_HOOK'] = ENV['PATH']
    ENV['GIT_TERMINAL_PROMPT'] = '0'

    # Gitlab Read-only middleware support
    config.middleware.insert_after ActionDispatch::Flash, ::Gitlab::Middleware::ReadOnly

    config.generators do |g|
      g.factory_bot false
    end

    config.after_initialize do
      Rails.application.reload_routes!

      project_url_helpers = Module.new do
        extend ActiveSupport::Concern

        Gitlab::Application.routes.named_routes.helper_names.each do |name|
          next unless name.include?('namespace_project')

          define_method(name.sub('namespace_project', 'project')) do |project, *args|
            send(name, project&.namespace, project, *args)
          end
        end
      end

      # We add the MilestonesRoutingHelper because we know that this does not
      # conflict with the methods defined in `project_url_helpers`, and we want
      # these methods available in the same places.
      Gitlab::Routing.add_helpers(project_url_helpers)
      Gitlab::Routing.add_helpers(MilestonesRoutingHelper)
    end
  end
end<|MERGE_RESOLUTION|>--- conflicted
+++ resolved
@@ -162,13 +162,10 @@
     config.assets.precompile << "icons.json"
     config.assets.precompile << "illustrations/*.svg"
 
-<<<<<<< HEAD
-=======
     # Import css for xterm
     config.assets.paths << "#{config.root}/node_modules/xterm/src/"
     config.assets.precompile << "xterm.css"
 
->>>>>>> 0277bf92
     ## EE-specific assets config START
     %w[images javascripts stylesheets].each do |path|
       config.assets.paths << "#{config.root}/ee/app/assets/#{path}"
