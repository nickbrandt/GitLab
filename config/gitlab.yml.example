# # # # # # # # # # # # # # # # # #
# GitLab application config file  #
# # # # # # # # # # # # # # # # # #
#
###########################  NOTE  #####################################
# This file should not receive new settings. All configuration options #
# * are being moved to ApplicationSetting model!                       #
# If a setting requires an application restart say so in that screen.  #
# If you change this file in a Merge Request, please also create       #
# a MR on https://gitlab.com/gitlab-org/omnibus-gitlab/merge_requests  #
########################################################################
#
#
# How to use:
# 1. Copy file as gitlab.yml
# 2. Update gitlab -> host with your fully qualified domain name
# 3. Update gitlab -> email_from
# 4. If you installed Git from source, change git -> bin_path to /usr/local/bin/git
#    IMPORTANT: If Git was installed in a different location use that instead.
#    You can check with `which git`. If a wrong path of Git is specified, it will
#     result in various issues such as failures of GitLab CI builds.
# 5. Review this configuration file for other settings you may want to adjust

production: &base
  #
  # 1. GitLab app settings
  # ==========================

  ## GitLab settings
  gitlab:
    ## Web server settings (note: host is the FQDN, do not include http://)
    host: localhost
    port: 80 # Set to 443 if using HTTPS, see installation.md#using-https for additional HTTPS configuration details
    https: false # Set to true if using HTTPS, see installation.md#using-https for additional HTTPS configuration details

    # Uncommment this line below if your ssh host is different from HTTP/HTTPS one
    # (you'd obviously need to replace ssh.host_example.com with your own host).
    # Otherwise, ssh host will be set to the `host:` value above
    # ssh_host: ssh.host_example.com

    # Relative URL support
    # WARNING: We recommend using an FQDN to host GitLab in a root path instead
    # of using a relative URL.
    # Documentation: http://doc.gitlab.com/ce/install/relative_url.html
    # Uncomment and customize the following line to run in a non-root path
    #
    # relative_url_root: /gitlab

    # Trusted Proxies
    # Customize if you have GitLab behind a reverse proxy which is running on a different machine.
    # Add the IP address for your reverse proxy to the list, otherwise users will appear signed in from that address.
    trusted_proxies:
      # Examples:
      #- 192.168.1.0/24
      #- 192.168.2.1
      #- 2001:0db8::/32

    # Uncomment and customize if you can't use the default user to run GitLab (default: 'git')
    # user: git

    ## Date & Time settings
    # Uncomment and customize if you want to change the default time zone of GitLab application.
    # To see all available zones, run `bundle exec rake time:zones:all RAILS_ENV=production`
    # time_zone: 'UTC'

    ## Email settings
    # Uncomment and set to false if you need to disable email sending from GitLab (default: true)
    # email_enabled: true
    # Email address used in the "From" field in mails sent by GitLab
    email_from: example@example.com
    email_display_name: GitLab
    email_reply_to: noreply@example.com
    email_subject_suffix: ''

    # Email server smtp settings are in config/initializers/smtp_settings.rb.sample

    # default_can_create_group: false  # default: true
    # username_changing_enabled: false # default: true - User can change her username/namespace
    ## Default theme ID
    ##   1 - Graphite
    ##   2 - Charcoal
    ##   3 - Green
    ##   4 - Gray
    ##   5 - Violet
    ##   6 - Blue
    # default_theme: 2 # default: 2

    ## Automatic issue closing
    # If a commit message matches this regular expression, all issues referenced from the matched text will be closed.
    # This happens when the commit is pushed or merged into the default branch of a project.
    # When not specified the default issue_closing_pattern as specified below will be used.
    # Tip: you can test your closing pattern at http://rubular.com.
    # issue_closing_pattern: '((?:[Cc]los(?:e[sd]?|ing)|[Ff]ix(?:e[sd]|ing)?|[Rr]esolv(?:e[sd]?|ing))(:?) +(?:(?:issues? +)?%{issue_ref}(?:(?:, *| +and +)?)|([A-Z][A-Z0-9_]+-\d+))+)'

    ## Default project features settings
    default_projects_features:
      issues: true
      merge_requests: true
      wiki: true
      snippets: false
      builds: true
      container_registry: true

    ## Webhook settings
    # Number of seconds to wait for HTTP response after sending webhook HTTP POST request (default: 10)
    # webhook_timeout: 10

    ## Repository downloads directory
    # When a user clicks e.g. 'Download zip' on a project, a temporary zip file is created in the following directory.
    # The default is 'shared/cache/archive/' relative to the root of the Rails app.
    # repository_downloads_path: shared/cache/archive/

  ## Reply by email
  # Allow users to comment on issues and merge requests by replying to notification emails.
  # For documentation on how to set this up, see http://doc.gitlab.com/ce/administration/reply_by_email.html
  incoming_email:
    enabled: false

    # The email address including the `%{key}` placeholder that will be replaced to reference the item being replied to.
    # The placeholder can be omitted but if present, it must appear in the "user" part of the address (before the `@`).
    address: "gitlab-incoming+%{key}@gmail.com"

    # Email account username
    # With third party providers, this is usually the full email address.
    # With self-hosted email servers, this is usually the user part of the email address.
    user: "gitlab-incoming@gmail.com"
    # Email account password
    password: "[REDACTED]"

    # IMAP server host
    host: "imap.gmail.com"
    # IMAP server port
    port: 993
    # Whether the IMAP server uses SSL
    ssl: true
    # Whether the IMAP server uses StartTLS
    start_tls: false

    # The mailbox where incoming mail will end up. Usually "inbox".
    mailbox: "inbox"
    # The IDLE command timeout.
    idle_timeout: 60

  ## Build Artifacts
  artifacts:
    enabled: true
    # The location where build artifacts are stored (default: shared/artifacts).
    # path: shared/artifacts

  ## Git LFS
  lfs:
    enabled: true
    # The location where LFS objects are stored (default: shared/lfs-objects).
    # storage_path: shared/lfs-objects

<<<<<<< HEAD
  # For executing commands from GitLab on Mattermost
  mattermost:
    enabled: false
    host: 'http://locahost:8065'
=======
  ## Mattermost
  ## For enabling Add to Mattermost button
  mattermost:
    enabled: false
    host: 'https://mattermost.example.com'
>>>>>>> 546fa165

  ## Gravatar
  ## For Libravatar see: http://doc.gitlab.com/ce/customization/libravatar.html
  gravatar:
    # gravatar urls: possible placeholders: %{hash} %{size} %{email}
    # plain_url: "http://..."     # default: http://www.gravatar.com/avatar/%{hash}?s=%{size}&d=identicon
    # ssl_url:   "https://..."    # default: https://secure.gravatar.com/avatar/%{hash}?s=%{size}&d=identicon

  ## Auxiliary jobs
  # Periodically executed jobs, to self-heal Gitlab, do external synchronizations, etc.
  # Please read here for more information: https://github.com/ondrejbartas/sidekiq-cron#adding-cron-job
  cron_jobs:
    # Flag stuck CI builds as failed
    stuck_ci_builds_worker:
      cron: "0 0 * * *"
    # Remove expired build artifacts
    expire_build_artifacts_worker:
      cron: "50 * * * *"
    # Periodically run 'git fsck' on all repositories. If started more than
    # once per hour you will have concurrent 'git fsck' jobs.
    repository_check_worker:
      cron: "20 * * * *"
    # Send admin emails once a week
    admin_email_worker:
      cron: "0 0 * * 0"

    # Remove outdated repository archives
    repository_archive_cache_worker:
      cron: "0 * * * *"

  registry:
    # enabled: true
    # host: registry.example.com
    # port: 5005
    # api_url: http://localhost:5000/ # internal address to the registry, will be used by GitLab to directly communicate with API
    # key: config/registry.key
    # path: shared/registry
    # issuer: gitlab-issuer

  #
  # 2. GitLab CI settings
  # ==========================

  gitlab_ci:
    # Default project notifications settings:
    #
    # Send emails only on broken builds (default: true)
    # all_broken_builds: true
    #
    # Add pusher to recipients list (default: false)
    # add_pusher: true

    # The location where build traces are stored (default: builds/). Relative paths are relative to Rails.root
    # builds_path: builds/

  #
  # 3. Auth settings
  # ==========================

  ## LDAP settings
  # You can inspect a sample of the LDAP users with login access by running:
  #   bundle exec rake gitlab:ldap:check RAILS_ENV=production
  ldap:
    enabled: false
    servers:
      ##########################################################################
      #
      # Since GitLab 7.4, LDAP servers get ID's (below the ID is 'main'). GitLab
      # Enterprise Edition now supports connecting to multiple LDAP servers.
      #
      # If you are updating from the old (pre-7.4) syntax, you MUST give your
      # old server the ID 'main'.
      #
      ##########################################################################
      main: # 'main' is the GitLab 'provider ID' of this LDAP server
        ## label
        #
        # A human-friendly name for your LDAP server. It is OK to change the label later,
        # for instance if you find out it is too large to fit on the web page.
        #
        # Example: 'Paris' or 'Acme, Ltd.'
        label: 'LDAP'

        host: '_your_ldap_server'
        port: 389
        uid: 'sAMAccountName'
        method: 'plain' # "tls" or "ssl" or "plain"
        bind_dn: '_the_full_dn_of_the_user_you_will_bind_with'
        password: '_the_password_of_the_bind_user'

        # Set a timeout, in seconds, for LDAP queries. This helps avoid blocking
        # a request if the LDAP server becomes unresponsive.
        # A value of 0 means there is no timeout.
        timeout: 10

        # This setting specifies if LDAP server is Active Directory LDAP server.
        # For non AD servers it skips the AD specific queries.
        # If your LDAP server is not AD, set this to false.
        active_directory: true

        # If allow_username_or_email_login is enabled, GitLab will ignore everything
        # after the first '@' in the LDAP username submitted by the user on login.
        #
        # Example:
        # - the user enters 'jane.doe@example.com' and 'p@ssw0rd' as LDAP credentials;
        # - GitLab queries the LDAP server with 'jane.doe' and 'p@ssw0rd'.
        #
        # If you are using "uid: 'userPrincipalName'" on ActiveDirectory you need to
        # disable this setting, because the userPrincipalName contains an '@'.
        allow_username_or_email_login: false

        # To maintain tight control over the number of active users on your GitLab installation,
        # enable this setting to keep new users blocked until they have been cleared by the admin
        # (default: false).
        block_auto_created_users: false

        # Base where we can search for users
        #
        #   Ex. ou=People,dc=gitlab,dc=example
        #
        base: ''

        # Filter LDAP users
        #
        #   Format: RFC 4515 http://tools.ietf.org/search/rfc4515
        #   Ex. (employeeType=developer)
        #
        #   Note: GitLab does not support omniauth-ldap's custom filter syntax.
        #
        user_filter: ''

        # LDAP attributes that GitLab will use to create an account for the LDAP user.
        # The specified attribute can either be the attribute name as a string (e.g. 'mail'),
        # or an array of attribute names to try in order (e.g. ['mail', 'email']).
        # Note that the user's LDAP login will always be the attribute specified as `uid` above.
        attributes:
          # The username will be used in paths for the user's own projects
          # (like `gitlab.example.com/username/project`) and when mentioning
          # them in issues, merge request and comments (like `@username`).
          # If the attribute specified for `username` contains an email address,
          # the GitLab username will be the part of the email address before the '@'.
          username: ['uid', 'userid', 'sAMAccountName']
          email:    ['mail', 'email', 'userPrincipalName']

          # If no full name could be found at the attribute specified for `name`,
          # the full name is determined using the attributes specified for
          # `first_name` and `last_name`.
          name:       'cn'
          first_name: 'givenName'
          last_name:  'sn'

      # GitLab EE only: add more LDAP servers
      # Choose an ID made of a-z and 0-9 . This ID will be stored in the database
      # so that GitLab can remember which LDAP server a user belongs to.
      # uswest2:
      #   label:
      #   host:
      #   ....


  ## OmniAuth settings
  omniauth:
    # Allow login via Twitter, Google, etc. using OmniAuth providers
    enabled: false

    # Uncomment this to automatically sign in with a specific omniauth provider's without
    # showing GitLab's sign-in page (default: show the GitLab sign-in page)
    # auto_sign_in_with_provider: saml

    # CAUTION!
    # This allows users to login without having a user account first. Define the allowed providers
    # using an array, e.g. ["saml", "twitter"], or as true/false to allow all providers or none.
    # User accounts will be created automatically when authentication was successful.
    allow_single_sign_on: ["saml"]

    # Locks down those users until they have been cleared by the admin (default: true).
    block_auto_created_users: true
    # Look up new users in LDAP servers. If a match is found (same uid), automatically
    # link the omniauth identity with the LDAP account. (default: false)
    auto_link_ldap_user: false

    # Allow users with existing accounts to login and auto link their account via SAML
    # login, without having to do a manual login first and manually add SAML
    # (default: false)
    auto_link_saml_user: false

    # Set different Omniauth providers as external so that all users creating accounts
    # via these providers will not be able to have access to internal projects. You
    # will need to use the full name of the provider, like `google_oauth2` for Google.
    # Refer to the examples below for the full names of the supported providers.
    # (default: [])
    external_providers: []

    ## Auth providers
    # Uncomment the following lines and fill in the data of the auth provider you want to use
    # If your favorite auth provider is not listed you can use others:
    # see https://github.com/gitlabhq/gitlab-public-wiki/wiki/Custom-omniauth-provider-configurations
    # The 'app_id' and 'app_secret' parameters are always passed as the first two
    # arguments, followed by optional 'args' which can be either a hash or an array.
    # Documentation for this is available at http://doc.gitlab.com/ce/integration/omniauth.html
    providers:
      # See omniauth-cas3 for more configuration details
      # - { name: 'cas3',
      #     label: 'cas3',
      #     args: {
      #             url: 'https://sso.example.com',
      #             disable_ssl_verification: false,
      #             login_url: '/cas/login',
      #             service_validate_url: '/cas/p3/serviceValidate',
      #             logout_url: '/cas/logout'} }
      # - { name: 'github',
      #     app_id: 'YOUR_APP_ID',
      #     app_secret: 'YOUR_APP_SECRET',
      #     url: "https://github.com/",
      #     verify_ssl: true,
      #     args: { scope: 'user:email' } }
      # - { name: 'bitbucket',
      #     app_id: 'YOUR_APP_ID',
      #     app_secret: 'YOUR_APP_SECRET' }
      # - { name: 'gitlab',
      #     app_id: 'YOUR_APP_ID',
      #     app_secret: 'YOUR_APP_SECRET',
      #     args: { scope: 'api' } }
      # - { name: 'google_oauth2',
      #     app_id: 'YOUR_APP_ID',
      #     app_secret: 'YOUR_APP_SECRET',
      #     args: { access_type: 'offline', approval_prompt: '' } }
      # - { name: 'facebook',
      #     app_id: 'YOUR_APP_ID',
      #     app_secret: 'YOUR_APP_SECRET' }
      # - { name: 'twitter',
      #     app_id: 'YOUR_APP_ID',
      #     app_secret: 'YOUR_APP_SECRET' }
      #
      # - { name: 'saml',
      #     label: 'Our SAML Provider',
      #     groups_attribute: 'Groups',
      #     external_groups: ['Contractors', 'Freelancers'],
      #     args: {
      #             assertion_consumer_service_url: 'https://gitlab.example.com/users/auth/saml/callback',
      #             idp_cert_fingerprint: '43:51:43:a1:b5:fc:8b:b7:0a:3a:a9:b1:0f:66:73:a8',
      #             idp_sso_target_url: 'https://login.example.com/idp',
      #             issuer: 'https://gitlab.example.com',
      #             name_identifier_format: 'urn:oasis:names:tc:SAML:2.0:nameid-format:transient'
      #           } }
      #
      # - { name: 'crowd',
      #     args: {
      #       crowd_server_url: 'CROWD SERVER URL',
      #       application_name: 'YOUR_APP_NAME',
      #       application_password: 'YOUR_APP_PASSWORD' } }
      #
      # - { name: 'auth0',
      #     args: {
      #       client_id: 'YOUR_AUTH0_CLIENT_ID',
      #       client_secret: 'YOUR_AUTH0_CLIENT_SECRET',
      #       namespace: 'YOUR_AUTH0_DOMAIN' } }

    # SSO maximum session duration in seconds. Defaults to CAS default of 8 hours.
    # cas3:
    #   session_duration: 28800

  # Shared file storage settings
  shared:
    # path: /mnt/gitlab # Default: shared


  #
  # 4. Advanced settings
  # ==========================

  # GitLab Satellites
  #
  # Note for maintainers: keep the satellites.path setting until GitLab 9.0 at
  # least. This setting is fed to 'rm -rf' in
  # db/migrate/20151023144219_remove_satellites.rb
  satellites:
    path: /home/git/gitlab-satellites/

  ## Repositories settings
  repositories:
    # Paths where repositories can be stored. Give the canonicalized absolute pathname.
    # IMPORTANT: None of the path components may be symlink, because
    # gitlab-shell invokes Dir.pwd inside the repository path and that results
    # real path not the symlink.
    storages: # You must have at least a `default` storage path.
      default: /home/git/repositories/

  ## Backup settings
  backup:
    path: "tmp/backups"   # Relative paths are relative to Rails.root (default: tmp/backups/)
    # archive_permissions: 0640 # Permissions for the resulting backup.tar file (default: 0600)
    # keep_time: 604800   # default: 0 (forever) (in seconds)
    # pg_schema: public     # default: nil, it means that all schemas will be backed up
    # upload:
    #   # Fog storage connection settings, see http://fog.io/storage/ .
    #   connection:
    #     provider: AWS
    #     region: eu-west-1
    #     aws_access_key_id: AKIAKIAKI
    #     aws_secret_access_key: 'secret123'
    #   # The remote 'directory' to store your backups. For S3, this would be the bucket name.
    #   remote_directory: 'my.s3.bucket'
    #   # Use multipart uploads when file size reaches 100MB, see
    #   #  http://docs.aws.amazon.com/AmazonS3/latest/dev/uploadobjusingmpu.html
    #   multipart_chunk_size: 104857600
    #   # Turns on AWS Server-Side Encryption with Amazon S3-Managed Keys for backups, this is optional
    #   # encryption: 'AES256'

  ## GitLab Shell settings
  gitlab_shell:
    path: /home/git/gitlab-shell/
    hooks_path: /home/git/gitlab-shell/hooks/

    # File that contains the secret key for verifying access for gitlab-shell.
    # Default is '.gitlab_shell_secret' relative to Rails.root (i.e. root of the GitLab app).
    # secret_file: /home/git/gitlab/.gitlab_shell_secret

    # Git over HTTP
    upload_pack: true
    receive_pack: true

    # If you use non-standard ssh port you need to specify it
    # ssh_port: 22

  ## Git settings
  # CAUTION!
  # Use the default values unless you really know what you are doing
  git:
    bin_path: /usr/bin/git
    # The next value is the maximum memory size grit can use
    # Given in number of bytes per git object (e.g. a commit)
    # This value can be increased if you have very large commits
    max_size: 20971520 # 20.megabytes
    # Git timeout to read a commit, in seconds
    timeout: 10

  #
  # 5. Extra customization
  # ==========================

  extra:
    ## Google analytics. Uncomment if you want it
    # google_analytics_id: '_your_tracking_id'

    ## Piwik analytics.
    # piwik_url: '_your_piwik_url'
    # piwik_site_id: '_your_piwik_site_id'

  rack_attack:
    git_basic_auth:
      # Rack Attack IP banning enabled
      # enabled: true
      #
      # Whitelist requests from 127.0.0.1 for web proxies (NGINX/Apache) with incorrect headers
      # ip_whitelist: ["127.0.0.1"]
      #
      # Limit the number of Git HTTP authentication attempts per IP
      # maxretry: 10
      #
      # Reset the auth attempt counter per IP after 60 seconds
      # findtime: 60
      #
      # Ban an IP for one hour (3600s) after too many auth attempts
      # bantime: 3600

development:
  <<: *base

test:
  <<: *base
  gravatar:
    enabled: true
  lfs:
    enabled: false
  gitlab:
    host: localhost
    port: 80

    # When you run tests we clone and setup gitlab-shell
    # In order to setup it correctly you need to specify
    # your system username you use to run GitLab
    # user: YOUR_USERNAME
  satellites:
    path: tmp/tests/gitlab-satellites/
  repositories:
    storages:
      default: tmp/tests/repositories/
  backup:
    path: tmp/tests/backups
  gitlab_shell:
    path: tmp/tests/gitlab-shell/
    hooks_path: tmp/tests/gitlab-shell/hooks/
  issues_tracker:
    redmine:
      title: "Redmine"
      project_url: "http://redmine/projects/:issues_tracker_id"
      issues_url: "http://redmine/:project_id/:issues_tracker_id/:id"
      new_issue_url: "http://redmine/projects/:issues_tracker_id/issues/new"
    jira:
      title: "JIRA"
      url: https://sample_company.atlasian.net
      project_key: PROJECT
  ldap:
    enabled: false
    servers:
      main:
        label: ldap
        host: 127.0.0.1
        port: 3890
        uid: 'uid'
        method: 'plain' # "tls" or "ssl" or "plain"
        base: 'dc=example,dc=com'
        user_filter: ''
        group_base: 'ou=groups,dc=example,dc=com'
        admin_group: ''

staging:
  <<: *base<|MERGE_RESOLUTION|>--- conflicted
+++ resolved
@@ -153,18 +153,11 @@
     # The location where LFS objects are stored (default: shared/lfs-objects).
     # storage_path: shared/lfs-objects
 
-<<<<<<< HEAD
-  # For executing commands from GitLab on Mattermost
-  mattermost:
-    enabled: false
-    host: 'http://locahost:8065'
-=======
   ## Mattermost
   ## For enabling Add to Mattermost button
   mattermost:
     enabled: false
     host: 'https://mattermost.example.com'
->>>>>>> 546fa165
 
   ## Gravatar
   ## For Libravatar see: http://doc.gitlab.com/ce/customization/libravatar.html
