--- conflicted
+++ resolved
@@ -67,12 +67,8 @@
     # If a commit message matches this regular expression, all issues referenced from the matched text will be closed.
     # This happens when the commit is pushed or merged into the default branch of a project.
     # When not specified the default issue_closing_pattern as specified below will be used.
-<<<<<<< HEAD
+    # Tip: you can test your closing pattern at http://rubular.com
     # issue_closing_pattern: '([Cc]lose[sd]|[Ff]ixe[sd]) (#\d+|([A-Z\-]+-)\d+)'
-=======
-    # Tip: you can test your closing pattern at http://rubular.com
-    # issue_closing_pattern: '([Cc]lose[sd]|[Ff]ixe[sd]) #(\d+)'
->>>>>>> 27cf081e
 
     ## Default project features settings
     default_projects_features:
