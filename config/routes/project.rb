--- conflicted
+++ resolved
@@ -78,12 +78,8 @@
       resource :mattermost, only: [:new, :create]
 
       namespace :prometheus do
-<<<<<<< HEAD
         resources :metrics, constraints: { id: %r{[^\/]+} }, only: [:index, :new, :create, :edit, :update, :destroy] do
           post :validate_query, on: :collection
-=======
-        resources :metrics, constraints: { id: %r{[^\/]+} }, only: [] do
->>>>>>> c2501d08
           get :active_common, on: :collection
         end
       end
