resources :projects, only: [:index, :new, :create]

draw :git_http

get '/projects/:id' => 'projects#resolve'

constraints(::Constraints::ProjectUrlConstrainer.new) do
  # If the route has a wildcard segment, the segment has a regex constraint,
  # the segment is potentially followed by _another_ wildcard segment, and
  # the `format` option is not set to false, we need to specify that
  # regex constraint _outside_ of `constraints: {}`.
  #
  # Otherwise, Rails will overwrite the constraint with `/.+?/`,
  # which breaks some of our wildcard routes like `/blob/*id`
  # and `/tree/*id` that depend on the negative lookahead inside
  # `Gitlab::PathRegex.full_namespace_route_regex`, which helps the router
  # determine whether a certain path segment is part of `*namespace_id`,
  # `:project_id`, or `*id`.
  #
  # See https://github.com/rails/rails/blob/v4.2.8/actionpack/lib/action_dispatch/routing/mapper.rb#L155
  scope(path: '*namespace_id',
        as: :namespace,
        namespace_id: Gitlab::PathRegex.full_namespace_route_regex) do
    scope(path: ':project_id',
          constraints: { project_id: Gitlab::PathRegex.project_route_regex },
          module: :projects,
          as: :project) do

      resources :autocomplete_sources, only: [] do
        collection do
          get 'members'
          get 'issues'
          get 'merge_requests'
          get 'labels'
          get 'milestones'
          get 'commands'
          get 'snippets'
        end
      end

      #
      # Templates
      #
      get '/templates/:template_type/:key' => 'templates#show', as: :template, constraints: { key: %r{[^/]+} }

      resource  :avatar, only: [:show, :destroy]
      resources :commit, only: [:show], constraints: { id: /\h{7,40}/ } do
        member do
          get :branches
          get :pipelines
          post :revert
          post :cherry_pick
          get :diff_for_path
          get :merge_requests
        end
      end

      resource :pages, only: [:show, :update, :destroy] do
        resources :domains, except: :index, controller: 'pages_domains', constraints: { id: %r{[^/]+} } do
          member do
            post :verify
          end
        end
      end

      resources :snippets, concerns: :awardable, constraints: { id: /\d+/ } do
        member do
          get :raw
          post :mark_as_spam
        end
      end

      resources :services, constraints: { id: %r{[^/]+} }, only: [:edit, :update] do
        member do
          put :test
        end
      end

      resource :mattermost, only: [:new, :create]

      namespace :prometheus do
        resources :metrics, constraints: { id: %r{[^\/]+} }, only: [:index, :new, :create, :edit, :update, :destroy] do
          post :validate_query, on: :collection
          get :active_common, on: :collection
        end

        # EE-specific
        resources :alerts, constraints: { id: /\d+/ }, only: [:index, :create, :show, :update, :destroy] do
          post :notify, on: :collection
        end
        # EE-specific
      end

      resources :deploy_keys, constraints: { id: /\d+/ }, only: [:index, :new, :create, :edit, :update] do
        member do
          put :enable
          put :disable
        end
      end

      resources :deploy_tokens, constraints: { id: /\d+/ }, only: [] do
        member do
          put :revoke
        end
      end

      resources :releases, only: [:index]
      resources :forks, only: [:index, :new, :create]
      resource :import, only: [:new, :create, :show]

      resources :merge_requests, concerns: :awardable, except: [:new, :create], constraints: { id: /\d+/ } do
        member do
          get :commit_change_content
          post :merge
          post :cancel_merge_when_pipeline_succeeds
          get :pipeline_status
          get :ci_environments_status
          post :toggle_subscription

          ## EE-specific
          get :approvals
          post :approvals, action: :approve
          delete :approvals, action: :unapprove

          post :rebase
          ## EE-specific

          post :remove_wip
          post :assign_related_issues
          get :discussions, format: :json
          post :rebase
          get :test_reports

          scope constraints: { format: nil }, action: :show do
            get :commits, defaults: { tab: 'commits' }
            get :pipelines, defaults: { tab: 'pipelines' }
            get :diffs, defaults: { tab: 'diffs' }
          end

          scope constraints: { format: 'json' }, as: :json do
            get :commits
            get :pipelines
            get :diffs, to: 'merge_requests/diffs#show'
          end

          get :diff_for_path, controller: 'merge_requests/diffs'

          scope controller: 'merge_requests/conflicts' do
            get :conflicts, action: :show
            get :conflict_for_path
            post :resolve_conflicts
          end
        end

        collection do
          get :diff_for_path
          post :bulk_update
        end

        ## EE-specific
        resources :approvers, only: :destroy
        delete 'approvers', to: 'approvers#destroy_via_user_id', as: :approver_via_user_id
        resources :approver_groups, only: :destroy
        ## EE-specific

        ## EE-specific
        scope module: :merge_requests do
          resources :drafts, only: [:index, :update, :create, :destroy] do
            collection do
              post :publish
              delete :discard
            end
          end
        end
        ## EE-specific

        resources :discussions, only: [:show], constraints: { id: /\h{40}/ } do
          member do
            post :resolve
            delete :resolve, action: :unresolve
          end
        end
      end

      scope path: 'merge_requests', controller: 'merge_requests/creations' do
        post '', action: :create, as: nil

        scope path: 'new', as: :new_merge_request do
          get '', action: :new

          scope constraints: { format: nil }, action: :new do
            get :diffs, defaults: { tab: 'diffs' }
            get :pipelines, defaults: { tab: 'pipelines' }
          end

          scope constraints: { format: 'json' }, as: :json do
            get :diffs
            get :pipelines
          end

          get :diff_for_path
          get :branch_from
          get :branch_to
        end
      end

      ## EE-specific
      resources :path_locks, only: [:index, :destroy] do
        collection do
          post :toggle
        end
      end

      ## EE-specific
      get '/service_desk' => 'service_desk#show', as: :service_desk
      put '/service_desk' => 'service_desk#update', as: :service_desk_refresh

      resource :variables, only: [:show, :update]

      resources :triggers, only: [:index, :create, :edit, :update, :destroy] do
        member do
          post :take_ownership
        end
      end

      resource :mirror, only: [:show, :update] do
        member do
          get :ssh_host_keys, constraints: { format: :json }
          post :update_now
        end
      end

      ## EE-specific
      resources :push_rules, constraints: { id: /\d+/ }, only: [:update]
      ## EE-specific

      resources :pipelines, only: [:index, :new, :create, :show] do
        collection do
          resource :pipelines_settings, path: 'settings', only: [:show, :update]
          get :charts
        end

        member do
          get :stage
          get :stage_ajax
          post :cancel
          post :retry
          get :builds
          get :failures
          get :status
          get :security
          get :licenses
        end

        member do
          resources :stages, only: [], param: :name do
            post :play_manual
          end
        end

        member do
          resources :stages, only: [], param: :name do
            post :play_manual
          end
        end
      end

      resources :pipeline_schedules, except: [:show] do
        member do
          post :play
          post :take_ownership
        end
      end

      concerns :clusterable

      resources :environments, except: [:destroy] do
        member do
          post :stop
          get :terminal
          get :metrics
          get :additional_metrics
          get :metrics_dashboard
          get '/terminal.ws/authorize', to: 'environments#terminal_websocket_authorize', constraints: { format: nil }

          get '/prometheus/api/v1/*proxy_path', to: 'environments/prometheus_api#proxy'

          # EE
          get :logs
        end

        collection do
          get :metrics, action: :metrics_redirect
          get :folder, path: 'folders/*id', constraints: { format: /(html|json)/ }
          get :search
        end

        resources :deployments, only: [:index] do
          member do
            get :metrics
            get :additional_metrics
          end
        end
      end

      ## EE-specific
      resources :protected_environments, only: [:create, :update, :destroy], constraints: { id: /\d+/ } do
        collection do
          get 'search'
        end
      end
      ## EE-specific

      resource :cycle_analytics, only: [:show]

      namespace :cycle_analytics do
        scope :events, controller: 'events' do
          get :issue
          get :plan
          get :code
          get :test
          get :review
          get :staging
          get :production
        end
      end

      namespace :serverless do
        scope :functions do
          get '/:environment_id/:id', to: 'functions#show'
          get '/:environment_id/:id/metrics', to: 'functions#metrics', as: :metrics
        end

        resources :functions, only: [:index]
      end

      scope '-' do
        get 'archive/*id', constraints: { format: Gitlab::PathRegex.archive_formats_regex, id: /.+?/ }, to: 'repositories#archive', as: 'archive'

        resources :jobs, only: [:index, :show], constraints: { id: /\d+/ } do
          collection do
            resources :artifacts, only: [] do
              collection do
                get :latest_succeeded,
                  path: '*ref_name_and_path',
                  format: false
              end
            end
          end

          member do
            get :status
            post :cancel
            post :unschedule
            post :retry
            post :play
            post :erase
            get :trace, defaults: { format: 'json' }
            get :raw
            get :terminal
            get '/terminal.ws/authorize', to: 'jobs#terminal_websocket_authorize', constraints: { format: nil }
          end

          resource :artifacts, only: [] do
            get :download
            get :browse, path: 'browse(/*path)', format: false
            get :file, path: 'file/*path', format: false
            get :raw, path: 'raw/*path', format: false
            post :keep
          end
        end

        namespace :ci do
          resource :lint, only: [:show, :create]
        end

        ## EE-specific
        resources :feature_flags
        ## EE-specific
      end

      draw :legacy_builds

      resources :hooks, only: [:index, :create, :edit, :update, :destroy], constraints: { id: /\d+/ } do
        member do
          post :test
        end

        resources :hook_logs, only: [:show] do
          member do
            post :retry
          end
        end
      end

      resources :container_registry, only: [:index, :destroy],
                                     controller: 'registry/repositories'

      namespace :registry do
        resources :repository, only: [] do
          # We default to JSON format in the controller to avoid ambiguity.
          # `latest.json` could either be a request for a tag named `latest`
          # in JSON format, or a request for tag named `latest.json`.
          scope format: false do
            resources :tags, only: [:index, :destroy],
                             constraints: { id: Gitlab::Regex.container_registry_tag_regex }
          end
        end
      end

      # EE-specific start
      namespace :security do
        resource :dashboard, only: [:show], controller: :dashboard
      end
      # EE-specific end

      resources :milestones, constraints: { id: /\d+/ } do
        member do
          post :promote
          put :sort_issues
          put :sort_merge_requests
          get :merge_requests
          get :participants
          get :labels
        end
      end

      resources :labels, except: [:show], constraints: { id: /\d+/ } do
        collection do
          post :generate
          post :set_priorities
        end

        member do
          post :promote
          post :toggle_subscription
          delete :remove_priority
        end
      end

      ## EE-specific
      resources :vulnerability_feedback, only: [:index, :create, :destroy], constraints: { id: /\d+/ }

      get :issues, to: 'issues#calendar', constraints: lambda { |req| req.format == :ics }
      resources :issues, concerns: :awardable, constraints: { id: /\d+/ } do
        member do
          post :toggle_subscription
          post :mark_as_spam
          post :move
          get :related_branches
          get :can_create_branch
          get :realtime_changes
          post :create_merge_request
          get :discussions, format: :json
        end
        collection do
          post :bulk_update
          post :import_csv

          ## EE-specific START
          post :export_csv
          get :service_desk
          ## EE-specific END
        end

        resources :issue_links, only: [:index, :create, :destroy], as: 'links', path: 'links'
      end

      resources :project_members, except: [:show, :new, :edit], constraints: { id: %r{[a-zA-Z./0-9_\-#%+]+} }, concerns: :access_requestable do
        collection do
          delete :leave

          # Used for import team
          # from another project
          get :import
          post :apply_import
        end

        member do
          post :resend_invite
        end
      end

      resources :group_links, only: [:index, :create, :update, :destroy], constraints: { id: /\d+/ }

      resources :notes, only: [:create, :destroy, :update], concerns: :awardable, constraints: { id: /\d+/ } do
        member do
          delete :delete_attachment
          post :resolve
          delete :resolve, action: :unresolve
        end
      end

      get 'noteable/:target_type/:target_id/notes' => 'notes#index', as: 'noteable_notes'

      resources :boards, only: [:index, :show], constraints: { id: /\d+/ }

      resources :todos, only: [:create]

      resources :uploads, only: [:create] do
        collection do
          get ":secret/:filename", action: :show, as: :show, constraints: { filename: %r{[^/]+} }
          post :authorize
        end
      end

      resources :runners, only: [:index, :edit, :update, :destroy, :show] do
        member do
          post :resume
          post :pause
        end

        collection do
          post :toggle_shared_runners
          post :toggle_group_runners
        end
      end

      ## EE-specific
      resources :approvers, only: :destroy
      resources :approver_groups, only: :destroy
      ## EE-specific

      resources :runner_projects, only: [:create, :destroy]
      resources :badges, only: [:index] do
        collection do
          scope '*ref', constraints: { ref: Gitlab::PathRegex.git_reference_regex } do
            constraints format: /svg/ do
              # Keep around until 10.0, see gitlab-org/gitlab-ce#35307
              get :build, to: "badges#pipeline"
              get :pipeline
              get :coverage
            end
          end
        end
      end

<<<<<<< HEAD
      ## EE-specific
      resources :audit_events, only: [:index]
      ## EE-specific

      namespace :settings do
        get :members, to: redirect("%{namespace_id}/%{project_id}/project_members")
        resource :ci_cd, only: [:show, :update], controller: 'ci_cd' do
          post :reset_cache
          put :reset_registration_token
        end
        resource :integrations, only: [:show]

        resource :slack, only: [:destroy, :edit, :update] do
          get :slack_auth
        end

        resource :repository, only: [:show], controller: :repository do
          post :create_deploy_token, path: 'deploy_token/create'
          post :cleanup
=======
      scope '-' do
        namespace :settings do
          get :members, to: redirect("%{namespace_id}/%{project_id}/project_members")

          resource :ci_cd, only: [:show, :update], controller: 'ci_cd' do
            post :reset_cache
            put :reset_registration_token
          end

          resource :operations, only: [:show, :update]
          resource :integrations, only: [:show]

          resource :repository, only: [:show], controller: :repository do
            post :create_deploy_token, path: 'deploy_token/create'
            post :cleanup
          end
>>>>>>> 4edfa510
        end
      end

      resources :error_tracking, only: [:index], controller: :error_tracking do
        collection do
          post :list_projects
        end
      end

      # Since both wiki and repository routing contains wildcard characters
      # its preferable to keep it below all other project routes
      draw :wiki
      draw :repository
<<<<<<< HEAD

      ## EE-specific
      resources :managed_licenses, only: [:index, :show, :new, :create, :edit, :update, :destroy]
      ## EE-specific

      namespace :settings do
        resource :operations, only: [:show, :update]
      end
=======
>>>>>>> 4edfa510
    end

    resources(:projects,
              path: '/',
              constraints: { id: Gitlab::PathRegex.project_route_regex },
              only: [:edit, :show, :update, :destroy]) do
      member do
        put :transfer
        delete :remove_fork
        post :archive
        post :unarchive
        post :housekeeping
        post :toggle_star
        post :preview_markdown
        post :export
        post :remove_export
        post :generate_new_export
        get :download_export
        get :activity
        get :refs
        put :new_issuable_address
      end
    end
  end

  # Legacy routes.
  # Introduced in 12.0.
  # Should be removed after 12.1
  scope(path: '*namespace_id',
        as: :namespace,
        namespace_id: Gitlab::PathRegex.full_namespace_route_regex) do
    scope(path: ':project_id',
          constraints: { project_id: Gitlab::PathRegex.project_route_regex },
          module: :projects,
          as: :project) do
      Gitlab::Routing.redirect_legacy_paths(self, :settings, :branches, :tags, :network, :graphs)
    end
  end
end<|MERGE_RESOLUTION|>--- conflicted
+++ resolved
@@ -535,7 +535,6 @@
         end
       end
 
-<<<<<<< HEAD
       ## EE-specific
       resources :audit_events, only: [:index]
       ## EE-specific
@@ -555,24 +554,6 @@
         resource :repository, only: [:show], controller: :repository do
           post :create_deploy_token, path: 'deploy_token/create'
           post :cleanup
-=======
-      scope '-' do
-        namespace :settings do
-          get :members, to: redirect("%{namespace_id}/%{project_id}/project_members")
-
-          resource :ci_cd, only: [:show, :update], controller: 'ci_cd' do
-            post :reset_cache
-            put :reset_registration_token
-          end
-
-          resource :operations, only: [:show, :update]
-          resource :integrations, only: [:show]
-
-          resource :repository, only: [:show], controller: :repository do
-            post :create_deploy_token, path: 'deploy_token/create'
-            post :cleanup
-          end
->>>>>>> 4edfa510
         end
       end
 
@@ -586,7 +567,6 @@
       # its preferable to keep it below all other project routes
       draw :wiki
       draw :repository
-<<<<<<< HEAD
 
       ## EE-specific
       resources :managed_licenses, only: [:index, :show, :new, :create, :edit, :update, :destroy]
@@ -595,8 +575,6 @@
       namespace :settings do
         resource :operations, only: [:show, :update]
       end
-=======
->>>>>>> 4edfa510
     end
 
     resources(:projects,
