--- conflicted
+++ resolved
@@ -259,13 +259,12 @@
           end
         end
 
-<<<<<<< HEAD
         namespace :performance_monitoring do
           resources :dashboards, only: [:create]
-=======
+        end
+
         namespace :error_tracking do
           resources :projects, only: :index
->>>>>>> bf0e9520
         end
 
         resources :error_tracking, only: [:index], controller: :error_tracking do
