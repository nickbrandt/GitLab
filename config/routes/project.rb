--- conflicted
+++ resolved
@@ -145,11 +145,7 @@
         resources :approver_groups, only: :destroy
         ## EE-specific
 
-<<<<<<< HEAD
-        resources :discussions, only: [], constraints: { id: /\h{40}/ } do
-=======
         resources :discussions, only: [:show], constraints: { id: /\h{40}/ } do
->>>>>>> 15727fbd
           member do
             post :resolve
             delete :resolve, action: :unresolve
