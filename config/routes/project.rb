resources :projects, only: [:index, :new, :create]

draw :git_http

constraints(::Constraints::ProjectUrlConstrainer.new) do
  # If the route has a wildcard segment, the segment has a regex constraint,
  # the segment is potentially followed by _another_ wildcard segment, and
  # the `format` option is not set to false, we need to specify that
  # regex constraint _outside_ of `constraints: {}`.
  #
  # Otherwise, Rails will overwrite the constraint with `/.+?/`,
  # which breaks some of our wildcard routes like `/blob/*id`
  # and `/tree/*id` that depend on the negative lookahead inside
  # `Gitlab::PathRegex.full_namespace_route_regex`, which helps the router
  # determine whether a certain path segment is part of `*namespace_id`,
  # `:project_id`, or `*id`.
  #
  # See https://github.com/rails/rails/blob/v4.2.8/actionpack/lib/action_dispatch/routing/mapper.rb#L155
  scope(path: '*namespace_id',
        as: :namespace,
        namespace_id: Gitlab::PathRegex.full_namespace_route_regex) do
    scope(path: ':project_id',
          constraints: { project_id: Gitlab::PathRegex.project_route_regex },
          module: :projects,
          as: :project) do

      resources :autocomplete_sources, only: [] do
        collection do
          get 'members'
          get 'issues'
          get 'merge_requests'
          get 'labels'
          get 'milestones'
          get 'commands'
        end
      end

      #
      # Templates
      #
      get '/templates/:template_type/:key' => 'templates#show', as: :template, constraints: { key: %r{[^/]+} }

      resource  :avatar, only: [:show, :destroy]
      resources :commit, only: [:show], constraints: { id: /\h{7,40}/ } do
        member do
          get :branches
          get :pipelines
          post :revert
          post :cherry_pick
          get :diff_for_path
          get :merge_requests
        end
      end

      resource :pages, only: [:show, :update, :destroy] do
        resources :domains, except: :index, controller: 'pages_domains', constraints: { id: %r{[^/]+} } do
          member do
            post :verify
          end
        end
      end

      resources :snippets, concerns: :awardable, constraints: { id: /\d+/ } do
        member do
          get :raw
          post :mark_as_spam
        end
      end

      resources :services, constraints: { id: %r{[^/]+} }, only: [:edit, :update] do
        member do
          put :test
        end
      end

      resource :mattermost, only: [:new, :create]

      namespace :prometheus do
        resources :metrics, constraints: { id: %r{[^\/]+} }, only: [:index, :new, :create, :edit, :update, :destroy] do
          post :validate_query, on: :collection
          get :active_common, on: :collection
        end

        # EE-specific
        resources :alerts, constraints: { id: /\d+/ }, only: [:index, :create, :show, :update, :destroy] do
          post :notify, on: :collection
        end
        # EE-specific
      end

      resources :deploy_keys, constraints: { id: /\d+/ }, only: [:index, :new, :create, :edit, :update] do
        member do
          put :enable
          put :disable
        end
      end

      resources :deploy_tokens, constraints: { id: /\d+/ }, only: [] do
        member do
          put :revoke
        end
      end

      resources :forks, only: [:index, :new, :create]
      resource :import, only: [:new, :create, :show]

      resources :merge_requests, concerns: :awardable, except: [:new, :create], constraints: { id: /\d+/ } do
        member do
          get :commit_change_content
          post :merge
          post :cancel_merge_when_pipeline_succeeds
          get :pipeline_status
          get :ci_environments_status
          post :toggle_subscription

          ## EE-specific
          get :approvals
          post :approvals, action: :approve
          delete :approvals, action: :unapprove

          post :rebase
          ## EE-specific

          post :remove_wip
          post :assign_related_issues
          get :discussions, format: :json
          post :rebase

          scope constraints: { format: nil }, action: :show do
            get :commits, defaults: { tab: 'commits' }
            get :pipelines, defaults: { tab: 'pipelines' }
            get :diffs, defaults: { tab: 'diffs' }
          end

          scope constraints: { format: 'json' }, as: :json do
            get :commits
            get :pipelines
            get :diffs, to: 'merge_requests/diffs#show'
          end

          get :diff_for_path, controller: 'merge_requests/diffs'

          scope controller: 'merge_requests/conflicts' do
            get :conflicts, action: :show
            get :conflict_for_path
            post :resolve_conflicts
          end
        end

        collection do
          get :diff_for_path
          post :bulk_update
        end

        ## EE-specific
        resources :approvers, only: :destroy
        resources :approver_groups, only: :destroy
        ## EE-specific

        resources :discussions, only: [:show], constraints: { id: /\h{40}/ } do
          member do
            post :resolve
            delete :resolve, action: :unresolve
          end
        end
      end

      controller 'merge_requests/creations', path: 'merge_requests' do
        post '', action: :create, as: nil

        scope path: 'new', as: :new_merge_request do
          get '', action: :new

          scope constraints: { format: nil }, action: :new do
            get :diffs, defaults: { tab: 'diffs' }
            get :pipelines, defaults: { tab: 'pipelines' }
          end

          scope constraints: { format: 'json' }, as: :json do
            get :diffs
            get :pipelines
          end

          get :diff_for_path
          get :branch_from
          get :branch_to
        end
      end

      ## EE-specific
      resources :path_locks, only: [:index, :destroy] do
        collection do
          post :toggle
        end
      end

      ## EE-specific
      get '/service_desk' => 'service_desk#show', as: :service_desk
      put '/service_desk' => 'service_desk#update', as: :service_desk_refresh

      resource :variables, only: [:show, :update]

      resources :triggers, only: [:index, :create, :edit, :update, :destroy] do
        member do
          post :take_ownership
        end
      end

      resource :mirror, only: [:show, :update] do
        member do
          get :ssh_host_keys, constraints: { format: :json }
          post :update_now
        end
      end

      ## EE-specific
      resources :push_rules, constraints: { id: /\d+/ }, only: [:update]
      ## EE-specific

      resources :pipelines, only: [:index, :new, :create, :show] do
        collection do
          resource :pipelines_settings, path: 'settings', only: [:show, :update]
          get :charts
        end

        member do
          get :stage
          get :stage_ajax
          post :cancel
          post :retry
          get :builds
          get :failures
          get :status
          get :security
<<<<<<< HEAD
=======
          get :licenses
>>>>>>> 0277bf92
        end
      end

      resources :pipeline_schedules, except: [:show] do
        member do
          post :play
          post :take_ownership
        end
      end

      resources :clusters, except: [:edit, :create] do
        collection do
          post :create_gcp
          post :create_user
        end

        member do
          get :status, format: :json
          get :metrics, format: :json

          scope :applications do
            post '/:application', to: 'clusters/applications#create', as: :install_applications
          end
        end
      end

      resources :environments, except: [:destroy] do
        member do
          post :stop
          get :terminal
          get :metrics
          get :additional_metrics
          get '/terminal.ws/authorize', to: 'environments#terminal_websocket_authorize', constraints: { format: nil }

          # EE
          get :logs
        end

        collection do
          get :metrics, action: :metrics_redirect
          get :folder, path: 'folders/*id', constraints: { format: /(html|json)/ }
        end

        resources :deployments, only: [:index] do
          member do
            get :metrics
            get :additional_metrics
          end
        end
      end

      resource :cycle_analytics, only: [:show]

      namespace :cycle_analytics do
        scope :events, controller: 'events' do
          get :issue
          get :plan
          get :code
          get :test
          get :review
          get :staging
          get :production
        end
      end

      scope '-' do
        get 'archive/*id', constraints: { format: Gitlab::PathRegex.archive_formats_regex, id: /.+?/ }, to: 'repositories#archive', as: 'archive'

        resources :jobs, only: [:index, :show], constraints: { id: /\d+/ } do
          collection do
            post :cancel_all

            resources :artifacts, only: [] do
              collection do
                get :latest_succeeded,
                  path: '*ref_name_and_path',
                  format: false
              end
            end
          end

          member do
            get :status
            post :cancel
            post :retry
            post :play
            post :erase
            get :trace, defaults: { format: 'json' }
            get :raw
            get :terminal
            get '/terminal.ws/authorize', to: 'jobs#terminal_websocket_authorize', constraints: { format: nil }
          end

          resource :artifacts, only: [] do
            get :download
            get :browse, path: 'browse(/*path)', format: false
            get :file, path: 'file/*path', format: false
            get :raw, path: 'raw/*path', format: false
            post :keep
          end
        end

        namespace :ci do
          resource :lint, only: [:show, :create]
        end
      end

      draw :legacy_builds

      resources :hooks, only: [:index, :create, :edit, :update, :destroy], constraints: { id: /\d+/ } do
        member do
          post :test
        end

        resources :hook_logs, only: [:show] do
          member do
            get :retry
          end
        end
      end

      resources :container_registry, only: [:index, :destroy],
                                     controller: 'registry/repositories'

      namespace :registry do
        resources :repository, only: [] do
          # We default to JSON format in the controller to avoid ambiguity.
          # `latest.json` could either be a request for a tag named `latest`
          # in JSON format, or a request for tag named `latest.json`.
          scope format: false do
            resources :tags, only: [:index, :destroy],
                             constraints: { id: Gitlab::Regex.container_registry_tag_regex }
          end
        end
      end

      # EE-specific start
      namespace :security do
        resource :dashboard, only: [:show], controller: :dashboard
      end
      # EE-specific end

      resources :milestones, constraints: { id: /\d+/ } do
        member do
          post :promote
          put :sort_issues
          put :sort_merge_requests
          get :merge_requests
          get :participants
          get :labels
        end
      end

      resources :labels, except: [:show], constraints: { id: /\d+/ } do
        collection do
          post :generate
          post :set_priorities
        end

        member do
          post :promote
          post :toggle_subscription
          delete :remove_priority
        end
      end

      ## EE-specific
      resources :vulnerability_feedback, only: [:index, :create, :destroy], constraints: { id: /\d+/ }

      get :issues, to: 'issues#calendar', constraints: lambda { |req| req.format == :ics }
      resources :issues, concerns: :awardable, constraints: { id: /\d+/ } do
        member do
          post :toggle_subscription
          post :mark_as_spam
          post :move
          get :referenced_merge_requests
          get :related_branches
          get :can_create_branch
          get :realtime_changes
          post :create_merge_request
          get :discussions, format: :json
        end
        collection do
          post :bulk_update
          post :export_csv

          get :service_desk ## EE-specific
        end

        resources :issue_links, only: [:index, :create, :destroy], as: 'links', path: 'links'
      end

      resources :project_members, except: [:show, :new, :edit], constraints: { id: %r{[a-zA-Z./0-9_\-#%+]+} }, concerns: :access_requestable do
        collection do
          delete :leave

          # Used for import team
          # from another project
          get :import
          post :apply_import
        end

        member do
          post :resend_invite
        end
      end

      resources :group_links, only: [:index, :create, :update, :destroy], constraints: { id: /\d+/ }

      resources :notes, only: [:create, :destroy, :update], concerns: :awardable, constraints: { id: /\d+/ } do
        member do
          delete :delete_attachment
          post :resolve
          delete :resolve, action: :unresolve
        end
      end

      get 'noteable/:target_type/:target_id/notes' => 'notes#index', as: 'noteable_notes'

      # On CE only index and show are needed
      resources :boards, only: [:index, :show, :create, :update, :destroy]

      resources :todos, only: [:create]

      resources :uploads, only: [:create] do
        collection do
          get ":secret/:filename", action: :show, as: :show, constraints: { filename: %r{[^/]+} }
          post :authorize
        end
      end

      resources :runners, only: [:index, :edit, :update, :destroy, :show] do
        member do
          post :resume
          post :pause
        end

        collection do
          post :toggle_shared_runners
          post :toggle_group_runners
        end
      end

      ## EE-specific
      resources :approvers, only: :destroy
      resources :approver_groups, only: :destroy
      ## EE-specific

      resources :runner_projects, only: [:create, :destroy]
      resources :badges, only: [:index] do
        collection do
          scope '*ref', constraints: { ref: Gitlab::PathRegex.git_reference_regex } do
            constraints format: /svg/ do
              # Keep around until 10.0, see gitlab-org/gitlab-ce#35307
              get :build, to: "badges#pipeline"
              get :pipeline
              get :coverage
            end
          end
        end
      end

      ## EE-specific
      resources :audit_events, only: [:index]
      ## EE-specific

      namespace :settings do
        get :members, to: redirect("%{namespace_id}/%{project_id}/project_members")
        resource :ci_cd, only: [:show, :update], controller: 'ci_cd' do
          post :reset_cache
        end
        resource :integrations, only: [:show]

        resource :slack, only: [:destroy, :edit, :update] do
          get :slack_auth
        end

        resource :repository, only: [:show], controller: :repository do
          post :create_deploy_token, path: 'deploy_token/create'
        end
        resources :badges, only: [:index]
      end

      # Since both wiki and repository routing contains wildcard characters
      # its preferable to keep it below all other project routes
      draw :wiki
      draw :repository

      ## EE-specific
      resources :managed_licenses, only: [:index, :show, :new, :create, :edit, :update, :destroy]
      ## EE-specific
    end

    resources(:projects,
              path: '/',
              constraints: { id: Gitlab::PathRegex.project_route_regex },
              only: [:edit, :show, :update, :destroy]) do
      member do
        put :transfer
        delete :remove_fork
        post :archive
        post :unarchive
        post :housekeeping
        post :toggle_star
        post :preview_markdown
        post :export
        post :remove_export
        post :generate_new_export
        get :download_export
        get :activity
        get :refs
        put :new_issuable_address
      end
    end
  end
end

# EE-specific
scope path: '/-/jira', as: :jira do
  scope path: '*namespace_id/:project_id',
        namespace_id: Gitlab::Jira::Dvcs::ENCODED_ROUTE_REGEX,
        project_id: Gitlab::Jira::Dvcs::ENCODED_ROUTE_REGEX do
    get '/', to: redirect { |params, req|
      ::Gitlab::Jira::Dvcs.restore_full_path(
        namespace: params[:namespace_id],
        project: params[:project_id]
      )
    }

    get 'commit/:id', constraints: { id: /\h{7,40}/ }, to: redirect { |params, req|
      project_full_path = ::Gitlab::Jira::Dvcs.restore_full_path(
        namespace: params[:namespace_id],
        project: params[:project_id]
      )

      "/#{project_full_path}/commit/#{params[:id]}"
    }

    get 'tree/*id', as: nil, to: redirect { |params, req|
      project_full_path = ::Gitlab::Jira::Dvcs.restore_full_path(
        namespace: params[:namespace_id],
        project: params[:project_id]
      )

      "/#{project_full_path}/tree/#{params[:id]}"
    }
  end
end<|MERGE_RESOLUTION|>--- conflicted
+++ resolved
@@ -232,10 +232,7 @@
           get :failures
           get :status
           get :security
-<<<<<<< HEAD
-=======
           get :licenses
->>>>>>> 0277bf92
         end
       end
 
