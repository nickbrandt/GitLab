resources :projects, only: [:index, :new, :create]

draw :git_http

constraints(::Constraints::ProjectUrlConstrainer.new) do
  # If the route has a wildcard segment, the segment has a regex constraint,
  # the segment is potentially followed by _another_ wildcard segment, and
  # the `format` option is not set to false, we need to specify that
  # regex constraint _outside_ of `constraints: {}`.
  #
  # Otherwise, Rails will overwrite the constraint with `/.+?/`,
  # which breaks some of our wildcard routes like `/blob/*id`
  # and `/tree/*id` that depend on the negative lookahead inside
  # `Gitlab::PathRegex.full_namespace_route_regex`, which helps the router
  # determine whether a certain path segment is part of `*namespace_id`,
  # `:project_id`, or `*id`.
  #
  # See https://github.com/rails/rails/blob/v4.2.8/actionpack/lib/action_dispatch/routing/mapper.rb#L155
  scope(path: '*namespace_id',
        as: :namespace,
        namespace_id: Gitlab::PathRegex.full_namespace_route_regex) do
    scope(path: ':project_id',
          constraints: { project_id: Gitlab::PathRegex.project_route_regex },
          module: :projects,
          as: :project) do

      resources :autocomplete_sources, only: [] do
        collection do
          get 'members'
          get 'issues'
          get 'merge_requests'
          get 'labels'
          get 'milestones'
          get 'commands'
        end
      end

      #
      # Templates
      #
      get '/templates/:template_type/:key' => 'templates#show', as: :template, constraints: { key: %r{[^/]+} }

      resource  :avatar, only: [:show, :destroy]
      resources :commit, only: [:show], constraints: { id: /\h{7,40}/ } do
        member do
          get :branches
          get :pipelines
          post :revert
          post :cherry_pick
          get :diff_for_path
          get :merge_requests
        end
      end

      resource :pages, only: [:show, :update, :destroy] do
        resources :domains, except: :index, controller: 'pages_domains', constraints: { id: %r{[^/]+} } do
          member do
            post :verify
          end
        end
      end

      resources :snippets, concerns: :awardable, constraints: { id: /\d+/ } do
        member do
          get :raw
          post :mark_as_spam
        end
      end

      resources :services, constraints: { id: %r{[^/]+} }, only: [:edit, :update] do
        member do
          put :test
        end
      end

      resource :mattermost, only: [:new, :create]

      namespace :prometheus do
        resources :metrics, constraints: { id: %r{[^\/]+} }, only: [:index, :new, :create, :edit, :update, :destroy] do
          post :validate_query, on: :collection
          get :active_common, on: :collection
        end
      end

      resources :deploy_keys, constraints: { id: /\d+/ }, only: [:index, :new, :create, :edit, :update] do
        member do
          put :enable
          put :disable
        end
      end

      resources :deploy_tokens, constraints: { id: /\d+/ }, only: [] do
        member do
          put :revoke
        end
      end

      resources :forks, only: [:index, :new, :create]
      resource :import, only: [:new, :create, :show]

      resources :merge_requests, concerns: :awardable, except: [:new, :create], constraints: { id: /\d+/ } do
        member do
          get :commit_change_content
          post :merge
          post :cancel_merge_when_pipeline_succeeds
          get :pipeline_status
          get :ci_environments_status
          post :toggle_subscription

          ## EE-specific
          get :approvals
          post :approvals, action: :approve
          delete :approvals, action: :unapprove

          post :rebase
          ## EE-specific

          post :remove_wip
          post :assign_related_issues
          get :discussions, format: :json
          post :rebase

          scope constraints: { format: nil }, action: :show do
            get :commits, defaults: { tab: 'commits' }
            get :pipelines, defaults: { tab: 'pipelines' }
            get :diffs, defaults: { tab: 'diffs' }
          end

          scope constraints: { format: 'json' }, as: :json do
            get :commits
            get :pipelines
            get :diffs, to: 'merge_requests/diffs#show'
          end

          get :diff_for_path, controller: 'merge_requests/diffs'

          scope controller: 'merge_requests/conflicts' do
            get :conflicts, action: :show
            get :conflict_for_path
            post :resolve_conflicts
          end
        end

        collection do
          get :diff_for_path
          post :bulk_update
        end

        ## EE-specific
        resources :approvers, only: :destroy
        resources :approver_groups, only: :destroy
        ## EE-specific

        resources :discussions, only: [:show], constraints: { id: /\h{40}/ } do
          member do
            post :resolve
            delete :resolve, action: :unresolve
          end
        end
      end

      controller 'merge_requests/creations', path: 'merge_requests' do
        post '', action: :create, as: nil

        scope path: 'new', as: :new_merge_request do
          get '', action: :new

          scope constraints: { format: nil }, action: :new do
            get :diffs, defaults: { tab: 'diffs' }
            get :pipelines, defaults: { tab: 'pipelines' }
          end

          scope constraints: { format: 'json' }, as: :json do
            get :diffs
            get :pipelines
          end

          get :diff_for_path
          get :branch_from
          get :branch_to
        end
      end

      ## EE-specific
      resources :path_locks, only: [:index, :destroy] do
        collection do
          post :toggle
        end
      end

      ## EE-specific
      get '/service_desk' => 'service_desk#show', as: :service_desk
      put '/service_desk' => 'service_desk#update', as: :service_desk_refresh

      resource :variables, only: [:show, :update]

      resources :triggers, only: [:index, :create, :edit, :update, :destroy] do
        member do
          post :take_ownership
        end
      end

<<<<<<< HEAD
      ## EE-specific
=======
>>>>>>> 546a3b0e
      resource :mirror, only: [:show, :update] do
        member do
          get :ssh_host_keys, constraints: { format: :json }
          post :update_now
        end
      end
<<<<<<< HEAD
=======

      ## EE-specific
>>>>>>> 546a3b0e
      resources :push_rules, constraints: { id: /\d+/ }, only: [:update]
      ## EE-specific

      resources :pipelines, only: [:index, :new, :create, :show] do
        collection do
          resource :pipelines_settings, path: 'settings', only: [:show, :update]
          get :charts
        end

        member do
          get :stage
          post :cancel
          post :retry
          get :builds
          get :failures
          get :status
          get :security
        end
      end

      resources :pipeline_schedules, except: [:show] do
        member do
          post :play
          post :take_ownership
        end
      end

      resources :clusters, except: [:edit, :create] do
        collection do
          scope :providers do
            get '/user/new', to: 'clusters/user#new'
            post '/user', to: 'clusters/user#create'

            get '/gcp/new', to: 'clusters/gcp#new'
            get '/gcp/login', to: 'clusters/gcp#login'
            post '/gcp', to: 'clusters/gcp#create'
          end
        end

        member do
          get :status, format: :json
          get :metrics, format: :json

          scope :applications do
            post '/:application', to: 'clusters/applications#create', as: :install_applications
          end
        end
      end

      resources :environments, except: [:destroy] do
        member do
          post :stop
          get :terminal
          get :metrics
          get :additional_metrics
          get '/terminal.ws/authorize', to: 'environments#terminal_websocket_authorize', constraints: { format: nil }
        end

        collection do
          get :folder, path: 'folders/*id', constraints: { format: /(html|json)/ }
        end

        resources :deployments, only: [:index] do
          member do
            get :metrics
            get :additional_metrics
          end
        end
      end

      resource :cycle_analytics, only: [:show]

      namespace :cycle_analytics do
        scope :events, controller: 'events' do
          get :issue
          get :plan
          get :code
          get :test
          get :review
          get :staging
          get :production
        end
      end

      scope '-' do
        get 'archive/*id', constraints: { format: Gitlab::PathRegex.archive_formats_regex, id: /.+?/ }, to: 'repositories#archive', as: 'archive'

        resources :jobs, only: [:index, :show], constraints: { id: /\d+/ } do
          collection do
            post :cancel_all

            resources :artifacts, only: [] do
              collection do
                get :latest_succeeded,
                  path: '*ref_name_and_path',
                  format: false
              end
            end
          end

          member do
            get :status
            post :cancel
            post :retry
            post :play
            post :erase
            get :trace, defaults: { format: 'json' }
            get :raw
          end

          resource :artifacts, only: [] do
            get :download
            get :browse, path: 'browse(/*path)', format: false
            get :file, path: 'file/*path', format: false
            get :raw, path: 'raw/*path', format: false
            post :keep
          end
        end

        namespace :ci do
          resource :lint, only: [:show, :create]
        end
      end

      draw :legacy_builds

      resources :hooks, only: [:index, :create, :edit, :update, :destroy], constraints: { id: /\d+/ } do
        member do
          get :test
        end

        resources :hook_logs, only: [:show] do
          member do
            get :retry
          end
        end
      end

      resources :container_registry, only: [:index, :destroy],
                                     controller: 'registry/repositories'

      namespace :registry do
        resources :repository, only: [] do
          # We default to JSON format in the controller to avoid ambiguity.
          # `latest.json` could either be a request for a tag named `latest`
          # in JSON format, or a request for tag named `latest.json`.
          scope format: false do
            resources :tags, only: [:index, :destroy],
                             constraints: { id: Gitlab::Regex.container_registry_tag_regex }
          end
        end
      end

      resources :milestones, constraints: { id: /\d+/ } do
        member do
          post :promote
          put :sort_issues
          put :sort_merge_requests
          get :merge_requests
          get :participants
          get :labels
        end
      end

      resources :labels, except: [:show], constraints: { id: /\d+/ } do
        collection do
          post :generate
          post :set_priorities
        end

        member do
          post :promote
          post :toggle_subscription
          delete :remove_priority
        end
      end

      resources :issues, concerns: :awardable, constraints: { id: /\d+/ } do
        member do
          post :toggle_subscription
          post :mark_as_spam
          post :move
          get :referenced_merge_requests
          get :related_branches
          get :can_create_branch
          get :realtime_changes
          post :create_merge_request
          get :discussions, format: :json
        end
        collection do
          post :bulk_update
          post :export_csv

          get :service_desk ## EE-specific
        end

        resources :issue_links, only: [:index, :create, :destroy], as: 'links', path: 'links'
      end

      resources :project_members, except: [:show, :new, :edit], constraints: { id: %r{[a-zA-Z./0-9_\-#%+]+} }, concerns: :access_requestable do
        collection do
          delete :leave

          # Used for import team
          # from another project
          get :import
          post :apply_import
        end

        member do
          post :resend_invite
        end
      end

      resources :group_links, only: [:index, :create, :update, :destroy], constraints: { id: /\d+/ }

      resources :notes, only: [:create, :destroy, :update], concerns: :awardable, constraints: { id: /\d+/ } do
        member do
          delete :delete_attachment
          post :resolve
          delete :resolve, action: :unresolve
        end
      end

      get 'noteable/:target_type/:target_id/notes' => 'notes#index', as: 'noteable_notes'

      # On CE only index and show are needed
      resources :boards, only: [:index, :show, :create, :update, :destroy]

      resources :todos, only: [:create]

      resources :uploads, only: [:create] do
        collection do
          get ":secret/:filename", action: :show, as: :show, constraints: { filename: %r{[^/]+} }
        end
      end

      resources :runners, only: [:index, :edit, :update, :destroy, :show] do
        member do
          post :resume
          post :pause
        end

        collection do
          post :toggle_shared_runners
          post :toggle_group_runners
        end
      end

      ## EE-specific
      resources :approvers, only: :destroy
      resources :approver_groups, only: :destroy
      ## EE-specific

      resources :runner_projects, only: [:create, :destroy]
      resources :badges, only: [:index] do
        collection do
          scope '*ref', constraints: { ref: Gitlab::PathRegex.git_reference_regex } do
            constraints format: /svg/ do
              # Keep around until 10.0, see gitlab-org/gitlab-ce#35307
              get :build, to: "badges#pipeline"
              get :pipeline
              get :coverage
            end
          end
        end
      end

      ## EE-specific
      resources :audit_events, only: [:index]
      ## EE-specific

      namespace :settings do
        get :members, to: redirect("%{namespace_id}/%{project_id}/project_members")
        resource :ci_cd, only: [:show, :update], controller: 'ci_cd' do
          post :reset_cache
        end
        resource :integrations, only: [:show]

        resource :slack, only: [:destroy, :edit, :update] do
          get :slack_auth
        end

        resource :repository, only: [:show], controller: :repository do
          post :create_deploy_token, path: 'deploy_token/create'
        end
        resources :badges, only: [:index]
      end

      # Since both wiki and repository routing contains wildcard characters
      # its preferable to keep it below all other project routes
      draw :wiki
      draw :repository
    end

    resources(:projects,
              path: '/',
              constraints: { id: Gitlab::PathRegex.project_route_regex },
              only: [:edit, :show, :update, :destroy]) do
      member do
        put :transfer
        delete :remove_fork
        post :archive
        post :unarchive
        post :housekeeping
        post :toggle_star
        post :preview_markdown
        post :export
        post :remove_export
        post :generate_new_export
        get :download_export
        get :activity
        get :refs
        put :new_issuable_address
      end
    end
  end

  # EE-specific
  scope path: '/-/jira', as: :jira do
    scope path: '*namespace_id', namespace_id: Gitlab::PathRegex.full_namespace_route_regex do
      resources :projects, path: '/', constraints: { id: Gitlab::PathRegex.project_route_regex }, only: :show

      scope path: ':project_id', constraints: { project_id: Gitlab::PathRegex.project_route_regex }, module: :projects do
        resources :commit, only: :show, constraints: { id: /\h{7,40}/ }

        get 'tree/*id', to: 'tree#show', as: nil
      end
    end
  end
end<|MERGE_RESOLUTION|>--- conflicted
+++ resolved
@@ -200,21 +200,14 @@
         end
       end
 
-<<<<<<< HEAD
-      ## EE-specific
-=======
->>>>>>> 546a3b0e
       resource :mirror, only: [:show, :update] do
         member do
           get :ssh_host_keys, constraints: { format: :json }
           post :update_now
         end
       end
-<<<<<<< HEAD
-=======
-
-      ## EE-specific
->>>>>>> 546a3b0e
+
+      ## EE-specific
       resources :push_rules, constraints: { id: /\d+/ }, only: [:update]
       ## EE-specific
 
