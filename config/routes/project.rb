resources :projects, only: [:index, :new, :create]

draw :git_http

constraints(::Constraints::ProjectUrlConstrainer.new) do
  # If the route has a wildcard segment, the segment has a regex constraint,
  # the segment is potentially followed by _another_ wildcard segment, and
  # the `format` option is not set to false, we need to specify that
  # regex constraint _outside_ of `constraints: {}`.
  #
  # Otherwise, Rails will overwrite the constraint with `/.+?/`,
  # which breaks some of our wildcard routes like `/blob/*id`
  # and `/tree/*id` that depend on the negative lookahead inside
  # `Gitlab::PathRegex.full_namespace_route_regex`, which helps the router
  # determine whether a certain path segment is part of `*namespace_id`,
  # `:project_id`, or `*id`.
  #
  # See https://github.com/rails/rails/blob/v4.2.8/actionpack/lib/action_dispatch/routing/mapper.rb#L155
  scope(path: '*namespace_id',
        as: :namespace,
        namespace_id: Gitlab::PathRegex.full_namespace_route_regex) do
    scope(path: ':project_id',
          constraints: { project_id: Gitlab::PathRegex.project_route_regex },
          module: :projects,
          as: :project) do

      resources :autocomplete_sources, only: [] do
        collection do
          get 'members'
          get 'issues'
          get 'merge_requests'
          get 'labels'
          get 'milestones'
          get 'commands'
        end
      end

      #
      # Templates
      #
      get '/templates/:template_type/:key' => 'templates#show', as: :template, constraints: { key: %r{[^/]+} }

      resource  :avatar, only: [:show, :destroy]
      resources :commit, only: [:show], constraints: { id: /\h{7,40}/ } do
        member do
          get :branches
          get :pipelines
          post :revert
          post :cherry_pick
          get :diff_for_path
          get :merge_requests
        end
      end

      resource :pages, only: [:show, :update, :destroy] do
        resources :domains, except: :index, controller: 'pages_domains', constraints: { id: %r{[^/]+} } do
          member do
            post :verify
          end
        end
      end

      resources :snippets, concerns: :awardable, constraints: { id: /\d+/ } do
        member do
          get :raw
          post :mark_as_spam
        end
      end

      resources :services, constraints: { id: %r{[^/]+} }, only: [:edit, :update] do
        member do
          put :test
        end
      end

      resource :mattermost, only: [:new, :create]

      namespace :prometheus do
        resources :metrics, constraints: { id: %r{[^\/]+} }, only: [:index, :new, :create, :edit, :update, :destroy] do
          post :validate_query, on: :collection
          get :active_common, on: :collection
        end
      end

      resources :deploy_keys, constraints: { id: /\d+/ }, only: [:index, :new, :create, :edit, :update] do
        member do
          put :enable
          put :disable
        end
      end

      resources :deploy_tokens, constraints: { id: /\d+/ }, only: [] do
        member do
          put :revoke
        end
      end

      resources :forks, only: [:index, :new, :create]
      resource :import, only: [:new, :create, :show]

      resources :merge_requests, concerns: :awardable, except: [:new, :create], constraints: { id: /\d+/ } do
        member do
          get :commit_change_content
          post :merge
          post :cancel_merge_when_pipeline_succeeds
          get :pipeline_status
          get :ci_environments_status
          post :toggle_subscription

          ## EE-specific
          get :approvals
          post :approvals, action: :approve
          delete :approvals, action: :unapprove

          post :rebase
          ## EE-specific

          post :remove_wip
          post :assign_related_issues
          get :discussions, format: :json
          post :rebase

          scope constraints: { format: nil }, action: :show do
            get :commits, defaults: { tab: 'commits' }
            get :pipelines, defaults: { tab: 'pipelines' }
            get :diffs, defaults: { tab: 'diffs' }
          end

          scope constraints: { format: 'json' }, as: :json do
            get :commits
            get :pipelines
            get :diffs, to: 'merge_requests/diffs#show'
          end

          get :diff_for_path, controller: 'merge_requests/diffs'

          scope controller: 'merge_requests/conflicts' do
            get :conflicts, action: :show
            get :conflict_for_path
            post :resolve_conflicts
          end
        end

        collection do
          get :diff_for_path
          post :bulk_update
        end

        ## EE-specific
        resources :approvers, only: :destroy
        resources :approver_groups, only: :destroy
        ## EE-specific

        resources :discussions, only: [:show], constraints: { id: /\h{40}/ } do
          member do
            post :resolve
            delete :resolve, action: :unresolve
          end
        end
      end

      controller 'merge_requests/creations', path: 'merge_requests' do
        post '', action: :create, as: nil

        scope path: 'new', as: :new_merge_request do
          get '', action: :new

          scope constraints: { format: nil }, action: :new do
            get :diffs, defaults: { tab: 'diffs' }
            get :pipelines, defaults: { tab: 'pipelines' }
          end

          scope constraints: { format: 'json' }, as: :json do
            get :diffs
            get :pipelines
          end

          get :diff_for_path
          get :update_branches
          get :branch_from
          get :branch_to
        end
      end

      ## EE-specific
      resources :path_locks, only: [:index, :destroy] do
        collection do
          post :toggle
        end
      end

      ## EE-specific
      get '/service_desk' => 'service_desk#show', as: :service_desk
      put '/service_desk' => 'service_desk#update', as: :service_desk_refresh

      resource :variables, only: [:show, :update]

      resources :triggers, only: [:index, :create, :edit, :update, :destroy] do
        member do
          post :take_ownership
        end
      end

      ## EE-specific
      resource :mirror, only: [:show, :update] do
        member do
          get :ssh_host_keys, constraints: { format: :json }
          post :update_now
        end
      end
      resources :push_rules, constraints: { id: /\d+/ }, only: [:update]
      ## EE-specific

      resources :pipelines, only: [:index, :new, :create, :show] do
        collection do
          resource :pipelines_settings, path: 'settings', only: [:show, :update]
          get :charts
        end

        member do
          get :stage
          post :cancel
          post :retry
          get :builds
          get :failures
          get :status
          get :security
        end
      end

      resources :pipeline_schedules, except: [:show] do
        member do
          post :play
          post :take_ownership
        end
      end

      resources :clusters, except: [:edit, :create] do
        collection do
          scope :providers do
            get '/user/new', to: 'clusters/user#new'
            post '/user', to: 'clusters/user#create'

            get '/gcp/new', to: 'clusters/gcp#new'
            get '/gcp/login', to: 'clusters/gcp#login'
            post '/gcp', to: 'clusters/gcp#create'
          end
        end

        member do
          get :status, format: :json
          get :metrics, format: :json

          scope :applications do
            post '/:application', to: 'clusters/applications#create', as: :install_applications
          end
        end
      end

      resources :environments, except: [:destroy] do
        member do
          post :stop
          get :terminal
          get :metrics
          get :additional_metrics
          get '/terminal.ws/authorize', to: 'environments#terminal_websocket_authorize', constraints: { format: nil }
        end

        collection do
          get :folder, path: 'folders/*id', constraints: { format: /(html|json)/ }
        end

        resources :deployments, only: [:index] do
          member do
            get :metrics
            get :additional_metrics
          end
        end
      end

      resource :cycle_analytics, only: [:show]

      namespace :cycle_analytics do
        scope :events, controller: 'events' do
          get :issue
          get :plan
          get :code
          get :test
          get :review
          get :staging
          get :production
        end
      end

      scope '-' do
        get 'archive/*id', constraints: { format: Gitlab::PathRegex.archive_formats_regex, id: /.+?/ }, to: 'repositories#archive', as: 'archive'

        resources :jobs, only: [:index, :show], constraints: { id: /\d+/ } do
          collection do
            post :cancel_all

            resources :artifacts, only: [] do
              collection do
                get :latest_succeeded,
                  path: '*ref_name_and_path',
                  format: false
              end
            end
          end

          member do
            get :status
            post :cancel
            post :retry
            post :play
            post :erase
            get :trace, defaults: { format: 'json' }
            get :raw
          end

          resource :artifacts, only: [] do
            get :download
            get :browse, path: 'browse(/*path)', format: false
            get :file, path: 'file/*path', format: false
            get :raw, path: 'raw/*path', format: false
            post :keep
          end
        end

        namespace :ci do
          resource :lint, only: [:show, :create]
        end
      end

      draw :legacy_builds

      resources :hooks, only: [:index, :create, :edit, :update, :destroy], constraints: { id: /\d+/ } do
        member do
          get :test
        end

        resources :hook_logs, only: [:show] do
          member do
            get :retry
          end
        end
      end

      resources :container_registry, only: [:index, :destroy],
                                     controller: 'registry/repositories'

      namespace :registry do
        resources :repository, only: [] do
          # We default to JSON format in the controller to avoid ambiguity.
          # `latest.json` could either be a request for a tag named `latest`
          # in JSON format, or a request for tag named `latest.json`.
          scope format: false do
            resources :tags, only: [:index, :destroy],
                             constraints: { id: Gitlab::Regex.container_registry_tag_regex }
          end
        end
      end

      resources :milestones, constraints: { id: /\d+/ } do
        member do
          post :promote
          put :sort_issues
          put :sort_merge_requests
          get :merge_requests
          get :participants
          get :labels
        end
      end

      resources :labels, except: [:show], constraints: { id: /\d+/ } do
        collection do
          post :generate
          post :set_priorities
        end

        member do
          post :promote
          post :toggle_subscription
          delete :remove_priority
        end
      end

      resources :issues, concerns: :awardable, constraints: { id: /\d+/ } do
        member do
          post :toggle_subscription
          post :mark_as_spam
          post :move
          get :referenced_merge_requests
          get :related_branches
          get :can_create_branch
          get :realtime_changes
          post :create_merge_request
          get :discussions, format: :json
        end
        collection do
          post :bulk_update
          post :export_csv

          get :service_desk ## EE-specific
        end

        resources :issue_links, only: [:index, :create, :destroy], as: 'links', path: 'links'
      end

      resources :project_members, except: [:show, :new, :edit], constraints: { id: %r{[a-zA-Z./0-9_\-#%+]+} }, concerns: :access_requestable do
        collection do
          delete :leave

          # Used for import team
          # from another project
          get :import
          post :apply_import
        end

        member do
          post :resend_invite
        end
      end

      resources :group_links, only: [:index, :create, :update, :destroy], constraints: { id: /\d+/ }

      resources :notes, only: [:create, :destroy, :update], concerns: :awardable, constraints: { id: /\d+/ } do
        member do
          delete :delete_attachment
          post :resolve
          delete :resolve, action: :unresolve
        end
      end

      get 'noteable/:target_type/:target_id/notes' => 'notes#index', as: 'noteable_notes'

      # On CE only index and show are needed
      resources :boards, only: [:index, :show, :create, :update, :destroy]

      resources :todos, only: [:create]

      resources :uploads, only: [:create] do
        collection do
          get ":secret/:filename", action: :show, as: :show, constraints: { filename: %r{[^/]+} }
        end
      end

      resources :runners, only: [:index, :edit, :update, :destroy, :show] do
        member do
          post :resume
          post :pause
        end

        collection do
          post :toggle_shared_runners
        end
      end

      ## EE-specific
      resources :approvers, only: :destroy
      resources :approver_groups, only: :destroy
      ## EE-specific

      resources :runner_projects, only: [:create, :destroy]
      resources :badges, only: [:index] do
        collection do
          scope '*ref', constraints: { ref: Gitlab::PathRegex.git_reference_regex } do
            constraints format: /svg/ do
              # Keep around until 10.0, see gitlab-org/gitlab-ce#35307
              get :build, to: "badges#pipeline"
              get :pipeline
              get :coverage
            end
          end
        end
      end

      ## EE-specific
      resources :audit_events, only: [:index]
      ## EE-specific

      namespace :settings do
        get :members, to: redirect("%{namespace_id}/%{project_id}/project_members")
        resource :ci_cd, only: [:show, :update], controller: 'ci_cd' do
          post :reset_cache
        end
        resource :integrations, only: [:show]

        resource :slack, only: [:destroy, :edit, :update] do
          get :slack_auth
        end

<<<<<<< HEAD
        resource :repository, only: [:show], controller: :repository
=======
        resource :repository, only: [:show], controller: :repository do
          post :create_deploy_token, path: 'deploy_token/create'
        end
        resources :badges, only: [:index]
>>>>>>> d87a9904
      end

      # Since both wiki and repository routing contains wildcard characters
      # its preferable to keep it below all other project routes
      draw :wiki
      draw :repository
    end

    resources(:projects,
              path: '/',
              constraints: { id: Gitlab::PathRegex.project_route_regex },
              only: [:edit, :show, :update, :destroy]) do
      member do
        put :transfer
        delete :remove_fork
        post :archive
        post :unarchive
        post :housekeeping
        post :toggle_star
        post :preview_markdown
        post :export
        post :remove_export
        post :generate_new_export
        get :download_export
        get :activity
        get :refs
        put :new_issuable_address
      end
    end
  end

  # EE-specific
  scope path: '/-/jira', as: :jira do
    scope path: '*namespace_id', namespace_id: Gitlab::PathRegex.full_namespace_route_regex do
      resources :projects, path: '/', constraints: { id: Gitlab::PathRegex.project_route_regex }, only: :show

      scope path: ':project_id', constraints: { project_id: Gitlab::PathRegex.project_route_regex }, module: :projects do
        resources :commit, only: :show, constraints: { id: /\h{7,40}/ }

        get 'tree/*id', to: 'tree#show', as: nil
      end
    end
  end
end<|MERGE_RESOLUTION|>--- conflicted
+++ resolved
@@ -490,14 +490,10 @@
           get :slack_auth
         end
 
-<<<<<<< HEAD
-        resource :repository, only: [:show], controller: :repository
-=======
         resource :repository, only: [:show], controller: :repository do
           post :create_deploy_token, path: 'deploy_token/create'
         end
         resources :badges, only: [:index]
->>>>>>> d87a9904
       end
 
       # Since both wiki and repository routing contains wildcard characters
