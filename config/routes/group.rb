--- conflicted
+++ resolved
@@ -68,13 +68,9 @@
 
     resources :ldap_group_links, only: [:index, :create, :destroy]
 
-<<<<<<< HEAD
-    resource :saml_providers, path: 'saml', only: [:show, :create, :update] do
-=======
     ## EE-specific
     resource :saml_providers, path: 'saml', only: [:show, :create, :update] do
       post :callback, to: 'omniauth_callbacks#group_saml'
->>>>>>> 546a3b0e
       get :sso, to: 'sso#saml'
     end
 
@@ -88,15 +84,12 @@
       end
     end
 
-<<<<<<< HEAD
-=======
     resources :autocomplete_sources, only: [] do
       collection do
         get 'members'
       end
     end
 
->>>>>>> 546a3b0e
     resources :billings, only: [:index]
     resources :epics, concerns: :awardable, constraints: { id: /\d+/ } do
       member do
