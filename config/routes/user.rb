## EE-specific
get  'unsubscribes/:email', to: 'unsubscribes#show', as: :unsubscribe
post 'unsubscribes/:email', to: 'unsubscribes#create'
## EE-specific

# Allows individual providers to be directed to a chosen controller
# Call from inside devise_scope
def override_omniauth(provider, controller, path_prefix = '/users/auth')
  match "#{path_prefix}/#{provider}/callback",
    to: "#{controller}##{provider}",
    as: "#{provider}_omniauth_callback",
    via: [:get, :post]
end

# Use custom controller for LDAP omniauth callback
if Gitlab::Auth::LDAP::Config.enabled?
  devise_scope :user do
    Gitlab::Auth::LDAP::Config.available_servers.each do |server|
      override_omniauth(server['provider_name'], 'ldap/omniauth_callbacks')
    end
  end
end

devise_for :users, controllers: { omniauth_callbacks: :omniauth_callbacks,
                                  registrations: :registrations,
                                  passwords: :passwords,
                                  sessions: :sessions,
                                  confirmations: :confirmations }

devise_scope :user do
  get '/users/auth/:provider/omniauth_error' => 'omniauth_callbacks#omniauth_error', as: :omniauth_error
  get '/users/almost_there' => 'confirmations#almost_there'

  ## EE-specific
  get '/users/auth/kerberos_spnego/negotiate' => 'omniauth_kerberos_spnego#negotiate'
  ## EE-specific
end

scope '-/users', module: :users do
  resources :terms, only: [:index] do
    post :accept, on: :member
    post :decline, on: :member
  end
end

scope '-/users', module: :users do
  resources :terms, only: [:index] do
    post :accept, on: :member
    post :decline, on: :member
  end
end

scope(constraints: { username: Gitlab::PathRegex.root_namespace_route_regex }) do
  scope(path: 'users/:username',
        as: :user,
        controller: :users) do
    get :calendar
    get :calendar_activities
    get :groups
    get :projects
    get :contributed, as: :contributed_projects
    get :snippets
    get :exists
    get :pipelines_quota
    get '/', to: redirect('%{username}'), as: nil

    ## EE-specific
<<<<<<< HEAD
    get :available_templates, format: :json
=======
    get :available_templates, format: :js
>>>>>>> 0277bf92
    ## EE-specific
  end

  # Compatibility with old routing
  # TODO (dzaporozhets): remove in 10.0
  get '/u/:username', to: redirect('%{username}')
  # TODO (dzaporozhets): remove in 9.0
  get '/u/:username/groups', to: redirect('users/%{username}/groups')
  get '/u/:username/projects', to: redirect('users/%{username}/projects')
  get '/u/:username/snippets', to: redirect('users/%{username}/snippets')
  get '/u/:username/contributed', to: redirect('users/%{username}/contributed')
end

constraints(::Constraints::UserUrlConstrainer.new) do
  # Get all keys of user
  get ':username.keys' => 'profiles/keys#get_keys', constraints: { username: Gitlab::PathRegex.root_namespace_route_regex }

  scope(path: ':username',
        as: :user,
        constraints: { username: Gitlab::PathRegex.root_namespace_route_regex },
        controller: :users) do
    get '/', action: :show
  end
end<|MERGE_RESOLUTION|>--- conflicted
+++ resolved
@@ -65,11 +65,7 @@
     get '/', to: redirect('%{username}'), as: nil
 
     ## EE-specific
-<<<<<<< HEAD
-    get :available_templates, format: :json
-=======
     get :available_templates, format: :js
->>>>>>> 0277bf92
     ## EE-specific
   end
 
