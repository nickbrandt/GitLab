--- conflicted
+++ resolved
@@ -34,8 +34,6 @@
   ## EE-specific
   get '/users/auth/kerberos_spnego/negotiate' => 'omniauth_kerberos_spnego#negotiate'
   ## EE-specific
-<<<<<<< HEAD
-=======
 end
 
 scope '-/users', module: :users do
@@ -50,7 +48,6 @@
     post :accept, on: :member
     post :decline, on: :member
   end
->>>>>>> 546a3b0e
 end
 
 scope(constraints: { username: Gitlab::PathRegex.root_namespace_route_regex }) do
