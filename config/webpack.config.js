--- conflicted
+++ resolved
@@ -161,11 +161,8 @@
         'environments',
         'environments_folder',
         'filtered_search',
-<<<<<<< HEAD
         'groups',
-=======
         'issuable',
->>>>>>> 6656d92a
         'issue_show',
         'merge_conflicts',
         'notebook_viewer',
