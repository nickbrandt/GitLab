'use strict';

var fs = require('fs');
var path = require('path');
var webpack = require('webpack');
var StatsPlugin = require('stats-webpack-plugin');
var CompressionPlugin = require('compression-webpack-plugin');
var BundleAnalyzerPlugin = require('webpack-bundle-analyzer').BundleAnalyzerPlugin;
var WatchMissingNodeModulesPlugin = require('react-dev-utils/WatchMissingNodeModulesPlugin');

var ROOT_PATH = path.resolve(__dirname, '..');
var IS_PRODUCTION = process.env.NODE_ENV === 'production';
var IS_DEV_SERVER = process.argv[1].indexOf('webpack-dev-server') !== -1;
var DEV_SERVER_HOST = process.env.DEV_SERVER_HOST || 'localhost';
var DEV_SERVER_PORT = parseInt(process.env.DEV_SERVER_PORT, 10) || 3808;
var DEV_SERVER_LIVERELOAD = process.env.DEV_SERVER_LIVERELOAD !== 'false';
var WEBPACK_REPORT = process.env.WEBPACK_REPORT;

var config = {
  context: path.join(ROOT_PATH, 'app/assets/javascripts'),
  entry: {
    common:               './commons/index.js',
    common_vue:           ['vue', './vue_shared/common_vue.js'],
    common_d3:            ['d3'],
    main:                 './main.js',
    blob:                 './blob_edit/blob_bundle.js',
    boards:               './boards/boards_bundle.js',
    cycle_analytics:      './cycle_analytics/cycle_analytics_bundle.js',
    commit_pipelines:     './commit/pipelines/pipelines_bundle.js',
    diff_notes:           './diff_notes/diff_notes_bundle.js',
    environments:         './environments/environments_bundle.js',
    environments_folder:  './environments/folder/environments_folder_bundle.js',
    filtered_search:      './filtered_search/filtered_search_bundle.js',
    graphs:               './graphs/graphs_bundle.js',
    groups_list:          './groups_list.js',
    issuable:             './issuable/issuable_bundle.js',
    merge_conflicts:      './merge_conflicts/merge_conflicts_bundle.js',
    merge_request_widget: './merge_request_widget/ci_bundle.js',
    monitoring:           './monitoring/monitoring_bundle.js',
    network:              './network/network_bundle.js',
    notebook_viewer:      './blob/notebook_viewer.js',
    sketch_viewer:        './blob/sketch_viewer.js',
    pdf_viewer:           './blob/pdf_viewer.js',
    profile:              './profile/profile_bundle.js',
    protected_branches:   './protected_branches/protected_branches_bundle.js',
    protected_tags:       './protected_tags',
    snippet:              './snippet/snippet_bundle.js',
    stl_viewer:           './blob/stl_viewer.js',
    terminal:             './terminal/terminal_bundle.js',
    u2f:                  ['vendor/u2f'],
    users:                './users/users_bundle.js',
    vue_pipelines:        './vue_pipelines_index/index.js',
<<<<<<< HEAD
    raven:                './raven/index.js',
=======
    issue_show:           './issue_show/index.js',
    group:                './group.js',
>>>>>>> 309bab43
  },

  output: {
    path: path.join(ROOT_PATH, 'public/assets/webpack'),
    publicPath: '/assets/webpack/',
    filename: IS_PRODUCTION ? '[name].[chunkhash].bundle.js' : '[name].bundle.js'
  },

  devtool: 'cheap-module-source-map',

  module: {
    rules: [
      {
        test: /\.js$/,
        exclude: /(node_modules|vendor\/assets)/,
<<<<<<< HEAD
        loader: 'babel-loader?plugins=rewire'
=======
        loader: 'babel-loader',
      },
      {
        test: /\.vue$/,
        loader: 'vue-loader',
>>>>>>> 309bab43
      },
      {
        test: /\.svg$/,
        loader: 'raw-loader',
      },
      {
        test: /\.(worker\.js|pdf)$/,
        exclude: /node_modules/,
        loader: 'file-loader',
      },
    ]
  },

  plugins: [
    // manifest filename must match config.webpack.manifest_filename
    // webpack-rails only needs assetsByChunkName to function properly
    new StatsPlugin('manifest.json', {
      chunkModules: false,
      source: false,
      chunks: false,
      modules: false,
      assets: true
    }),

    // prevent pikaday from including moment.js
    new webpack.IgnorePlugin(/moment/, /pikaday/),

    // fix legacy jQuery plugins which depend on globals
    new webpack.ProvidePlugin({
      $: 'jquery',
      jQuery: 'jquery',
    }),

    // use deterministic module ids in all environments
    IS_PRODUCTION ?
      new webpack.HashedModuleIdsPlugin() :
      new webpack.NamedModulesPlugin(),

    // create cacheable common library bundle for all vue chunks
    new webpack.optimize.CommonsChunkPlugin({
      name: 'common_vue',
      chunks: [
        'boards',
        'commit_pipelines',
        'cycle_analytics',
        'diff_notes',
        'environments',
        'environments_folder',
        'issuable',
        'merge_conflicts',
        'notebook_viewer',
        'pdf_viewer',
        'vue_pipelines',
      ],
      minChunks: function(module, count) {
        return module.resource && (/vue_shared/).test(module.resource);
      },
    }),

    // create cacheable common library bundle for all d3 chunks
    new webpack.optimize.CommonsChunkPlugin({
      name: 'common_d3',
      chunks: [
        'graphs',
        'users',
        'monitoring',
      ],
    }),

    // create cacheable common library bundles
    new webpack.optimize.CommonsChunkPlugin({
      names: ['main', 'common', 'runtime'],
    }),
  ],

  resolve: {
    extensions: ['.js'],
    alias: {
      '~':              path.join(ROOT_PATH, 'app/assets/javascripts'),
      'emojis':         path.join(ROOT_PATH, 'fixtures/emojis'),
      'empty_states':   path.join(ROOT_PATH, 'app/views/shared/empty_states'),
      'icons':          path.join(ROOT_PATH, 'app/views/shared/icons'),
      'vendor':         path.join(ROOT_PATH, 'vendor/assets/javascripts'),
      'vue$':           'vue/dist/vue.esm.js',
    }
  }
}

if (IS_PRODUCTION) {
  config.devtool = 'source-map';
  config.plugins.push(
    new webpack.NoEmitOnErrorsPlugin(),
    new webpack.LoaderOptionsPlugin({
      minimize: true,
      debug: false
    }),
    new webpack.optimize.UglifyJsPlugin({
      sourceMap: true
    }),
    new webpack.DefinePlugin({
      'process.env': { NODE_ENV: JSON.stringify('production') }
    }),
    new CompressionPlugin({
      asset: '[path].gz[query]',
    })
  );
}

if (IS_DEV_SERVER) {
  config.devtool = 'cheap-module-eval-source-map';
  config.devServer = {
    host: DEV_SERVER_HOST,
    port: DEV_SERVER_PORT,
    headers: { 'Access-Control-Allow-Origin': '*' },
    stats: 'errors-only',
    inline: DEV_SERVER_LIVERELOAD
  };
  config.output.publicPath = '//' + DEV_SERVER_HOST + ':' + DEV_SERVER_PORT + config.output.publicPath;
  config.plugins.push(
    // watch node_modules for changes if we encounter a missing module compile error
    new WatchMissingNodeModulesPlugin(path.join(ROOT_PATH, 'node_modules'))
  );
}

if (WEBPACK_REPORT) {
  config.plugins.push(
    new BundleAnalyzerPlugin({
      analyzerMode: 'static',
      generateStatsFile: true,
      openAnalyzer: false,
      reportFilename: path.join(ROOT_PATH, 'webpack-report/index.html'),
      statsFilename: path.join(ROOT_PATH, 'webpack-report/stats.json'),
    })
  );
}

module.exports = config;<|MERGE_RESOLUTION|>--- conflicted
+++ resolved
@@ -50,12 +50,9 @@
     u2f:                  ['vendor/u2f'],
     users:                './users/users_bundle.js',
     vue_pipelines:        './vue_pipelines_index/index.js',
-<<<<<<< HEAD
     raven:                './raven/index.js',
-=======
     issue_show:           './issue_show/index.js',
-    group:                './group.js',
->>>>>>> 309bab43
+    group:                './group.js'
   },
 
   output: {
@@ -71,15 +68,11 @@
       {
         test: /\.js$/,
         exclude: /(node_modules|vendor\/assets)/,
-<<<<<<< HEAD
-        loader: 'babel-loader?plugins=rewire'
-=======
-        loader: 'babel-loader',
+        loader: 'babel-loader?plugins=rewire',
       },
       {
         test: /\.vue$/,
         loader: 'vue-loader',
->>>>>>> 309bab43
       },
       {
         test: /\.svg$/,
