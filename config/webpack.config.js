--- conflicted
+++ resolved
@@ -53,11 +53,6 @@
     common:               './commons/index.js',
     common_vue:           './vue_shared/vue_resource_interceptor.js',
     cycle_analytics:      './cycle_analytics/cycle_analytics_bundle.js',
-<<<<<<< HEAD
-    deploy_keys:          './deploy_keys/index.js',
-=======
-    commit_pipelines:     './commit/pipelines/pipelines_bundle.js',
->>>>>>> 7459738b
     diff_notes:           './diff_notes/diff_notes_bundle.js',
     environments:         './environments/environments_bundle.js',
     filtered_search:      './filtered_search/filtered_search_bundle.js',
