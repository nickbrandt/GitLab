--- conflicted
+++ resolved
@@ -49,12 +49,9 @@
   context: path.join(ROOT_PATH, 'app/assets/javascripts'),
   entry: {
     balsamiq_viewer:      './blob/balsamiq_viewer.js',
-<<<<<<< HEAD
     blob:                 './blob_edit/blob_bundle.js',
     common:               './commons/index.js',
     common_vue:           './vue_shared/vue_resource_interceptor.js',
-=======
->>>>>>> 90488d20
     cycle_analytics:      './cycle_analytics/cycle_analytics_bundle.js',
     commit_pipelines:     './commit/pipelines/pipelines_bundle.js',
     diff_notes:           './diff_notes/diff_notes_bundle.js',
