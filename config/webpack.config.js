'use strict';

const crypto = require('crypto');
const fs = require('fs');
const path = require('path');
const glob = require('glob');
const webpack = require('webpack');
const StatsWriterPlugin = require('webpack-stats-plugin').StatsWriterPlugin;
const CopyWebpackPlugin = require('copy-webpack-plugin');
const CompressionPlugin = require('compression-webpack-plugin');
const NameAllModulesPlugin = require('name-all-modules-plugin');
const BundleAnalyzerPlugin = require('webpack-bundle-analyzer').BundleAnalyzerPlugin;
const WatchMissingNodeModulesPlugin = require('react-dev-utils/WatchMissingNodeModulesPlugin');

const ROOT_PATH = path.resolve(__dirname, '..');
const IS_PRODUCTION = process.env.NODE_ENV === 'production';
const IS_DEV_SERVER = process.argv.join(' ').indexOf('webpack-dev-server') !== -1;
const DEV_SERVER_HOST = process.env.DEV_SERVER_HOST || 'localhost';
const DEV_SERVER_PORT = parseInt(process.env.DEV_SERVER_PORT, 10) || 3808;
const DEV_SERVER_LIVERELOAD = process.env.DEV_SERVER_LIVERELOAD !== 'false';
const WEBPACK_REPORT = process.env.WEBPACK_REPORT;
const NO_COMPRESSION = process.env.NO_COMPRESSION;

let autoEntriesCount = 0;
let watchAutoEntries = [];

function generateEntries() {
  // generate automatic entry points
  const autoEntries = {};
  const pageEntries = glob.sync('pages/**/index.js', { cwd: path.join(ROOT_PATH, 'app/assets/javascripts') });
  watchAutoEntries = [
    path.join(ROOT_PATH, 'app/assets/javascripts/pages/'),
  ];

  function generateAutoEntries(path, prefix = '.') {
    const chunkPath = path.replace(/\/index\.js$/, '');
    const chunkName = chunkPath.replace(/\//g, '.');
    autoEntries[chunkName] = `${prefix}/${path}`;
  }

  pageEntries.forEach(( path ) => generateAutoEntries(path));

  // EE-specific auto entries
  const eePageEntries = glob.sync('pages/**/index.js', { cwd: path.join(ROOT_PATH, 'ee/app/assets/javascripts') });
  eePageEntries.forEach(( path ) => generateAutoEntries(path, 'ee'));
  watchAutoEntries.concat(path.join(ROOT_PATH, 'ee/app/assets/javascripts/pages/'));

  autoEntriesCount = Object.keys(autoEntries).length;

  const manualEntries = {
    monitoring:           './monitoring/monitoring_bundle.js',
    mr_notes:             './mr_notes/index.js',
    terminal:             './terminal/terminal_bundle.js',

    common:               './commons/index.js',
    common_vue:           './vue_shared/vue_resource_interceptor.js',
    locale:               './locale/index.js',
    main:                 './main.js',
    ide:                  './ide/index.js',
    raven:                './raven/index.js',
    test:                 './test.js',
    webpack_runtime:      './webpack.js',

    // EE-only
    geo_nodes:            'ee/geo_nodes',
<<<<<<< HEAD
    ldap_group_links:     'ee/groups/ldap_group_links.js',
=======
    mirrors:              'ee/mirrors',
>>>>>>> 824eeb4a
    service_desk:         'ee/projects/settings_service_desk/service_desk_bundle.js',
  };

  return Object.assign(manualEntries, autoEntries);
}

const config = {
  context: path.join(ROOT_PATH, 'app/assets/javascripts'),

  entry: generateEntries,

  output: {
    path: path.join(ROOT_PATH, 'public/assets/webpack'),
    publicPath: '/assets/webpack/',
    filename: IS_PRODUCTION ? '[name].[chunkhash].bundle.js' : '[name].bundle.js',
    chunkFilename: IS_PRODUCTION ? '[name].[chunkhash].chunk.js' : '[name].chunk.js',
  },

  module: {
    rules: [
      {
        test: /\.js$/,
        exclude: /(node_modules|vendor\/assets)/,
        loader: 'babel-loader',
      },
      {
        test: /\.vue$/,
        loader: 'vue-loader',
      },
      {
        test: /\.svg$/,
        loader: 'raw-loader',
      },
      {
        test: /\.(gif|png)$/,
        loader: 'url-loader',
        options: { limit: 2048 },
      },
      {
        test: /\_worker\.js$/,
        use: [
          {
            loader: 'worker-loader',
            options: {
              inline: true
            }
          },
          { loader: 'babel-loader' },
        ],
      },
      {
        test: /\.(worker(\.min)?\.js|pdf|bmpr)$/,
        exclude: /node_modules/,
        loader: 'file-loader',
        options: {
          name: '[name].[hash].[ext]',
        }
      },
      {
        test: /katex.css$/,
        include: /node_modules\/katex\/dist/,
        use: [
          { loader: 'style-loader' },
          {
            loader: 'css-loader',
            options: {
              name: '[name].[hash].[ext]'
            }
          },
        ],
      },
      {
        test: /\.(eot|ttf|woff|woff2)$/,
        include: /node_modules\/katex\/dist\/fonts/,
        loader: 'file-loader',
        options: {
          name: '[name].[hash].[ext]',
        }
      },
      {
        test: /monaco-editor\/\w+\/vs\/loader\.js$/,
        use: [
          { loader: 'exports-loader', options: 'l.global' },
          { loader: 'imports-loader', options: 'l=>{},this=>l,AMDLoader=>this,module=>undefined' },
        ],
      }
    ],

    noParse: [/monaco-editor\/\w+\/vs\//],
    strictExportPresence: true,
  },

  plugins: [
    // manifest filename must match config.webpack.manifest_filename
    // webpack-rails only needs assetsByChunkName to function properly
    new StatsWriterPlugin({
      filename: 'manifest.json',
      transform: function(data, opts) {
        const stats = opts.compiler.getStats().toJson({
          chunkModules: false,
          source: false,
          chunks: false,
          modules: false,
          assets: true
        });
        return JSON.stringify(stats, null, 2);
      }
    }),

    // prevent pikaday from including moment.js
    new webpack.IgnorePlugin(/moment/, /pikaday/),

    // fix legacy jQuery plugins which depend on globals
    new webpack.ProvidePlugin({
      $: 'jquery',
      jQuery: 'jquery',
    }),

    // assign deterministic module ids
    new webpack.NamedModulesPlugin(),
    new NameAllModulesPlugin(),

    // assign deterministic chunk ids
    new webpack.NamedChunksPlugin((chunk) => {
      if (chunk.name) {
        return chunk.name;
      }

      const moduleNames = [];

      function collectModuleNames(m) {
        // handle ConcatenatedModule which does not have resource nor context set
        if (m.modules) {
          m.modules.forEach(collectModuleNames);
          return;
        }

        const pagesBase = path.join(ROOT_PATH, 'app/assets/javascripts/pages');

        if (m.resource.indexOf(pagesBase) === 0) {
          moduleNames.push(path.relative(pagesBase, m.resource)
            .replace(/\/index\.[a-z]+$/, '')
            .replace(/\//g, '__'));
        } else {
          moduleNames.push(path.relative(m.context, m.resource));
        }
      }

      chunk.forEachModule(collectModuleNames);

      const hash = crypto.createHash('sha256')
        .update(moduleNames.join('_'))
        .digest('hex');

      return `${moduleNames[0]}-${hash.substr(0, 6)}`;
    }),

    // create cacheable common library bundles
    new webpack.optimize.CommonsChunkPlugin({
      names: ['main', 'common', 'webpack_runtime'],
    }),

    // enable scope hoisting
    new webpack.optimize.ModuleConcatenationPlugin(),

    // copy pre-compiled vendor libraries verbatim
    new CopyWebpackPlugin([
      {
        from: path.join(ROOT_PATH, `node_modules/monaco-editor/${IS_PRODUCTION ? 'min' : 'dev'}/vs`),
        to: 'monaco-editor/vs',
        transform: function(content, path) {
          if (/\.js$/.test(path) && !/worker/i.test(path) && !/typescript/i.test(path)) {
            return (
              '(function(){\n' +
              'var define = this.define, require = this.require;\n' +
              'window.define = define; window.require = require;\n' +
              content +
              '\n}.call(window.__monaco_context__ || (window.__monaco_context__ = {})));'
            );
          }
          return content;
        }
      }
    ]),
  ],

  resolve: {
    extensions: ['.js'],
    alias: {
      '~':              path.join(ROOT_PATH, 'app/assets/javascripts'),
      'emojis':         path.join(ROOT_PATH, 'fixtures/emojis'),
      'empty_states':   path.join(ROOT_PATH, 'app/views/shared/empty_states'),
      'icons':          path.join(ROOT_PATH, 'app/views/shared/icons'),
      'images':         path.join(ROOT_PATH, 'app/assets/images'),
      'vendor':         path.join(ROOT_PATH, 'vendor/assets/javascripts'),
      'vue$':           'vue/dist/vue.esm.js',
      'spec':           path.join(ROOT_PATH, 'spec/javascripts'),

      // EE-only
      'ee':              path.join(ROOT_PATH, 'ee/app/assets/javascripts'),
      'ee_empty_states': path.join(ROOT_PATH, 'ee/app/views/shared/empty_states'),
      'ee_icons':        path.join(ROOT_PATH, 'ee/app/views/shared/icons'),
      'ee_images':       path.join(ROOT_PATH, 'ee/app/assets/images'),
    }
  },

  // sqljs requires fs
  node: {
    fs: 'empty',
  },
};

if (IS_PRODUCTION) {
  config.devtool = 'source-map';
  config.plugins.push(
    new webpack.NoEmitOnErrorsPlugin(),
    new webpack.LoaderOptionsPlugin({
      minimize: true,
      debug: false
    }),
    new webpack.optimize.UglifyJsPlugin({
      sourceMap: true
    }),
    new webpack.DefinePlugin({
      'process.env': { NODE_ENV: JSON.stringify('production') }
    })
  );

  // compression can require a lot of compute time and is disabled in CI
  if (!NO_COMPRESSION) {
    config.plugins.push(new CompressionPlugin());
  }
}

if (IS_DEV_SERVER) {
  config.devtool = 'cheap-module-eval-source-map';
  config.devServer = {
    host: DEV_SERVER_HOST,
    port: DEV_SERVER_PORT,
    disableHostCheck: true,
    headers: { 'Access-Control-Allow-Origin': '*' },
    stats: 'errors-only',
    hot: DEV_SERVER_LIVERELOAD,
    inline: DEV_SERVER_LIVERELOAD
  };
  config.plugins.push(
    // watch node_modules for changes if we encounter a missing module compile error
    new WatchMissingNodeModulesPlugin(path.join(ROOT_PATH, 'node_modules')),

    // watch for changes to our automatic entry point modules
    {
      apply(compiler) {
        compiler.plugin('emit', (compilation, callback) => {
          compilation.contextDependencies = [
            ...compilation.contextDependencies,
            ...watchAutoEntries,
          ];

          // report our auto-generated bundle count
          console.log(`${autoEntriesCount} entries from '/pages' automatically added to webpack output.`);

          callback();
        })
      },
    }
  );
  if (DEV_SERVER_LIVERELOAD) {
    config.plugins.push(new webpack.HotModuleReplacementPlugin());
  }
}

if (WEBPACK_REPORT) {
  config.plugins.push(
    new BundleAnalyzerPlugin({
      analyzerMode: 'static',
      generateStatsFile: true,
      openAnalyzer: false,
      reportFilename: path.join(ROOT_PATH, 'webpack-report/index.html'),
      statsFilename: path.join(ROOT_PATH, 'webpack-report/stats.json'),
    })
  );
}

module.exports = config;<|MERGE_RESOLUTION|>--- conflicted
+++ resolved
@@ -63,11 +63,6 @@
 
     // EE-only
     geo_nodes:            'ee/geo_nodes',
-<<<<<<< HEAD
-    ldap_group_links:     'ee/groups/ldap_group_links.js',
-=======
-    mirrors:              'ee/mirrors',
->>>>>>> 824eeb4a
     service_desk:         'ee/projects/settings_service_desk/service_desk_bundle.js',
   };
 
