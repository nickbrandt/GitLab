--- conflicted
+++ resolved
@@ -54,11 +54,6 @@
     mr_notes:             './mr_notes/index.js',
     notebook_viewer:      './blob/notebook_viewer.js',
     pdf_viewer:           './blob/pdf_viewer.js',
-<<<<<<< HEAD
-    project_import_gl:    './projects/project_import_gitlab_project.js',
-=======
-    protected_branches:   './protected_branches',
->>>>>>> 06135d6b
     registry_list:        './registry/index.js',
     sketch_viewer:        './blob/sketch_viewer.js',
     stl_viewer:           './blob/stl_viewer.js',
