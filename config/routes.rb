--- conflicted
+++ resolved
@@ -1,11 +1,8 @@
 Gitlab::Application.routes.draw do
 
-<<<<<<< HEAD
-=======
   # Optionally, enable Resque here
   # require 'resque/server'
   # mount Resque::Server.new, at: '/info/resque'
->>>>>>> 5ca83604
 
   get 'tags'=> 'tags#index'
   get 'tags/:tag' => 'projects#index'
