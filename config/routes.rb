require 'sidekiq/web'
require 'api/api'

Gitlab::Application.routes.draw do
  use_doorkeeper do
    controllers :applications => 'oauth/applications',
                :authorized_applications => 'oauth/authorized_applications',
                :authorizations => 'oauth/authorizations'
  end
  #
  # Search
  #
  get 'search' => 'search#show'
  get 'search/autocomplete' => 'search#autocomplete', as: :search_autocomplete

  # API
  API::API.logger Rails.logger
  mount API::API => '/api'

  # Get all keys of user
  get ':username.keys' => 'profiles/keys#get_keys' , constraints: { username: /.*/ }

  constraint = lambda { |request| request.env['warden'].authenticate? and request.env['warden'].user.admin? }
  constraints constraint do
    mount Sidekiq::Web, at: '/admin/sidekiq', as: :sidekiq
  end

  # Enable Grack support
  mount Grack::Bundle.new({
    git_path:     Gitlab.config.git.bin_path,
    project_root: Gitlab.config.gitlab_shell.repos_path,
    upload_pack:  Gitlab.config.gitlab_shell.upload_pack,
    receive_pack: Gitlab.config.gitlab_shell.receive_pack
  }), at: '/', constraints: lambda { |request| /[-\/\w\.]+\.git\//.match(request.path_info) }, via: [:get, :post]

  #
  # Help
  #

  get 'help'                  => 'help#index'
  get 'help/:category/:file'  => 'help#show', as: :help_page
  get 'help/:category/*file'  => 'help#show'
  get 'help/shortcuts'

  #
  # Global snippets
  #
  resources :snippets do
    member do
      get 'raw'
    end
  end
  get '/s/:username' => 'snippets#user_index', as: :user_snippets, constraints: { username: /.*/ }

  #
  # Github importer area
  #
  resource :github_import, only: [:create, :new] do
    get :status
    get :callback
    get :jobs
  end

  #
  # Explore area
  #
  namespace :explore do
    resources :projects, only: [:index] do
      collection do
        get :trending
        get :starred
      end
    end

    resources :groups, only: [:index]
    root to: 'projects#trending'
  end

  # Compatibility with old routing
  get 'public' => 'explore/projects#index'
  get 'public/projects' => 'explore/projects#index'

  #
  # Attachments serving
  #
  get 'files/:type/:id/:filename' => 'files#download', constraints: { id: /\d+/, type: /[a-z]+/, filename:  /.+/ }

  #
  # Admin Area
  #
  namespace :admin do
    resources :users, constraints: { id: /[a-zA-Z.\/0-9_\-]+/ } do
      resources :keys, only: [:show, :destroy]
      member do
        put :team_update
        put :block
        put :unblock
        delete 'remove/:email_id', action: 'remove_email', as: 'remove_email'
      end
    end

    resources :applications

    resources :groups, constraints: { id: /[^\/]+/ } do
      member do
        put :project_teams_update
      end
    end

    resources :hooks, only: [:index, :create, :destroy] do
      get :test
    end

    resources :broadcast_messages, only: [:index, :create, :destroy]
    resource :logs, only: [:show]
    resource :background_jobs, controller: 'background_jobs', only: [:show]
    resource :email, only: [:show, :create]

    resources :projects, constraints: { id: /[a-zA-Z.\/0-9_\-]+/ }, only: [:index, :show] do
      member do
        put :transfer
      end
    end

    resource :appearances, path: 'appearance' do
      member do
        get :preview
        delete :logo
        delete :header_logos
      end
    end

<<<<<<< HEAD
    resource :application_settings, only: [:show, :update]
    root to: "dashboard#index"
=======
    root to: 'dashboard#index'
>>>>>>> c9f18d45
  end

  #
  # Profile Area
  #
  resource :profile, only: [:show, :update] do
    member do
      get :history
      get :design
      get :applications

      put :reset_private_token
      put :update_username
    end

    scope module: :profiles do
      resource :account, only: [:show, :update]
      resource :notifications, only: [:show, :update]
      resource :password, only: [:new, :create, :edit, :update] do
        member do
          put :reset
        end
      end
      resources :keys
      resources :emails, only: [:index, :create, :destroy]
      resources :groups, only: [:index] do
        member do
          delete :leave
        end
      end
      resource :avatar, only: [:destroy]
    end
  end

  # route for commits used by the cal-heatmap
  get 'u/:username/activities' => 'users#activities', as: :user_activities,
      constraints: { username: /(?:[^.]|\.(?!atom$))+/, format: /atom/ },
      via: :get
  get '/u/:username' => 'users#show', as: :user,
      constraints: { username: /(?:[^.]|\.(?!atom$))+/, format: /atom/ }

  #
  # Dashboard Area
  #
  resource :dashboard, controller: 'dashboard', only: [:show] do
    member do
      get :projects
      get :issues
      get :merge_requests
    end
  end

  #
  # Groups Area
  #
  resources :groups, constraints: {id: /(?:[^.]|\.(?!atom$))+/, format: /atom/}  do
    member do
      get :issues
      get :merge_requests
      get :members
      get :projects
    end

    scope module: :groups do
      resource :ldap, only: [] do
        member do
          put :reset_access
        end
      end
    end

    scope module: :groups do
      resources :ldap_group_links, only: [:index, :create, :destroy]
      resources :group_members, only: [:create, :update, :destroy]
      resource :avatar, only: [:destroy]
      resources :milestones
    end

    get "/audit_events" => "audit_events#group_log"
  end

  get  'unsubscribes/:email', to: 'unsubscribes#show', as: :unsubscribe
  post 'unsubscribes/:email', to: 'unsubscribes#create'
  resources :projects, constraints: { id: /[^\/]+/ }, only: [:new, :create]

  devise_for :users, controllers: { omniauth_callbacks: :omniauth_callbacks, registrations: :registrations , passwords: :passwords, sessions: :sessions, confirmations: :confirmations }

  devise_scope :user do
    get '/users/auth/:provider/omniauth_error' => 'omniauth_callbacks#omniauth_error', as: :omniauth_error
  end
  #
  # Project Area
  #
  resources :projects, constraints: { id: /[a-zA-Z.0-9_\-]+\/[a-zA-Z.0-9_\-]+/ }, except: [:new, :create, :index], path: '/' do
    member do
      put :transfer
      post :archive
      post :unarchive
      post :upload_image
      post :toggle_star
      get :markdown_preview
      get :autocomplete_sources
    end

    scope module: :projects do
      # Blob routes:
      get '/new/:id', to: 'blob#new', constraints: {id: /.+/}, as: 'new_blob'
      post '/create/:id', to: 'blob#create', constraints: {id: /.+/}, as: 'create_blob'
      get '/edit/:id', to: 'blob#edit', constraints: {id: /.+/}, as: 'edit_blob'
      put '/update/:id', to: 'blob#update', constraints: {id: /.+/}, as: 'update_blob'
      post '/preview/:id', to: 'blob#preview', constraints: {id: /.+/}, as: 'preview_blob'

      resources :blob, only: [:show, :destroy], constraints: { id: /.+/, format: false } do
        get :diff, on: :member
      end

      resources :raw,       only: [:show], constraints: {id: /.+/}
      resources :tree,      only: [:show], constraints: {id: /.+/, format: /(html|js)/ }
      resource  :avatar,    only: [:show, :destroy]
      resources :commit,    only: [:show], constraints: {id: /[[:alnum:]]{6,40}/}
      resources :commits,   only: [:show], constraints: {id: /(?:[^.]|\.(?!atom$))+/, format: /atom/}
      resources :compare,   only: [:index, :create]
      resources :blame,     only: [:show], constraints: {id: /.+/}
      resources :network,   only: [:show], constraints: {id: /(?:[^.]|\.(?!json$))+/, format: /json/}
      resources :graphs,    only: [:show], constraints: {id: /(?:[^.]|\.(?!json$))+/, format: /json/} do
        member do
          get :commits
        end
      end

      get '/compare/:from...:to' => 'compare#show', :as => 'compare',
          :constraints => {from: /.+/, to: /.+/}

      resources :snippets, constraints: {id: /\d+/} do
        member do
          get 'raw'
        end
      end

      resources :wikis, only: [:show, :edit, :destroy, :create], constraints: {id: /[a-zA-Z.0-9_\-\/]+/} do
        collection do
          get :pages
          put ':id' => 'wikis#update'
          get :git_access
        end

        member do
          get 'history'
        end
      end

      resource :fork, only: [:new, :create]
      resource :import, only: [:new, :create, :show]

      resource :repository, only: [:show, :create] do
        member do
          get 'archive', constraints: { format: Gitlab::Regex.archive_formats_regex }
        end
      end

      resources :services, constraints: { id: /[^\/]+/ }, only: [:index, :edit, :update] do
        member do
          get :test
        end
      end

      resources :deploy_keys, constraints: {id: /\d+/} do
        member do
          put :enable
          put :disable
        end
      end

      resources :branches, only: [:index, :new, :create, :destroy], constraints: { id: Gitlab::Regex.git_reference_regex }
      resources :tags, only: [:index, :new, :create, :destroy], constraints: { id: Gitlab::Regex.git_reference_regex }
      resources :protected_branches, only: [:index, :create, :update, :destroy], constraints: { id: Gitlab::Regex.git_reference_regex }

      resources :refs, only: [] do
        collection do
          get 'switch'
        end

        member do
          # tree viewer logs
          get 'logs_tree', constraints: { id: Gitlab::Regex.git_reference_regex }
          get 'logs_tree/:path' => 'refs#logs_tree',
            as: :logs_file,
            constraints: {
              id:   Gitlab::Regex.git_reference_regex,
              path: /.*/
            }
        end
      end

      resources :merge_requests, constraints: {id: /\d+/}, except: [:destroy] do
        member do
          get :diffs
          post :automerge
          get :automerge_check
          get :ci_status
        end

        collection do
          get :branch_from
          get :branch_to
          get :update_branches
        end
      end

      resources :git_hooks, constraints: {id: /\d+/}

      resources :hooks, only: [:index, :create, :destroy], constraints: {id: /\d+/} do
        member do
          get :test
        end
      end

      resources :team, controller: 'team_members', only: [:index]
      resources :milestones, except: [:destroy], constraints: {id: /\d+/} do
        member do
          put :sort_issues
          put :sort_merge_requests
        end
      end

      resources :labels, constraints: {id: /\d+/} do
        collection do
          post :generate
        end
      end

      resources :issues, constraints: {id: /\d+/}, except: [:destroy] do
        collection do
          post  :bulk_update
        end
      end

      resources :team_members, except: [:index, :edit], constraints: { id: /[a-zA-Z.\/0-9_\-#%+]+/ } do
        collection do
          delete :leave

          # Used for import team
          # from another project
          get :import
          post :apply_import
        end
      end

      resources :group_links, only: [:index, :create, :destroy], constraints: {id: /\d+/}

      resources :notes, only: [:index, :create, :destroy, :update], constraints: {id: /\d+/} do
        member do
          delete :delete_attachment
        end
      end

    end

    get "/audit_events" => "audit_events#project_log"
  end

  get ':id' => 'namespaces#show', constraints: {id: /(?:[^.]|\.(?!atom$))+/, format: /atom/}

  root to: 'dashboard#show'
end<|MERGE_RESOLUTION|>--- conflicted
+++ resolved
@@ -130,12 +130,9 @@
       end
     end
 
-<<<<<<< HEAD
     resource :application_settings, only: [:show, :update]
-    root to: "dashboard#index"
-=======
+
     root to: 'dashboard#index'
->>>>>>> c9f18d45
   end
 
   #
