--- conflicted
+++ resolved
@@ -13,14 +13,11 @@
   #   hosts:
   #     - host1.example.com
   #     - host2.example.com
-<<<<<<< HEAD
-=======
   #   discover:
   #     nameserver: 1.2.3.4
   #     port: 8600
   #     record: secondary.postgresql.service.consul
   #     interval: 300
->>>>>>> fa41cf93
 
 #
 # Development specific
