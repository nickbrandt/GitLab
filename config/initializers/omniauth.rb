--- conflicted
+++ resolved
@@ -27,9 +27,6 @@
   module Strategies
     autoload :Bitbucket, Rails.root.join('lib', 'omni_auth', 'strategies', 'bitbucket')
     autoload :GroupSaml, Rails.root.join('ee', 'lib', 'omni_auth', 'strategies', 'group_saml')
-<<<<<<< HEAD
-=======
     autoload :Jwt, Rails.root.join('lib', 'omni_auth', 'strategies', 'jwt')
->>>>>>> f18d05a0
   end
 end