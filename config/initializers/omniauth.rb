if Gitlab::LDAP::Config.enabled?
  module OmniAuth::Strategies
    Gitlab::LDAP::Config.servers.each do |server|
      # do not redeclare LDAP
      next if server['provider_name'] == 'ldap'
      const_set(server['provider_class'], Class.new(LDAP))
    end
  end

  OmniauthCallbacksController.class_eval do
    Gitlab::LDAP::Config.servers.each do |server|
      alias_method server['provider_name'], :ldap
    end
  end
end

OmniAuth.config.full_host = Settings.gitlab['base_url']
OmniAuth.config.allowed_request_methods = [:post]
# In case of auto sign-in, the GET method is used (users don't get to click on a button)
OmniAuth.config.allowed_request_methods << :get if Gitlab.config.omniauth.auto_sign_in_with_provider.present?
OmniAuth.config.before_request_phase do |env|
  OmniAuth::RequestForgeryProtection.call(env)
end

if Gitlab.config.omniauth.enabled
<<<<<<< HEAD
  provider_names = Gitlab.config.omniauth.providers.map(&:name)
  require 'omniauth-kerberos' if provider_names.include?('kerberos')
  require 'omniauth/strategies/kerberos_spnego' if provider_names.include?('kerberos_spnego')
=======
  Gitlab.config.omniauth.providers.each do |provider|
    if provider['name'] == 'kerberos'
      require 'omniauth-kerberos'
    end
  end
end

module OmniAuth
  module Strategies
    autoload :Bitbucket, Rails.root.join('lib', 'omniauth', 'strategies', 'bitbucket')
  end
>>>>>>> 546fa165
end<|MERGE_RESOLUTION|>--- conflicted
+++ resolved
@@ -23,21 +23,13 @@
 end
 
 if Gitlab.config.omniauth.enabled
-<<<<<<< HEAD
   provider_names = Gitlab.config.omniauth.providers.map(&:name)
   require 'omniauth-kerberos' if provider_names.include?('kerberos')
   require 'omniauth/strategies/kerberos_spnego' if provider_names.include?('kerberos_spnego')
-=======
-  Gitlab.config.omniauth.providers.each do |provider|
-    if provider['name'] == 'kerberos'
-      require 'omniauth-kerberos'
-    end
-  end
 end
 
 module OmniAuth
   module Strategies
     autoload :Bitbucket, Rails.root.join('lib', 'omniauth', 'strategies', 'bitbucket')
   end
->>>>>>> 546fa165
 end