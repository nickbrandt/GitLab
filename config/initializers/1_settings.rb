require 'gitlab' # Load lib/gitlab.rb as soon as possible

class Settings < Settingslogic
  source ENV.fetch('GITLAB_CONFIG') { "#{Rails.root}/config/gitlab.yml" }
  namespace Rails.env

  class << self
    def gitlab_on_standard_port?
      gitlab.port.to_i == (gitlab.https ? 443 : 80)
    end

    # get host without www, thanks to http://stackoverflow.com/a/6674363/1233435
    def get_host_without_www(url)
      url = URI.encode(url)
      uri = URI.parse(url)
      uri = URI.parse("http://#{url}") if uri.scheme.nil?
      host = uri.host.downcase
      host.start_with?('www.') ? host[4..-1] : host
    end

    def build_gitlab_ci_url
      if gitlab_on_standard_port?
        custom_port = nil
      else
        custom_port = ":#{gitlab.port}"
      end
      [ gitlab.protocol,
        "://",
        gitlab.host,
        custom_port,
        gitlab.relative_url_root
      ].join('')
    end

    def build_gitlab_shell_ssh_path_prefix
      if gitlab_shell.ssh_port != 22
        "ssh://#{gitlab_shell.ssh_user}@#{gitlab_shell.ssh_host}:#{gitlab_shell.ssh_port}/"
      else
        if gitlab_shell.ssh_host.include? ':'
          "[#{gitlab_shell.ssh_user}@#{gitlab_shell.ssh_host}]:"
        else
          "#{gitlab_shell.ssh_user}@#{gitlab_shell.ssh_host}:"
        end
      end
    end

    def build_base_gitlab_url
      base_gitlab_url.join('')
    end

    def build_gitlab_url
      (base_gitlab_url + [gitlab.relative_url_root]).join('')
    end

    # check that values in `current` (string or integer) is a contant in `modul`.
    def verify_constant_array(modul, current, default)
      values = default || []
      if !current.nil?
        values = []
        current.each do |constant|
          values.push(verify_constant(modul, constant, nil))
        end
        values.delete_if { |value| value.nil? }
      end
      values
    end

    # check that `current` (string or integer) is a contant in `modul`.
    def verify_constant(modul, current, default)
      constant = modul.constants.find{ |name| modul.const_get(name) == current }
      value = constant.nil? ? default : modul.const_get(constant)
      if current.is_a? String
        value = modul.const_get(current.upcase) rescue default
      end
      value
    end

    private

    def base_gitlab_url
      custom_port = gitlab_on_standard_port? ? nil : ":#{gitlab.port}"
      [ gitlab.protocol,
        "://",
        gitlab.host,
        custom_port
      ]
    end
  end
end

# Default settings
Settings['ldap'] ||= Settingslogic.new({})
Settings.ldap['enabled'] = false if Settings.ldap['enabled'].nil?
Settings.ldap['sync_time'] = 3600 if Settings.ldap['sync_time'].nil?
Settings.ldap['schedule_sync_hour'] = 1 if Settings.ldap['schedule_sync_hour'].nil?
Settings.ldap['schedule_sync_minute'] = 30  if Settings.ldap['schedule_sync_minute'].nil?

# backwards compatibility, we only have one host
if Settings.ldap['enabled'] || Rails.env.test?
  if Settings.ldap['host'].present?
    # We detected old LDAP configuration syntax. Update the config to make it
    # look like it was entered with the new syntax.
    server = Settings.ldap.except('sync_time')
    Settings.ldap['servers'] = {
      'main' => server
    }
  end

  Settings.ldap['servers'].each do |key, server|
    server = Settingslogic.new(server)
    server['label'] ||= 'LDAP'
    server['block_auto_created_users'] = false if server['block_auto_created_users'].nil?
    server['allow_username_or_email_login'] = false if server['allow_username_or_email_login'].nil?
    server['active_directory'] = true if server['active_directory'].nil?
    server['attributes'] = {} if server['attributes'].nil?
    server['provider_name'] ||= "ldap#{key}".downcase
    server['sync_time'] = 3600 if server['sync_time'].nil?
    server['provider_class'] = OmniAuth::Utils.camelize(server['provider_name'])
    Settings.ldap['servers'][key] = server
  end
end


Settings['omniauth'] ||= Settingslogic.new({})
Settings.omniauth['enabled']      = false if Settings.omniauth['enabled'].nil?
Settings.omniauth['auto_sign_in_with_provider'] = false if Settings.omniauth['auto_sign_in_with_provider'].nil?
Settings.omniauth['allow_single_sign_on'] = false if Settings.omniauth['allow_single_sign_on'].nil?
Settings.omniauth['block_auto_created_users'] = true if Settings.omniauth['block_auto_created_users'].nil?
Settings.omniauth['auto_link_ldap_user'] = false if Settings.omniauth['auto_link_ldap_user'].nil?

Settings.omniauth['providers']  ||= []

<<<<<<< HEAD
# Fill out omniauth-gitlab settings. It is needed for easy set up GHE or GH by just specifying url.

github_default_url = "https://github.com"
github_settings = Settings.omniauth['providers'].find { |provider| provider["name"] == "github"}

if github_settings
  # For compatibility with old config files (before 7.8)
  # where people dont have url in github settings
  if github_settings['url'].blank?
    github_settings['url'] = github_default_url
  end

  if github_settings["url"].include?(github_default_url)
    github_settings["args"]["client_options"] = OmniAuth::Strategies::GitHub.default_options[:client_options]
  else
    github_settings["args"]["client_options"] = {
      "site" =>          File.join(github_settings["url"], "api/v3"),
      "authorize_url" => File.join(github_settings["url"], "login/oauth/authorize"),
      "token_url" =>     File.join(github_settings["url"], "login/oauth/access_token")
    }
  end
end

=======
Settings['shared'] ||= Settingslogic.new({})
Settings.shared['path'] = File.expand_path(Settings.shared['path'] || "shared", Rails.root)
>>>>>>> 4f574388

Settings['issues_tracker']  ||= {}

#
# GitLab
#
Settings['gitlab'] ||= Settingslogic.new({})
Settings.gitlab['default_projects_limit'] ||= 10
Settings.gitlab['default_branch_protection'] ||= 2
Settings.gitlab['default_can_create_group'] = true if Settings.gitlab['default_can_create_group'].nil?
Settings.gitlab['default_theme'] = Gitlab::Themes::APPLICATION_DEFAULT if Settings.gitlab['default_theme'].nil?
Settings.gitlab['host']       ||= 'localhost'
Settings.gitlab['ssh_host']   ||= Settings.gitlab.host
Settings.gitlab['https']        = false if Settings.gitlab['https'].nil?
Settings.gitlab['port']       ||= Settings.gitlab.https ? 443 : 80
Settings.gitlab['relative_url_root'] ||= ENV['RAILS_RELATIVE_URL_ROOT'] || ''
Settings.gitlab['protocol']   ||= Settings.gitlab.https ? "https" : "http"
Settings.gitlab['email_enabled'] ||= true if Settings.gitlab['email_enabled'].nil?
Settings.gitlab['email_from'] ||= "gitlab@#{Settings.gitlab.host}"
Settings.gitlab['email_display_name'] ||= "GitLab"
Settings.gitlab['email_reply_to'] ||= "noreply@#{Settings.gitlab.host}"
Settings.gitlab['base_url']   ||= Settings.send(:build_base_gitlab_url)
Settings.gitlab['url']        ||= Settings.send(:build_gitlab_url)
Settings.gitlab['user']       ||= 'git'
Settings.gitlab['user_home']  ||= begin
  Etc.getpwnam(Settings.gitlab['user']).dir
rescue ArgumentError # no user configured
  '/home/' + Settings.gitlab['user']
end
Settings.gitlab['time_zone']  ||= nil
Settings.gitlab['signup_enabled'] ||= true if Settings.gitlab['signup_enabled'].nil?
Settings.gitlab['signin_enabled'] ||= true if Settings.gitlab['signin_enabled'].nil?
Settings.gitlab['twitter_sharing_enabled'] ||= true if Settings.gitlab['twitter_sharing_enabled'].nil?
Settings.gitlab['restricted_visibility_levels'] = Settings.send(:verify_constant_array, Gitlab::VisibilityLevel, Settings.gitlab['restricted_visibility_levels'], [])
Settings.gitlab['username_changing_enabled'] = true if Settings.gitlab['username_changing_enabled'].nil?
Settings.gitlab['issue_closing_pattern'] = '((?:[Cc]los(?:e[sd]?|ing)|[Ff]ix(?:e[sd]|ing)?|[Rr]esolv(?:e[sd]?|ing)) +(?:(?:issues? +)?#\d+(?:(?:, *| +and +)?)|([A-Z]*-\d*))+)' if Settings.gitlab['issue_closing_pattern'].nil?
Settings.gitlab['default_projects_features'] ||= {}
Settings.gitlab['webhook_timeout'] ||= 10
Settings.gitlab['max_attachment_size'] ||= 10
Settings.gitlab['session_expire_delay'] ||= 10080
Settings.gitlab.default_projects_features['issues']         = true if Settings.gitlab.default_projects_features['issues'].nil?
Settings.gitlab.default_projects_features['merge_requests'] = true if Settings.gitlab.default_projects_features['merge_requests'].nil?
Settings.gitlab.default_projects_features['wiki']           = true if Settings.gitlab.default_projects_features['wiki'].nil?
Settings.gitlab.default_projects_features['snippets']       = false if Settings.gitlab.default_projects_features['snippets'].nil?
Settings.gitlab.default_projects_features['visibility_level']    = Settings.send(:verify_constant, Gitlab::VisibilityLevel, Settings.gitlab.default_projects_features['visibility_level'], Gitlab::VisibilityLevel::PRIVATE)
Settings.gitlab['repository_downloads_path'] = File.join(Settings.shared['path'], 'cache/archive') if Settings.gitlab['repository_downloads_path'].nil?
Settings.gitlab['restricted_signup_domains'] ||= []
Settings.gitlab['import_sources'] ||= ['github','bitbucket','gitlab','gitorious','google_code','fogbugz','git']


#
# CI
#
Settings['gitlab_ci'] ||= Settingslogic.new({})
Settings.gitlab_ci['all_broken_builds']   = true if Settings.gitlab_ci['all_broken_builds'].nil?
Settings.gitlab_ci['add_pusher']          = false if Settings.gitlab_ci['add_pusher'].nil?
Settings.gitlab_ci['url']                 ||= Settings.send(:build_gitlab_ci_url)
Settings.gitlab_ci['builds_path']         = File.expand_path(Settings.gitlab_ci['builds_path'] || "builds/", Rails.root)

#
# Reply by email
#
Settings['incoming_email'] ||= Settingslogic.new({})
Settings.incoming_email['enabled']    = false if Settings.incoming_email['enabled'].nil?
Settings.incoming_email['port']       = 143 if Settings.incoming_email['port'].nil?
Settings.incoming_email['ssl']        = 143 if Settings.incoming_email['ssl'].nil?
Settings.incoming_email['start_tls']  = 143 if Settings.incoming_email['start_tls'].nil?
Settings.incoming_email['mailbox']    = "inbox" if Settings.incoming_email['mailbox'].nil?

#
# Gravatar
#
Settings['gravatar'] ||= Settingslogic.new({})
Settings.gravatar['enabled']      = true if Settings.gravatar['enabled'].nil?
Settings.gravatar['plain_url']  ||= 'http://www.gravatar.com/avatar/%{hash}?s=%{size}&d=identicon'
Settings.gravatar['ssl_url']    ||= 'https://secure.gravatar.com/avatar/%{hash}?s=%{size}&d=identicon'
Settings.gravatar['host']         = Settings.get_host_without_www(Settings.gravatar['plain_url'])

#
# GitLab Shell
#
Settings['gitlab_shell'] ||= Settingslogic.new({})
Settings.gitlab_shell['path']         ||= Settings.gitlab['user_home'] + '/gitlab-shell/'
Settings.gitlab_shell['hooks_path']   ||= Settings.gitlab['user_home'] + '/gitlab-shell/hooks/'
Settings.gitlab_shell['secret_file'] ||= Rails.root.join('.gitlab_shell_secret')
Settings.gitlab_shell['receive_pack']   = true if Settings.gitlab_shell['receive_pack'].nil?
Settings.gitlab_shell['upload_pack']    = true if Settings.gitlab_shell['upload_pack'].nil?
Settings.gitlab_shell['repos_path']   ||= Settings.gitlab['user_home'] + '/repositories/'
Settings.gitlab_shell['ssh_host']     ||= Settings.gitlab.ssh_host
Settings.gitlab_shell['ssh_port']     ||= 22
Settings.gitlab_shell['ssh_user']     ||= Settings.gitlab.user
Settings.gitlab_shell['owner_group']  ||= Settings.gitlab.user
Settings.gitlab_shell['ssh_path_prefix'] ||= Settings.send(:build_gitlab_shell_ssh_path_prefix)

#
# Backup
#
Settings['backup'] ||= Settingslogic.new({})
Settings.backup['keep_time']  ||= 0
Settings.backup['pg_schema']    = nil
Settings.backup['path']         = File.expand_path(Settings.backup['path'] || "tmp/backups/", Rails.root)
Settings.backup['archive_permissions']          ||= 0600
Settings.backup['upload'] ||= Settingslogic.new({ 'remote_directory' => nil, 'connection' => nil })
# Convert upload connection settings to use symbol keys, to make Fog happy
if Settings.backup['upload']['connection']
  Settings.backup['upload']['connection'] = Hash[Settings.backup['upload']['connection'].map { |k, v| [k.to_sym, v] }]
end
Settings.backup['upload']['multipart_chunk_size'] ||= 104857600
Settings.backup['upload']['encryption'] ||= nil

#
# Git
#
Settings['git'] ||= Settingslogic.new({})
Settings.git['max_size']  ||= 20971520 # 20.megabytes
Settings.git['bin_path']  ||= '/usr/bin/git'
Settings.git['timeout']   ||= 10

# Important: keep the satellites.path setting until GitLab 9.0 at
# least. This setting is fed to 'rm -rf' in
# db/migrate/20151023144219_remove_satellites.rb
Settings['satellites'] ||= Settingslogic.new({})
Settings.satellites['path'] = File.expand_path(Settings.satellites['path'] || "tmp/repo_satellites/", Rails.root)


#
# Kerberos
#
Settings['kerberos'] ||= Settingslogic.new({})
Settings.kerberos['enabled'] = false if Settings.kerberos['enabled'].nil?
Settings.kerberos['keytab'] = nil if Settings.kerberos['keytab'].blank? #nil means use default keytab
Settings.kerberos['service_principal_name'] = nil if Settings.kerberos['service_principal_name'].blank? #nil means any SPN in keytab
Settings.kerberos['use_dedicated_port'] = false if Settings.kerberos['use_dedicated_port'].nil? 
Settings.kerberos['https'] = Settings.gitlab.https if Settings.kerberos['https'].nil?
Settings.kerberos['port'] ||= Settings.kerberos.https ? 8443 : 8088

#
# Extra customization
#
Settings['extra'] ||= Settingslogic.new({})

#
# Rack::Attack settings
#
Settings['rack_attack'] ||= Settingslogic.new({})
Settings.rack_attack['git_basic_auth'] ||= Settingslogic.new({})
Settings.rack_attack.git_basic_auth['enabled'] = true if Settings.rack_attack.git_basic_auth['enabled'].nil?
Settings.rack_attack.git_basic_auth['ip_whitelist'] ||= %w{127.0.0.1}
Settings.rack_attack.git_basic_auth['maxretry'] ||= 10
Settings.rack_attack.git_basic_auth['findtime'] ||= 1.minute
Settings.rack_attack.git_basic_auth['bantime'] ||= 1.hour

#
# Testing settings
#
if Rails.env.test?
  Settings.gitlab['default_projects_limit']   = 42
  Settings.gitlab['default_can_create_group'] = true
  Settings.gitlab['default_can_create_team']  = false
end<|MERGE_RESOLUTION|>--- conflicted
+++ resolved
@@ -130,7 +130,6 @@
 
 Settings.omniauth['providers']  ||= []
 
-<<<<<<< HEAD
 # Fill out omniauth-gitlab settings. It is needed for easy set up GHE or GH by just specifying url.
 
 github_default_url = "https://github.com"
@@ -154,10 +153,8 @@
   end
 end
 
-=======
 Settings['shared'] ||= Settingslogic.new({})
 Settings.shared['path'] = File.expand_path(Settings.shared['path'] || "shared", Rails.root)
->>>>>>> 4f574388
 
 Settings['issues_tracker']  ||= {}
 
