--- conflicted
+++ resolved
@@ -6,9 +6,6 @@
   config.cache = Gitlab::Experiment::Cache::RedisHashStore.new(
     pool: ->(&block) { Gitlab::Redis::SharedState.with { |redis| block.call(redis) } }
   )
-<<<<<<< HEAD
-end
-=======
   config.tracking_behavior = lambda do |action, event_args|
     Gitlab::Tracking.event(name, action.to_s, **event_args.merge(
       context: (event_args[:context] || []) << SnowplowTracker::SelfDescribingJson.new(
@@ -16,19 +13,4 @@
       )
     ))
   end
-end
-
-# TODO: This shim should be removed after the feature flag is rolled out, as
-#   it only exists to facilitate the feature flag control of the behavior.
-module Gitlab::Experiment::MiddlewareWithFeatureFlags
-  attr_reader :app
-
-  def call(env)
-    return app.call(env) unless Feature.enabled?(:gitlab_experiment_middleware)
-
-    super
-  end
-end
-
-Gitlab::Experiment::Middleware.prepend(Gitlab::Experiment::MiddlewareWithFeatureFlags)
->>>>>>> f51999c7
+end