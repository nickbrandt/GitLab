tables:
  approvals:
    whitelist:
    - id
    - merge_request_id
    - user_id
    - created_at
    - updated_at
  approver_groups:
    whitelist:
    - id
    - target_type
    - group_id
    - created_at
    - updated_at
  board_assignees:
    whitelist:
    - id
    - board_id
    - assignee_id
  board_labels:
    whitelist:
    - id
    - board_id
    - label_id
  boards:
    whitelist:
    - id
    - project_id
    - created_at
    - updated_at
    - milestone_id
    - group_id
    - weight
  epic_issues:
    whitelist:
    - id
    - epic_id
    - issue_id
    - relative_position
  epic_metrics:
    whitelist:
    - id
    - epic_id
    - created_at
    - updated_at
  epics:
    whitelist:
    - id
    - milestone_id
    - group_id
    - author_id
    - assignee_id
    - iid
    - updated_by_id
    - last_edited_by_id
    - lock_version
    - start_date
    - end_date
    - last_edited_at
    - created_at
    - updated_at
    - title
    - description
  issue_assignees:
    whitelist:
    - user_id
    - issue_id
  issue_links:
    whitelist:
    - id
    - source_id
    - target_id
    - created_at
    - updated_at
  issue_metrics:
    whitelist:
    - id
    - issue_id
    - first_mentioned_in_commit_at
    - first_associated_with_milestone_at
    - first_added_to_board_at
    - created_at
    - updated_at
  issues:
    whitelist:
    - id
    - title
    - author_id
    - project_id
    - created_at
    - confidential
    - updated_at
    - description
    - milestone_id
    - state
    - updated_by_id
    - weight
    - due_date
    - moved_to_id
    - lock_version
    - time_estimate
    - last_edited_at
    - last_edited_by_id
    - discussion_locked
    - closed_at
  label_links:
    whitelist:
    - id
    - label_id
    - target_id
    - target_type
    - created_at
    - updated_at
  label_priorities:
    whitelist:
    - id
    - project_id
    - label_id
    - priority
    - created_at
    - updated_at
  labels:
    whitelist:
    - id
    - title
    - color
    - project_id
    - created_at
    - updated_at
    - template
    - type
    - group_id
  licenses:
    whitelist:
    - id
    - created_at
    - updated_at
  merge_request_diffs:
    whitelist:
    - id
    - state
    - merge_request_id
    - created_at
    - updated_at
    - base_commit_sha
    - real_size
    - head_commit_sha
    - start_commit_sha
    - commits_count
  merge_request_metrics:
    whitelist:
    - id
    - merge_request_id
    - latest_build_started_at
    - latest_build_finished_at
    - first_deployed_to_production_at
    - merged_at
    - created_at
    - updated_at
    - pipeline_id
    - merged_by_id
    - latest_closed_by_id
    - latest_closed_at
  merge_requests:
    whitelist:
    - id
    - target_branch
    - source_branch
    - source_project_id
    - author_id
    - assignee_id
    - created_at
    - updated_at
    - milestone_id
    - state
    - merge_status
    - target_project_id
    - updated_by_id
    - merge_error
    - merge_params
    - merge_when_pipeline_succeeds
    - merge_user_id
    - approvals_before_merge
    - lock_version
    - time_estimate
    - squash
    - last_edited_at
    - last_edited_by_id
    - head_pipeline_id
    - discussion_locked
    - latest_merge_request_diff_id
    - allow_maintainer_to_push
  merge_requests_closing_issues:
    whitelist:
    - id
    - merge_request_id
    - issue_id
    - created_at
    - updated_at
  milestones:
    whitelist:
    - id
    - project_id
    - due_date
    - created_at
    - updated_at
    - state
    - start_date
    - group_id
  namespace_statistics:
    whitelist:
    - id
    - namespace_id
    - shared_runners_seconds
    - shared_runners_seconds_last_reset
  namespaces:
    whitelist:
    - id
    - name
    - path
    - owner_id
    - created_at
    - updated_at
    - type
    - avatar
    - membership_lock
    - share_with_group_lock
    - visibility_level
    - request_access_enabled
    - ldap_sync_status
    - ldap_sync_error
    - ldap_sync_last_update_at
    - ldap_sync_last_successful_update_at
    - ldap_sync_last_sync_at
    - lfs_enabled
    - parent_id
    - shared_runners_minutes_limit
    - repository_size_limit
    - require_two_factor_authentication
    - two_factor_grace_period
    - plan_id
    - project_creation_level
  members:
    whitelist:
    - id
    - access_level
    - source_id
    - source_type
    - user_id
    - notification_level
    - type
    - created_by_id
    - invite_email
    - invite_accepted_at
    - requested_at
    - expires_at
    - ldap
    - override
  notes:
    whitelist:
    - id
    - note
    - noteable_type
    - author_id
    - created_at
    - updated_at
    - project_id
    - line_code
    - commit_id
    - noteable_id
    - system
    - updated_by_id
    - type
    - position
    - original_position
    - resolved_at
    - resolved_by_id
    - discussion_id
    - change_position
    - resolved_by_push
  notification_settings:
    whitelist:
    - id
    - user_id
    - source_id
    - source_type
    - level
    - created_at
    - updated_at
    - new_note
    - new_issue
    - reopen_issue
    - close_issue
    - reassign_issue
    - new_merge_request
    - reopen_merge_request
    - close_merge_request
    - reassign_merge_request
    - merge_merge_request
    - failed_pipeline
    - success_pipeline
  project_authorizations:
    whitelist:
    - user_id
    - project_id
    - access_level
  project_auto_devops:
    whitelist:
    - id
    - project_id
    - created_at
    - updated_at
    - enabled
    - domain
  project_custom_attributes:
    whitelist:
    - id
    - created_at
    - updated_at
    - project_id
    - key
    - value
  project_features:
    whitelist:
    - id
    - project_id
    - merge_requests_access_level
    - issues_access_level
    - wiki_access_level
    - snippets_access_level
    - builds_access_level
    - created_at
    - updated_at
    - repository_access_level
  project_group_links:
    whitelist:
    - id
    - project_id
    - group_id
    - created_at
    - updated_at
    - group_access
    - expires_at
  project_import_data:
    whitelist:
    - id
    - project_id
  project_mirror_data:
    whitelist:
    - id
    - project_id
    - retry_count
    - last_update_started_at
    - last_update_scheduled_at
    - next_execution_timestamp
  project_repository_states:
    whitelist:
    - id
    - project_id
    - repository_verification_checksum
    - wiki_verification_checksum
    - last_repository_verification_failure
    - last_wiki_verification_failure
  project_statistics:
    whitelist:
    - id
    - project_id
    - namespace_id
    - commit_count
    - storage_size
    - repository_size
    - lfs_objects_size
    - build_artifacts_size
    - shared_runners_seconds
    - shared_runners_seconds_last_reset
  projects:
    whitelist:
    - id
    - name
    - path
    - description
    - created_at
    - updated_at
    - creator_id
    - namespace_id
    - last_activity_at
    - import_url
    - visibility_level
    - archived
    - avatar
    - import_status
    - merge_requests_template
    - star_count
    - merge_requests_rebase_enabled
    - import_type
    - import_source
    - approvals_before_merge
    - reset_approvals_on_push
    - merge_requests_ff_only_enabled
    - issues_template
    - mirror
    - mirror_user_id
    - ci_id
    - shared_runners_enabled
    - build_coverage_regex
    - build_allow_git_fetch
    - build_timeout
    - mirror_trigger_builds
    - pending_delete
    - public_builds
    - last_repository_check_failed
    - last_repository_check_at
    - container_registry_enabled
    - only_allow_merge_if_pipeline_succeeds
    - has_external_issue_tracker
    - repository_storage
    - repository_read_only
    - request_access_enabled
    - has_external_wiki
    - ci_config_path
    - lfs_enabled
    - only_allow_merge_if_all_discussions_are_resolved
    - repository_size_limit
    - printing_merge_request_link_enabled
    - auto_cancel_pending_pipelines
    - service_desk_enabled
    - delete_error
    - last_repository_updated_at
    - disable_overriding_approvers_per_merge_request
    - storage_version
    - resolve_outdated_diff_discussions
    - remote_mirror_available_overridden
    - only_mirror_protected_branches
    - pull_mirror_available_overridden
    - mirror_overwrites_diverged_branches
    - external_authorization_classification_label
<<<<<<< HEAD
=======
    pseudo:
    - id
    - name
    - path
    - description
    - creator_id
    - namespace_id
    - import_url
    - visibility_level
    - archived
    - avatar
    - import_status
    - merge_requests_template
    - star_count
    - import_type
    - import_source
    - approvals_before_merge
    - reset_approvals_on_push
    - issues_template
    - mirror
    - mirror_user_id
    - ci_id
    - shared_runners_enabled
    - build_coverage_regex
    - build_allow_git_fetch
    - build_timeout
    - mirror_trigger_builds
    - pending_delete
    - public_builds
    - last_repository_check_failed
    - only_allow_merge_if_pipeline_succeeds
    - repository_storage
    - repository_read_only
    - ci_config_path
    - only_allow_merge_if_all_discussions_are_resolved
    - repository_size_limit
    - auto_cancel_pending_pipelines
    - delete_error
    - last_repository_updated_at
    - disable_overriding_approvers_per_merge_request
    - storage_version
    - resolve_outdated_diff_discussions
    - remote_mirror_available_overridden
    - pull_mirror_available_overridden
    - mirror_overwrites_diverged_branches
    - external_authorization_classification_label
  project_mirror_data:
    whitelist:
      - last_update_at
      - last_successful_update_at
      - last_error
      - jid
    pseudo:
      - last_successful_update_at
      - last_error
      - jid
>>>>>>> d4cb6614
  subscriptions:
    whitelist:
    - id
    - user_id
    - subscribable_id
    - subscribable_type
    - subscribed
    - created_at
    - updated_at
    - project_id
  users:
    whitelist:
    - id
    - remember_created_at
    - sign_in_count
    - current_sign_in_at
    - last_sign_in_at
    - current_sign_in_ip
    - last_sign_in_ip
    - created_at
    - updated_at
    - admin
    - projects_limit
    - failed_attempts
    - locked_at
    - can_create_group
    - can_create_team
    - state
    - color_scheme_id
    - password_expires_at
    - created_by_id
    - last_credential_check_at
    - avatar
    - confirmed_at
    - confirmation_sent_at
    - unconfirmed_email
    - hide_no_ssh_key
    - website_url
    - admin_email_unsubscribed_at
    - notification_email
    - hide_no_password
    - password_automatically_set
    - location
    - public_email
    - dashboard
    - project_view
    - consumed_timestep
    - layout
    - hide_project_limit
    - note
    - otp_grace_period_started_at
    - external
    - organization
    - auditor
    - require_two_factor_authentication_from_group
    - two_factor_grace_period
    - ghost
    - last_activity_on
    - notified_of_own_activity
    - support_bot
    - preferred_language
    - theme_id
<|MERGE_RESOLUTION|>--- conflicted
+++ resolved
@@ -435,65 +435,6 @@
     - pull_mirror_available_overridden
     - mirror_overwrites_diverged_branches
     - external_authorization_classification_label
-<<<<<<< HEAD
-=======
-    pseudo:
-    - id
-    - name
-    - path
-    - description
-    - creator_id
-    - namespace_id
-    - import_url
-    - visibility_level
-    - archived
-    - avatar
-    - import_status
-    - merge_requests_template
-    - star_count
-    - import_type
-    - import_source
-    - approvals_before_merge
-    - reset_approvals_on_push
-    - issues_template
-    - mirror
-    - mirror_user_id
-    - ci_id
-    - shared_runners_enabled
-    - build_coverage_regex
-    - build_allow_git_fetch
-    - build_timeout
-    - mirror_trigger_builds
-    - pending_delete
-    - public_builds
-    - last_repository_check_failed
-    - only_allow_merge_if_pipeline_succeeds
-    - repository_storage
-    - repository_read_only
-    - ci_config_path
-    - only_allow_merge_if_all_discussions_are_resolved
-    - repository_size_limit
-    - auto_cancel_pending_pipelines
-    - delete_error
-    - last_repository_updated_at
-    - disable_overriding_approvers_per_merge_request
-    - storage_version
-    - resolve_outdated_diff_discussions
-    - remote_mirror_available_overridden
-    - pull_mirror_available_overridden
-    - mirror_overwrites_diverged_branches
-    - external_authorization_classification_label
-  project_mirror_data:
-    whitelist:
-      - last_update_at
-      - last_successful_update_at
-      - last_error
-      - jid
-    pseudo:
-      - last_successful_update_at
-      - last_error
-      - jid
->>>>>>> d4cb6614
   subscriptions:
     whitelist:
     - id
