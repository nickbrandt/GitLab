--- conflicted
+++ resolved
@@ -50,7 +50,7 @@
   }, {});
 
   webpackConfig.plugins.push(
-    new webpack.ContextReplacementPlugin(regex, path.join(ROOT_PATH, suffix), newContext)
+    new webpack.ContextReplacementPlugin(regex, path.join(ROOT_PATH, suffix), newContext),
   );
 };
 
@@ -82,18 +82,8 @@
   const CE_FILES = filteredSpecFiles.filter(file => !file.startsWith('ee'));
   createContext(CE_FILES, /[^e]{2}[\\\/]spec[\\\/]javascripts$/, 'spec/javascripts');
 
-<<<<<<< HEAD
   const EE_FILES = filteredSpecFiles.filter(file => file.startsWith('ee'));
   createContext(EE_FILES, /ee[\\\/]spec[\\\/]javascripts$/, 'ee/spec/javascripts');
-=======
-  webpackConfig.plugins.push(
-    new webpack.ContextReplacementPlugin(
-      /spec[\\\/]javascripts$/,
-      path.join(ROOT_PATH, 'spec/javascripts'),
-      newContext,
-    ),
-  );
->>>>>>> c46b7919
 }
 
 // Karma configuration
